/*
<<<<<<< HEAD
 *  Copyright (c) 2014-present, Facebook, Inc.
 *
 *  This source code is licensed under the MIT license found in the LICENSE
 *  file in the root directory of this source tree.
=======
 * Copyright (c) Facebook, Inc. and its affiliates.
>>>>>>> 2e6f64e1
 *
 * This source code is licensed under the MIT license found in the
 * LICENSE file in the root directory of this source tree.
 */

#include "options.h"

#include <string>
#include <unordered_map>
#include <unordered_set>
#include <vector>

#include <folly/Conv.h>
#include <folly/String.h>

#include "mcrouter/Proxy.h"
#include "mcrouter/lib/fbi/cpp/LogFailure.h"
#include "mcrouter/lib/fbi/cpp/util.h"

using std::string;
using std::unordered_map;
using std::unordered_set;
using std::vector;

namespace folly {

namespace {

template <class T>
struct IsVector : public std::false_type {};
template <class T>
struct IsVector<vector<T>> : public std::true_type {};

} // anonymous namespace

template <class Tgt>
typename std::enable_if<IsVector<Tgt>::value, Tgt>::type to(const string& str) {
  Tgt res;
  vector<string> parts;
  folly::split(",", str, parts, /* ignoreEmpty= */ true);
  for (const auto& it : parts) {
    res.push_back(folly::to<typename Tgt::value_type>(it));
  }
  return res;
}

template <class Tgt, class Src>
typename std::enable_if<IsVector<Src>::value && IsSomeString<Tgt>::value, Tgt>::
    type
    to(const Src& value) {
  return folly::join(",", value);
}

template <class Tgt>
typename std::enable_if<std::is_same<string, Tgt>::value, Tgt>::type to(
    const facebook::memcache::mcrouter::RoutingPrefix& prefix) {
  return prefix;
}

template <class Tgt>
typename std::enable_if<
    std::is_same<facebook::memcache::mcrouter::RoutingPrefix, Tgt>::value,
    facebook::memcache::mcrouter::RoutingPrefix>::type
to(const string& value) {
  return facebook::memcache::mcrouter::RoutingPrefix(value);
}

template <class Tgt>
typename std::enable_if<std::is_same<string, Tgt>::value, Tgt>::type to(
    const unordered_map<string, string>& m) {
  vector<string> result;
  for (const auto& it : m) {
    result.push_back(folly::to<string>(it.first, ":", it.second));
  }
  return folly::join(",", result);
}

template <class Tgt>
typename std::enable_if<
    std::is_same<unordered_map<string, string>, Tgt>::value,
    unordered_map<string, string>>::type
to(const string& s) {
  vector<folly::StringPiece> pairs;
  folly::split(',', s, pairs);
  unordered_map<string, string> result;
  for (const auto& it : pairs) {
    string key;
    string value;
    facebook::memcache::checkLogic(
        folly::split(':', it, key, value),
        "Invalid string map pair: '{}'. Expected name:value.",
        it);
    result.emplace(std::move(key), std::move(value));
  }
  return result;
}

} // folly

namespace facebook {
namespace memcache {

namespace {

const char* const kTempCpuCores = "%CPU_CORES%";

template <class T>
bool tryToString(const boost::any& value, string& res) {
  if (boost::any_cast<T*>(&value) != nullptr) {
    res = folly::to<string>(*boost::any_cast<T*>(value));
    return true;
  }
  return false;
}

string toString(const boost::any& value) {
  string res;
  bool ok = tryToString<int64_t>(value, res) || tryToString<int>(value, res) ||
      tryToString<uint32_t>(value, res) || tryToString<size_t>(value, res) ||
      tryToString<unsigned int>(value, res) ||
      tryToString<double>(value, res) || tryToString<bool>(value, res) ||
      tryToString<string>(value, res) ||
      tryToString<vector<uint16_t>>(value, res) ||
<<<<<<< HEAD
=======
      tryToString<vector<string>>(value, res) ||
>>>>>>> 2e6f64e1
      tryToString<mcrouter::RoutingPrefix>(value, res) ||
      tryToString<unordered_map<string, string>>(value, res);
  checkLogic(ok, "Unsupported option type: {}", value.type().name());
  return res;
}

template <class T>
bool tryFromString(const string& str, const boost::any& value) {
  auto ptr = boost::any_cast<T*>(&value);
  if (ptr != nullptr) {
    **ptr = folly::to<T>(str);
    return true;
  }
  return false;
}

void fromString(const string& str, const boost::any& value) {
  bool ok = tryFromString<int64_t>(str, value) ||
      tryFromString<int>(str, value) || tryFromString<uint32_t>(str, value) ||
      tryFromString<size_t>(str, value) ||
      tryFromString<unsigned int>(str, value) ||
      tryFromString<double>(str, value) || tryFromString<bool>(str, value) ||
      tryFromString<string>(str, value) ||
      tryFromString<vector<uint16_t>>(str, value) ||
<<<<<<< HEAD
=======
      tryFromString<vector<string>>(str, value) ||
>>>>>>> 2e6f64e1
      tryFromString<mcrouter::RoutingPrefix>(str, value) ||
      tryFromString<unordered_map<string, string>>(str, value);

  checkLogic(ok, "Unsupported option type: {}", value.type().name());
}

string optionTypeToString(McrouterOptionData::Type type) {
  switch (type) {
    case McrouterOptionData::Type::integer:
    case McrouterOptionData::Type::toggle:
      return "integer";
    case McrouterOptionData::Type::double_precision:
      return "double";
    case McrouterOptionData::Type::string:
      return "string";
    case McrouterOptionData::Type::routing_prefix:
      return "routing prefix";
    case McrouterOptionData::Type::string_map:
      return "string map";
    default:
      return "unknown";
  }
}

} // anonymous namespace

unordered_map<string, string> McrouterOptionsBase::toDict() const {
  unordered_map<string, string> ret;

  forEach([&ret](
      const string& name, McrouterOptionData::Type, const boost::any& value) {
    ret[name] = toString(value);
  });

  return ret;
}

vector<McrouterOptionError> McrouterOptionsBase::updateFromDict(
    const unordered_map<string, string>& new_opts) {
  vector<McrouterOptionError> errors;
  unordered_set<string> seen;

  forEach([&errors, &seen, &new_opts](
      const string& name,
      McrouterOptionData::Type type,
      const boost::any& value) {
    auto it = new_opts.find(name);
    if (it != new_opts.end()) {
      auto subValue = options::substituteTemplates(it->second);
      try {
        fromString(subValue, value);
      } catch (const std::exception& ex) {
        McrouterOptionError e;
        e.requestedName = name;
        e.requestedValue = subValue;
        e.errorMsg = "couldn't convert value to " + optionTypeToString(type) +
            ". Exception: " + ex.what();
        errors.push_back(std::move(e));
      } catch (...) {
        McrouterOptionError e;
        e.requestedName = name;
        e.requestedValue = subValue;
        e.errorMsg = "couldn't convert value to " + optionTypeToString(type);
        errors.push_back(std::move(e));
      }
      seen.insert(it->first);
    }
  });

  /* Don't throw on invalid options, the most likely cause is old code
     during new option roll out */
  for (const auto& kv : new_opts) {
    if (seen.find(kv.first) == seen.end()) {
      LOG_FAILURE(
          "mcrouter",
          failure::Category::kInvalidOption,
          "Unknown option name: {}={}",
          kv.first,
          kv.second);
    }
  }

  return errors;
}

namespace options {

string substituteTemplates(string str) {
  if (str.find(kTempCpuCores) != string::npos) {
    auto c = std::thread::hardware_concurrency();
    if (c == 0) {
      LOG_FAILURE(
          "mcrouter",
          failure::Category::kSystemError,
          "Can not get number of CPU cores. Using 1 instead.");
      c = 1;
    }
    str = replaceAll(std::move(str), kTempCpuCores, folly::to<string>(c));
  }
  return mcrouter::performOptionSubstitution(std::move(str));
}

} // facebook::memcache::options
}
} // facebook::memcache<|MERGE_RESOLUTION|>--- conflicted
+++ resolved
@@ -1,12 +1,5 @@
 /*
-<<<<<<< HEAD
- *  Copyright (c) 2014-present, Facebook, Inc.
- *
- *  This source code is licensed under the MIT license found in the LICENSE
- *  file in the root directory of this source tree.
-=======
  * Copyright (c) Facebook, Inc. and its affiliates.
->>>>>>> 2e6f64e1
  *
  * This source code is licensed under the MIT license found in the
  * LICENSE file in the root directory of this source tree.
@@ -130,10 +123,7 @@
       tryToString<double>(value, res) || tryToString<bool>(value, res) ||
       tryToString<string>(value, res) ||
       tryToString<vector<uint16_t>>(value, res) ||
-<<<<<<< HEAD
-=======
       tryToString<vector<string>>(value, res) ||
->>>>>>> 2e6f64e1
       tryToString<mcrouter::RoutingPrefix>(value, res) ||
       tryToString<unordered_map<string, string>>(value, res);
   checkLogic(ok, "Unsupported option type: {}", value.type().name());
@@ -158,10 +148,7 @@
       tryFromString<double>(str, value) || tryFromString<bool>(str, value) ||
       tryFromString<string>(str, value) ||
       tryFromString<vector<uint16_t>>(str, value) ||
-<<<<<<< HEAD
-=======
       tryFromString<vector<string>>(str, value) ||
->>>>>>> 2e6f64e1
       tryFromString<mcrouter::RoutingPrefix>(str, value) ||
       tryFromString<unordered_map<string, string>>(str, value);
 
