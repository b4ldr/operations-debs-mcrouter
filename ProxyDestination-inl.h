--- conflicted
+++ resolved
@@ -1,26 +1,9 @@
 /*
-<<<<<<< HEAD
- *  Copyright (c) 2014-present, Facebook, Inc.
- *
- *  This source code is licensed under the MIT license found in the LICENSE
- *  file in the root directory of this source tree.
-=======
  * Copyright (c) Facebook, Inc. and its affiliates.
->>>>>>> 2e6f64e1
  *
  * This source code is licensed under the MIT license found in the
  * LICENSE file in the root directory of this source tree.
  */
-<<<<<<< HEAD
-#include <limits>
-#include <random>
-
-#include "mcrouter/ProxyBase.h"
-#include "mcrouter/ProxyDestinationMap.h"
-#include "mcrouter/config-impl.h"
-#include "mcrouter/lib/Operation.h"
-#include "mcrouter/lib/network/AsyncMcClient.h"
-=======
 
 #include <limits>
 #include <random>
@@ -42,7 +25,6 @@
 #include "mcrouter/lib/network/McSSLUtil.h"
 #include "mcrouter/lib/network/RpcStatsContext.h"
 #include "mcrouter/lib/network/TlsToPlainTransport.h"
->>>>>>> 2e6f64e1
 
 namespace facebook {
 namespace memcache {
@@ -50,34 +32,6 @@
 
 template <class Transport>
 template <class Request>
-<<<<<<< HEAD
-ReplyT<Request> ProxyDestination::send(
-    const Request& request,
-    DestinationRequestCtx& requestContext,
-    std::chrono::milliseconds timeout,
-    ReplyStatsContext& replyStatsContext) {
-  proxy.destinationMap()->markAsActive(*this);
-  auto reply =
-      getAsyncMcClient().sendSync(request, timeout, &replyStatsContext);
-  onReply(reply.result(), requestContext, replyStatsContext);
-  return reply;
-}
-
-template <class Request>
-bool ProxyDestination::shouldDrop() const {
-  if (!client_) {
-    return false;
-  }
-
-  auto dropProbability = client_->getDropProbability<Request>();
-
-  if (dropProbability == 0.0) {
-    return false;
-  }
-
-  return std::generate_canonical<double, std::numeric_limits<double>::digits>(
-             proxy.randomGenerator()) < dropProbability;
-=======
 ReplyT<Request> ProxyDestination<Transport>::send(
     const Request& request,
     DestinationRequestCtx& requestContext,
@@ -547,7 +501,6 @@
     initializeTransport();
   }
   return *transport_;
->>>>>>> 2e6f64e1
 }
 
 } // namespace mcrouter
