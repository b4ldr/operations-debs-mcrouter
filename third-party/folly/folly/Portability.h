--- conflicted
+++ resolved
@@ -1,9 +1,5 @@
 /*
-<<<<<<< HEAD
- * Copyright 2011-present Facebook, Inc.
-=======
  * Copyright (c) Facebook, Inc. and its affiliates.
->>>>>>> 2e6f64e1
  *
  * Licensed under the Apache License, Version 2.0 (the "License");
  * you may not use this file except in compliance with the License.
@@ -20,9 +16,6 @@
 
 #pragma once
 
-<<<<<<< HEAD
-#include <cstddef>
-=======
 // MSCV 2017 __cplusplus definition by default does not track the C++ version.
 // https://devblogs.microsoft.com/cppblog/msvc-now-correctly-reports-__cplusplus/
 #if !defined(_MSC_VER) || _MSC_VER >= 2000
@@ -32,15 +25,11 @@
 #if defined(__GNUC__) && !defined(__clang__)
 static_assert(__GNUC__ >= 5, "__GNUC__ >= 5");
 #endif
->>>>>>> 2e6f64e1
 
 #include <cstddef>
 
 #include <folly/CPortability.h>
-<<<<<<< HEAD
-=======
 #include <folly/portability/Config.h>
->>>>>>> 2e6f64e1
 
 // Unaligned loads and stores
 namespace folly {
@@ -60,17 +49,10 @@
 #undef _USE_ATTRIBUTES_FOR_SAL
 #endif
 /* nolint */
-<<<<<<< HEAD
-# define _USE_ATTRIBUTES_FOR_SAL 1
-# include <sal.h> // @manual
-# define FOLLY_PRINTF_FORMAT _Printf_format_string_
-# define FOLLY_PRINTF_FORMAT_ATTR(format_param, dots_param) /**/
-=======
 #define _USE_ATTRIBUTES_FOR_SAL 1
 #include <sal.h> // @manual
 #define FOLLY_PRINTF_FORMAT _Printf_format_string_
 #define FOLLY_PRINTF_FORMAT_ATTR(format_param, dots_param) /**/
->>>>>>> 2e6f64e1
 #else
 #define FOLLY_PRINTF_FORMAT /**/
 #define FOLLY_PRINTF_FORMAT_ATTR(format_param, dots_param) \
@@ -82,24 +64,11 @@
 #if __has_cpp_attribute(nodiscard)
 #define FOLLY_NODISCARD [[nodiscard]]
 #endif
-<<<<<<< HEAD
-
-// warn unused result
-#if defined(__has_cpp_attribute)
-#if __has_cpp_attribute(nodiscard)
-#define FOLLY_NODISCARD [[nodiscard]]
-#endif
-=======
->>>>>>> 2e6f64e1
 #endif
 #if !defined FOLLY_NODISCARD
 #if defined(_MSC_VER) && (_MSC_VER >= 1700)
 #define FOLLY_NODISCARD _Check_return_
-<<<<<<< HEAD
-#elif defined(__clang__) || defined(__GNUC__)
-=======
 #elif defined(__GNUC__)
->>>>>>> 2e6f64e1
 #define FOLLY_NODISCARD __attribute__((__warn_unused_result__))
 #else
 #define FOLLY_NODISCARD
@@ -108,15 +77,9 @@
 
 // target
 #ifdef _MSC_VER
-<<<<<<< HEAD
-# define FOLLY_TARGET_ATTRIBUTE(target)
-#else
-# define FOLLY_TARGET_ATTRIBUTE(target) __attribute__((__target__(target)))
-=======
 #define FOLLY_TARGET_ATTRIBUTE(target)
 #else
 #define FOLLY_TARGET_ATTRIBUTE(target) __attribute__((__target__(target)))
->>>>>>> 2e6f64e1
 #endif
 
 // detection for 64 bit
@@ -139,11 +102,6 @@
 #endif
 
 #if defined(__aarch64__)
-<<<<<<< HEAD
-# define FOLLY_AARCH64 1
-#else
-# define FOLLY_AARCH64 0
-=======
 #define FOLLY_AARCH64 1
 #else
 #define FOLLY_AARCH64 0
@@ -182,35 +140,6 @@
 #else
 constexpr bool kIsLibrarySanitizeAddress = false;
 #endif
-
-#if FOLLY_SANITIZE_ADDRESS
-constexpr bool kIsSanitizeAddress = true;
-#else
-constexpr bool kIsSanitizeAddress = false;
-#endif
-
-#if FOLLY_SANITIZE_THREAD
-constexpr bool kIsSanitizeThread = true;
-#else
-constexpr bool kIsSanitizeThread = false;
->>>>>>> 2e6f64e1
-#endif
-
-#if FOLLY_SANITIZE
-constexpr bool kIsSanitize = true;
-#else
-constexpr bool kIsSanitize = false;
-#endif
-} // namespace folly
-
-namespace folly {
-constexpr bool kIsArchArm = FOLLY_ARM == 1;
-constexpr bool kIsArchAmd64 = FOLLY_X64 == 1;
-constexpr bool kIsArchAArch64 = FOLLY_AARCH64 == 1;
-constexpr bool kIsArchPPC64 = FOLLY_PPC64 == 1;
-} // namespace folly
-
-namespace folly {
 
 #if FOLLY_SANITIZE_ADDRESS
 constexpr bool kIsSanitizeAddress = true;
@@ -247,42 +176,6 @@
 #endif
 
 // Generalize warning push/pop.
-<<<<<<< HEAD
-#if defined(_MSC_VER)
-# define FOLLY_PUSH_WARNING __pragma(warning(push))
-# define FOLLY_POP_WARNING __pragma(warning(pop))
-// Disable the GCC warnings.
-# define FOLLY_GCC_DISABLE_WARNING(warningName)
-# define FOLLY_MSVC_DISABLE_WARNING(warningNumber) __pragma(warning(disable: warningNumber))
-#elif defined(__clang__) || defined(__GNUC__)
-# define FOLLY_PUSH_WARNING _Pragma("GCC diagnostic push")
-# define FOLLY_POP_WARNING _Pragma("GCC diagnostic pop")
-# define FOLLY_GCC_DISABLE_WARNING_INTERNAL2(warningName) #warningName
-# define FOLLY_GCC_DISABLE_WARNING(warningName) \
-  _Pragma(                                      \
-  FOLLY_GCC_DISABLE_WARNING_INTERNAL2(GCC diagnostic ignored warningName))
-// Disable the MSVC warnings.
-# define FOLLY_MSVC_DISABLE_WARNING(warningNumber)
-#else
-# define FOLLY_PUSH_WARNING
-# define FOLLY_POP_WARNING
-# define FOLLY_GCC_DISABLE_WARNING(warningName)
-# define FOLLY_MSVC_DISABLE_WARNING(warningNumber)
-#endif
-
-#ifdef FOLLY_HAVE_SHADOW_LOCAL_WARNINGS
-#define FOLLY_GCC_DISABLE_NEW_SHADOW_WARNINGS            \
-  FOLLY_GCC_DISABLE_WARNING("-Wshadow-compatible-local") \
-  FOLLY_GCC_DISABLE_WARNING("-Wshadow-local")            \
-  FOLLY_GCC_DISABLE_WARNING("-Wshadow")
-#else
-#define FOLLY_GCC_DISABLE_NEW_SHADOW_WARNINGS /* empty */
-#endif
-
-// Globally disable -Wshadow for gcc < 5.
-#if __GNUC__ == 4 && !__clang__
-FOLLY_GCC_DISABLE_NEW_SHADOW_WARNINGS
-=======
 #if defined(__GNUC__) || defined(__clang__)
 // Clang & GCC
 #define FOLLY_PUSH_WARNING _Pragma("GCC diagnostic push")
@@ -326,7 +219,6 @@
   FOLLY_GNU_DISABLE_WARNING("-Wshadow")
 #else
 #define FOLLY_GCC_DISABLE_NEW_SHADOW_WARNINGS /* empty */
->>>>>>> 2e6f64e1
 #endif
 
 /* Platform specific TLS support
@@ -348,23 +240,15 @@
 #if (__SIZEOF_POINTER__ == 4)
 #undef FOLLY_TLS
 #endif
-<<<<<<< HEAD
-=======
-#endif
->>>>>>> 2e6f64e1
+#endif
 
 // It turns out that GNU libstdc++ and LLVM libc++ differ on how they implement
 // the 'std' namespace; the latter uses inline namespaces. Wrap this decision
 // up in a macro to make forward-declarations easier.
 #if FOLLY_USE_LIBCPP
 #include <__config> // @manual
-<<<<<<< HEAD
-#define FOLLY_NAMESPACE_STD_BEGIN     _LIBCPP_BEGIN_NAMESPACE_STD
-#define FOLLY_NAMESPACE_STD_END       _LIBCPP_END_NAMESPACE_STD
-=======
 #define FOLLY_NAMESPACE_STD_BEGIN _LIBCPP_BEGIN_NAMESPACE_STD
 #define FOLLY_NAMESPACE_STD_END _LIBCPP_END_NAMESPACE_STD
->>>>>>> 2e6f64e1
 #else
 #define FOLLY_NAMESPACE_STD_BEGIN namespace std {
 #define FOLLY_NAMESPACE_STD_END }
@@ -375,17 +259,10 @@
 #if _GLIBCXX_USE_CXX11_ABI
 #define FOLLY_GLIBCXX_NAMESPACE_CXX11_BEGIN \
   inline _GLIBCXX_BEGIN_NAMESPACE_CXX11
-<<<<<<< HEAD
-# define FOLLY_GLIBCXX_NAMESPACE_CXX11_END   _GLIBCXX_END_NAMESPACE_CXX11
-#else
-# define FOLLY_GLIBCXX_NAMESPACE_CXX11_BEGIN
-# define FOLLY_GLIBCXX_NAMESPACE_CXX11_END
-=======
 #define FOLLY_GLIBCXX_NAMESPACE_CXX11_END _GLIBCXX_END_NAMESPACE_CXX11
 #else
 #define FOLLY_GLIBCXX_NAMESPACE_CXX11_BEGIN
 #define FOLLY_GLIBCXX_NAMESPACE_CXX11_END
->>>>>>> 2e6f64e1
 #endif
 
 // MSVC specific defines
@@ -393,13 +270,6 @@
 #ifdef _MSC_VER
 #include <folly/portability/SysTypes.h>
 
-<<<<<<< HEAD
-// compiler specific to compiler specific
-// nolint
-# define __PRETTY_FUNCTION__ __FUNCSIG__
-
-=======
->>>>>>> 2e6f64e1
 // Hide a GCC specific thing that breaks MSVC if left alone.
 #define __extension__
 
@@ -445,8 +315,6 @@
 constexpr auto kIsDebug = true;
 #endif
 } // namespace folly
-<<<<<<< HEAD
-=======
 
 // Exceptions
 namespace folly {
@@ -456,7 +324,6 @@
 constexpr auto kHasExceptions = false;
 #endif
 } // namespace folly
->>>>>>> 2e6f64e1
 
 // Endianness
 namespace folly {
@@ -574,8 +441,6 @@
 constexpr auto kIsWindows = false;
 #endif
 
-<<<<<<< HEAD
-=======
 #if __GLIBCXX__
 constexpr auto kIsGlibcxx = true;
 #else
@@ -600,19 +465,28 @@
 constexpr auto kIsLibstdcpp = false;
 #endif
 
->>>>>>> 2e6f64e1
 #if _MSC_VER
 constexpr auto kMscVer = _MSC_VER;
 #else
 constexpr auto kMscVer = 0;
 #endif
 
-<<<<<<< HEAD
-// TODO: Remove when removing support for gcc4.9
-#if __GLIBCXX__ && __GLIBCXX__ == 20150123
-constexpr auto kIsGlib49 = true;
-#else
-constexpr auto kIsGlib49 = false;
+#if __GNUC__
+constexpr auto kGnuc = __GNUC__;
+#else
+constexpr auto kGnuc = 0;
+#endif
+
+#if __clang__
+constexpr auto kIsClang = true;
+#else
+constexpr auto kIsClang = false;
+#endif
+
+#if FOLLY_MICROSOFT_ABI_VER
+constexpr auto kMicrosoftAbiVer = FOLLY_MICROSOFT_ABI_VER;
+#else
+constexpr auto kMicrosoftAbiVer = 0;
 #endif
 
 // cpplib is an implementation of the standard library, and is the one typically
@@ -623,52 +497,6 @@
 constexpr auto kCpplibVer = 0;
 #endif
 } // namespace folly
-
-// Define FOLLY_USE_CPP14_CONSTEXPR to be true if the compiler's C++14
-// constexpr support is "good enough".
-#ifndef FOLLY_USE_CPP14_CONSTEXPR
-#if defined(__clang__)
-#define FOLLY_USE_CPP14_CONSTEXPR __cplusplus >= 201300L
-#elif defined(__GNUC__)
-#define FOLLY_USE_CPP14_CONSTEXPR __cplusplus >= 201304L
-#else
-#define FOLLY_USE_CPP14_CONSTEXPR 0 // MSVC?
-#endif
-#endif
-
-#if FOLLY_USE_CPP14_CONSTEXPR
-#define FOLLY_CPP14_CONSTEXPR constexpr
-#else
-#define FOLLY_CPP14_CONSTEXPR inline
-#endif
-=======
-#if __GNUC__
-constexpr auto kGnuc = __GNUC__;
-#else
-constexpr auto kGnuc = 0;
-#endif
-
-#if __clang__
-constexpr auto kIsClang = true;
-#else
-constexpr auto kIsClang = false;
-#endif
-
-#if FOLLY_MICROSOFT_ABI_VER
-constexpr auto kMicrosoftAbiVer = FOLLY_MICROSOFT_ABI_VER;
-#else
-constexpr auto kMicrosoftAbiVer = 0;
-#endif
-
-// cpplib is an implementation of the standard library, and is the one typically
-// used with the msvc compiler
-#if _CPPLIB_VER
-constexpr auto kCpplibVer = _CPPLIB_VER;
-#else
-constexpr auto kCpplibVer = 0;
-#endif
-} // namespace folly
->>>>>>> 2e6f64e1
 
 //  MSVC does not permit:
 //
@@ -680,31 +508,6 @@
 //    extern int const num;
 //    FOLLY_STORAGE_CONSTEXPR int const num = 3;
 //
-<<<<<<< HEAD
-//  True for MSVC 2015 and MSVC 2017.
-#if _MSC_VER
-#define FOLLY_STORAGE_CONSTEXPR
-#define FOLLY_STORAGE_CPP14_CONSTEXPR
-#else
-#define FOLLY_STORAGE_CONSTEXPR constexpr
-#if FOLLY_USE_CPP14_CONSTEXPR
-#define FOLLY_STORAGE_CPP14_CONSTEXPR constexpr
-#else
-#define FOLLY_STORAGE_CPP14_CONSTEXPR
-#endif
-#endif
-
-#if __cpp_coroutines >= 201703L && FOLLY_HAS_INCLUDE(<experimental/coroutine>)
-#define FOLLY_HAS_COROUTINES 1
-#elif _MSC_VER && _RESUMABLE_FUNCTIONS_SUPPORTED
-#define FOLLY_HAS_COROUTINES 1
-#endif
-
-// MSVC 2017.5
-#if __cpp_noexcept_function_type >= 201510 || _MSC_FULL_VER >= 191225816
-#define FOLLY_HAVE_NOEXCEPT_FUNCTION_TYPE 1
-#endif
-=======
 //  True as of MSVC 2017.
 #if _MSC_VER
 #define FOLLY_STORAGE_CONSTEXPR
@@ -769,5 +572,4 @@
 #else // __linux__
 #define FOLLY_ELF_NATIVE_CLASS 32
 #endif
-#endif // __linux__
->>>>>>> 2e6f64e1
+#endif // __linux__