--- conflicted
+++ resolved
@@ -1,9 +1,5 @@
 /*
-<<<<<<< HEAD
- * Copyright 2011-present Facebook, Inc.
-=======
  * Copyright (c) Facebook, Inc. and its affiliates.
->>>>>>> 2e6f64e1
  *
  * Licensed under the Apache License, Version 2.0 (the "License");
  * you may not use this file except in compliance with the License.
@@ -25,10 +21,7 @@
 #include <functional>
 #include <limits>
 #include <memory>
-<<<<<<< HEAD
-=======
 #include <tuple>
->>>>>>> 2e6f64e1
 #include <type_traits>
 
 #include <folly/Portability.h>
@@ -52,28 +45,6 @@
       std::true_type,                                                          \
       std::false_type>::type
 
-<<<<<<< HEAD
-#define FOLLY_CREATE_HAS_MEMBER_TYPE_TRAITS(classname, type_name)              \
-  template <typename TTheClass_>                                               \
-  struct classname##__folly_traits_impl__ {                                    \
-    template <typename UTheClass_>                                             \
-    static constexpr bool test(typename UTheClass_::type_name*) {              \
-      return true;                                                             \
-    }                                                                          \
-    template <typename>                                                        \
-    static constexpr bool test(...) {                                          \
-      return false;                                                            \
-    }                                                                          \
-  };                                                                           \
-  template <typename TTheClass_>                                               \
-  using classname = typename std::conditional<                                 \
-      classname##__folly_traits_impl__<TTheClass_>::template test<TTheClass_>( \
-          nullptr),                                                            \
-      std::true_type,                                                          \
-      std::false_type>::type;
-
-=======
->>>>>>> 2e6f64e1
 #define FOLLY_CREATE_HAS_MEMBER_FN_TRAITS_IMPL(classname, func_name, cv_qual) \
   template <typename TTheClass_, typename RTheReturn_, typename... TTheArgs_> \
   struct classname##__folly_traits_impl__<                                    \
@@ -153,8 +124,6 @@
 
 namespace folly {
 
-<<<<<<< HEAD
-=======
 template <typename...>
 struct tag_t {};
 
@@ -238,7 +207,6 @@
 FOLLY_INLINE_VARIABLE constexpr bool is_constexpr_default_constructible_v =
     is_constexpr_default_constructible<T>::value;
 
->>>>>>> 2e6f64e1
 /***
  *  _t
  *
@@ -272,8 +240,6 @@
 template <typename T>
 using remove_cvref_t = typename remove_cvref<T>::type;
 
-<<<<<<< HEAD
-=======
 namespace detail {
 template <typename Src>
 struct like_ {
@@ -317,7 +283,6 @@
   using type = like_t<Src, Dst>;
 };
 
->>>>>>> 2e6f64e1
 /**
  *  type_t
  *
@@ -394,8 +359,6 @@
 template <class... Ts>
 using void_t = type_t<void, Ts...>;
 
-<<<<<<< HEAD
-=======
 template <typename T>
 using aligned_storage_for_t =
     typename std::aligned_storage<sizeof(T), alignof(T)>::type;
@@ -413,7 +376,6 @@
 FOLLY_INLINE_VARIABLE constexpr bool is_trivially_copyable_v =
     is_trivially_copyable<T>::value;
 
->>>>>>> 2e6f64e1
 /**
  * IsRelocatable<T>::value describes the ability of moving around
  * memory a value of type T by using memcpy (as opposed to the
@@ -466,118 +428,6 @@
   struct has_true_##name : std::conditional<                                 \
                                has_##name<T>::value,                         \
                                name##_is_true<T>,                            \
-<<<<<<< HEAD
-                               std::false_type>::type {};
-
-FOLLY_HAS_TRUE_XXX(IsRelocatable)
-FOLLY_HAS_TRUE_XXX(IsZeroInitializable)
-FOLLY_HAS_TRUE_XXX(IsTriviallyCopyable)
-
-#undef FOLLY_HAS_TRUE_XXX
-
-// Older versions of libstdc++ do not provide std::is_trivially_copyable
-#if defined(__clang__) && !defined(_LIBCPP_VERSION)
-template <class T>
-struct is_trivially_copyable
-    : std::integral_constant<bool, __is_trivially_copyable(T)> {};
-#elif defined(__GNUC__) && !defined(__clang__) && __GNUC__ < 5
-template <class T>
-struct is_trivially_copyable : std::is_trivial<T> {};
-#else
-template <class T>
-using is_trivially_copyable = std::is_trivially_copyable<T>;
-#endif
-} // namespace traits_detail
-
-struct Ignore {
-  Ignore() = default;
-  template <class T>
-  constexpr /* implicit */ Ignore(const T&) {}
-  template <class T>
-  const Ignore& operator=(T const&) const { return *this; }
-};
-
-template <class...>
-using Ignored = Ignore;
-
-namespace traits_detail_IsEqualityComparable {
-Ignore operator==(Ignore, Ignore);
-
-template <class T, class U = T>
-struct IsEqualityComparable
-    : std::is_convertible<
-          decltype(std::declval<T>() == std::declval<U>()),
-          bool
-      > {};
-} // namespace traits_detail_IsEqualityComparable
-
-/* using override */ using traits_detail_IsEqualityComparable::
-    IsEqualityComparable;
-
-namespace traits_detail_IsLessThanComparable {
-Ignore operator<(Ignore, Ignore);
-
-template <class T, class U = T>
-struct IsLessThanComparable
-    : std::is_convertible<
-          decltype(std::declval<T>() < std::declval<U>()),
-          bool
-      > {};
-} // namespace traits_detail_IsLessThanComparable
-
-/* using override */ using traits_detail_IsLessThanComparable::
-    IsLessThanComparable;
-
-namespace traits_detail_IsNothrowSwappable {
-#if defined(__cpp_lib_is_swappable) || (_CPPLIB_VER && _HAS_CXX17)
-// MSVC 2015+ already implements the C++17 P0185R1 proposal which
-// adds std::is_nothrow_swappable, so use it instead if C++17 mode
-// is enabled.
-template <typename T>
-using IsNothrowSwappable = std::is_nothrow_swappable<T>;
-#elif _CPPLIB_VER
-// MSVC 2015+ defines the base even if C++17 is disabled, and
-// MSVC 2015 has issues with our fallback implementation due to
-// over-eager evaluation of noexcept.
-template <typename T>
-using IsNothrowSwappable = std::_Is_nothrow_swappable<T>;
-#else
-/* using override */ using std::swap;
-
-template <class T>
-struct IsNothrowSwappable
-    : std::integral_constant<bool,
-        std::is_nothrow_move_constructible<T>::value &&
-        noexcept(swap(std::declval<T&>(), std::declval<T&>()))
-      > {};
-#endif
-} // namespace traits_detail_IsNothrowSwappable
-
-/* using override */ using traits_detail_IsNothrowSwappable::IsNothrowSwappable;
-
-template <class T> struct IsTriviallyCopyable
-  : std::conditional<
-      traits_detail::has_IsTriviallyCopyable<T>::value,
-      traits_detail::has_true_IsTriviallyCopyable<T>,
-      traits_detail::is_trivially_copyable<T>
-    >::type {};
-
-template <class T> struct IsRelocatable
-  : std::conditional<
-      traits_detail::has_IsRelocatable<T>::value,
-      traits_detail::has_true_IsRelocatable<T>,
-      // TODO add this line (and some tests for it) when we upgrade to gcc 4.7
-      //std::is_trivially_move_constructible<T>::value ||
-      IsTriviallyCopyable<T>
-    >::type {};
-
-template <class T> struct IsZeroInitializable
-  : std::conditional<
-      traits_detail::has_IsZeroInitializable<T>::value,
-      traits_detail::has_true_IsZeroInitializable<T>,
-      std::integral_constant<bool, !std::is_class<T>::value>
-    >::type {};
-=======
                                std::false_type>::type {}
 
 FOLLY_HAS_TRUE_XXX(IsRelocatable);
@@ -691,7 +541,6 @@
 //  deduction of conditional_t<V, T, F> to work when T or F is a template param.
 template <bool V, typename T, typename F>
 using conditional_t = typename detail::conditional_<V>::template apply<T, F>;
->>>>>>> 2e6f64e1
 
 template <typename...>
 struct Conjunction : std::true_type {};
@@ -780,11 +629,7 @@
  * FOLLY_ASSUME_RELOCATABLE(MyType<T1, T2>)
  */
 #define FOLLY_ASSUME_RELOCATABLE(...) \
-<<<<<<< HEAD
-  struct IsRelocatable<  __VA_ARGS__ > : std::true_type {};
-=======
   struct IsRelocatable<__VA_ARGS__> : std::true_type {}
->>>>>>> 2e6f64e1
 
 /**
  * The FOLLY_ASSUME_FBVECTOR_COMPATIBLE* macros below encode the
@@ -814,76 +659,12 @@
 #define FOLLY_ASSUME_FBVECTOR_COMPATIBLE(...) \
   namespace folly {                           \
   template <>                                 \
-<<<<<<< HEAD
-  FOLLY_ASSUME_RELOCATABLE(__VA_ARGS__)       \
-=======
   FOLLY_ASSUME_RELOCATABLE(__VA_ARGS__);      \
->>>>>>> 2e6f64e1
   }
 // Use this macro ONLY at global level (no namespace)
 #define FOLLY_ASSUME_FBVECTOR_COMPATIBLE_1(...) \
   namespace folly {                             \
   template <class T1>                           \
-<<<<<<< HEAD
-  FOLLY_ASSUME_RELOCATABLE(__VA_ARGS__<T1>)     \
-  }
-// Use this macro ONLY at global level (no namespace)
-#define FOLLY_ASSUME_FBVECTOR_COMPATIBLE_2(...) \
-  namespace folly {                             \
-  template <class T1, class T2>                 \
-  FOLLY_ASSUME_RELOCATABLE(__VA_ARGS__<T1, T2>) \
-  }
-// Use this macro ONLY at global level (no namespace)
-#define FOLLY_ASSUME_FBVECTOR_COMPATIBLE_3(...)     \
-  namespace folly {                                 \
-  template <class T1, class T2, class T3>           \
-  FOLLY_ASSUME_RELOCATABLE(__VA_ARGS__<T1, T2, T3>) \
-  }
-// Use this macro ONLY at global level (no namespace)
-#define FOLLY_ASSUME_FBVECTOR_COMPATIBLE_4(...)         \
-  namespace folly {                                     \
-  template <class T1, class T2, class T3, class T4>     \
-  FOLLY_ASSUME_RELOCATABLE(__VA_ARGS__<T1, T2, T3, T4>) \
-  }
-
-/**
- * Instantiate FOLLY_ASSUME_FBVECTOR_COMPATIBLE for a few types. It is
- * safe to assume that pair is compatible if both of its components
- * are. Furthermore, all STL containers can be assumed to comply,
- * although that is not guaranteed by the standard.
- */
-
-FOLLY_NAMESPACE_STD_BEGIN
-
-template <class T, class U>
-  struct pair;
-#ifndef _GLIBCXX_USE_FB
-FOLLY_GLIBCXX_NAMESPACE_CXX11_BEGIN
-template <class T, class R, class A>
-  class basic_string;
-FOLLY_GLIBCXX_NAMESPACE_CXX11_END
-#else
-template <class T, class R, class A, class S>
-  class basic_string;
-#endif
-template <class T, class A>
-  class vector;
-template <class T, class A>
-  class deque;
-FOLLY_GLIBCXX_NAMESPACE_CXX11_BEGIN
-template <class T, class A>
-  class list;
-FOLLY_GLIBCXX_NAMESPACE_CXX11_END
-template <class T, class C, class A>
-  class set;
-template <class K, class V, class C, class A>
-  class map;
-template <class T>
-  class shared_ptr;
-
-FOLLY_NAMESPACE_STD_END
-
-=======
   FOLLY_ASSUME_RELOCATABLE(__VA_ARGS__<T1>);    \
   }
 // Use this macro ONLY at global level (no namespace)
@@ -905,7 +686,6 @@
   FOLLY_ASSUME_RELOCATABLE(__VA_ARGS__<T1, T2, T3, T4>); \
   }
 
->>>>>>> 2e6f64e1
 namespace folly {
 
 // STL commonly-used types
@@ -958,16 +738,9 @@
 // types) that violate -Wsign-compare and/or -Wbool-compare so suppress them
 // in order to not prevent all calling code from using it.
 FOLLY_PUSH_WARNING
-<<<<<<< HEAD
-FOLLY_GCC_DISABLE_WARNING("-Wsign-compare")
-#if __GNUC_PREREQ(5, 0)
-FOLLY_GCC_DISABLE_WARNING("-Wbool-compare")
-#endif
-=======
 FOLLY_GNU_DISABLE_WARNING("-Wsign-compare")
 FOLLY_GCC_DISABLE_WARNING("-Wbool-compare")
 FOLLY_MSVC_DISABLE_WARNING(4287) // unsigned/negative constant mismatch
->>>>>>> 2e6f64e1
 FOLLY_MSVC_DISABLE_WARNING(4388) // sign-compare
 FOLLY_MSVC_DISABLE_WARNING(4804) // bool-compare
 
@@ -988,21 +761,6 @@
 bool greater_than_impl(LHS const lhs) {
   // clang-format off
   return
-<<<<<<< HEAD
-    rhs > std::numeric_limits<LHS>::max() ? false :
-    rhs < std::numeric_limits<LHS>::min() ? true :
-    lhs > rhs;
-}
-
-FOLLY_POP_WARNING
-
-} // namespace detail
-
-// same as `x < 0`
-template <typename T>
-constexpr bool is_negative(T x) {
-  return folly::detail::is_negative_impl<T, std::is_signed<T>::value>::check(x);
-=======
       // Ensure signed and unsigned values won't be compared directly.
       (!std::is_signed<RHS>::value && is_negative(lhs)) ? false :
       (!std::is_signed<LHS>::value && is_negative(rhs)) ? true :
@@ -1010,7 +768,6 @@
       rhs < std::numeric_limits<LHS>::min() ? true :
       lhs > rhs;
   // clang-format on
->>>>>>> 2e6f64e1
 }
 
 FOLLY_POP_WARNING
@@ -1033,21 +790,8 @@
 
 // Assume nothing when compiling with MSVC.
 #ifndef _MSC_VER
-<<<<<<< HEAD
-// gcc-5.0 changed string's implementation in libstdc++ to be non-relocatable
-#if !_GLIBCXX_USE_CXX11_ABI
-FOLLY_ASSUME_FBVECTOR_COMPATIBLE_3(std::basic_string)
-#endif
-FOLLY_ASSUME_FBVECTOR_COMPATIBLE_2(std::vector)
-FOLLY_ASSUME_FBVECTOR_COMPATIBLE_2(std::list)
-FOLLY_ASSUME_FBVECTOR_COMPATIBLE_2(std::deque)
 FOLLY_ASSUME_FBVECTOR_COMPATIBLE_2(std::unique_ptr)
 FOLLY_ASSUME_FBVECTOR_COMPATIBLE_1(std::shared_ptr)
-FOLLY_ASSUME_FBVECTOR_COMPATIBLE_1(std::function)
-=======
-FOLLY_ASSUME_FBVECTOR_COMPATIBLE_2(std::unique_ptr)
-FOLLY_ASSUME_FBVECTOR_COMPATIBLE_1(std::shared_ptr)
->>>>>>> 2e6f64e1
 #endif
 
 /* Some combinations of compilers and C++ libraries make __int128 and
@@ -1058,41 +802,6 @@
  * here.
  *
  * @author: Phil Willoughby <philwill@fb.com>
-<<<<<<< HEAD
- */
-#if FOLLY_SUPPLY_MISSING_INT128_TRAITS
-FOLLY_NAMESPACE_STD_BEGIN
-template <>
-struct is_arithmetic<__int128> : ::std::true_type {};
-template <>
-struct is_arithmetic<unsigned __int128> : ::std::true_type {};
-template <>
-struct is_integral<__int128> : ::std::true_type {};
-template <>
-struct is_integral<unsigned __int128> : ::std::true_type {};
-template <>
-struct make_unsigned<__int128> {
-  typedef unsigned __int128 type;
-};
-template <>
-struct make_signed<__int128> {
-  typedef __int128 type;
-};
-template <>
-struct make_unsigned<unsigned __int128> {
-  typedef unsigned __int128 type;
-};
-template <>
-struct make_signed<unsigned __int128> {
-  typedef __int128 type;
-};
-template <>
-struct is_signed<__int128> : ::std::true_type {};
-template <>
-struct is_unsigned<unsigned __int128> : ::std::true_type {};
-FOLLY_NAMESPACE_STD_END
-#endif // FOLLY_SUPPLY_MISSING_INT128_TRAITS
-=======
  */
 #if FOLLY_SUPPLY_MISSING_INT128_TRAITS
 FOLLY_NAMESPACE_STD_BEGIN
@@ -1145,5 +854,4 @@
   return container;
 }
 
-} // namespace folly
->>>>>>> 2e6f64e1
+} // namespace folly