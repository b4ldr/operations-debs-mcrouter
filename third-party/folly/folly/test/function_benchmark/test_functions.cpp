/*
<<<<<<< HEAD
 * Copyright 2011-present Facebook, Inc.
=======
 * Copyright (c) Facebook, Inc. and its affiliates.
>>>>>>> 2e6f64e1
 *
 * Licensed under the Apache License, Version 2.0 (the "License");
 * you may not use this file except in compliance with the License.
 * You may obtain a copy of the License at
 *
 *     http://www.apache.org/licenses/LICENSE-2.0
 *
 * Unless required by applicable law or agreed to in writing, software
 * distributed under the License is distributed on an "AS IS" BASIS,
 * WITHOUT WARRANTIES OR CONDITIONS OF ANY KIND, either express or implied.
 * See the License for the specific language governing permissions and
 * limitations under the License.
 */

#include <folly/test/function_benchmark/test_functions.h>

#include <folly/lang/Exception.h>

/*
 * These functions are defined in a separate file so that
 * gcc won't be able to inline them.
 */

<<<<<<< HEAD

class Exception : public std::exception {
 public:
  explicit Exception(const std::string& value) : value_(value) {}
  ~Exception() noexcept override {}

  const char* what() const noexcept override {
    return value_.c_str();
  }

 private:
  std::string value_;
};

void doNothing() {
}

[[noreturn]]
void throwException() {
  throw Exception("this is a test");
}
=======
void doNothing() {}
>>>>>>> 2e6f64e1

std::exception_ptr returnExceptionPtr() {
  Exception ex("this is a test");
  return std::make_exception_ptr(ex);
}

void exceptionPtrReturnParam(std::exception_ptr* excReturn) {
  if (excReturn) {
    Exception ex("this is a test");
    *excReturn = std::make_exception_ptr(ex);
  }
}

std::string returnString() {
  return "this is a test";
}

std::string returnStringNoExcept() noexcept {
  return "this is a test";
}

int returnCode(int value) {
  return value;
}

int returnCodeNoExcept(int value) noexcept {
  return value;
}

void TestClass::doNothing() {}

VirtualClass::~VirtualClass() {}

void VirtualClass::doNothing() {}

LargeClass::LargeClass() {
  // Suppress unused field warning
  data[0] = 42;
}

void LargeClass::operator()() const {}

void invoke(std::function<void()> f) {
  f();
}

void invoke(folly::Function<void()> f) {
  f();
}<|MERGE_RESOLUTION|>--- conflicted
+++ resolved
@@ -1,9 +1,5 @@
 /*
-<<<<<<< HEAD
- * Copyright 2011-present Facebook, Inc.
-=======
  * Copyright (c) Facebook, Inc. and its affiliates.
->>>>>>> 2e6f64e1
  *
  * Licensed under the Apache License, Version 2.0 (the "License");
  * you may not use this file except in compliance with the License.
@@ -27,31 +23,7 @@
  * gcc won't be able to inline them.
  */
 
-<<<<<<< HEAD
-
-class Exception : public std::exception {
- public:
-  explicit Exception(const std::string& value) : value_(value) {}
-  ~Exception() noexcept override {}
-
-  const char* what() const noexcept override {
-    return value_.c_str();
-  }
-
- private:
-  std::string value_;
-};
-
-void doNothing() {
-}
-
-[[noreturn]]
-void throwException() {
-  throw Exception("this is a test");
-}
-=======
 void doNothing() {}
->>>>>>> 2e6f64e1
 
 std::exception_ptr returnExceptionPtr() {
   Exception ex("this is a test");
