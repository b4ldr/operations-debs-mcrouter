--- conflicted
+++ resolved
@@ -1,9 +1,5 @@
 /*
-<<<<<<< HEAD
- * Copyright 2013-present Facebook, Inc.
-=======
  * Copyright (c) Facebook, Inc. and its affiliates.
->>>>>>> 2e6f64e1
  *
  * Licensed under the Apache License, Version 2.0 (the "License");
  * you may not use this file except in compliance with the License.
@@ -26,15 +22,6 @@
 #include <cstdio>
 #include <memory>
 
-<<<<<<< HEAD
-namespace folly { namespace test {
-
-#define EXPECT_SYSTEM_ERROR(statement, err, msg) \
-  try { \
-    statement; \
-    ADD_FAILURE() << "Didn't throw"; \
-  } catch (const std::system_error& e) { \
-=======
 namespace folly {
 namespace test {
 
@@ -43,7 +30,6 @@
     statement;                                                    \
     ADD_FAILURE() << "Didn't throw";                              \
   } catch (const std::system_error& e) {                          \
->>>>>>> 2e6f64e1
     std::system_error expected(err, std::system_category(), msg); \
     EXPECT_STREQ(expected.what(), e.what());                      \
   } catch (...) {                                                 \
@@ -135,37 +121,5 @@
       << "what() string missing input message: " << ex.what();
 }
 
-<<<<<<< HEAD
-TEST(ExceptionTest, makeSystemError) {
-  errno = ENOENT;
-  auto ex = makeSystemErrorExplicit(EDEADLK, "stuck");
-  EXPECT_EQ(EDEADLK, ex.code().value());
-  EXPECT_EQ(std::system_category(), ex.code().category());
-  EXPECT_TRUE(StringPiece{ex.what()}.contains("stuck"))
-      << "what() string missing input message: " << ex.what();
-
-  ex = makeSystemErrorExplicit(EDOM, 300, " is bigger than max=", 255);
-  EXPECT_EQ(EDOM, ex.code().value());
-  EXPECT_EQ(std::system_category(), ex.code().category());
-  EXPECT_TRUE(StringPiece{ex.what()}.contains("300 is bigger than max=255"))
-      << "what() string missing input message: " << ex.what();
-
-  errno = EINVAL;
-  ex = makeSystemError("bad argument ", 1234, ": bogus");
-  EXPECT_EQ(EINVAL, ex.code().value());
-  EXPECT_EQ(std::system_category(), ex.code().category());
-  EXPECT_TRUE(StringPiece{ex.what()}.contains("bad argument 1234: bogus"))
-      << "what() string missing input message: " << ex.what();
-
-  errno = 0;
-  ex = makeSystemError("unexpected success");
-  EXPECT_EQ(0, ex.code().value());
-  EXPECT_EQ(std::system_category(), ex.code().category());
-  EXPECT_TRUE(StringPiece{ex.what()}.contains("unexpected success"))
-      << "what() string missing input message: " << ex.what();
-}
-
-=======
->>>>>>> 2e6f64e1
 } // namespace test
 } // namespace folly