--- conflicted
+++ resolved
@@ -1,9 +1,5 @@
 /*
-<<<<<<< HEAD
- * Copyright 2014-present Facebook, Inc.
-=======
  * Copyright (c) Facebook, Inc. and its affiliates.
->>>>>>> 2e6f64e1
  *
  * Licensed under the Apache License, Version 2.0 (the "License");
  * you may not use this file except in compliance with the License.
@@ -66,8 +62,6 @@
   }
 }
 
-<<<<<<< HEAD
-=======
 TEST(ExceptionWrapper, nothrow) {
   EXPECT_TRUE(std::is_nothrow_default_constructible<exception_wrapper>::value);
   EXPECT_TRUE(std::is_nothrow_move_constructible<exception_wrapper>::value);
@@ -76,7 +70,6 @@
   EXPECT_TRUE(std::is_nothrow_copy_assignable<exception_wrapper>::value);
 }
 
->>>>>>> 2e6f64e1
 // Tests that when we call throw_exception, the proper type is thrown (derived)
 TEST(ExceptionWrapper, throw_test) {
   std::runtime_error e("payload");
@@ -191,21 +184,12 @@
   const exception_wrapper& cew = ew;
   EXPECT_TRUE(
       cew.with_exception([&](const IntException& /* ie */) { SUCCEED(); }));
-<<<<<<< HEAD
 
   // Test with empty ew.
   exception_wrapper empty_ew;
   EXPECT_FALSE(
       empty_ew.with_exception([&](const std::exception& /* ie */) { FAIL(); }));
 
-=======
-
-  // Test with empty ew.
-  exception_wrapper empty_ew;
-  EXPECT_FALSE(
-      empty_ew.with_exception([&](const std::exception& /* ie */) { FAIL(); }));
-
->>>>>>> 2e6f64e1
   // Testing with const exception_wrapper; sanity check first:
   EXPECT_FALSE(cew.with_exception([&](const std::runtime_error&) {}));
   EXPECT_FALSE(cew.with_exception([&](const int&) {}));
@@ -254,10 +238,7 @@
   auto ep = std::make_exception_ptr(std::runtime_error("foo"));
   auto ew = exception_wrapper::from_exception_ptr(ep);
   EXPECT_TRUE(bool(ew));
-<<<<<<< HEAD
-=======
   EXPECT_EQ(ep, folly::as_const(ew).to_exception_ptr());
->>>>>>> 2e6f64e1
   EXPECT_EQ(ep, ew.to_exception_ptr());
   EXPECT_TRUE(ew.is_compatible_with<std::runtime_error>());
 }
@@ -266,10 +247,7 @@
   auto ep = std::make_exception_ptr<int>(12);
   auto ew = exception_wrapper::from_exception_ptr(ep);
   EXPECT_TRUE(bool(ew));
-<<<<<<< HEAD
-=======
   EXPECT_EQ(ep, folly::as_const(ew).to_exception_ptr());
->>>>>>> 2e6f64e1
   EXPECT_EQ(ep, ew.to_exception_ptr());
   EXPECT_TRUE(ew.is_compatible_with<int>());
 }
@@ -282,11 +260,8 @@
   EXPECT_EQ(nullptr, ew.get_exception<std::exception>());
   EXPECT_EQ(nullptr, ew.get_exception<int>());
   EXPECT_FALSE(ew.has_exception_ptr());
-<<<<<<< HEAD
-=======
   EXPECT_EQ(nullptr, folly::as_const(ew).to_exception_ptr());
   EXPECT_FALSE(ew.has_exception_ptr());
->>>>>>> 2e6f64e1
   EXPECT_EQ(nullptr, ew.to_exception_ptr());
   EXPECT_FALSE(ew.has_exception_ptr());
   EXPECT_EQ("", ew.class_name());
@@ -305,11 +280,8 @@
   EXPECT_STREQ("foo", ew.get_exception<std::exception>()->what());
   EXPECT_EQ(nullptr, ew.get_exception<int>());
   EXPECT_FALSE(ew.has_exception_ptr());
-<<<<<<< HEAD
-=======
   EXPECT_NE(nullptr, folly::as_const(ew).to_exception_ptr());
   EXPECT_FALSE(ew.has_exception_ptr());
->>>>>>> 2e6f64e1
   EXPECT_NE(nullptr, ew.to_exception_ptr());
   EXPECT_TRUE(ew.has_exception_ptr());
   EXPECT_EQ(kRuntimeErrorClassName, ew.class_name());
@@ -325,10 +297,7 @@
   EXPECT_EQ(nullptr, ew.get_exception());
   EXPECT_EQ(nullptr, ew.get_exception<std::exception>());
   EXPECT_EQ(nullptr, ew.get_exception<int>());
-<<<<<<< HEAD
-=======
   EXPECT_EQ(nullptr, folly::as_const(ew).to_exception_ptr());
->>>>>>> 2e6f64e1
   EXPECT_EQ(nullptr, ew.to_exception_ptr());
   EXPECT_EQ("", ew.class_name());
   EXPECT_EQ("", ew.what());
@@ -362,10 +331,7 @@
   EXPECT_EQ(nullptr, ew.get_exception());
   EXPECT_EQ(nullptr, ew.get_exception<std::exception>());
   EXPECT_EQ(nullptr, ew.get_exception<int>());
-<<<<<<< HEAD
-=======
   EXPECT_EQ(nullptr, folly::as_const(ew).to_exception_ptr());
->>>>>>> 2e6f64e1
   EXPECT_EQ(nullptr, ew.to_exception_ptr());
   EXPECT_EQ("", ew.class_name());
   EXPECT_EQ("", ew.what());
@@ -383,10 +349,7 @@
   EXPECT_NE(nullptr, ew.get_exception<int>());
   EXPECT_EQ(12, *ew.get_exception<int>());
   EXPECT_TRUE(ew.has_exception_ptr());
-<<<<<<< HEAD
-=======
   EXPECT_EQ(ep, folly::as_const(ew).to_exception_ptr());
->>>>>>> 2e6f64e1
   EXPECT_EQ(ep, ew.to_exception_ptr());
   EXPECT_TRUE(ew.has_exception_ptr());
   EXPECT_EQ(demangle(typeid(int)), ew.class_name());
@@ -401,10 +364,7 @@
   EXPECT_EQ(nullptr, ew.get_exception());
   EXPECT_EQ(nullptr, ew.get_exception<std::exception>());
   EXPECT_EQ(nullptr, ew.get_exception<int>());
-<<<<<<< HEAD
-=======
   EXPECT_EQ(nullptr, folly::as_const(ew).to_exception_ptr());
->>>>>>> 2e6f64e1
   EXPECT_EQ(nullptr, ew.to_exception_ptr());
   EXPECT_FALSE(ew.has_exception_ptr());
   EXPECT_EQ("", ew.class_name());
@@ -424,10 +384,7 @@
   EXPECT_TRUE(ew.has_exception_ptr());
   EXPECT_EQ(demangle(typeid(int)), ew.class_name());
   EXPECT_EQ(demangle(typeid(int)), ew.what());
-<<<<<<< HEAD
-=======
   EXPECT_NE(nullptr, folly::as_const(ew).to_exception_ptr());
->>>>>>> 2e6f64e1
   EXPECT_NE(nullptr, ew.to_exception_ptr());
   EXPECT_TRUE(ew.has_exception_ptr());
   EXPECT_EQ(demangle(typeid(int)), ew.class_name());
@@ -442,10 +399,7 @@
   EXPECT_EQ(nullptr, ew.get_exception());
   EXPECT_EQ(nullptr, ew.get_exception<std::exception>());
   EXPECT_EQ(nullptr, ew.get_exception<int>());
-<<<<<<< HEAD
-=======
   EXPECT_EQ(nullptr, folly::as_const(ew).to_exception_ptr());
->>>>>>> 2e6f64e1
   EXPECT_EQ(nullptr, ew.to_exception_ptr());
   EXPECT_FALSE(ew.has_exception_ptr());
   EXPECT_EQ("", ew.class_name());
@@ -463,10 +417,7 @@
   EXPECT_EQ(nullptr, ew.get_exception<std::exception>());
   EXPECT_NE(nullptr, ew.get_exception<int>());
   EXPECT_EQ(12, *ew.get_exception<int>());
-<<<<<<< HEAD
-=======
   EXPECT_EQ(ep, folly::as_const(ew).to_exception_ptr());
->>>>>>> 2e6f64e1
   EXPECT_EQ(ep, ew.to_exception_ptr());
   EXPECT_EQ("<unknown exception>", ew.class_name()); // because concrete type is
   // erased
@@ -481,10 +432,7 @@
   EXPECT_EQ(nullptr, ew.get_exception());
   EXPECT_EQ(nullptr, ew.get_exception<std::exception>());
   EXPECT_EQ(nullptr, ew.get_exception<int>());
-<<<<<<< HEAD
-=======
   EXPECT_EQ(nullptr, folly::as_const(ew).to_exception_ptr());
->>>>>>> 2e6f64e1
   EXPECT_EQ(nullptr, ew.to_exception_ptr());
   EXPECT_EQ("", ew.class_name());
   EXPECT_EQ("", ew.what());
@@ -523,13 +471,9 @@
 
 namespace {
 template <typename T>
-<<<<<<< HEAD
-T& r_to_l(T v) { return std::ref(v); }
-=======
 T& r_to_l(T v) {
   return std::ref(v);
 }
->>>>>>> 2e6f64e1
 } // namespace
 
 TEST(ExceptionWrapper, with_exception_deduction_functor_lvalue) {
@@ -603,8 +547,6 @@
 }
 
 namespace {
-<<<<<<< HEAD
-=======
 struct ThrownException {};
 struct InSituException : std::exception {
   InSituException() = default;
@@ -635,7 +577,6 @@
 }
 
 namespace {
->>>>>>> 2e6f64e1
 // Cannot be stored within an exception_wrapper
 struct BigRuntimeError : std::runtime_error {
   using std::runtime_error::runtime_error;
@@ -749,8 +690,6 @@
   EXPECT_TRUE(handled);
 }
 
-<<<<<<< HEAD
-=======
 TEST(ExceptionWrapper, handle_std_exception_propagated) {
   auto ep = std::make_exception_ptr(std::runtime_error{"hello world"});
   exception_wrapper const ew_eptr(ep, from_eptr<std::runtime_error>(ep));
@@ -782,7 +721,6 @@
   }
 }
 
->>>>>>> 2e6f64e1
 TEST(ExceptionWrapper, handle_non_std_exception_small) {
   auto ep = std::make_exception_ptr(42);
   exception_wrapper const ew_eptr1(ep);
