--- conflicted
+++ resolved
@@ -1,9 +1,5 @@
 /*
-<<<<<<< HEAD
- * Copyright 2011-present Facebook, Inc.
-=======
  * Copyright (c) Facebook, Inc. and its affiliates.
->>>>>>> 2e6f64e1
  *
  * Licensed under the Apache License, Version 2.0 (the "License");
  * you may not use this file except in compliance with the License.
@@ -25,16 +21,11 @@
 #include <list>
 #include <memory>
 #include <string>
-<<<<<<< HEAD
-
-#include <folly/Range.h>
-=======
 #include <vector>
 
 #include <folly/Range.h>
 #include <folly/Utility.h>
 #include <folly/memory/Malloc.h>
->>>>>>> 2e6f64e1
 #include <folly/portability/GMock.h>
 #include <folly/portability/GTest.h>
 
@@ -138,30 +129,6 @@
   }
 };
 
-<<<<<<< HEAD
-struct Opaque {
-  int value;
-  friend bool operator==(Opaque a, Opaque b) {
-    return a.value == b.value;
-  }
-  friend bool operator<(Opaque a, Opaque b) {
-    return a.value < b.value;
-  }
-  struct Compare : std::less<int>, std::less<Opaque> {
-    using is_transparent = void;
-    using std::less<int>::operator();
-    using std::less<Opaque>::operator();
-    bool operator()(int a, Opaque b) const {
-      return std::less<int>::operator()(a, b.value);
-    }
-    bool operator()(Opaque a, int b) const {
-      return std::less<int>::operator()(a.value, b);
-    }
-  };
-};
-
-} // namespace
-=======
 static_assert(
     std::is_nothrow_move_constructible<KeyThatThrowsOnCopies>::value &&
         std::is_nothrow_move_assignable<KeyThatThrowsOnCopies>::value,
@@ -188,7 +155,6 @@
   m = {p, q, r}; // non-empty ilist assignment
   EXPECT_THAT(m, testing::ElementsAreArray({p, q, r}));
 }
->>>>>>> 2e6f64e1
 
 TEST(SortedVectorTypes, SimpleSetTest) {
   sorted_vector_set<int> s;
@@ -629,21 +595,13 @@
 }
 
 TEST(SortedVectorTypes, CustomCompare) {
-<<<<<<< HEAD
-  sorted_vector_set<int,less_invert<int> > s;
-=======
   sorted_vector_set<int, less_invert<int>> s;
->>>>>>> 2e6f64e1
   for (int i = 0; i < 200; ++i) {
     s.insert(i);
   }
   check_invariant(s);
 
-<<<<<<< HEAD
-  sorted_vector_map<int,float,less_invert<int> > m;
-=======
   sorted_vector_map<int, float, less_invert<int>> m;
->>>>>>> 2e6f64e1
   for (int i = 0; i < 200; ++i) {
     m[i] = 12.0;
   }
@@ -739,87 +697,6 @@
   EXPECT_EQ(s2, s1);
 }
 
-<<<<<<< HEAD
-std::vector<int> extractValues(sorted_vector_set<CountCopyCtor> const& in) {
-  std::vector<int> ret;
-  std::transform(
-      in.begin(),
-      in.end(),
-      std::back_inserter(ret),
-      [](const CountCopyCtor& c) { return c.val_; });
-  return ret;
-}
-
-template <typename T, typename S>
-std::vector<T> makeVectorOfWrappers(std::vector<S> ss) {
-  std::vector<T> ts;
-  ts.reserve(ss.size());
-  for (auto const& s : ss) {
-    ts.emplace_back(s);
-  }
-  return ts;
-}
-
-TEST(SortedVectorTypes, TestSetBulkInsertionSortMerge) {
-  auto s = makeVectorOfWrappers<CountCopyCtor, int>({6, 4, 8, 2});
-
-  sorted_vector_set<CountCopyCtor> vset(s.begin(), s.end());
-  check_invariant(vset);
-
-  // Add an unsorted range that will have to be merged in.
-  s = makeVectorOfWrappers<CountCopyCtor, int>({10, 7, 5, 1});
-
-  vset.insert(s.begin(), s.end());
-  check_invariant(vset);
-  EXPECT_EQ(vset.rbegin()->count_, 1);
-
-  EXPECT_THAT(
-      extractValues(vset),
-      testing::ElementsAreArray({1, 2, 4, 5, 6, 7, 8, 10}));
-}
-
-TEST(SortedVectorTypes, TestSetBulkInsertionMiddleValuesEqualDuplication) {
-  auto s = makeVectorOfWrappers<CountCopyCtor, int>({4, 6, 8});
-
-  sorted_vector_set<CountCopyCtor> vset(s.begin(), s.end());
-  check_invariant(vset);
-
-  s = makeVectorOfWrappers<CountCopyCtor, int>({8, 10, 12});
-
-  vset.insert(s.begin(), s.end());
-  check_invariant(vset);
-  EXPECT_EQ(vset.rbegin()->count_, 1);
-
-  EXPECT_THAT(
-      extractValues(vset),
-      testing::ElementsAreArray({4, 6, 8, 10, 12}));
-}
-
-TEST(SortedVectorTypes, TestSetBulkInsertionSortMergeDups) {
-  auto s = makeVectorOfWrappers<CountCopyCtor, int>({6, 4, 8, 2});
-
-  sorted_vector_set<CountCopyCtor> vset(s.begin(), s.end());
-  check_invariant(vset);
-
-  // Add an unsorted range that will have to be merged in.
-  s = makeVectorOfWrappers<CountCopyCtor, int>({10, 6, 5, 2});
-
-  vset.insert(s.begin(), s.end());
-  check_invariant(vset);
-  EXPECT_EQ(vset.rbegin()->count_, 1);
-  EXPECT_THAT(
-      extractValues(vset), testing::ElementsAreArray({2, 4, 5, 6, 8, 10}));
-}
-
-TEST(SortedVectorTypes, TestSetInsertionDupsOneByOne) {
-  auto s = makeVectorOfWrappers<CountCopyCtor, int>({6, 4, 8, 2});
-
-  sorted_vector_set<CountCopyCtor> vset(s.begin(), s.end());
-  check_invariant(vset);
-
-  // Add an unsorted range that will have to be merged in.
-  s = makeVectorOfWrappers<CountCopyCtor, int>({10, 6, 5, 2});
-=======
 TEST(SortedVectorTypes, EraseTest2) {
   sorted_vector_set<int> s;
   for (int i = 0; i < 1000; ++i) {
@@ -921,78 +798,11 @@
 
   // Add an unsorted range that will have to be merged in.
   s = std::vector<int>({10, 6, 5, 2});
->>>>>>> 2e6f64e1
 
   for (const auto& elem : s) {
     vset.insert(elem);
   }
   check_invariant(vset);
-<<<<<<< HEAD
-  EXPECT_EQ(vset.rbegin()->count_, 3);
-  EXPECT_THAT(
-      extractValues(vset), testing::ElementsAreArray({2, 4, 5, 6, 8, 10}));
-}
-
-TEST(SortedVectorTypes, TestSetBulkInsertionSortNoMerge) {
-  auto s = makeVectorOfWrappers<CountCopyCtor, int>({6, 4, 8, 2});
-
-  sorted_vector_set<CountCopyCtor> vset(s.begin(), s.end());
-  check_invariant(vset);
-
-  // Add an unsorted range that will not have to be merged in.
-  s = makeVectorOfWrappers<CountCopyCtor, int>({20, 15, 16, 13});
-
-  vset.insert(s.begin(), s.end());
-  check_invariant(vset);
-  EXPECT_EQ(vset.rbegin()->count_, 1);
-  EXPECT_THAT(
-      extractValues(vset),
-      testing::ElementsAreArray({2, 4, 6, 8, 13, 15, 16, 20}));
-}
-
-TEST(SortedVectorTypes, TestSetBulkInsertionNoSortMerge) {
-  auto s = makeVectorOfWrappers<CountCopyCtor, int>({6, 4, 8, 2});
-
-  sorted_vector_set<CountCopyCtor> vset(s.begin(), s.end());
-  check_invariant(vset);
-
-  // Add a sorted range that will have to be merged in.
-  s = makeVectorOfWrappers<CountCopyCtor, int>({1, 3, 5, 9});
-
-  vset.insert(s.begin(), s.end());
-  check_invariant(vset);
-  EXPECT_EQ(vset.rbegin()->count_, 1);
-  EXPECT_THAT(
-      extractValues(vset), testing::ElementsAreArray({1, 2, 3, 4, 5, 6, 8, 9}));
-}
-
-TEST(SortedVectorTypes, TestSetBulkInsertionNoSortNoMerge) {
-  auto s = makeVectorOfWrappers<CountCopyCtor, int>({6, 4, 8, 2});
-
-  sorted_vector_set<CountCopyCtor> vset(s.begin(), s.end());
-  check_invariant(vset);
-
-  // Add a sorted range that will not have to be merged in.
-  s = makeVectorOfWrappers<CountCopyCtor, int>({21, 22, 23, 24});
-
-  vset.insert(s.begin(), s.end());
-  check_invariant(vset);
-  EXPECT_EQ(vset.rbegin()->count_, 1);
-  EXPECT_THAT(
-      extractValues(vset),
-      testing::ElementsAreArray({2, 4, 6, 8, 21, 22, 23, 24}));
-}
-
-TEST(SortedVectorTypes, TestSetBulkInsertionEmptyRange) {
-  std::vector<CountCopyCtor> s;
-  EXPECT_TRUE(s.empty());
-
-  // insertion of empty range into empty container.
-  sorted_vector_set<CountCopyCtor> vset(s.begin(), s.end());
-  check_invariant(vset);
-
-  s = makeVectorOfWrappers<CountCopyCtor, int>({6, 4, 8, 2});
-=======
   EXPECT_THAT(vset, testing::ElementsAreArray({2, 4, 5, 6, 8, 10}));
 }
 
@@ -1047,7 +857,6 @@
   check_invariant(vset);
 
   s = std::vector<int>({6, 4, 8, 2});
->>>>>>> 2e6f64e1
 
   vset.insert(s.begin(), s.end());
 
@@ -1056,11 +865,7 @@
   vset.insert(s.begin(), s.end());
   check_invariant(vset);
 
-<<<<<<< HEAD
-  EXPECT_THAT(extractValues(vset), testing::ElementsAreArray({2, 4, 6, 8}));
-=======
   EXPECT_THAT(vset, testing::ElementsAreArray({2, 4, 6, 8}));
->>>>>>> 2e6f64e1
 }
 
 // This is a test of compilation - the behavior has already been tested
@@ -1124,9 +929,6 @@
   check_invariant(vmap);
   auto contents = std::vector<std::pair<int, int>>(vmap.begin(), vmap.end());
   auto expected_contents = std::vector<std::pair<int, int>>({
-<<<<<<< HEAD
-      {-1, 2}, {0, 3}, {1, 5}, {3, 1}, {5, 3},
-=======
       {-1, 2},
       {0, 3},
       {1, 5},
@@ -1169,7 +971,6 @@
       {1, 5},
       {3, 1},
       {5, 3},
->>>>>>> 2e6f64e1
   });
   EXPECT_EQ(contents, expected_contents);
 }
@@ -1181,8 +982,6 @@
     set.insert(vec.begin(), vec.end());
   }
   EXPECT_THAT(set, testing::ElementsAreArray({0, 1}));
-<<<<<<< HEAD
-=======
 }
 
 TEST(SortedVectorTypes, TestDataPointsToFirstElement) {
@@ -1570,5 +1369,4 @@
     map.insert(mit, mkey);
   }
   EXPECT_EQ(CountCopyCtor::gCount_, 0);
->>>>>>> 2e6f64e1
 }