/*
<<<<<<< HEAD
 * Copyright 2014-present Facebook, Inc.
=======
 * Copyright (c) Facebook, Inc. and its affiliates.
>>>>>>> 2e6f64e1
 *
 * Licensed under the Apache License, Version 2.0 (the "License");
 * you may not use this file except in compliance with the License.
 * You may obtain a copy of the License at
 *
 *     http://www.apache.org/licenses/LICENSE-2.0
 *
 * Unless required by applicable law or agreed to in writing, software
 * distributed under the License is distributed on an "AS IS" BASIS,
 * WITHOUT WARRANTIES OR CONDITIONS OF ANY KIND, either express or implied.
 * See the License for the specific language governing permissions and
 * limitations under the License.
 */

#include <folly/IndexedMemPool.h>
#include <folly/portability/GMock.h>
#include <folly/portability/GTest.h>
#include <folly/portability/Semaphore.h>
#include <folly/portability/Unistd.h>
#include <folly/test/DeterministicSchedule.h>

#include <string>
#include <thread>

using namespace folly;
using namespace folly::test;
using namespace testing;

TEST(IndexedMemPool, unique_ptr) {
  typedef IndexedMemPool<size_t> Pool;
  Pool pool(100);

  for (size_t i = 0; i < 100000; ++i) {
    auto ptr = pool.allocElem();
    EXPECT_TRUE(!!ptr);
    *ptr = i;
  }

  std::vector<Pool::UniquePtr> leak;
  while (true) {
    auto ptr = pool.allocElem();
    if (!ptr) {
      // good, we finally ran out
      break;
    }
    leak.emplace_back(std::move(ptr));
    EXPECT_LT(leak.size(), 10000u);
  }
}

TEST(IndexedMemPool, no_starvation) {
  const int count = 1000;
  const uint32_t poolSize = 100;

  typedef DeterministicSchedule Sched;
  Sched sched(Sched::uniform(0));

  typedef IndexedMemPool<int, 8, 8, DeterministicAtomic> Pool;
  Pool pool(poolSize);

  for (auto pass = 0; pass < 10; ++pass) {
    int fd[2];
    EXPECT_EQ(pipe(fd), 0);

    // makes sure we wait for available nodes, rather than fail allocIndex
    DeterministicSchedule::Sem allocSem(poolSize);

    // this semaphore is only needed for deterministic replay, so that we
    // always block in an Sched:: operation rather than in a read() syscall
    DeterministicSchedule::Sem readSem(0);

    std::thread produce = Sched::thread([&]() {
      for (auto i = 0; i < count; ++i) {
        Sched::wait(&allocSem);
        uint32_t idx = pool.allocIndex();
        EXPECT_NE(idx, 0u);
<<<<<<< HEAD
        EXPECT_LE(idx,
            poolSize + (pool.NumLocalLists - 1) * pool.LocalListLimit);
=======
        EXPECT_LE(
            idx, poolSize + (pool.NumLocalLists - 1) * pool.LocalListLimit);
>>>>>>> 2e6f64e1
        pool[idx] = i;
        EXPECT_EQ(write(fd[1], &idx, sizeof(idx)), sizeof(idx));
        Sched::post(&readSem);
      }
    });

    std::thread consume = Sched::thread([&]() {
      for (auto i = 0; i < count; ++i) {
        uint32_t idx;
        Sched::wait(&readSem);
        EXPECT_EQ(read(fd[0], &idx, sizeof(idx)), sizeof(idx));
        EXPECT_NE(idx, 0);
        EXPECT_GE(idx, 1u);
<<<<<<< HEAD
        EXPECT_LE(idx,
            poolSize + (Pool::NumLocalLists - 1) * Pool::LocalListLimit);
=======
        EXPECT_LE(
            idx, poolSize + (Pool::NumLocalLists - 1) * Pool::LocalListLimit);
>>>>>>> 2e6f64e1
        EXPECT_EQ(pool[idx], i);
        pool.recycleIndex(idx);
        Sched::post(&allocSem);
      }
    });

    Sched::join(produce);
    Sched::join(consume);
    close(fd[0]);
    close(fd[1]);
  }
}

TEST(IndexedMemPool, st_capacity) {
  // only one local list => capacity is exact
  typedef IndexedMemPool<int, 1, 32> Pool;
  Pool pool(10);

  EXPECT_EQ(pool.capacity(), 10u);
  EXPECT_EQ(Pool::maxIndexForCapacity(10), 10u);
  for (auto i = 0; i < 10; ++i) {
    EXPECT_NE(pool.allocIndex(), 0u);
  }
  EXPECT_EQ(pool.allocIndex(), 0u);
}

TEST(IndexedMemPool, mt_capacity) {
  typedef IndexedMemPool<int, 16, 32> Pool;
  Pool pool(1000);

  std::thread threads[10];
  for (auto i = 0; i < 10; ++i) {
    threads[i] = std::thread([&]() {
      for (auto j = 0; j < 100; ++j) {
        uint32_t idx = pool.allocIndex();
        EXPECT_NE(idx, 0u);
      }
    });
  }

  for (auto i = 0; i < 10; ++i) {
    threads[i].join();
  }

  for (auto i = 0; i < 16 * 32; ++i) {
    pool.allocIndex();
  }
  EXPECT_EQ(pool.allocIndex(), 0u);
}

TEST(IndexedMemPool, locate_elem) {
  IndexedMemPool<int> pool(1000);

  for (auto i = 0; i < 1000; ++i) {
    auto idx = pool.allocIndex();
    EXPECT_FALSE(idx == 0);
    int* elem = &pool[idx];
    EXPECT_TRUE(idx == pool.locateElem(elem));
  }

  EXPECT_EQ(pool.locateElem(nullptr), 0);
}

struct NonTrivialStruct {
  static FOLLY_TLS size_t count;

  size_t elem_;

  NonTrivialStruct() {
    elem_ = 0;
    ++count;
  }

  NonTrivialStruct(std::unique_ptr<std::string>&& arg1, size_t arg2) {
    elem_ = arg1->length() + arg2;
    ++count;
  }

  ~NonTrivialStruct() {
    --count;
  }
};

FOLLY_TLS size_t NonTrivialStruct::count;

TEST(IndexedMemPool, eager_recycle) {
  typedef IndexedMemPool<NonTrivialStruct> Pool;
  Pool pool(100);

  EXPECT_EQ(NonTrivialStruct::count, 0);

  for (size_t i = 0; i < 10; ++i) {
    {
      std::unique_ptr<std::string> arg{new std::string{"abc"}};
      auto ptr = pool.allocElem(std::move(arg), 100);
      EXPECT_EQ(NonTrivialStruct::count, 1);
      EXPECT_EQ(ptr->elem_, 103);
      EXPECT_TRUE(!!ptr);
    }
    EXPECT_EQ(NonTrivialStruct::count, 0);
  }
}

TEST(IndexedMemPool, late_recycle) {
  {
    using Pool = IndexedMemPool<
        NonTrivialStruct,
        8,
        8,
        std::atomic,
        IndexedMemPoolTraitsLazyRecycle<NonTrivialStruct>>;
    Pool pool(100);

    EXPECT_EQ(NonTrivialStruct::count, 0);

    for (size_t i = 0; i < 10; ++i) {
      {
        auto ptr = pool.allocElem();
        EXPECT_TRUE(NonTrivialStruct::count > 0);
        EXPECT_TRUE(!!ptr);
        ptr->elem_ = i;
      }
      EXPECT_TRUE(NonTrivialStruct::count > 0);
    }
  }
  EXPECT_EQ(NonTrivialStruct::count, 0);
}

TEST(IndexedMemPool, no_data_races) {
  const int count = 1000;
  const uint32_t poolSize = 100;
  const int nthreads = 10;

  using Pool = IndexedMemPool<int, 8, 8>;
  Pool pool(poolSize);

  std::vector<std::thread> thr(nthreads);
  for (auto i = 0; i < nthreads; ++i) {
    thr[i] = std::thread([&]() {
      for (auto j = 0; j < count; ++j) {
        uint32_t idx = pool.allocIndex();
        EXPECT_NE(idx, 0u);
        EXPECT_LE(
            idx, poolSize + (pool.NumLocalLists - 1) * pool.LocalListLimit);
        pool[idx] = j;
        pool.recycleIndex(idx);
      }
    });
  }
  for (auto& t : thr) {
    t.join();
  }
}

std::atomic<int> cnum{0};
std::atomic<int> dnum{0};

TEST(IndexedMemPool, construction_destruction) {
  struct Foo {
    Foo() {
      cnum.fetch_add(1);
    }
    ~Foo() {
      dnum.fetch_add(1);
    }
  };

  std::atomic<bool> start{false};
  std::atomic<int> started{0};

  using Pool = IndexedMemPool<
      Foo,
      1,
      1,
      std::atomic,
      IndexedMemPoolTraitsLazyRecycle<Foo>>;
  int nthreads = 20;
  int count = 1000;

  {
    Pool pool(2);
    std::vector<std::thread> thr(nthreads);
    for (auto i = 0; i < nthreads; ++i) {
      thr[i] = std::thread([&]() {
        started.fetch_add(1);
        while (!start.load()) {
          ;
        }
        for (auto j = 0; j < count; ++j) {
          uint32_t idx = pool.allocIndex();
          if (idx != 0) {
            pool.recycleIndex(idx);
          }
        }
      });
    }

    while (started.load() < nthreads) {
      ;
    }
    start.store(true);

    for (auto& t : thr) {
      t.join();
    }
  }

  CHECK_EQ(cnum.load(), dnum.load());
}

/// Global Traits mock. It can't be a regular (non-global) mock because we
/// don't have access to the instance.
struct MockTraits {
  static MockTraits* instance;

  MockTraits() {
    instance = this;
  }

  ~MockTraits() {
    instance = nullptr;
  }

  MOCK_METHOD2(onAllocate, void(std::string*, std::string));
  MOCK_METHOD1(onRecycle, void(std::string*));

  struct Forwarder {
    static void initialize(std::string* ptr) {
      new (ptr) std::string();
    }

    static void cleanup(std::string* ptr) {
      using std::string;
      ptr->~string();
    }

    static void onAllocate(std::string* ptr, std::string s) {
      instance->onAllocate(ptr, s);
    }

    static void onRecycle(std::string* ptr) {
      instance->onRecycle(ptr);
    }
  };
};

MockTraits* MockTraits::instance;

using TraitsTestPool =
    IndexedMemPool<std::string, 1, 1, std::atomic, MockTraits::Forwarder>;

void testTraits(TraitsTestPool& pool) {
  MockTraits traits;
  const std::string* elem = nullptr;
  EXPECT_CALL(traits, onAllocate(_, _))
      .WillOnce(Invoke([&](std::string* s, auto) {
        EXPECT_FALSE(pool.isAllocated(pool.locateElem(s)));
        elem = s;
      }));
  std::string* ptr = pool.allocElem("foo").release();
  EXPECT_EQ(ptr, elem);

  elem = nullptr;
  EXPECT_CALL(traits, onRecycle(_)).WillOnce(Invoke([&](std::string* s) {
    EXPECT_FALSE(pool.isAllocated(pool.locateElem(s)));
    elem = s;
  }));
  pool.recycleIndex(pool.locateElem(ptr));
  EXPECT_EQ(ptr, elem);
}

// Test that Traits is used when both local and global lists are empty.
TEST(IndexedMemPool, use_traits_empty) {
  TraitsTestPool pool(10);
  testTraits(pool);
}

// Test that Traits is used when allocating from a local list.
TEST(IndexedMemPool, use_traits_local_list) {
  TraitsTestPool pool(10);
  MockTraits traits;
  EXPECT_CALL(traits, onAllocate(_, _));
  // Allocate and immediately recycle an element to populate the local list.
  pool.allocElem("");
  testTraits(pool);
}

// Test that Traits is used when allocating from a global list.
TEST(IndexedMemPool, use_traits_global_list) {
  TraitsTestPool pool(10);
  MockTraits traits;
  EXPECT_CALL(traits, onAllocate(_, _)).Times(2);
  auto global = pool.allocElem("");
  // Allocate and immediately recycle an element to fill the local list.
  pool.allocElem("");
  // Recycle an element to populate the global list.
  global.reset();
  testTraits(pool);
}

// Test that IndexedMemPool works with incomplete element types.
struct IncompleteTestElement;
using IncompleteTestPool = IndexedMemPool<IncompleteTestElement>;<|MERGE_RESOLUTION|>--- conflicted
+++ resolved
@@ -1,9 +1,5 @@
 /*
-<<<<<<< HEAD
- * Copyright 2014-present Facebook, Inc.
-=======
  * Copyright (c) Facebook, Inc. and its affiliates.
->>>>>>> 2e6f64e1
  *
  * Licensed under the Apache License, Version 2.0 (the "License");
  * you may not use this file except in compliance with the License.
@@ -80,13 +76,8 @@
         Sched::wait(&allocSem);
         uint32_t idx = pool.allocIndex();
         EXPECT_NE(idx, 0u);
-<<<<<<< HEAD
-        EXPECT_LE(idx,
-            poolSize + (pool.NumLocalLists - 1) * pool.LocalListLimit);
-=======
         EXPECT_LE(
             idx, poolSize + (pool.NumLocalLists - 1) * pool.LocalListLimit);
->>>>>>> 2e6f64e1
         pool[idx] = i;
         EXPECT_EQ(write(fd[1], &idx, sizeof(idx)), sizeof(idx));
         Sched::post(&readSem);
@@ -100,13 +91,8 @@
         EXPECT_EQ(read(fd[0], &idx, sizeof(idx)), sizeof(idx));
         EXPECT_NE(idx, 0);
         EXPECT_GE(idx, 1u);
-<<<<<<< HEAD
-        EXPECT_LE(idx,
-            poolSize + (Pool::NumLocalLists - 1) * Pool::LocalListLimit);
-=======
         EXPECT_LE(
             idx, poolSize + (Pool::NumLocalLists - 1) * Pool::LocalListLimit);
->>>>>>> 2e6f64e1
         EXPECT_EQ(pool[idx], i);
         pool.recycleIndex(idx);
         Sched::post(&allocSem);
