/*
<<<<<<< HEAD
 * Copyright 2016-present Facebook, Inc.
=======
 * Copyright (c) Facebook, Inc. and its affiliates.
>>>>>>> 2e6f64e1
 *
 * Licensed under the Apache License, Version 2.0 (the "License");
 * you may not use this file except in compliance with the License.
 * You may obtain a copy of the License at
 *
 *     http://www.apache.org/licenses/LICENSE-2.0
 *
 * Unless required by applicable law or agreed to in writing, software
 * distributed under the License is distributed on an "AS IS" BASIS,
 * WITHOUT WARRANTIES OR CONDITIONS OF ANY KIND, either express or implied.
 * See the License for the specific language governing permissions and
 * limitations under the License.
 */

#include <folly/Random.h>

#include <random>
#include <thread>

#include <glog/logging.h>

#include <folly/Benchmark.h>
#include <folly/container/Foreach.h>

#if FOLLY_HAVE_EXTRANDOM_SFMT19937
#include <ext/random>
#endif

using namespace folly;

BENCHMARK(minstdrand, n) {
  BenchmarkSuspender braces;
  std::random_device rd;
  std::minstd_rand rng(rd());

  braces.dismiss();

  FOR_EACH_RANGE (i, 0, n) { doNotOptimizeAway(rng()); }
}

BENCHMARK(mt19937, n) {
  BenchmarkSuspender braces;
  std::random_device rd;
  std::mt19937 rng(rd());

  braces.dismiss();

  FOR_EACH_RANGE (i, 0, n) { doNotOptimizeAway(rng()); }
}

#if FOLLY_HAVE_EXTRANDOM_SFMT19937
BENCHMARK(sfmt19937, n) {
  BenchmarkSuspender braces;
  std::random_device rd;
  __gnu_cxx::sfmt19937 rng(rd());

  braces.dismiss();

  FOR_EACH_RANGE (i, 0, n) { doNotOptimizeAway(rng()); }
}
#endif

#if FOLLY_HAVE_EXTRANDOM_SFMT19937
BENCHMARK(sfmt19937, n) {
  BenchmarkSuspender braces;
  std::random_device rd;
  __gnu_cxx::sfmt19937 rng(rd());

  braces.dismiss();

  FOR_EACH_RANGE(i, 0, n) { doNotOptimizeAway(rng()); }
}
#endif

BENCHMARK(threadprng, n) {
  BenchmarkSuspender braces;
  ThreadLocalPRNG tprng;
  tprng();

  braces.dismiss();

  FOR_EACH_RANGE (i, 0, n) { doNotOptimizeAway(tprng()); }
}

<<<<<<< HEAD
BENCHMARK(RandomDouble) { doNotOptimizeAway(Random::randDouble01()); }
BENCHMARK(Random32) { doNotOptimizeAway(Random::rand32()); }
BENCHMARK(Random32Num) { doNotOptimizeAway(Random::rand32(100)); }
BENCHMARK(Random64) { doNotOptimizeAway(Random::rand64()); }
BENCHMARK(Random64Num) { doNotOptimizeAway(Random::rand64(100ull << 32)); }
BENCHMARK(Random64OneIn) { doNotOptimizeAway(Random::oneIn(100)); }
=======
BENCHMARK(RandomDouble) {
  doNotOptimizeAway(Random::randDouble01());
}
BENCHMARK(Random32) {
  doNotOptimizeAway(Random::rand32());
}
BENCHMARK(Random32Num) {
  doNotOptimizeAway(Random::rand32(100));
}
BENCHMARK(Random64) {
  doNotOptimizeAway(Random::rand64());
}
BENCHMARK(Random64Num) {
  doNotOptimizeAway(Random::rand64(100ull << 32));
}
BENCHMARK(Random64OneIn) {
  doNotOptimizeAway(Random::oneIn(100));
}
>>>>>>> 2e6f64e1

int main(int argc, char** argv) {
  gflags::ParseCommandLineFlags(&argc, &argv, true);
  folly::runBenchmarks();
  return 0;
}<|MERGE_RESOLUTION|>--- conflicted
+++ resolved
@@ -1,9 +1,5 @@
 /*
-<<<<<<< HEAD
- * Copyright 2016-present Facebook, Inc.
-=======
  * Copyright (c) Facebook, Inc. and its affiliates.
->>>>>>> 2e6f64e1
  *
  * Licensed under the Apache License, Version 2.0 (the "License");
  * you may not use this file except in compliance with the License.
@@ -88,14 +84,6 @@
   FOR_EACH_RANGE (i, 0, n) { doNotOptimizeAway(tprng()); }
 }
 
-<<<<<<< HEAD
-BENCHMARK(RandomDouble) { doNotOptimizeAway(Random::randDouble01()); }
-BENCHMARK(Random32) { doNotOptimizeAway(Random::rand32()); }
-BENCHMARK(Random32Num) { doNotOptimizeAway(Random::rand32(100)); }
-BENCHMARK(Random64) { doNotOptimizeAway(Random::rand64()); }
-BENCHMARK(Random64Num) { doNotOptimizeAway(Random::rand64(100ull << 32)); }
-BENCHMARK(Random64OneIn) { doNotOptimizeAway(Random::oneIn(100)); }
-=======
 BENCHMARK(RandomDouble) {
   doNotOptimizeAway(Random::randDouble01());
 }
@@ -114,7 +102,6 @@
 BENCHMARK(Random64OneIn) {
   doNotOptimizeAway(Random::oneIn(100));
 }
->>>>>>> 2e6f64e1
 
 int main(int argc, char** argv) {
   gflags::ParseCommandLineFlags(&argc, &argv, true);
