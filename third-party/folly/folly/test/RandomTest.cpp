--- conflicted
+++ resolved
@@ -1,9 +1,5 @@
 /*
-<<<<<<< HEAD
- * Copyright 2012-present Facebook, Inc.
-=======
  * Copyright (c) Facebook, Inc. and its affiliates.
->>>>>>> 2e6f64e1
  *
  * Licensed under the Apache License, Version 2.0 (the "License");
  * you may not use this file except in compliance with the License.
@@ -195,50 +191,4 @@
     }
   }
 }
-<<<<<<< HEAD
-
-TEST(Random, sanity) {
-  // edge cases
-  EXPECT_EQ(folly::Random::rand32(0), 0);
-  EXPECT_EQ(folly::Random::rand32(12, 12), 0);
-  EXPECT_EQ(folly::Random::rand64(0), 0);
-  EXPECT_EQ(folly::Random::rand64(12, 12), 0);
-
-  // 32-bit repeatability, uniqueness
-  constexpr int kTestSize = 1000;
-  {
-    std::vector<uint32_t> vals;
-    folly::Random::DefaultGenerator rng;
-    rng.seed(0xdeadbeef);
-    for (int i = 0; i < kTestSize; ++i) {
-      vals.push_back(folly::Random::rand32(rng));
-    }
-    rng.seed(0xdeadbeef);
-    for (int i = 0; i < kTestSize; ++i) {
-      EXPECT_EQ(vals[i], folly::Random::rand32(rng));
-    }
-    EXPECT_EQ(
-        vals.size(),
-        std::unordered_set<uint32_t>(vals.begin(), vals.end()).size());
-  }
-
-  // 64-bit repeatability, uniqueness
-  {
-    std::vector<uint64_t> vals;
-    folly::Random::DefaultGenerator rng;
-    rng.seed(0xdeadbeef);
-    for (int i = 0; i < kTestSize; ++i) {
-      vals.push_back(folly::Random::rand64(rng));
-    }
-    rng.seed(0xdeadbeef);
-    for (int i = 0; i < kTestSize; ++i) {
-      EXPECT_EQ(vals[i], folly::Random::rand64(rng));
-    }
-    EXPECT_EQ(
-        vals.size(),
-        std::unordered_set<uint64_t>(vals.begin(), vals.end()).size());
-  }
-}
-=======
-#endif
->>>>>>> 2e6f64e1
+#endif