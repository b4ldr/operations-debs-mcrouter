--- conflicted
+++ resolved
@@ -1,9 +1,5 @@
 /*
-<<<<<<< HEAD
- * Copyright 2016-present Facebook, Inc.
-=======
  * Copyright (c) Facebook, Inc. and its affiliates.
->>>>>>> 2e6f64e1
  *
  * Licensed under the Apache License, Version 2.0 (the "License");
  * you may not use this file except in compliance with the License.
@@ -1096,8 +1092,6 @@
   EXPECT_EQ(562, spcopy(5, 6));
 }
 
-<<<<<<< HEAD
-=======
 TEST(Function, asSharedProxy_nullptr) {
   auto sp = folly::Function<int(int, int) const>::SharedProxy(nullptr);
   EXPECT_THROW(sp(3, 4), std::bad_function_call);
@@ -1123,7 +1117,6 @@
   EXPECT_FALSE(emptySpcopy);
 }
 
->>>>>>> 2e6f64e1
 TEST(Function, NoAllocatedMemoryAfterMove) {
   Functor<int, 100> foo;
 
@@ -1169,12 +1162,6 @@
 
 TEST(Function, SelfMove) {
   Function<int()> f = [] { return 42; };
-<<<<<<< HEAD
-  Function<int()>& g = f;
-  f = std::move(g); // shouldn't crash!
-  (void)bool(f); // valid but unspecified state
-  f = [] { return 43; };
-=======
   Function<int()>& g = f;
   f = std::move(g); // shouldn't crash!
   (void)bool(f); // valid but unspecified state
@@ -1207,7 +1194,6 @@
   EXPECT_EQ(0, alive) << "self-asign is self-destruct";
   f = [] { return 43; };
   EXPECT_EQ(0, alive) << "sanity check against double-destruction";
->>>>>>> 2e6f64e1
   EXPECT_TRUE(bool(f));
   EXPECT_EQ(43, f());
 }
@@ -1231,21 +1217,14 @@
     Y& operator=(Y&&) = default;
     Y& operator=(Y const&) = default;
   };
-<<<<<<< HEAD
-  auto lx = [x = X()]{};
-  auto ly = [y = Y()]{};
-=======
   auto lx = [x = X()] {};
   auto ly = [y = Y()] {};
->>>>>>> 2e6f64e1
   EXPECT_TRUE(noexcept(Function<void()>(lx)));
   EXPECT_FALSE(noexcept(Function<void()>(ly)));
 }
 
 TEST(Function, Bug_T23346238) {
   const Function<void()> nullfun;
-<<<<<<< HEAD
-=======
 }
 
 TEST(Function, MaxAlignCallable) {
@@ -1272,5 +1251,4 @@
   EXPECT_GE(fromLambda.heapAllocatedMemory(), kCaptureBytes)
       << "Lambda-derived Function's allocated size is smaller than the "
          "lambda's capture size";
->>>>>>> 2e6f64e1
 }