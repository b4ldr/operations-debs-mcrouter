/*
<<<<<<< HEAD
 * Copyright 2011-present Facebook, Inc.
=======
 * Copyright (c) Facebook, Inc. and its affiliates.
>>>>>>> 2e6f64e1
 *
 * Licensed under the Apache License, Version 2.0 (the "License");
 * you may not use this file except in compliance with the License.
 * You may obtain a copy of the License at
 *
 *     http://www.apache.org/licenses/LICENSE-2.0
 *
 * Unless required by applicable law or agreed to in writing, software
 * distributed under the License is distributed on an "AS IS" BASIS,
 * WITHOUT WARRANTIES OR CONDITIONS OF ANY KIND, either express or implied.
 * See the License for the specific language governing permissions and
 * limitations under the License.
 */

#include <folly/dynamic.h>

<<<<<<< HEAD
#include <folly/portability/GTest.h>

#include <boost/next_prior.hpp>
=======
#include <glog/logging.h>

#include <folly/Range.h>
#include <folly/json.h>
#include <folly/portability/GTest.h>

#include <iterator>
>>>>>>> 2e6f64e1

using folly::dynamic;
using folly::StringPiece;

TEST(Dynamic, Default) {
  dynamic obj;
  EXPECT_TRUE(obj.isNull());
}

TEST(Dynamic, Default) {
  dynamic obj;
  EXPECT_TRUE(obj.isNull());
}

TEST(Dynamic, ObjectBasics) {
  dynamic obj = dynamic::object("a", false);
  EXPECT_EQ(obj.at("a"), false);
  EXPECT_EQ(obj.size(), 1);
  obj.insert("a", true);

  dynamic key{"a"};
  folly::StringPiece sp{"a"};
  std::string s{"a"};

  EXPECT_EQ(obj.size(), 1);
  EXPECT_EQ(obj.at("a"), true);
  EXPECT_EQ(obj.at(sp), true);
  EXPECT_EQ(obj.at(key), true);

  obj.at(sp) = nullptr;
  EXPECT_EQ(obj.size(), 1);
  EXPECT_TRUE(obj.at(s) == nullptr);

  obj["a"] = 12;
  EXPECT_EQ(obj[sp], 12);
  obj[key] = "foo";
  EXPECT_EQ(obj["a"], "foo");
  (void)obj["b"];
  EXPECT_EQ(obj.size(), 2);

  obj.erase("a");
  EXPECT_TRUE(obj.find(sp) == obj.items().end());
  obj.erase("b");
  EXPECT_EQ(obj.size(), 0);

  dynamic newObject = dynamic::object;

  newObject["z"] = 12;
  EXPECT_EQ(newObject.size(), 1);
  newObject["a"] = true;
  EXPECT_EQ(newObject.size(), 2);

  EXPECT_EQ(*newObject.keys().begin(), newObject.items().begin()->first);
  EXPECT_EQ(*newObject.values().begin(), newObject.items().begin()->second);
  std::vector<std::pair<std::string, dynamic>> found;
  found.emplace_back(
      newObject.keys().begin()->asString(), *newObject.values().begin());

  EXPECT_EQ(
      *std::next(newObject.keys().begin()),
      std::next(newObject.items().begin())->first);
  EXPECT_EQ(
      *std::next(newObject.values().begin()),
      std::next(newObject.items().begin())->second);
  found.emplace_back(
      std::next(newObject.keys().begin())->asString(),
      *std::next(newObject.values().begin()));

  std::sort(found.begin(), found.end());

  EXPECT_EQ("a", found[0].first);
  EXPECT_TRUE(found[0].second.asBool());

  EXPECT_EQ("z", found[1].first);
  EXPECT_EQ(12, found[1].second.asInt());

  dynamic obj2 = dynamic::object;
  EXPECT_TRUE(obj2.isObject());

  dynamic d3 = nullptr;
  EXPECT_TRUE(d3 == nullptr);
  d3 = dynamic::object;
  EXPECT_TRUE(d3.isObject());
  d3["foo"] = dynamic::array(1, 2, 3);
  EXPECT_EQ(d3.count("foo"), 1);

  d3[123] = 321;
  EXPECT_EQ(d3.at(123), 321);

  d3["123"] = 42;
  EXPECT_EQ(d3.at("123"), 42);
  EXPECT_EQ(d3.at(123), 321);

  dynamic objInsert = folly::dynamic::object();
  dynamic objA = folly::dynamic::object("1", "2");
  dynamic objB = folly::dynamic::object("1", "2");

  objInsert.insert("1", std::move(objA));
  objInsert.insert("1", std::move(objB));

  EXPECT_EQ(objInsert.find("1")->second.size(), 1);

  // Looking up objects as keys
<<<<<<< HEAD
=======
  // clang-format off
>>>>>>> 2e6f64e1
  dynamic objDefinedInOneOrder = folly::dynamic::object
    ("bar", "987")
    ("baz", folly::dynamic::array(1, 2, 3))
    ("foo2", folly::dynamic::object("1", "2"));
  dynamic sameObjInDifferentOrder = folly::dynamic::object
    ("bar", "987")
    ("foo2", folly::dynamic::object("1", "2"))
    ("baz", folly::dynamic::array(1, 2, 3));
<<<<<<< HEAD
=======
  // clang-format on
>>>>>>> 2e6f64e1

  newObject[objDefinedInOneOrder] = 12;
  EXPECT_EQ(newObject.at(objDefinedInOneOrder).getInt(), 12);
  EXPECT_EQ(newObject.at(sameObjInDifferentOrder).getInt(), 12);

  // Merge two objects
  dynamic origMergeObj1 = folly::dynamic::object();
  // clang-format off
  dynamic mergeObj1 = origMergeObj1 = folly::dynamic::object
    ("key1", "value1")
    ("key2", "value2");
  dynamic mergeObj2 = folly::dynamic::object
    ("key2", "value3")
    ("key3", "value4");
  // clang-format on

  // Merged object where we prefer the values in mergeObj2
  // clang-format off
  dynamic combinedPreferObj2 = folly::dynamic::object
    ("key1", "value1")
    ("key2", "value3")
    ("key3", "value4");
  // clang-format on

  // Merged object where we prefer the values in mergeObj1
  // clang-format off
  dynamic combinedPreferObj1 = folly::dynamic::object
    ("key1", "value1")
    ("key2", "value2")
    ("key3", "value4");
  // clang-format on

  auto newMergeObj = dynamic::merge(mergeObj1, mergeObj2);
  EXPECT_EQ(newMergeObj, combinedPreferObj2);
  EXPECT_EQ(mergeObj1, origMergeObj1); // mergeObj1 should be unchanged

  mergeObj1.update(mergeObj2);
  EXPECT_EQ(mergeObj1, combinedPreferObj2);
  dynamic arr = dynamic::array(1, 2, 3, 4, 5, 6);
  EXPECT_THROW(mergeObj1.update(arr), std::exception);

  mergeObj1 = origMergeObj1; // reset it
  mergeObj1.update_missing(mergeObj2);
  EXPECT_EQ(mergeObj1, combinedPreferObj1);
}

TEST(Dynamic, ArrayInsertErase) {
  auto arr = dynamic::array(1, 2, 3, 4, 5, 6);

  arr.erase(arr.begin() + 3);
  EXPECT_EQ(5, arr[3].asInt());

  arr.insert(arr.begin() + 3, 4);
  EXPECT_EQ(4, arr[3].asInt());
  EXPECT_EQ(5, arr[4].asInt());

  auto x = dynamic::array(55, 66);
  arr.insert(arr.begin() + 4, std::move(x));
  EXPECT_EQ(55, arr[4][0].asInt());
  EXPECT_EQ(66, arr[4][1].asInt());
  EXPECT_EQ(5, arr[5].asInt());

  dynamic obj = dynamic::object;
  obj.insert(3, 4);
  EXPECT_EQ(4, obj[3].asInt());
}

namespace {

struct StaticStrings {
  static constexpr auto kA = "a";
  static constexpr const char* kB = "b";
  static const folly::StringPiece kFoo;
  static const std::string kBar;
};
/* static */ const folly::StringPiece StaticStrings::kFoo{"foo"};
/* static */ const std::string StaticStrings::kBar{"bar"};

} // namespace

TEST(Dynamic, ObjectHeterogeneousAccess) {
  dynamic empty;
  dynamic foo{"foo"};
  const char* a = "a";
  StringPiece sp{"a"};
  std::string str{"a"};
  dynamic bar{"bar"};
  const char* b = "b";

  dynamic obj = dynamic::object("a", 123)(empty, 456)(foo, 789);

  // at()
  EXPECT_EQ(obj.at(empty), 456);
  EXPECT_EQ(obj.at(nullptr), 456);
  EXPECT_EQ(obj.at(foo), 789);

  EXPECT_EQ(obj.at(a), 123);
  EXPECT_EQ(obj.at(StaticStrings::kA), 123);
  EXPECT_EQ(obj.at("a"), 123);

  EXPECT_EQ(obj.at(sp), 123);
  EXPECT_EQ(obj.at(StringPiece{"a"}), 123);
  EXPECT_EQ(obj.at(StaticStrings::kFoo), 789);

  EXPECT_EQ(obj.at(std::string{"a"}), 123);
  EXPECT_EQ(obj.at(str), 123);

  EXPECT_THROW(obj.at(b), std::out_of_range);
  EXPECT_THROW(obj.at(StringPiece{b}), std::out_of_range);
  EXPECT_THROW(obj.at(StaticStrings::kBar), std::out_of_range);

  // get_ptr()
  EXPECT_NE(obj.get_ptr(empty), nullptr);
  EXPECT_EQ(*obj.get_ptr(empty), 456);
  EXPECT_NE(obj.get_ptr(nullptr), nullptr);
  EXPECT_EQ(*obj.get_ptr(nullptr), 456);
  EXPECT_NE(obj.get_ptr(foo), nullptr);
  EXPECT_EQ(*obj.get_ptr(foo), 789);

  EXPECT_NE(obj.get_ptr(a), nullptr);
  EXPECT_EQ(*obj.get_ptr(a), 123);
  EXPECT_NE(obj.get_ptr(StaticStrings::kA), nullptr);
  EXPECT_EQ(*obj.get_ptr(StaticStrings::kA), 123);
  EXPECT_NE(obj.get_ptr("a"), nullptr);
  EXPECT_EQ(*obj.get_ptr("a"), 123);

  EXPECT_NE(obj.get_ptr(sp), nullptr);
  EXPECT_EQ(*obj.get_ptr(sp), 123);
  EXPECT_NE(obj.get_ptr(StringPiece{"a"}), nullptr);
  EXPECT_EQ(*obj.get_ptr(StringPiece{"a"}), 123);
  EXPECT_NE(obj.get_ptr(StaticStrings::kFoo), nullptr);
  EXPECT_EQ(*obj.get_ptr(StaticStrings::kFoo), 789);

  EXPECT_NE(obj.get_ptr(std::string{"a"}), nullptr);
  EXPECT_EQ(*obj.get_ptr(std::string{"a"}), 123);
  EXPECT_NE(obj.get_ptr(str), nullptr);
  EXPECT_EQ(*obj.get_ptr(str), 123);

  EXPECT_EQ(obj.get_ptr(b), nullptr);
  EXPECT_EQ(obj.get_ptr(StringPiece{b}), nullptr);
  EXPECT_EQ(obj.get_ptr(StaticStrings::kBar), nullptr);

  // find()
  EXPECT_EQ(obj.find(empty)->second, 456);
  EXPECT_EQ(obj.find(nullptr)->second, 456);
  EXPECT_EQ(obj.find(foo)->second, 789);

  EXPECT_EQ(obj.find(a)->second, 123);
  EXPECT_EQ(obj.find(StaticStrings::kA)->second, 123);
  EXPECT_EQ(obj.find("a")->second, 123);

  EXPECT_EQ(obj.find(sp)->second, 123);
  EXPECT_EQ(obj.find(StringPiece{"a"})->second, 123);
  EXPECT_EQ(obj.find(StaticStrings::kFoo)->second, 789);

  EXPECT_EQ(obj.find(std::string{"a"})->second, 123);
  EXPECT_EQ(obj.find(str)->second, 123);

  EXPECT_TRUE(obj.find(b) == obj.items().end());
  EXPECT_TRUE(obj.find(StringPiece{b}) == obj.items().end());
  EXPECT_TRUE(obj.find(StaticStrings::kBar) == obj.items().end());

  // count()
  EXPECT_EQ(obj.count(empty), 1);
  EXPECT_EQ(obj.count(nullptr), 1);
  EXPECT_EQ(obj.count(foo), 1);

  EXPECT_EQ(obj.count(a), 1);
  EXPECT_EQ(obj.count(StaticStrings::kA), 1);
  EXPECT_EQ(obj.count("a"), 1);

  EXPECT_EQ(obj.count(sp), 1);
  EXPECT_EQ(obj.count(StringPiece{"a"}), 1);
  EXPECT_EQ(obj.count(StaticStrings::kFoo), 1);

  EXPECT_EQ(obj.count(std::string{"a"}), 1);
  EXPECT_EQ(obj.count(str), 1);

  EXPECT_EQ(obj.count(b), 0);
  EXPECT_EQ(obj.count(StringPiece{b}), 0);
  EXPECT_EQ(obj.count(StaticStrings::kBar), 0);

  // operator[]
  EXPECT_EQ(obj[empty], 456);
  EXPECT_EQ(obj[nullptr], 456);
  EXPECT_EQ(obj[foo], 789);

  EXPECT_EQ(obj[a], 123);
  EXPECT_EQ(obj[StaticStrings::kA], 123);
  EXPECT_EQ(obj["a"], 123);

  EXPECT_EQ(obj[sp], 123);
  EXPECT_EQ(obj[StringPiece{"a"}], 123);
  EXPECT_EQ(obj[StaticStrings::kFoo], 789);

  EXPECT_EQ(obj[std::string{"a"}], 123);
  EXPECT_EQ(obj[str], 123);

  EXPECT_EQ(obj[b], nullptr);
  obj[b] = 42;
  EXPECT_EQ(obj[StringPiece{b}], 42);
  obj[StaticStrings::kBar] = 43;
  EXPECT_EQ(obj["bar"], 43);

  // erase() + dynamic&&
  EXPECT_EQ(obj.erase(StaticStrings::kB), /* num elements erased */ 1);

  dynamic obj2 = obj;
  dynamic obj3 = obj;
  dynamic obj4 = obj;
  EXPECT_EQ(std::move(obj).find(StaticStrings::kFoo)->second, 789);
  EXPECT_EQ(std::move(obj2).at(StaticStrings::kA), 123);
  EXPECT_EQ(std::move(obj3)[nullptr], 456);
  EXPECT_EQ(std::move(obj4).erase(StaticStrings::kBar), 1);
}

TEST(Dynamic, CastFromVectorOfBooleans) {
  std::vector<bool> b;
  b.push_back(true);
  b.push_back(false);
  dynamic obj = dynamic::object("a", b[0])("b", b[1]);
  EXPECT_EQ(obj.at("a"), true);
  EXPECT_EQ(obj.at("b"), false);
}

TEST(Dynamic, CastFromConstVectorOfBooleans) {
  const std::vector<bool> b = {true, false};
  dynamic obj = dynamic::object("a", b[0])("b", b[1]);
  EXPECT_EQ(obj.at("a"), true);
  EXPECT_EQ(obj.at("b"), false);
}

TEST(Dynamic, ObjectErase) {
  dynamic obj = dynamic::object("key1", "val")("key2", "val2");
  EXPECT_EQ(obj.count("key1"), 1);
  EXPECT_EQ(obj.count("key2"), 1);
  EXPECT_EQ(obj.erase("key1"), 1);
  EXPECT_EQ(obj.count("key1"), 0);
  EXPECT_EQ(obj.count("key2"), 1);
  EXPECT_EQ(obj.erase("key1"), 0);
  obj["key1"] = 12;
  EXPECT_EQ(obj.count("key1"), 1);
  EXPECT_EQ(obj.count("key2"), 1);
  auto it = obj.find("key2");
  obj.erase(it);
  EXPECT_EQ(obj.count("key1"), 1);
  EXPECT_EQ(obj.count("key2"), 0);

  obj["asd"] = 42.0;
  obj["foo"] = 42.0;
  EXPECT_EQ(obj.size(), 3);
  auto ret = obj.erase(std::next(obj.items().begin()), obj.items().end());
  EXPECT_TRUE(ret == obj.items().end());
  EXPECT_EQ(obj.size(), 1);
  obj.erase(obj.items().begin());
  EXPECT_TRUE(obj.empty());
}

TEST(Dynamic, ArrayErase) {
  dynamic arr = dynamic::array(1, 2, 3, 4, 5, 6);

  EXPECT_THROW(arr.erase(1), std::exception);
  EXPECT_EQ(arr.size(), 6);
  EXPECT_EQ(arr[0], 1);
  arr.erase(arr.begin());
  EXPECT_EQ(arr.size(), 5);

  arr.erase(std::next(arr.begin()), std::prev(arr.end()));
  EXPECT_EQ(arr.size(), 2);
  EXPECT_EQ(arr[0], 2);
  EXPECT_EQ(arr[1], 6);
}

TEST(Dynamic, StringBasics) {
  dynamic str = "hello world";
  EXPECT_EQ(11, str.size());
  EXPECT_FALSE(str.empty());
  str = "";
  EXPECT_TRUE(str.empty());
}

TEST(Dynamic, ArrayBasics) {
  dynamic array = dynamic::array(1, 2, 3);
  EXPECT_EQ(array.size(), 3);
  EXPECT_EQ(array.at(0), 1);
  EXPECT_EQ(array.at(1), 2);
  EXPECT_EQ(array.at(2), 3);

  EXPECT_ANY_THROW(array.at(-1));
  EXPECT_ANY_THROW(array.at(3));

  array.push_back("foo");
  EXPECT_EQ(array.size(), 4);

  array.resize(12, "something");
  EXPECT_EQ(array.size(), 12);
  EXPECT_EQ(array[11], "something");
}

TEST(Dynamic, DeepCopy) {
  dynamic val = dynamic::array("foo", "bar", dynamic::array("foo1", "bar1"));
  EXPECT_EQ(val.at(2).at(0), "foo1");
  EXPECT_EQ(val.at(2).at(1), "bar1");
  dynamic val2 = val;
  EXPECT_EQ(val2.at(2).at(0), "foo1");
  EXPECT_EQ(val2.at(2).at(1), "bar1");
  EXPECT_EQ(val.at(2).at(0), "foo1");
  EXPECT_EQ(val.at(2).at(1), "bar1");
  val2.at(2).at(0) = "foo3";
  val2.at(2).at(1) = "bar3";
  EXPECT_EQ(val.at(2).at(0), "foo1");
  EXPECT_EQ(val.at(2).at(1), "bar1");
  EXPECT_EQ(val2.at(2).at(0), "foo3");
  EXPECT_EQ(val2.at(2).at(1), "bar3");

  dynamic obj = dynamic::object("a", "b")("c", dynamic::array("d", "e", "f"));
  EXPECT_EQ(obj.at("a"), "b");
  dynamic obj2 = obj;
  obj2.at("a") = dynamic::array(1, 2, 3);
  EXPECT_EQ(obj.at("a"), "b");
  dynamic expected = dynamic::array(1, 2, 3);
  EXPECT_EQ(obj2.at("a"), expected);
}

TEST(Dynamic, ArrayReassignment) {
  dynamic o = 1;
  dynamic d1 = dynamic::array(o);
  EXPECT_EQ(dynamic::ARRAY, d1.type());

  d1 = dynamic::array(o);
  EXPECT_EQ(dynamic::ARRAY, d1.type());
}

TEST(Dynamic, Operator) {
  bool caught = false;
  try {
    dynamic d1 = dynamic::object;
    dynamic d2 = dynamic::object;
    auto foo = d1 < d2;
    LOG(ERROR) << "operator < returned " << static_cast<int>(foo)
               << " instead of throwing";
  } catch (std::exception const&) {
    caught = true;
  }
  EXPECT_TRUE(caught);

  dynamic foo = "asd";
  dynamic bar = "bar";
  dynamic sum = foo + bar;
  EXPECT_EQ(sum, "asdbar");

  dynamic some = 12;
  dynamic nums = 4;
  dynamic math = some / nums;
  EXPECT_EQ(math, 3);
}

TEST(Dynamic, Conversions) {
  dynamic str = "12.0";
  EXPECT_EQ(str.asDouble(), 12.0);
  EXPECT_ANY_THROW(str.asInt());
  EXPECT_ANY_THROW(str.asBool());

  str = "12";
  EXPECT_EQ(str.asInt(), 12);
  EXPECT_EQ(str.asDouble(), 12.0);
  str = "0";
  EXPECT_EQ(str.asBool(), false);
  EXPECT_EQ(str.asInt(), 0);
  EXPECT_EQ(str.asDouble(), 0);
  EXPECT_EQ(str.asString(), "0");

  dynamic num = 12;
  EXPECT_EQ("12", num.asString());
  EXPECT_EQ(12.0, num.asDouble());
}

TEST(Dynamic, GetSetDefaultTest) {
  dynamic d1 = dynamic::object("foo", "bar");
  EXPECT_EQ(d1.getDefault("foo", "baz"), "bar");
  EXPECT_EQ(d1.getDefault("quux", "baz"), "baz");

  dynamic d2 = dynamic::object("foo", "bar");
  EXPECT_EQ(d2.setDefault("foo", "quux"), "bar");
  d2.setDefault("bar", dynamic::array).push_back(42);
  EXPECT_EQ(d2["bar"][0], 42);

  dynamic d3 = dynamic::object, empty = dynamic::object;
  EXPECT_EQ(d3.getDefault("foo"), empty);
  d3.setDefault("foo")["bar"] = "baz";
  EXPECT_EQ(d3["foo"]["bar"], "baz");

  // we do not allow getDefault/setDefault on arrays
  dynamic d4 = dynamic::array;
  EXPECT_ANY_THROW(d4.getDefault("foo", "bar"));
  EXPECT_ANY_THROW(d4.setDefault("foo", "bar"));

  // Using dynamic keys
  dynamic k10{10}, k20{20}, kTrue{true};
  dynamic d5 = dynamic::object(k10, "foo");
  EXPECT_EQ(d5.setDefault(k10, "bar"), "foo");
  EXPECT_EQ(d5.setDefault(k20, "bar"), "bar");
  EXPECT_EQ(d5.setDefault(kTrue, "baz"), "baz");
  EXPECT_EQ(d5.setDefault(StaticStrings::kA, "foo"), "foo");
  EXPECT_EQ(d5.setDefault(StaticStrings::kB, "foo"), "foo");
  EXPECT_EQ(d5.setDefault(StaticStrings::kFoo, "bar"), "bar");
  EXPECT_EQ(d5.setDefault(StaticStrings::kBar, "foo"), "foo");
}

TEST(Dynamic, ObjectForwarding) {
  // Make sure dynamic::object can be constructed the same way as any
  // dynamic.
  dynamic d = dynamic::object("asd", dynamic::array("foo", "bar"));
  // clang-format off
  dynamic d2 = dynamic::object("key2", dynamic::array("value", "words"))
                              ("key", "value1");
  // clang-format on
}

TEST(Dynamic, GetPtr) {
  dynamic array = dynamic::array(1, 2, "three");
  EXPECT_TRUE(array.get_ptr(0));
  EXPECT_FALSE(array.get_ptr(-1));
  EXPECT_FALSE(array.get_ptr(3));
  EXPECT_EQ(dynamic("three"), *array.get_ptr(2));
  const dynamic& carray = array;
  EXPECT_EQ(dynamic("three"), *carray.get_ptr(2));

  dynamic object = dynamic::object("one", 1)("two", 2);
  EXPECT_TRUE(object.get_ptr("one"));
  EXPECT_FALSE(object.get_ptr("three"));
  EXPECT_EQ(dynamic(2), *object.get_ptr("two"));
  *object.get_ptr("one") = 11;
  EXPECT_EQ(dynamic(11), *object.get_ptr("one"));
  const dynamic& cobject = object;
  EXPECT_EQ(dynamic(2), *cobject.get_ptr("two"));
}

TEST(Dynamic, Assignment) {
  const dynamic ds[] = {
      dynamic::array(1, 2, 3),
      dynamic::object("a", true),
      24,
      26.5,
      true,
      "hello",
  };
  const dynamic dd[] = {
      dynamic::array(5, 6),
      dynamic::object("t", "T")(1, 7),
      9000,
      3.14159,
      false,
      "world",
  };
  for (const auto& source : ds) {
    for (const auto& dest : dd) {
      dynamic tmp(dest);
      EXPECT_EQ(tmp, dest);
      tmp = source;
      EXPECT_EQ(tmp, source);
    }
  }
}

std::string make_long_string() {
  return std::string(100, 'a');
}

TEST(Dynamic, GetDefault) {
  const auto s = make_long_string();
  dynamic kDynamicKey{10};
  dynamic ds(s);
  dynamic tmp(s);
  dynamic d1 = dynamic::object("key1", s);
  dynamic d2 = dynamic::object("key2", s);
  dynamic d3 = dynamic::object("key3", s);
  dynamic d4 = dynamic::object("key4", s);
  // lvalue - lvalue
  dynamic ayy("ayy");
  EXPECT_EQ(ds, d1.getDefault("key1", ayy));
  EXPECT_EQ(ds, d1.getDefault("key1", ayy));
  EXPECT_EQ(ds, d1.getDefault("not-a-key", tmp));
  EXPECT_EQ(ds, d1.getDefault(StaticStrings::kA, tmp));
  EXPECT_EQ(ds, d1.getDefault(StaticStrings::kB, tmp));
  EXPECT_EQ(ds, d1.getDefault(StaticStrings::kFoo, tmp));
  EXPECT_EQ(ds, d1.getDefault(StaticStrings::kBar, tmp));
  EXPECT_EQ(ds, d1.getDefault(kDynamicKey, tmp));
  EXPECT_EQ(ds, tmp);
  // lvalue - rvalue
  EXPECT_EQ(ds, d1.getDefault("key1", "ayy"));
  EXPECT_EQ(ds, d1.getDefault("key1", "ayy"));
  EXPECT_EQ(ds, d1.getDefault("not-a-key", std::move(tmp)));
  EXPECT_NE(ds, tmp);
  tmp = s;
  EXPECT_EQ(ds, d1.getDefault(StaticStrings::kA, std::move(tmp)));
  EXPECT_NE(ds, tmp);
  tmp = s;
  EXPECT_EQ(ds, d1.getDefault(StaticStrings::kB, std::move(tmp)));
  EXPECT_NE(ds, tmp);
  tmp = s;
  EXPECT_EQ(ds, d1.getDefault(StaticStrings::kFoo, std::move(tmp)));
  EXPECT_NE(ds, tmp);
  tmp = s;
  EXPECT_EQ(ds, d1.getDefault(StaticStrings::kBar, std::move(tmp)));
  EXPECT_NE(ds, tmp);
  tmp = s;
  EXPECT_EQ(ds, d1.getDefault(kDynamicKey, std::move(tmp)));
  EXPECT_NE(ds, tmp);
  // rvalue - lvalue
  tmp = s;
  EXPECT_EQ(ds, std::move(d1).getDefault("key1", ayy));
  EXPECT_NE(ds, d1["key1"]);
  EXPECT_EQ(ds, std::move(d2).getDefault("not-a-key", tmp));
  EXPECT_EQ(dynamic(dynamic::object("key2", s)), d2);
  EXPECT_EQ(ds, tmp);
  EXPECT_EQ(ds, std::move(d2).getDefault(StaticStrings::kA, tmp));
  EXPECT_EQ(dynamic(dynamic::object("key2", s)), d2);
  EXPECT_EQ(ds, tmp);
  EXPECT_EQ(ds, std::move(d2).getDefault(StaticStrings::kB, tmp));
  EXPECT_EQ(dynamic(dynamic::object("key2", s)), d2);
  EXPECT_EQ(ds, tmp);
  EXPECT_EQ(ds, std::move(d2).getDefault(StaticStrings::kFoo, tmp));
  EXPECT_EQ(dynamic(dynamic::object("key2", s)), d2);
  EXPECT_EQ(ds, tmp);
  EXPECT_EQ(ds, std::move(d2).getDefault(StaticStrings::kBar, tmp));
  EXPECT_EQ(dynamic(dynamic::object("key2", s)), d2);
  EXPECT_EQ(ds, tmp);
  EXPECT_EQ(ds, std::move(d2).getDefault(kDynamicKey, tmp));
  EXPECT_EQ(dynamic(dynamic::object("key2", s)), d2);
  EXPECT_EQ(ds, tmp);
  // rvalue - rvalue
  EXPECT_EQ(ds, std::move(d3).getDefault("key3", std::move(tmp)));
  EXPECT_NE(ds, d3["key3"]);
  EXPECT_EQ(ds, tmp);
  EXPECT_EQ(ds, std::move(d4).getDefault("not-a-key", std::move(tmp)));
  EXPECT_EQ(dynamic(dynamic::object("key4", s)), d4);
  EXPECT_NE(ds, tmp);
  tmp = s;
  EXPECT_EQ(ds, std::move(d4).getDefault(StaticStrings::kA, std::move(tmp)));
  EXPECT_EQ(dynamic(dynamic::object("key4", s)), d4);
  EXPECT_NE(ds, tmp);
  tmp = s;
  EXPECT_EQ(ds, std::move(d4).getDefault(StaticStrings::kB, std::move(tmp)));
  EXPECT_EQ(dynamic(dynamic::object("key4", s)), d4);
  EXPECT_NE(ds, tmp);
  tmp = s;
  EXPECT_EQ(ds, std::move(d4).getDefault(StaticStrings::kFoo, std::move(tmp)));
  EXPECT_EQ(dynamic(dynamic::object("key4", s)), d4);
  EXPECT_NE(ds, tmp);
  tmp = s;
  EXPECT_EQ(ds, std::move(d4).getDefault(StaticStrings::kBar, std::move(tmp)));
  EXPECT_EQ(dynamic(dynamic::object("key4", s)), d4);
  EXPECT_NE(ds, tmp);
  tmp = s;
  EXPECT_EQ(ds, std::move(d4).getDefault(kDynamicKey, std::move(tmp)));
  EXPECT_EQ(dynamic(dynamic::object("key4", s)), d4);
  EXPECT_NE(ds, tmp);
}

TEST(Dynamic, GetString) {
  const dynamic c(make_long_string());
  dynamic d(make_long_string());
  dynamic m(make_long_string());

  auto s = make_long_string();

  EXPECT_EQ(s, c.getString());
  EXPECT_EQ(s, c.getString());

  d.getString() += " hello";
  EXPECT_EQ(s + " hello", d.getString());
  EXPECT_EQ(s + " hello", d.getString());

  EXPECT_EQ(s, std::move(m).getString());
  EXPECT_EQ(s, m.getString());
  auto moved = std::move(m).getString();
  EXPECT_EQ(s, moved);
  EXPECT_NE(dynamic(s), m);
}

TEST(Dynamic, GetSmallThings) {
  const dynamic cint(5);
  const dynamic cdouble(5.0);
  const dynamic cbool(true);
  dynamic dint(5);
  dynamic ddouble(5.0);
  dynamic dbool(true);
  dynamic mint(5);
  dynamic mdouble(5.0);
  dynamic mbool(true);

  EXPECT_EQ(5, cint.getInt());
  dint.getInt() = 6;
  EXPECT_EQ(6, dint.getInt());
  EXPECT_EQ(5, std::move(mint).getInt());

  EXPECT_EQ(5.0, cdouble.getDouble());
  ddouble.getDouble() = 6.0;
  EXPECT_EQ(6.0, ddouble.getDouble());
  EXPECT_EQ(5.0, std::move(mdouble).getDouble());

  EXPECT_TRUE(cbool.getBool());
  dbool.getBool() = false;
  EXPECT_FALSE(dbool.getBool());
  EXPECT_TRUE(std::move(mbool).getBool());
}

TEST(Dynamic, At) {
  const dynamic cd = dynamic::object("key1", make_long_string());
  dynamic dd = dynamic::object("key1", make_long_string());
  dynamic md = dynamic::object("key1", make_long_string());

  dynamic ds(make_long_string());
  EXPECT_EQ(ds, cd.at("key1"));
  EXPECT_EQ(ds, cd.at("key1"));

  dd.at("key1").getString() += " hello";
  EXPECT_EQ(dynamic(make_long_string() + " hello"), dd.at("key1"));
  EXPECT_EQ(dynamic(make_long_string() + " hello"), dd.at("key1"));

  EXPECT_EQ(ds, std::move(md).at("key1")); // move available, but not performed
  EXPECT_EQ(ds, md.at("key1"));
  dynamic moved = std::move(md).at("key1"); // move performed
  EXPECT_EQ(ds, moved);
  EXPECT_NE(ds, md.at("key1"));
}

TEST(Dynamic, Brackets) {
  const dynamic cd = dynamic::object("key1", make_long_string());
  dynamic dd = dynamic::object("key1", make_long_string());
  dynamic md = dynamic::object("key1", make_long_string());

  dynamic ds(make_long_string());
  EXPECT_EQ(ds, cd["key1"]);
  EXPECT_EQ(ds, cd["key1"]);

  dd["key1"].getString() += " hello";
  EXPECT_EQ(dynamic(make_long_string() + " hello"), dd["key1"]);
  EXPECT_EQ(dynamic(make_long_string() + " hello"), dd["key1"]);

  EXPECT_EQ(ds, std::move(md)["key1"]); // move available, but not performed
  EXPECT_EQ(ds, md["key1"]);
  dynamic moved = std::move(md)["key1"]; // move performed
  EXPECT_EQ(ds, moved);
  EXPECT_NE(ds, md["key1"]);
}

TEST(Dynamic, PrintNull) {
  std::stringstream ss;
  ss << folly::dynamic(nullptr);
  EXPECT_EQ("null", ss.str());
}

TEST(Dynamic, WriteThroughArrayIterators) {
  dynamic const cint(0);
  dynamic d = dynamic::array(cint, cint, cint);
  size_t size = d.size();

  for (auto& val : d) {
    EXPECT_EQ(val, cint);
  }
  EXPECT_EQ(d.size(), size);

  dynamic ds(make_long_string());
  for (auto& val : d) {
    val = ds; // assign through reference
  }

  ds = "short string";
  dynamic ds2(make_long_string());

  for (auto& val : d) {
    EXPECT_EQ(val, ds2);
  }
  EXPECT_EQ(d.size(), size);
}

TEST(Dynamic, MoveOutOfArrayIterators) {
  dynamic ds(make_long_string());
  dynamic d = dynamic::array(ds, ds, ds);
  size_t size = d.size();

  for (auto& val : d) {
    EXPECT_EQ(val, ds);
  }
  EXPECT_EQ(d.size(), size);

  for (auto& val : d) {
    dynamic waste = std::move(val); // force moving out
    EXPECT_EQ(waste, ds);
  }

  for (auto& val : d) {
    EXPECT_NE(val, ds);
  }
  EXPECT_EQ(d.size(), size);
}

TEST(Dynamic, WriteThroughObjectIterators) {
  dynamic const cint(0);
  dynamic d = dynamic::object("key1", cint)("key2", cint);
  size_t size = d.size();

  for (auto& val : d.items()) {
    EXPECT_EQ(val.second, cint);
  }
  EXPECT_EQ(d.size(), size);

  dynamic ds(make_long_string());
  for (auto& val : d.items()) {
    val.second = ds; // assign through reference
  }

  ds = "short string";
  dynamic ds2(make_long_string());
  for (auto& val : d.items()) {
    EXPECT_EQ(val.second, ds2);
  }
  EXPECT_EQ(d.size(), size);
}

TEST(Dynamic, MoveOutOfObjectIterators) {
  dynamic ds(make_long_string());
  dynamic d = dynamic::object("key1", ds)("key2", ds);
  size_t size = d.size();

  for (auto& val : d.items()) {
    EXPECT_EQ(val.second, ds);
  }
  EXPECT_EQ(d.size(), size);

  for (auto& val : d.items()) {
    dynamic waste = std::move(val.second); // force moving out
    EXPECT_EQ(waste, ds);
  }

  for (auto& val : d.items()) {
    EXPECT_NE(val.second, ds);
  }
  EXPECT_EQ(d.size(), size);
}

TEST(Dynamic, ArrayIteratorInterop) {
  dynamic d = dynamic::array(0, 1, 2);
  dynamic const& cdref = d;

  auto it = d.begin();
  auto cit = cdref.begin();

  EXPECT_EQ(it, cit);
  EXPECT_EQ(cit, d.begin());
  EXPECT_EQ(it, cdref.begin());

  // Erase using non-const iterator
  it = d.erase(it);
  cit = cdref.begin();
  EXPECT_EQ(*it, 1);
  EXPECT_EQ(cit, it);

  // Assign from non-const to const, preserve equality
  decltype(cit) cit2 = it;
  EXPECT_EQ(cit, cit2);
}

TEST(Dynamic, ObjectIteratorInterop) {
  dynamic ds = make_long_string();
  dynamic d = dynamic::object(0, ds)(1, ds)(2, ds);
  dynamic const& cdref = d;

  auto it = d.find(0);
  auto cit = cdref.find(0);
  EXPECT_NE(it, cdref.items().end());
  EXPECT_NE(cit, cdref.items().end());
  EXPECT_EQ(it, cit);

  ++cit;
  // Erase using non-const iterator
  auto it2 = d.erase(it);
  EXPECT_EQ(cit, it2);

  // Assign from non-const to const, preserve equality
  decltype(cit) cit2 = it2;
  EXPECT_EQ(cit, cit2);
}

TEST(Dynamic, MergePatchWithNonObject) {
  dynamic target = dynamic::object("a", "b")("c", "d");

  dynamic patch = dynamic::array(1, 2, 3);
  target.merge_patch(patch);

  EXPECT_TRUE(target.isArray());
}

TEST(Dynamic, MergePatchReplaceInFlatObject) {
  dynamic target = dynamic::object("a", "b")("c", "d");
  dynamic patch = dynamic::object("a", "z");

  target.merge_patch(patch);

  EXPECT_EQ("z", target["a"].getString());
  EXPECT_EQ("d", target["c"].getString());
}

TEST(Dynamic, MergePatchAddInFlatObject) {
  dynamic target = dynamic::object("a", "b")("c", "d");
  dynamic patch = dynamic::object("e", "f");
  target.merge_patch(patch);

  EXPECT_EQ("b", target["a"].getString());
  EXPECT_EQ("d", target["c"].getString());
  EXPECT_EQ("f", target["e"].getString());
}

TEST(Dynamic, MergePatchReplaceInNestedObject) {
  dynamic target = dynamic::object("a", dynamic::object("d", 10))("b", "c");
  dynamic patch = dynamic::object("a", dynamic::object("d", 100));
  target.merge_patch(patch);

  EXPECT_EQ(100, target["a"]["d"].getInt());
  EXPECT_EQ("c", target["b"].getString());
}

TEST(Dynamic, MergePatchAddInNestedObject) {
  dynamic target = dynamic::object("a", dynamic::object("d", 10))("b", "c");
  dynamic patch = dynamic::object("a", dynamic::object("e", "f"));

  target.merge_patch(patch);

  EXPECT_EQ(10, target["a"]["d"].getInt());
  EXPECT_EQ("f", target["a"]["e"].getString());
  EXPECT_EQ("c", target["b"].getString());
}

TEST(Dynamic, MergeNestePatch) {
  dynamic target = dynamic::object("a", dynamic::object("d", 10))("b", "c");
  dynamic patch = dynamic::object(
      "a", dynamic::object("d", dynamic::array(1, 2, 3)))("b", 100);
  target.merge_patch(patch);

  EXPECT_EQ(100, target["b"].getInt());
  {
    auto ary = patch["a"]["d"];
    ASSERT_TRUE(ary.isArray());
    EXPECT_EQ(1, ary[0].getInt());
    EXPECT_EQ(2, ary[1].getInt());
    EXPECT_EQ(3, ary[2].getInt());
  }
}

TEST(Dynamic, MergePatchRemoveInFlatObject) {
  dynamic target = dynamic::object("a", "b")("c", "d");
  dynamic patch = dynamic::object("c", nullptr);
  target.merge_patch(patch);

  EXPECT_EQ("b", target["a"].getString());
  EXPECT_EQ(0, target.count("c"));
}

TEST(Dynamic, MergePatchRemoveInNestedObject) {
  dynamic target =
      dynamic::object("a", dynamic::object("d", 10)("e", "f"))("b", "c");
  dynamic patch = dynamic::object("a", dynamic::object("e", nullptr));
  target.merge_patch(patch);

  EXPECT_EQ(10, target["a"]["d"].getInt());
  EXPECT_EQ(0, target["a"].count("e"));
  EXPECT_EQ("c", target["b"].getString());
}

TEST(Dynamic, MergePatchRemoveNonExistent) {
  dynamic target = dynamic::object("a", "b")("c", "d");
  dynamic patch = dynamic::object("e", nullptr);
  target.merge_patch(patch);

  EXPECT_EQ("b", target["a"].getString());
  EXPECT_EQ("d", target["c"].getString());
  EXPECT_EQ(2, target.size());
}

TEST(Dynamic, MergeDiffFlatObjects) {
  dynamic source = dynamic::object("a", 0)("b", 1)("c", 2);
  dynamic target = dynamic::object("a", 1)("b", 2);
  auto patch = dynamic::merge_diff(source, target);

  EXPECT_EQ(3, patch.size());
  EXPECT_EQ(1, patch["a"].getInt());
  EXPECT_EQ(2, patch["b"].getInt());
  EXPECT_TRUE(patch["c"].isNull());

  source.merge_patch(patch);
  EXPECT_EQ(source, target);
}

TEST(Dynamic, MergeDiffNestedObjects) {
  dynamic source = dynamic::object("a", dynamic::object("b", 1)("c", 2))(
      "d", dynamic::array(1, 2, 3));
  dynamic target = dynamic::object("a", dynamic::object("b", 2))(
      "d", dynamic::array(2, 3, 4));

  auto patch = dynamic::merge_diff(source, target);

  EXPECT_EQ(2, patch.size());
  EXPECT_EQ(2, patch["a"].size());

  EXPECT_EQ(2, patch["a"]["b"].getInt());
  EXPECT_TRUE(patch["a"]["c"].isNull());

  EXPECT_TRUE(patch["d"].isArray());
  EXPECT_EQ(3, patch["d"].size());
  EXPECT_EQ(2, patch["d"][0].getInt());
  EXPECT_EQ(3, patch["d"][1].getInt());
  EXPECT_EQ(4, patch["d"][2].getInt());

  source.merge_patch(patch);
  EXPECT_EQ(source, target);
}

using folly::json_pointer;

TEST(Dynamic, JSONPointer) {
<<<<<<< HEAD
=======
  using err_code = folly::dynamic::json_pointer_resolution_error_code;

>>>>>>> 2e6f64e1
  dynamic target = dynamic::object;
  dynamic ary = dynamic::array("bar", "baz", dynamic::array("bletch", "xyzzy"));
  target["foo"] = ary;
  target[""] = 0;
  target["a/b"] = 1;
  target["c%d"] = 2;
  target["e^f"] = 3;
  target["g|h"] = 4;
  target["i\\j"] = 5;
  target["k\"l"] = 6;
  target[" "] = 7;
  target["m~n"] = 8;
  target["xyz"] = dynamic::object;
  target["xyz"][""] = dynamic::object("nested", "abc");
  target["xyz"]["def"] = dynamic::array(1, 2, 3);
  target["long_array"] = dynamic::array(1, 2, 3, 4, 5, 6, 7, 8, 9, 10, 11, 12);
  target["-"] = dynamic::object("x", "y");

  EXPECT_EQ(target, *target.get_ptr(json_pointer::parse("")));
  EXPECT_EQ(ary, *(target.get_ptr(json_pointer::parse("/foo"))));
  EXPECT_EQ("bar", target.get_ptr(json_pointer::parse("/foo/0"))->getString());
  EXPECT_EQ(0, target.get_ptr(json_pointer::parse("/"))->getInt());
  EXPECT_EQ(1, target.get_ptr(json_pointer::parse("/a~1b"))->getInt());
  EXPECT_EQ(2, target.get_ptr(json_pointer::parse("/c%d"))->getInt());
  EXPECT_EQ(3, target.get_ptr(json_pointer::parse("/e^f"))->getInt());
  EXPECT_EQ(4, target.get_ptr(json_pointer::parse("/g|h"))->getInt());
  EXPECT_EQ(5, target.get_ptr(json_pointer::parse("/i\\j"))->getInt());
  EXPECT_EQ(6, target.get_ptr(json_pointer::parse("/k\"l"))->getInt());
  EXPECT_EQ(7, target.get_ptr(json_pointer::parse("/ "))->getInt());
  EXPECT_EQ(8, target.get_ptr(json_pointer::parse("/m~0n"))->getInt());
  // empty key in path
  EXPECT_EQ(
      "abc", target.get_ptr(json_pointer::parse("/xyz//nested"))->getString());
  EXPECT_EQ(3, target.get_ptr(json_pointer::parse("/xyz/def/2"))->getInt());
  EXPECT_EQ("baz", ary.get_ptr(json_pointer::parse("/1"))->getString());
  EXPECT_EQ("bletch", ary.get_ptr(json_pointer::parse("/2/0"))->getString());
  // double-digit index
  EXPECT_EQ(
      12, target.get_ptr(json_pointer::parse("/long_array/11"))->getInt());
  // allow '-' to index in objects
  EXPECT_EQ("y", target.get_ptr(json_pointer::parse("/-/x"))->getString());

<<<<<<< HEAD
  // invalid JSON pointers formatting when accessing array
  EXPECT_THROW(
      target.get_ptr(json_pointer::parse("/foo/01")), std::invalid_argument);

  // non-existent keys/indexes
  EXPECT_EQ(nullptr, ary.get_ptr(json_pointer::parse("/3")));
  EXPECT_EQ(nullptr, target.get_ptr(json_pointer::parse("/unknown_key")));
  // intermediate key not found
  EXPECT_EQ(nullptr, target.get_ptr(json_pointer::parse("/foox/test")));
  // Intermediate key is '-'
  EXPECT_EQ(nullptr, target.get_ptr(json_pointer::parse("/foo/-/key")));

  // invalid path in object (key in array)
  EXPECT_THROW(
      target.get_ptr(json_pointer::parse("/foo/1/bar")), folly::TypeError);

  // Allow "-" index in the array
  EXPECT_EQ(nullptr, target.get_ptr(json_pointer::parse("/foo/-")));
=======
  // validate parent pointer functionality

  {
    auto const resolved_value =
        target.try_get_ptr(json_pointer::parse("")).value();
    EXPECT_EQ(nullptr, resolved_value.parent);
  }

  {
    auto parent_json_ptr = json_pointer::parse("/xyz");
    auto json_ptr = json_pointer::parse("/xyz/def");

    auto const parent = target.get_ptr(parent_json_ptr);
    auto const resolved_value = target.try_get_ptr(json_ptr);

    EXPECT_EQ(parent, resolved_value.value().parent);
    EXPECT_TRUE(parent->isObject());
    EXPECT_EQ("def", resolved_value.value().parent_key);
  }

  {
    auto parent_json_ptr = json_pointer::parse("/foo");
    auto json_ptr = json_pointer::parse("/foo/1");

    auto const parent = target.get_ptr(parent_json_ptr);
    auto const resolved_value = target.try_get_ptr(json_ptr);

    EXPECT_EQ(parent, resolved_value.value().parent);
    EXPECT_TRUE(parent->isArray());
    EXPECT_EQ(1, resolved_value.value().parent_index);
  }

  //
  // invalid pointer resolution cases
  //

  // invalid index formatting when accessing array
  {
    auto err = target.try_get_ptr(json_pointer::parse("/foo/01")).error();
    EXPECT_EQ(err_code::index_has_leading_zero, err.error_code);
    EXPECT_EQ(1, err.index);
    EXPECT_EQ(target.get_ptr(json_pointer::parse("/foo")), err.context);
    EXPECT_THROW(
        target.get_ptr(json_pointer::parse("/foo/01")), std::invalid_argument);
  }

  // non-existent keys/indexes
  {
    auto err = ary.try_get_ptr(json_pointer::parse("/3")).error();
    EXPECT_EQ(err_code::index_out_of_bounds, err.error_code);
    EXPECT_EQ(0, err.index);
    EXPECT_EQ(ary.get_ptr(json_pointer::parse("")), err.context);
    EXPECT_EQ(nullptr, ary.get_ptr(json_pointer::parse("/3")));
  }

  {
    auto err = target.try_get_ptr(json_pointer::parse("/unknown_key")).error();
    EXPECT_EQ(err_code::key_not_found, err.error_code);
    EXPECT_EQ(0, err.index);
    EXPECT_EQ(target.get_ptr(json_pointer::parse("")), err.context);
    EXPECT_EQ(nullptr, target.get_ptr(json_pointer::parse("/unknown_key")));
  }

  // fail to resolve index inside string
  {
    auto err = target.try_get_ptr(json_pointer::parse("/foo/0/0")).error();
    EXPECT_EQ(err_code::element_not_object_or_array, err.error_code);
    EXPECT_EQ(2, err.index);
    EXPECT_EQ(target.get_ptr(json_pointer::parse("/foo/0")), err.context);
    EXPECT_THROW(
        target.get_ptr(json_pointer::parse("/foo/0/0")), folly::TypeError);
  }

  // intermediate key not found
  {
    auto err = target.try_get_ptr(json_pointer::parse("/foox/test")).error();
    EXPECT_EQ(err_code::key_not_found, err.error_code);
    EXPECT_EQ(0, err.index);
    EXPECT_EQ(target.get_ptr(json_pointer::parse("")), err.context);
    EXPECT_EQ(nullptr, target.get_ptr(json_pointer::parse("/foox/test")));
  }

  // Intermediate key is '-' in _array_
  {
    auto err = target.try_get_ptr(json_pointer::parse("/foo/-/key")).error();
    EXPECT_EQ(err_code::json_pointer_out_of_bounds, err.error_code);
    EXPECT_EQ(2, err.index);
    EXPECT_EQ(target.get_ptr(json_pointer::parse("/foo")), err.context);
    EXPECT_EQ(nullptr, target.get_ptr(json_pointer::parse("/foo/-/key")));
  }

  // invalid path in object (non-numeric index in array)
  {
    auto err = target.try_get_ptr(json_pointer::parse("/foo/2/bar")).error();
    EXPECT_EQ(err_code::index_not_numeric, err.error_code);
    EXPECT_EQ(2, err.index);
    EXPECT_EQ(target.get_ptr(json_pointer::parse("/foo/2")), err.context);
    EXPECT_THROW(
        target.get_ptr(json_pointer::parse("/foo/2/bar")),
        std::invalid_argument);
  }

  // Allow "-" index in the array
  {
    auto err = target.try_get_ptr(json_pointer::parse("/foo/-")).error();
    EXPECT_EQ(err_code::append_requested, err.error_code);
    EXPECT_EQ(1, err.index);
    EXPECT_EQ(target.get_ptr(json_pointer::parse("/foo")), err.context);
    EXPECT_EQ(nullptr, target.get_ptr(json_pointer::parse("/foo/-")));
  }
}

TEST(Dynamic, Math) {
  // tests int-int, int-double, double-int, and double-double math operations
  std::vector<dynamic> values = {2, 5.0};

  // addition
  for (auto value1 : values) {
    for (auto value2 : values) {
      auto testValue = value1;
      testValue += value2;
      EXPECT_NEAR(
          value1.asDouble() + value2.asDouble(), testValue.asDouble(), 0.0001);
    }
  }

  // subtraction
  for (auto value1 : values) {
    for (auto value2 : values) {
      auto testValue = value1;
      testValue -= value2;
      EXPECT_NEAR(
          value1.asDouble() - value2.asDouble(), testValue.asDouble(), 0.0001);
    }
  }

  // multiplication
  for (auto value1 : values) {
    for (auto value2 : values) {
      auto testValue = value1;
      testValue *= value2;
      EXPECT_NEAR(
          value1.asDouble() * value2.asDouble(), testValue.asDouble(), 0.0001);
    }
  }

  // division
  for (auto value1 : values) {
    for (auto value2 : values) {
      auto testValue = value1;
      testValue /= value2;
      EXPECT_NEAR(
          value1.asDouble() / value2.asDouble(), testValue.asDouble(), 0.0001);
    }
  }
}

dynamic buildNestedKeys(size_t depth) {
  if (depth == 0) {
    return dynamic(0);
  }
  return dynamic::object(buildNestedKeys(depth - 1), 0);
}

dynamic buildNestedValues(size_t depth) {
  if (depth == 0) {
    return dynamic(0);
  }
  return dynamic::object(0, buildNestedValues(depth - 1));
}

TEST(Dynamic, EqualNestedKeys) {
  // This tests for exponential behavior in the depth of the keys.
  // If it is exponential this test won't finish.
  size_t const kDepth = 100;
  dynamic obj1 = buildNestedKeys(kDepth);
  dynamic obj2 = obj1;
  EXPECT_EQ(obj1, obj2);
}

TEST(Dynamic, EqualNestedValues) {
  // This tests for exponential behavior in the depth of the values.
  // If it is exponential this test won't finish.
  size_t const kDepth = 100;
  dynamic obj1 = buildNestedValues(kDepth);
  dynamic obj2 = obj1;
  EXPECT_EQ(obj1, obj2);
>>>>>>> 2e6f64e1
}<|MERGE_RESOLUTION|>--- conflicted
+++ resolved
@@ -1,9 +1,5 @@
 /*
-<<<<<<< HEAD
- * Copyright 2011-present Facebook, Inc.
-=======
  * Copyright (c) Facebook, Inc. and its affiliates.
->>>>>>> 2e6f64e1
  *
  * Licensed under the Apache License, Version 2.0 (the "License");
  * you may not use this file except in compliance with the License.
@@ -20,11 +16,6 @@
 
 #include <folly/dynamic.h>
 
-<<<<<<< HEAD
-#include <folly/portability/GTest.h>
-
-#include <boost/next_prior.hpp>
-=======
 #include <glog/logging.h>
 
 #include <folly/Range.h>
@@ -32,7 +23,6 @@
 #include <folly/portability/GTest.h>
 
 #include <iterator>
->>>>>>> 2e6f64e1
 
 using folly::dynamic;
 using folly::StringPiece;
@@ -136,10 +126,7 @@
   EXPECT_EQ(objInsert.find("1")->second.size(), 1);
 
   // Looking up objects as keys
-<<<<<<< HEAD
-=======
   // clang-format off
->>>>>>> 2e6f64e1
   dynamic objDefinedInOneOrder = folly::dynamic::object
     ("bar", "987")
     ("baz", folly::dynamic::array(1, 2, 3))
@@ -148,10 +135,7 @@
     ("bar", "987")
     ("foo2", folly::dynamic::object("1", "2"))
     ("baz", folly::dynamic::array(1, 2, 3));
-<<<<<<< HEAD
-=======
   // clang-format on
->>>>>>> 2e6f64e1
 
   newObject[objDefinedInOneOrder] = 12;
   EXPECT_EQ(newObject.at(objDefinedInOneOrder).getInt(), 12);
@@ -1074,11 +1058,8 @@
 using folly::json_pointer;
 
 TEST(Dynamic, JSONPointer) {
-<<<<<<< HEAD
-=======
   using err_code = folly::dynamic::json_pointer_resolution_error_code;
 
->>>>>>> 2e6f64e1
   dynamic target = dynamic::object;
   dynamic ary = dynamic::array("bar", "baz", dynamic::array("bletch", "xyzzy"));
   target["foo"] = ary;
@@ -1121,26 +1102,6 @@
   // allow '-' to index in objects
   EXPECT_EQ("y", target.get_ptr(json_pointer::parse("/-/x"))->getString());
 
-<<<<<<< HEAD
-  // invalid JSON pointers formatting when accessing array
-  EXPECT_THROW(
-      target.get_ptr(json_pointer::parse("/foo/01")), std::invalid_argument);
-
-  // non-existent keys/indexes
-  EXPECT_EQ(nullptr, ary.get_ptr(json_pointer::parse("/3")));
-  EXPECT_EQ(nullptr, target.get_ptr(json_pointer::parse("/unknown_key")));
-  // intermediate key not found
-  EXPECT_EQ(nullptr, target.get_ptr(json_pointer::parse("/foox/test")));
-  // Intermediate key is '-'
-  EXPECT_EQ(nullptr, target.get_ptr(json_pointer::parse("/foo/-/key")));
-
-  // invalid path in object (key in array)
-  EXPECT_THROW(
-      target.get_ptr(json_pointer::parse("/foo/1/bar")), folly::TypeError);
-
-  // Allow "-" index in the array
-  EXPECT_EQ(nullptr, target.get_ptr(json_pointer::parse("/foo/-")));
-=======
   // validate parent pointer functionality
 
   {
@@ -1328,5 +1289,4 @@
   dynamic obj1 = buildNestedValues(kDepth);
   dynamic obj2 = obj1;
   EXPECT_EQ(obj1, obj2);
->>>>>>> 2e6f64e1
 }