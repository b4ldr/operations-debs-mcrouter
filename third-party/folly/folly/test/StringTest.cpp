/*
<<<<<<< HEAD
 * Copyright 2012-present Facebook, Inc.
=======
 * Copyright (c) Facebook, Inc. and its affiliates.
>>>>>>> 2e6f64e1
 *
 * Licensed under the Apache License, Version 2.0 (the "License");
 * you may not use this file except in compliance with the License.
 * You may obtain a copy of the License at
 *
 *     http://www.apache.org/licenses/LICENSE-2.0
 *
 * Unless required by applicable law or agreed to in writing, software
 * distributed under the License is distributed on an "AS IS" BASIS,
 * WITHOUT WARRANTIES OR CONDITIONS OF ANY KIND, either express or implied.
 * See the License for the specific language governing permissions and
 * limitations under the License.
 */

#ifndef __STDC_FORMAT_MACROS
#define __STDC_FORMAT_MACROS 1
#endif

#include <folly/String.h>
#include <tuple>

#include <cinttypes>
#include <set>

#include <cinttypes>
#include <set>

#include <boost/regex.hpp>
<<<<<<< HEAD

=======
#include <glog/logging.h>

#include <folly/FBVector.h>
>>>>>>> 2e6f64e1
#include <folly/container/Array.h>
#include <folly/portability/GTest.h>
#include <folly/test/TestUtils.h>

using namespace folly;
using namespace std;

TEST(StringPrintf, BasicTest) {
  EXPECT_EQ("abc", stringPrintf("%s", "abc"));
  EXPECT_EQ("abc", stringPrintf("%sbc", "a"));
  EXPECT_EQ("abc", stringPrintf("a%sc", "b"));
  EXPECT_EQ("abc", stringPrintf("ab%s", "c"));

  EXPECT_EQ("abc", stringPrintf("abc"));
}

TEST(StringPrintf, NumericFormats) {
  EXPECT_EQ("12", stringPrintf("%d", 12));
  EXPECT_EQ("2000000000", stringPrintf("%ld", 2000000000UL));
  EXPECT_EQ("2000000000", stringPrintf("%ld", 2000000000L));
  EXPECT_EQ("-2000000000", stringPrintf("%ld", -2000000000L));
  EXPECT_EQ("5000000000", stringPrintf("%lld", 5000000000ULL));
  EXPECT_EQ("5000000000", stringPrintf("%lld", 5000000000LL));
  EXPECT_EQ("-5000000000", stringPrintf("%lld", -5000000000LL));
  EXPECT_EQ("-1", stringPrintf("%d", 0xffffffff));
  EXPECT_EQ(
      "-1",
      stringPrintf("%" PRId64, static_cast<int64_t>(0xffffffffffffffffLL)));
  EXPECT_EQ(
      "-1",
      stringPrintf("%" PRId64, static_cast<uint64_t>(0xffffffffffffffffULL)));

  EXPECT_EQ("7.7", stringPrintf("%1.1f", 7.7));
  EXPECT_EQ("7.7", stringPrintf("%1.1lf", 7.7));
  EXPECT_EQ("7.70000000000000018", stringPrintf("%.17f", 7.7));
  EXPECT_EQ("7.70000000000000018", stringPrintf("%.17lf", 7.7));
}

TEST(StringPrintf, Appending) {
  string s;
  stringAppendf(&s, "a%s", "b");
  stringAppendf(&s, "%c", 'c');
  EXPECT_EQ(s, "abc");
  stringAppendf(&s, " %d", 123);
  EXPECT_EQ(s, "abc 123");
}

void vprintfCheck(const char* expected, const char* fmt, ...) {
  va_list apOrig;
  va_start(apOrig, fmt);
  SCOPE_EXIT {
    va_end(apOrig);
  };
  va_list ap;
  va_copy(ap, apOrig);
  SCOPE_EXIT {
    va_end(ap);
  };

  // Check both APIs for calling stringVPrintf()
  EXPECT_EQ(expected, stringVPrintf(fmt, ap));
  va_end(ap);
  va_copy(ap, apOrig);

  std::string out;
  stringVPrintf(&out, fmt, ap);
  va_end(ap);
  va_copy(ap, apOrig);
  EXPECT_EQ(expected, out);

  // Check stringVAppendf() as well
  std::string prefix = "foobar";
  out = prefix;
  EXPECT_EQ(prefix + expected, stringVAppendf(&out, fmt, ap));
  va_end(ap);
  va_copy(ap, apOrig);
}

void vprintfError(const char* fmt, ...) {
  va_list ap;
  va_start(ap, fmt);
  SCOPE_EXIT {
    va_end(ap);
  };

#ifdef HAVE_VSNPRINTF_ERRORS
  // OSX's sprintf family does not return a negative number on a bad format
  // string, but Linux does. It's unclear to me which behavior is more
  // correct.
  EXPECT_THROW({ stringVPrintf(fmt, ap); }, std::runtime_error);
#endif
}

TEST(StringPrintf, VPrintf) {
  vprintfCheck("foo", "%s", "foo");
  vprintfCheck(
      "long string requiring reallocation 1 2 3 0x12345678",
      "%s %s %d %d %d %#x",
      "long string",
      "requiring reallocation",
      1,
      2,
      3,
      0x12345678);
  vprintfError("bogus%", "foo");
}

TEST(StringPrintf, VariousSizes) {
  // Test a wide variety of output sizes, making sure to cross the
  // vsnprintf buffer boundary implementation detail.
  for (int i = 0; i < 4096; ++i) {
    string expected(i + 1, 'a');
    expected = "X" + expected + "X";
    string result = stringPrintf("%s", expected.c_str());
    EXPECT_EQ(expected.size(), result.size());
    EXPECT_EQ(expected, result);
  }

  // clang-format off
  EXPECT_EQ("abc12345678910111213141516171819202122232425xyz",
            stringPrintf("abc%d%d%d%d%d%d%d%d%d%d%d%d%d%d"
                         "%d%d%d%d%d%d%d%d%d%d%dxyz",
                         1, 2, 3, 4, 5, 6, 7, 8, 9, 10, 11, 12, 13, 14, 15, 16,
                         17, 18, 19, 20, 21, 22, 23, 24, 25));
  // clang-format on
}

TEST(StringPrintf, oldStringPrintfTests) {
  EXPECT_EQ(string("a/b/c/d"), stringPrintf("%s/%s/%s/%s", "a", "b", "c", "d"));

  EXPECT_EQ(string("    5    10"), stringPrintf("%5d %5d", 5, 10));

  // check printing w/ a big buffer
  for (int size = (1 << 8); size <= (1 << 15); size <<= 1) {
    string a(size, 'z');
    string b = stringPrintf("%s", a.c_str());
    EXPECT_EQ(a.size(), b.size());
  }
}

TEST(StringPrintf, oldStringAppendf) {
  string s = "hello";
  stringAppendf(&s, "%s/%s/%s/%s", "a", "b", "c", "d");
  EXPECT_EQ(string("helloa/b/c/d"), s);
}

TEST(Escape, cEscape) {
  EXPECT_EQ("hello world", cEscape<std::string>("hello world"));
  EXPECT_EQ(
      "hello \\\\world\\\" goodbye",
      cEscape<std::string>("hello \\world\" goodbye"));
  EXPECT_EQ("hello\\nworld", cEscape<std::string>("hello\nworld"));
  EXPECT_EQ("hello\\377\\376", cEscape<std::string>("hello\xff\xfe"));
}

TEST(Escape, cUnescape) {
  EXPECT_EQ("hello world", cUnescape<std::string>("hello world"));
  EXPECT_EQ(
      "hello \\world\" goodbye",
      cUnescape<std::string>("hello \\\\world\\\" goodbye"));
  EXPECT_EQ("hello\nworld", cUnescape<std::string>("hello\\nworld"));
  EXPECT_EQ("hello\nworld", cUnescape<std::string>("hello\\012world"));
  EXPECT_EQ("hello\nworld", cUnescape<std::string>("hello\\x0aworld"));
  EXPECT_EQ("hello\xff\xfe", cUnescape<std::string>("hello\\377\\376"));
  EXPECT_EQ("hello\xff\xfe", cUnescape<std::string>("hello\\xff\\xfe"));
  EXPECT_EQ("hello\\", cUnescape<std::string>("hello\\", false));

  EXPECT_THROW_RE(
      cUnescape<std::string>("hello\\"),
      std::invalid_argument,
      "incomplete escape sequence");
  EXPECT_THROW_RE(
      cUnescape<std::string>("hello\\x"),
      std::invalid_argument,
      "incomplete hex escape sequence");
  EXPECT_THROW_RE(
      cUnescape<std::string>("hello\\q"),
      std::invalid_argument,
      "invalid escape sequence");
}

TEST(Escape, uriEscape) {
  EXPECT_EQ("hello%2c%20%2fworld", uriEscape<std::string>("hello, /world"));
  EXPECT_EQ(
      "hello%2c%20/world",
      uriEscape<std::string>("hello, /world", UriEscapeMode::PATH));
  EXPECT_EQ(
      "hello%2c+%2fworld",
      uriEscape<std::string>("hello, /world", UriEscapeMode::QUERY));
  EXPECT_EQ(
      "0123456789abcdefghijklmnopqrstuvwxyzABCDEFGHIJKLMNOPQRSTUVWXYZ-_.~",
      uriEscape<std::string>(
          "0123456789abcdefghijklmnopqrstuvwxyzABCDEFGHIJKLMNOPQRSTUVWXYZ-_.~"));
}

TEST(Escape, uriUnescape) {
  EXPECT_EQ("hello, /world", uriUnescape<std::string>("hello, /world"));
  EXPECT_EQ("hello, /world", uriUnescape<std::string>("hello%2c%20%2fworld"));
  EXPECT_EQ("hello,+/world", uriUnescape<std::string>("hello%2c+%2fworld"));
  EXPECT_EQ(
      "hello, /world",
      uriUnescape<std::string>("hello%2c+%2fworld", UriEscapeMode::QUERY));
  EXPECT_EQ("hello/", uriUnescape<std::string>("hello%2f"));
  EXPECT_EQ("hello/", uriUnescape<std::string>("hello%2F"));
  EXPECT_THROW({ uriUnescape<std::string>("hello%"); }, std::invalid_argument);
  EXPECT_THROW({ uriUnescape<std::string>("hello%2"); }, std::invalid_argument);
  EXPECT_THROW(
      { uriUnescape<std::string>("hello%2g"); }, std::invalid_argument);
}

namespace {
void expectPrintable(StringPiece s) {
  for (char c : s) {
    EXPECT_LE(32, c);
    EXPECT_GE(127, c);
  }
}
} // namespace

TEST(Escape, uriEscapeAllCombinations) {
  char c[3];
  c[2] = '\0';
  StringPiece in(c, 2);
  fbstring tmp;
  fbstring out;
  for (int i = 0; i < 256; ++i) {
    c[0] = i;
    for (int j = 0; j < 256; ++j) {
      c[1] = j;
      tmp.clear();
      out.clear();
      uriEscape(in, tmp);
      expectPrintable(tmp);
      uriUnescape(tmp, out);
      EXPECT_EQ(in, out);
    }
  }
}

namespace {
bool isHex(int v) {
  return (
      (v >= '0' && v <= '9') || (v >= 'A' && v <= 'F') ||
      (v >= 'a' && v <= 'f'));
}
} // namespace

TEST(Escape, uriUnescapePercentDecoding) {
  char c[4] = {'%', '\0', '\0', '\0'};
  StringPiece in(c, 3);
  fbstring out;
  unsigned int expected = 0;
  for (int i = 0; i < 256; ++i) {
    c[1] = i;
    for (int j = 0; j < 256; ++j) {
      c[2] = j;
      if (isHex(i) && isHex(j)) {
        out.clear();
        uriUnescape(in, out);
        EXPECT_EQ(1, out.size());
        EXPECT_EQ(1, sscanf(c + 1, "%x", &expected));
        unsigned char v = out[0];
        EXPECT_EQ(expected, v);
      } else {
        EXPECT_THROW({ uriUnescape(in, out); }, std::invalid_argument);
      }
    }
  }
}

namespace {

double pow2(int exponent) {
  return double(int64_t(1) << exponent);
}

} // namespace
<<<<<<< HEAD
struct PrettyTestCase{
=======

struct PrettyTestCase {
>>>>>>> 2e6f64e1
  std::string prettyString;
  double realValue;
  PrettyType prettyType;
};

PrettyTestCase prettyTestCases[] = {
    {string("853 ms"), 85.3e-2, PRETTY_TIME_HMS},
    {string("8.53 s "), 85.3e-1, PRETTY_TIME_HMS},
    {string("1.422 m "), 85.3, PRETTY_TIME_HMS},
    {string("14.22 m "), 85.3e1, PRETTY_TIME_HMS},
    {string("2.369 h "), 85.3e2, PRETTY_TIME_HMS},
    {string("2.369e+04 h "), 85.3e6, PRETTY_TIME_HMS},

    {string("8.53e+07 s "), 85.3e6, PRETTY_TIME},
    {string("8.53e+07 s "), 85.3e6, PRETTY_TIME},
    {string("85.3 ms"), 85.3e-3, PRETTY_TIME},
    {string("85.3 us"), 85.3e-6, PRETTY_TIME},
    {string("85.3 ns"), 85.3e-9, PRETTY_TIME},
    {string("85.3 ps"), 85.3e-12, PRETTY_TIME},
    {string("8.53e-14 s "), 85.3e-15, PRETTY_TIME},

    {string("0 s "), 0, PRETTY_TIME},
    {string("1 s "), 1.0, PRETTY_TIME},
    {string("1 ms"), 1.0e-3, PRETTY_TIME},
    {string("1 us"), 1.0e-6, PRETTY_TIME},
    {string("1 ns"), 1.0e-9, PRETTY_TIME},
    {string("1 ps"), 1.0e-12, PRETTY_TIME},

    // check bytes printing
    {string("853 B "), 853., PRETTY_BYTES},
    {string("833 kB"), 853.e3, PRETTY_BYTES},
    {string("813.5 MB"), 853.e6, PRETTY_BYTES},
    {string("7.944 GB"), 8.53e9, PRETTY_BYTES},
    {string("794.4 GB"), 853.e9, PRETTY_BYTES},
    {string("775.8 TB"), 853.e12, PRETTY_BYTES},

    {string("0 B "), 0, PRETTY_BYTES},
    {string("1 B "), pow2(0), PRETTY_BYTES},
    {string("1 kB"), pow2(10), PRETTY_BYTES},
    {string("1 MB"), pow2(20), PRETTY_BYTES},
    {string("1 GB"), pow2(30), PRETTY_BYTES},
    {string("1 TB"), pow2(40), PRETTY_BYTES},
    {string("1 PB"), pow2(50), PRETTY_BYTES},
    {string("1 EB"), pow2(60), PRETTY_BYTES},

    {string("853 B  "), 853., PRETTY_BYTES_IEC},
    {string("833 KiB"), 853.e3, PRETTY_BYTES_IEC},
    {string("813.5 MiB"), 853.e6, PRETTY_BYTES_IEC},
    {string("7.944 GiB"), 8.53e9, PRETTY_BYTES_IEC},
    {string("794.4 GiB"), 853.e9, PRETTY_BYTES_IEC},
    {string("775.8 TiB"), 853.e12, PRETTY_BYTES_IEC},
    {string("1.776 PiB"), 2e15, PRETTY_BYTES_IEC},
    {string("1.735 EiB"), 2e18, PRETTY_BYTES_IEC},

    {string("0 B  "), 0, PRETTY_BYTES_IEC},
    {string("1 B  "), pow2(0), PRETTY_BYTES_IEC},
    {string("1 KiB"), pow2(10), PRETTY_BYTES_IEC},
    {string("1 MiB"), pow2(20), PRETTY_BYTES_IEC},
    {string("1 GiB"), pow2(30), PRETTY_BYTES_IEC},
    {string("1 TiB"), pow2(40), PRETTY_BYTES_IEC},
    {string("1 PiB"), pow2(50), PRETTY_BYTES_IEC},
    {string("1 EiB"), pow2(60), PRETTY_BYTES_IEC},

    // check bytes metric printing
    {string("853 B "), 853., PRETTY_BYTES_METRIC},
    {string("853 kB"), 853.e3, PRETTY_BYTES_METRIC},
    {string("853 MB"), 853.e6, PRETTY_BYTES_METRIC},
    {string("8.53 GB"), 8.53e9, PRETTY_BYTES_METRIC},
    {string("853 GB"), 853.e9, PRETTY_BYTES_METRIC},
    {string("853 TB"), 853.e12, PRETTY_BYTES_METRIC},

    {string("0 B "), 0, PRETTY_BYTES_METRIC},
    {string("1 B "), 1.0, PRETTY_BYTES_METRIC},
    {string("1 kB"), 1.0e+3, PRETTY_BYTES_METRIC},
    {string("1 MB"), 1.0e+6, PRETTY_BYTES_METRIC},
    {string("1 GB"), 1.0e+9, PRETTY_BYTES_METRIC},
    {string("1 TB"), 1.0e+12, PRETTY_BYTES_METRIC},
    {string("1 PB"), 1.0e+15, PRETTY_BYTES_METRIC},
    {string("1 EB"), 1.0e+18, PRETTY_BYTES_METRIC},

    // check metric-units (powers of 1000) printing
    {string("853  "), 853., PRETTY_UNITS_METRIC},
    {string("853 k"), 853.e3, PRETTY_UNITS_METRIC},
    {string("853 M"), 853.e6, PRETTY_UNITS_METRIC},
    {string("8.53 bil"), 8.53e9, PRETTY_UNITS_METRIC},
    {string("853 bil"), 853.e9, PRETTY_UNITS_METRIC},
    {string("853 tril"), 853.e12, PRETTY_UNITS_METRIC},

    // check binary-units (powers of 1024) printing
    {string("0  "), 0, PRETTY_UNITS_BINARY},
    {string("1  "), pow2(0), PRETTY_UNITS_BINARY},
    {string("1 k"), pow2(10), PRETTY_UNITS_BINARY},
    {string("1 M"), pow2(20), PRETTY_UNITS_BINARY},
    {string("1 G"), pow2(30), PRETTY_UNITS_BINARY},
    {string("1 T"), pow2(40), PRETTY_UNITS_BINARY},

    {string("1023  "), pow2(10) - 1, PRETTY_UNITS_BINARY},
    {string("1024 k"), pow2(20) - 1, PRETTY_UNITS_BINARY},
    {string("1024 M"), pow2(30) - 1, PRETTY_UNITS_BINARY},
    {string("1024 G"), pow2(40) - 1, PRETTY_UNITS_BINARY},

    {string("0   "), 0, PRETTY_UNITS_BINARY_IEC},
    {string("1   "), pow2(0), PRETTY_UNITS_BINARY_IEC},
    {string("1 Ki"), pow2(10), PRETTY_UNITS_BINARY_IEC},
    {string("1 Mi"), pow2(20), PRETTY_UNITS_BINARY_IEC},
    {string("1 Gi"), pow2(30), PRETTY_UNITS_BINARY_IEC},
    {string("1 Ti"), pow2(40), PRETTY_UNITS_BINARY_IEC},

    {string("1023   "), pow2(10) - 1, PRETTY_UNITS_BINARY_IEC},
    {string("1024 Ki"), pow2(20) - 1, PRETTY_UNITS_BINARY_IEC},
    {string("1024 Mi"), pow2(30) - 1, PRETTY_UNITS_BINARY_IEC},
    {string("1024 Gi"), pow2(40) - 1, PRETTY_UNITS_BINARY_IEC},

    // check border SI cases

    {string("1 Y"), 1e24, PRETTY_SI},
    {string("10 Y"), 1e25, PRETTY_SI},
    {string("1 y"), 1e-24, PRETTY_SI},
    {string("10 y"), 1e-23, PRETTY_SI},

    // check that negative values work
    {string("-85.3 s "), -85.3, PRETTY_TIME},
    {string("-85.3 ms"), -85.3e-3, PRETTY_TIME},
    {string("-85.3 us"), -85.3e-6, PRETTY_TIME},
    {string("-85.3 ns"), -85.3e-9, PRETTY_TIME},

    // end of test
    {string("endoftest"), 0, PRETTY_NUM_TYPES},
};

TEST(PrettyPrint, Basic) {
  for (int i = 0; prettyTestCases[i].prettyType != PRETTY_NUM_TYPES; ++i) {
    const PrettyTestCase& prettyTest = prettyTestCases[i];
    EXPECT_EQ(
        prettyTest.prettyString,
        prettyPrint(prettyTest.realValue, prettyTest.prettyType));
  }
}

TEST(PrettyToDouble, Basic) {
  // check manually created tests
  for (int i = 0; prettyTestCases[i].prettyType != PRETTY_NUM_TYPES; ++i) {
    PrettyTestCase testCase = prettyTestCases[i];
    PrettyType formatType = testCase.prettyType;
    double x = testCase.realValue;
    std::string testString = testCase.prettyString;
    double recoveredX = 0;
    try {
      recoveredX = prettyToDouble(testString, formatType);
<<<<<<< HEAD
    } catch (const std::range_error& ex) {
=======
    } catch (const std::exception& ex) {
>>>>>>> 2e6f64e1
      ADD_FAILURE() << testCase.prettyString << " -> " << ex.what();
    }
    double relativeError =
        fabs(x) < 1e-5 ? (x - recoveredX) : (x - recoveredX) / x;
    EXPECT_NEAR(0, relativeError, 1e-3);
  }

  // checks for compatibility with prettyPrint over the whole parameter space
  for (int i = 0; i < PRETTY_NUM_TYPES; ++i) {
    PrettyType formatType = static_cast<PrettyType>(i);
    for (double x = 1e-18; x < 1e40; x *= 1.9) {
      bool addSpace = static_cast<PrettyType>(i) == PRETTY_SI;
      for (int it = 0; it < 2; ++it, addSpace = true) {
        double recoveredX = 0;
<<<<<<< HEAD
        try{
          recoveredX = prettyToDouble(prettyPrint(x, formatType, addSpace),
                                             formatType);
        } catch (std::range_error&) {
          ADD_FAILURE();
=======
        try {
          recoveredX =
              prettyToDouble(prettyPrint(x, formatType, addSpace), formatType);
        } catch (const std::exception& ex) {
          ADD_FAILURE() << folly::exceptionStr(ex);
>>>>>>> 2e6f64e1
        }
        double relativeError = (x - recoveredX) / x;
        EXPECT_NEAR(0, relativeError, 1e-3);
      }
    }
  }

  // check for incorrect values
  EXPECT_THROW(prettyToDouble("10Mx", PRETTY_SI), std::range_error);
  EXPECT_THROW(prettyToDouble("10 Mx", PRETTY_SI), std::range_error);
  EXPECT_THROW(prettyToDouble("10 M x", PRETTY_SI), std::range_error);

  StringPiece testString = "10Mx";
  EXPECT_DOUBLE_EQ(prettyToDouble(&testString, PRETTY_UNITS_METRIC), 10e6);
  EXPECT_EQ(testString, "x");
}

TEST(PrettyPrint, HexDump) {
  std::string a("abc\x00\x02\xa0", 6); // embedded NUL
  EXPECT_EQ(
      "00000000  61 62 63 00 02 a0                                 "
      "|abc...          |\n",
      hexDump(a.data(), a.size()));

  a = "abcdefghijklmnopqrstuvwxyz";
  EXPECT_EQ(
      "00000000  61 62 63 64 65 66 67 68  69 6a 6b 6c 6d 6e 6f 70  "
      "|abcdefghijklmnop|\n"
      "00000010  71 72 73 74 75 76 77 78  79 7a                    "
      "|qrstuvwxyz      |\n",
      hexDump(a.data(), a.size()));
}

TEST(System, errnoStr) {
  errno = EACCES;
  EXPECT_EQ(EACCES, errno);
  EXPECT_EQ(EACCES, errno); // twice to make sure EXPECT_EQ doesn't change it

  fbstring expected = strerror(ENOENT);

  errno = EACCES;
  EXPECT_EQ(expected, errnoStr(ENOENT));
  // Ensure that errno isn't changed
  EXPECT_EQ(EACCES, errno);

  // Per POSIX, all errno values are positive, so -1 is invalid
  errnoStr(-1);

  // Ensure that errno isn't changed
  EXPECT_EQ(EACCES, errno);
}

namespace {

template <template <class, class> class VectorType>
void splitTest() {
  VectorType<string, std::allocator<string>> parts;

  folly::split(',', "a,b,c", parts);
  EXPECT_EQ(parts.size(), 3);
  EXPECT_EQ(parts[0], "a");
  EXPECT_EQ(parts[1], "b");
  EXPECT_EQ(parts[2], "c");
  parts.clear();

  folly::split(',', StringPiece("a,b,c"), parts);
  EXPECT_EQ(parts.size(), 3);
  EXPECT_EQ(parts[0], "a");
  EXPECT_EQ(parts[1], "b");
  EXPECT_EQ(parts[2], "c");
  parts.clear();

  folly::split(',', string("a,b,c"), parts);
  EXPECT_EQ(parts.size(), 3);
  EXPECT_EQ(parts[0], "a");
  EXPECT_EQ(parts[1], "b");
  EXPECT_EQ(parts[2], "c");
  parts.clear();

  folly::split(',', "a,,c", parts);
  EXPECT_EQ(parts.size(), 3);
  EXPECT_EQ(parts[0], "a");
  EXPECT_EQ(parts[1], "");
  EXPECT_EQ(parts[2], "c");
  parts.clear();

  folly::split(',', string("a,,c"), parts);
  EXPECT_EQ(parts.size(), 3);
  EXPECT_EQ(parts[0], "a");
  EXPECT_EQ(parts[1], "");
  EXPECT_EQ(parts[2], "c");
  parts.clear();

  folly::split(',', "a,,c", parts, true);
  EXPECT_EQ(parts.size(), 2);
  EXPECT_EQ(parts[0], "a");
  EXPECT_EQ(parts[1], "c");
  parts.clear();

  folly::split(',', string("a,,c"), parts, true);
  EXPECT_EQ(parts.size(), 2);
  EXPECT_EQ(parts[0], "a");
  EXPECT_EQ(parts[1], "c");
  parts.clear();

  folly::split(',', string(",,a,,c,,,"), parts, true);
  EXPECT_EQ(parts.size(), 2);
  EXPECT_EQ(parts[0], "a");
  EXPECT_EQ(parts[1], "c");
  parts.clear();

  // test multiple split w/o clear
  folly::split(',', ",,a,,c,,,", parts, true);
  EXPECT_EQ(parts.size(), 2);
  EXPECT_EQ(parts[0], "a");
  EXPECT_EQ(parts[1], "c");
  folly::split(',', ",,a,,c,,,", parts, true);
  EXPECT_EQ(parts.size(), 4);
  EXPECT_EQ(parts[2], "a");
  EXPECT_EQ(parts[3], "c");
  parts.clear();

  // test splits that with multi-line delimiter
  folly::split("ab", "dabcabkdbkab", parts, true);
  EXPECT_EQ(parts.size(), 3);
  EXPECT_EQ(parts[0], "d");
  EXPECT_EQ(parts[1], "c");
  EXPECT_EQ(parts[2], "kdbk");
  parts.clear();

  // test last part is shorter than the delimiter
  folly::split("bc", "abcd", parts, true);
  EXPECT_EQ(parts.size(), 2);
  EXPECT_EQ(parts[0], "a");
  EXPECT_EQ(parts[1], "d");
  parts.clear();

  string orig = "ab2342asdfv~~!";
  folly::split("", orig, parts, true);
  EXPECT_EQ(parts.size(), 1);
  EXPECT_EQ(parts[0], orig);
  parts.clear();

  folly::split("452x;o38asfsajsdlfdf.j", "asfds", parts, true);
  EXPECT_EQ(parts.size(), 1);
  EXPECT_EQ(parts[0], "asfds");
  parts.clear();

  folly::split("a", "", parts, true);
  EXPECT_EQ(parts.size(), 0);
  parts.clear();

  folly::split("a", "", parts);
  EXPECT_EQ(parts.size(), 1);
  EXPECT_EQ(parts[0], "");
  parts.clear();

  folly::split("a", StringPiece(), parts, true);
  EXPECT_EQ(parts.size(), 0);
  parts.clear();

  folly::split("a", StringPiece(), parts);
  EXPECT_EQ(parts.size(), 1);
  EXPECT_EQ(parts[0], "");
  parts.clear();

  folly::split("a", "abcdefg", parts, true);
  EXPECT_EQ(parts.size(), 1);
  EXPECT_EQ(parts[0], "bcdefg");
  parts.clear();

  orig = "All, , your base, are , , belong to us";
  folly::split(", ", orig, parts, true);
  EXPECT_EQ(parts.size(), 4);
  EXPECT_EQ(parts[0], "All");
  EXPECT_EQ(parts[1], "your base");
  EXPECT_EQ(parts[2], "are ");
  EXPECT_EQ(parts[3], "belong to us");
  parts.clear();
  folly::split(", ", orig, parts);
  EXPECT_EQ(parts.size(), 6);
  EXPECT_EQ(parts[0], "All");
  EXPECT_EQ(parts[1], "");
  EXPECT_EQ(parts[2], "your base");
  EXPECT_EQ(parts[3], "are ");
  EXPECT_EQ(parts[4], "");
  EXPECT_EQ(parts[5], "belong to us");
  parts.clear();

  orig = ", Facebook, rul,es!, ";
  folly::split(", ", orig, parts, true);
  EXPECT_EQ(parts.size(), 2);
  EXPECT_EQ(parts[0], "Facebook");
  EXPECT_EQ(parts[1], "rul,es!");
  parts.clear();
  folly::split(", ", orig, parts);
  EXPECT_EQ(parts.size(), 4);
  EXPECT_EQ(parts[0], "");
  EXPECT_EQ(parts[1], "Facebook");
  EXPECT_EQ(parts[2], "rul,es!");
  EXPECT_EQ(parts[3], "");
}

template <template <class, class> class VectorType>
void piecesTest() {
  VectorType<StringPiece, std::allocator<StringPiece>> pieces;
  VectorType<StringPiece, std::allocator<StringPiece>> pieces2;

  folly::split(',', "a,b,c", pieces);
  EXPECT_EQ(pieces.size(), 3);
  EXPECT_EQ(pieces[0], "a");
  EXPECT_EQ(pieces[1], "b");
  EXPECT_EQ(pieces[2], "c");

  pieces.clear();

  folly::split(',', "a,,c", pieces);
  EXPECT_EQ(pieces.size(), 3);
  EXPECT_EQ(pieces[0], "a");
  EXPECT_EQ(pieces[1], "");
  EXPECT_EQ(pieces[2], "c");
  pieces.clear();

  folly::split(',', "a,,c", pieces, true);
  EXPECT_EQ(pieces.size(), 2);
  EXPECT_EQ(pieces[0], "a");
  EXPECT_EQ(pieces[1], "c");
  pieces.clear();

  folly::split(',', ",,a,,c,,,", pieces, true);
  EXPECT_EQ(pieces.size(), 2);
  EXPECT_EQ(pieces[0], "a");
  EXPECT_EQ(pieces[1], "c");
  pieces.clear();

  // test multiple split w/o clear
  folly::split(',', ",,a,,c,,,", pieces, true);
  EXPECT_EQ(pieces.size(), 2);
  EXPECT_EQ(pieces[0], "a");
  EXPECT_EQ(pieces[1], "c");
  folly::split(',', ",,a,,c,,,", pieces, true);
  EXPECT_EQ(pieces.size(), 4);
  EXPECT_EQ(pieces[2], "a");
  EXPECT_EQ(pieces[3], "c");
  pieces.clear();

  // test multiple split rounds
  folly::split(",", "a_b,c_d", pieces);
  EXPECT_EQ(pieces.size(), 2);
  EXPECT_EQ(pieces[0], "a_b");
  EXPECT_EQ(pieces[1], "c_d");
  folly::split("_", pieces[0], pieces2);
  EXPECT_EQ(pieces2.size(), 2);
  EXPECT_EQ(pieces2[0], "a");
  EXPECT_EQ(pieces2[1], "b");
  pieces2.clear();
  folly::split("_", pieces[1], pieces2);
  EXPECT_EQ(pieces2.size(), 2);
  EXPECT_EQ(pieces2[0], "c");
  EXPECT_EQ(pieces2[1], "d");
  pieces.clear();
  pieces2.clear();

  // test splits that with multi-line delimiter
  folly::split("ab", "dabcabkdbkab", pieces, true);
  EXPECT_EQ(pieces.size(), 3);
  EXPECT_EQ(pieces[0], "d");
  EXPECT_EQ(pieces[1], "c");
  EXPECT_EQ(pieces[2], "kdbk");
  pieces.clear();

  string orig = "ab2342asdfv~~!";
  folly::split("", orig.c_str(), pieces, true);
  EXPECT_EQ(pieces.size(), 1);
  EXPECT_EQ(pieces[0], orig);
  pieces.clear();

  folly::split("452x;o38asfsajsdlfdf.j", "asfds", pieces, true);
  EXPECT_EQ(pieces.size(), 1);
  EXPECT_EQ(pieces[0], "asfds");
  pieces.clear();

  folly::split("a", "", pieces, true);
  EXPECT_EQ(pieces.size(), 0);
  pieces.clear();

  folly::split("a", "", pieces);
  EXPECT_EQ(pieces.size(), 1);
  EXPECT_EQ(pieces[0], "");
  pieces.clear();

  folly::split("a", "abcdefg", pieces, true);
  EXPECT_EQ(pieces.size(), 1);
  EXPECT_EQ(pieces[0], "bcdefg");
  pieces.clear();

  orig = "All, , your base, are , , belong to us";
  folly::split(", ", orig, pieces, true);
  EXPECT_EQ(pieces.size(), 4);
  EXPECT_EQ(pieces[0], "All");
  EXPECT_EQ(pieces[1], "your base");
  EXPECT_EQ(pieces[2], "are ");
  EXPECT_EQ(pieces[3], "belong to us");
  pieces.clear();
  folly::split(", ", orig, pieces);
  EXPECT_EQ(pieces.size(), 6);
  EXPECT_EQ(pieces[0], "All");
  EXPECT_EQ(pieces[1], "");
  EXPECT_EQ(pieces[2], "your base");
  EXPECT_EQ(pieces[3], "are ");
  EXPECT_EQ(pieces[4], "");
  EXPECT_EQ(pieces[5], "belong to us");
  pieces.clear();

  orig = ", Facebook, rul,es!, ";
  folly::split(", ", orig, pieces, true);
  EXPECT_EQ(pieces.size(), 2);
  EXPECT_EQ(pieces[0], "Facebook");
  EXPECT_EQ(pieces[1], "rul,es!");
  pieces.clear();
  folly::split(", ", orig, pieces);
  EXPECT_EQ(pieces.size(), 4);
  EXPECT_EQ(pieces[0], "");
  EXPECT_EQ(pieces[1], "Facebook");
  EXPECT_EQ(pieces[2], "rul,es!");
  EXPECT_EQ(pieces[3], "");
  pieces.clear();

  const char* str = "a,b";
  folly::split(',', StringPiece(str), pieces);
  EXPECT_EQ(pieces.size(), 2);
  EXPECT_EQ(pieces[0], "a");
  EXPECT_EQ(pieces[1], "b");
  EXPECT_EQ(pieces[0].start(), str);
  EXPECT_EQ(pieces[1].start(), str + 2);

  std::set<StringPiece> unique;
  folly::splitTo<StringPiece>(
      ":",
      "asd:bsd:asd:asd:bsd:csd::asd",
      std::inserter(unique, unique.begin()),
      true);
  EXPECT_EQ(unique.size(), 3);
  if (unique.size() == 3) {
    EXPECT_EQ(*unique.begin(), "asd");
    EXPECT_EQ(*--unique.end(), "csd");
  }

  VectorType<fbstring, std::allocator<fbstring>> blah;
  folly::split('-', "a-b-c-d-f-e", blah);
  EXPECT_EQ(blah.size(), 6);
}

} // namespace

TEST(Split, split_vector) {
  splitTest<std::vector>();
}
TEST(Split, split_fbvector) {
  splitTest<folly::fbvector>();
}
TEST(Split, pieces_vector) {
  piecesTest<std::vector>();
}
TEST(Split, pieces_fbvector) {
  piecesTest<folly::fbvector>();
}

TEST(Split, fixed) {
  StringPiece a, b, c, d;

  EXPECT_TRUE(folly::split<false>('.', "a.b.c.d", a, b, c, d));
  EXPECT_TRUE(folly::split<false>('.', "a.b.c", a, b, c));
  EXPECT_TRUE(folly::split<false>('.', "a.b", a, b));
  EXPECT_TRUE(folly::split<false>('.', "a", a));

  EXPECT_TRUE(folly::split('.', "a.b.c.d", a, b, c, d));
  EXPECT_TRUE(folly::split('.', "a.b.c", a, b, c));
  EXPECT_TRUE(folly::split('.', "a.b", a, b));
  EXPECT_TRUE(folly::split('.', "a", a));

  EXPECT_TRUE(folly::split<false>('.', "a.b.c", a, b, c));
  EXPECT_EQ("a", a);
  EXPECT_EQ("b", b);
  EXPECT_EQ("c", c);
  EXPECT_FALSE(folly::split<false>('.', "a.b", a, b, c));
  EXPECT_TRUE(folly::split<false>('.', "a.b.c", a, b));
  EXPECT_EQ("a", a);
  EXPECT_EQ("b.c", b);

  EXPECT_TRUE(folly::split('.', "a.b.c", a, b, c));
  EXPECT_EQ("a", a);
  EXPECT_EQ("b", b);
  EXPECT_EQ("c", c);
  EXPECT_FALSE(folly::split('.', "a.b.c", a, b));
  EXPECT_FALSE(folly::split('.', "a.b", a, b, c));

  EXPECT_TRUE(folly::split<false>('.', "a.b", a, b));
  EXPECT_EQ("a", a);
  EXPECT_EQ("b", b);
  EXPECT_FALSE(folly::split<false>('.', "a", a, b));
  EXPECT_TRUE(folly::split<false>('.', "a.b", a));
  EXPECT_EQ("a.b", a);

  EXPECT_TRUE(folly::split('.', "a.b", a, b));
  EXPECT_EQ("a", a);
  EXPECT_EQ("b", b);
  EXPECT_FALSE(folly::split('.', "a", a, b));
  EXPECT_FALSE(folly::split('.', "a.b", a));
}

TEST(Split, std_string_fixed) {
  std::string a, b, c, d;

  EXPECT_TRUE(folly::split<false>('.', "a.b.c.d", a, b, c, d));
  EXPECT_TRUE(folly::split<false>('.', "a.b.c", a, b, c));
  EXPECT_TRUE(folly::split<false>('.', "a.b", a, b));
  EXPECT_TRUE(folly::split<false>('.', "a", a));

  EXPECT_TRUE(folly::split('.', "a.b.c.d", a, b, c, d));
  EXPECT_TRUE(folly::split('.', "a.b.c", a, b, c));
  EXPECT_TRUE(folly::split('.', "a.b", a, b));
  EXPECT_TRUE(folly::split('.', "a", a));

  EXPECT_TRUE(folly::split<false>('.', "a.b.c", a, b, c));
  EXPECT_EQ("a", a);
  EXPECT_EQ("b", b);
  EXPECT_EQ("c", c);
  EXPECT_FALSE(folly::split<false>('.', "a.b", a, b, c));
  EXPECT_TRUE(folly::split<false>('.', "a.b.c", a, b));
  EXPECT_EQ("a", a);
  EXPECT_EQ("b.c", b);

  EXPECT_TRUE(folly::split('.', "a.b.c", a, b, c));
  EXPECT_EQ("a", a);
  EXPECT_EQ("b", b);
  EXPECT_EQ("c", c);
  EXPECT_FALSE(folly::split('.', "a.b.c", a, b));
  EXPECT_FALSE(folly::split('.', "a.b", a, b, c));

  EXPECT_TRUE(folly::split<false>('.', "a.b", a, b));
  EXPECT_EQ("a", a);
  EXPECT_EQ("b", b);
  EXPECT_FALSE(folly::split<false>('.', "a", a, b));
  EXPECT_TRUE(folly::split<false>('.', "a.b", a));
  EXPECT_EQ("a.b", a);

  EXPECT_TRUE(folly::split('.', "a.b", a, b));
  EXPECT_EQ("a", a);
  EXPECT_EQ("b", b);
  EXPECT_FALSE(folly::split('.', "a", a, b));
  EXPECT_FALSE(folly::split('.', "a.b", a));
}

TEST(Split, fixed_convert) {
  StringPiece a, d;
  int b;
  double c = 0;

  EXPECT_TRUE(folly::split(':', "a:13:14.7:b", a, b, c, d));
  EXPECT_EQ("a", a);
  EXPECT_EQ(13, b);
  EXPECT_NEAR(14.7, c, 1e-10);
  EXPECT_EQ("b", d);

  EXPECT_TRUE(folly::split<false>(':', "b:14:15.3:c", a, b, c, d));
  EXPECT_EQ("b", a);
  EXPECT_EQ(14, b);
  EXPECT_NEAR(15.3, c, 1e-10);
  EXPECT_EQ("c", d);

  EXPECT_FALSE(folly::split(':', "a:13:14.7:b", a, b, d));

  EXPECT_TRUE(folly::split<false>(':', "a:13:14.7:b", a, b, d));
  EXPECT_EQ("a", a);
  EXPECT_EQ(13, b);
  EXPECT_EQ("14.7:b", d);

  // Enable verifying that a line only contains one field
  EXPECT_TRUE(folly::split(' ', "hello", a));
  EXPECT_FALSE(folly::split(' ', "hello world", a));

  // Test cases with std::ignore.
  EXPECT_TRUE(folly::split(':', "a:13:14.7:b", std::ignore, b, c, d));
  EXPECT_EQ(13, b);
  EXPECT_NEAR(14.7, c, 1e-10);
  EXPECT_EQ("b", d);

  EXPECT_TRUE(folly::split(':', "a:13:14.7:b", std::ignore, b, c, std::ignore));
  EXPECT_EQ(13, b);
  EXPECT_NEAR(14.7, c, 1e-10);

  EXPECT_TRUE(folly::split<false>(':', "a:13:14.7:b", a, b, std::ignore));
  EXPECT_EQ("a", a);
  EXPECT_EQ(13, b);

  EXPECT_FALSE(folly::split<false>(':', "a:13", std::ignore, b, std::ignore));
  EXPECT_TRUE(folly::split<false>(':', ":13:", std::ignore, b, std::ignore));
  EXPECT_EQ(13, b);
}

namespace my {

enum class Color {
  Red,
  Blue,
};

enum class ColorErrorCode { INVALID_COLOR };

struct ColorError : std::runtime_error {
  using std::runtime_error::runtime_error;
};

ColorError makeConversionError(ColorErrorCode, StringPiece sp) {
  return ColorError("Invalid my::Color representation : " + sp.str());
}

Expected<StringPiece, ColorErrorCode> parseTo(
    StringPiece in,
    Color& out) noexcept {
  if (in == "R") {
    out = Color::Red;
  } else if (in == "B") {
    out = Color::Blue;
  } else {
    return makeUnexpected(ColorErrorCode::INVALID_COLOR);
  }
  return StringPiece(in.end(), in.end());
}
} // namespace my

TEST(Split, fixed_convert_custom) {
  my::Color c1, c2;

  EXPECT_TRUE(folly::split(',', "R,B", c1, c2));
  EXPECT_EQ(c1, my::Color::Red);
  EXPECT_EQ(c2, my::Color::Blue);

  EXPECT_THROW(folly::split(',', "B,G", c1, c2), my::ColorError);
}

TEST(String, join) {
  string output;

  std::vector<int> empty = {};
  join(":", empty, output);
  EXPECT_TRUE(output.empty());

  std::vector<std::string> input1 = {"1", "23", "456", ""};
  join(':', input1, output);
  EXPECT_EQ(output, "1:23:456:");
  output = join(':', input1);
  EXPECT_EQ(output, "1:23:456:");

  auto input2 = {1, 23, 456};
  join("-*-", input2, output);
  EXPECT_EQ(output, "1-*-23-*-456");
  output = join("-*-", input2);
  EXPECT_EQ(output, "1-*-23-*-456");

  auto input3 = {'f', 'a', 'c', 'e', 'b', 'o', 'o', 'k'};
  join("", input3, output);
  EXPECT_EQ(output, "facebook");

  join("_", {"", "f", "a", "c", "e", "b", "o", "o", "k", ""}, output);
  EXPECT_EQ(output, "_f_a_c_e_b_o_o_k_");

  output = join("", input3.begin(), input3.end());
  EXPECT_EQ(output, "facebook");

  std::multiset<char> input4(input3);
  output = join("", input4);
  EXPECT_EQ("abcefkoo", output);
  output = join("", input4.begin(), input4.end());
  EXPECT_EQ("abcefkoo", output);
}

TEST(String, hexlify) {
  string input1 = "0123";
  string output1;
  EXPECT_TRUE(hexlify(input1, output1));
  EXPECT_EQ("30313233", output1);

  fbstring input2 = "abcdefg";
  input2[1] = 0;
  input2[3] = 0xff;
  input2[5] = 0xb6;
  fbstring output2;
  EXPECT_TRUE(hexlify(input2, output2));
  EXPECT_EQ("610063ff65b667", output2);

  EXPECT_EQ("666f6f626172", hexlify("foobar"));
  auto bytes = folly::make_array<uint8_t>(1, 2, 3, 4);
  EXPECT_EQ("01020304", hexlify(ByteRange{bytes.data(), bytes.size()}));
}

TEST(String, unhexlify) {
  string input1 = "30313233";
  string output1;
  EXPECT_TRUE(unhexlify(input1, output1));
  EXPECT_EQ(output1, "0123");

  fbstring input2 = "610063ff65b667";
  fbstring output2;
  EXPECT_TRUE(unhexlify(input2, output2));
  EXPECT_EQ(output2.size(), 7);
  EXPECT_EQ(output2[0], 'a');
  EXPECT_EQ(output2[1], 0);
  EXPECT_EQ(output2[2], 'c');
  EXPECT_EQ(output2[3] & 0xff, 0xff);
  EXPECT_EQ(output2[4], 'e');
  EXPECT_EQ(output2[5] & 0xff, 0xb6);
  EXPECT_EQ(output2[6], 'g');

  string input3 = "x";
  string output3;
  EXPECT_FALSE(unhexlify(input3, output3));

  string input4 = "xy";
  string output4;
  EXPECT_FALSE(unhexlify(input4, output4));

  EXPECT_EQ("foobar", unhexlify("666f6f626172"));
  EXPECT_EQ(StringPiece("foo\0bar", 7), unhexlify("666f6f00626172"));
  EXPECT_THROW(unhexlify("666f6fzz626172"), std::domain_error);
}

TEST(String, backslashify) {
  EXPECT_EQ("abc", string("abc"));
  EXPECT_EQ("abc", backslashify(string("abc")));
  EXPECT_EQ("abc\\r", backslashify(string("abc\r")));
  EXPECT_EQ("abc\\x0d", backslashify(string("abc\r"), true));
  EXPECT_EQ("\\0\\0", backslashify(string(2, '\0')));

  StringPiece input1 = "abc\r";
  std::string output1 = backslashify(input1);
  EXPECT_EQ("abc\\r", output1);
}

TEST(String, humanify) {
  // Simple cases; output is obvious.
  EXPECT_EQ("abc", humanify(string("abc")));
  EXPECT_EQ("abc\\\\r", humanify(string("abc\\r")));
  EXPECT_EQ("0xff", humanify(string("\xff")));
  EXPECT_EQ("abc\\xff", humanify(string("abc\xff")));
  EXPECT_EQ("abc\\b", humanify(string("abc\b")));
  EXPECT_EQ("0x00", humanify(string(1, '\0')));
  EXPECT_EQ("0x0000", humanify(string(2, '\0')));

  // Mostly printable, so backslash!  80, 60, and 40% printable, respectively
  EXPECT_EQ("aaaa\\xff", humanify(string("aaaa\xff")));
  EXPECT_EQ("aaa\\xff\\xff", humanify(string("aaa\xff\xff")));
  EXPECT_EQ("aa\\xff\\xff\\xff", humanify(string("aa\xff\xff\xff")));

  // 20% printable, and the printable portion isn't the prefix; hexify!
  EXPECT_EQ(
      "0xff61ffffff",
      humanify(string("\xff"
                      "a\xff\xff\xff")));

  // Same as previous, except swap first two chars; prefix is
  // printable and within the threshold, so backslashify.
  EXPECT_EQ("a\\xff\\xff\\xff\\xff", humanify(string("a\xff\xff\xff\xff")));

  // Just too much unprintable; hex, despite prefix.
  EXPECT_EQ("0x61ffffffffff", humanify(string("a\xff\xff\xff\xff\xff")));
}

namespace {

/**
 * Copy bytes from src to somewhere in the buffer referenced by dst. The
 * actual starting position of the copy will be the first address in the
 * destination buffer whose address mod 8 is equal to the src address mod 8.
 * The caller is responsible for ensuring that the destination buffer has
 * enough extra space to accommodate the shifted copy.
 */
char* copyWithSameAlignment(char* dst, const char* src, size_t length) {
  const char* originalDst = dst;
  size_t dstOffset = size_t(dst) & 0x7;
  size_t srcOffset = size_t(src) & 0x7;
  while (dstOffset != srcOffset) {
    dst++;
    dstOffset++;
    dstOffset &= 0x7;
  }
  CHECK(dst <= originalDst + 7);
  CHECK((size_t(dst) & 0x7) == (size_t(src) & 0x7));
  memcpy(dst, src, length);
  return dst;
}

void testToLowerAscii(Range<const char*> src) {
  // Allocate extra space so we can make copies that start at the
  // same alignment (byte, word, quadword, etc) as the source buffer.
  auto controlBuf = std::vector<char>(src.size() + 7);
  char* control =
      copyWithSameAlignment(controlBuf.data(), src.begin(), src.size());

  auto testBuf = std::vector<char>(src.size() + 7);
  char* test = copyWithSameAlignment(testBuf.data(), src.begin(), src.size());

  for (size_t i = 0; i < src.size(); i++) {
    control[i] = tolower(control[i]);
  }
  toLowerAscii(test, src.size());
  for (size_t i = 0; i < src.size(); i++) {
    EXPECT_EQ(control[i], test[i]);
  }
}

} // namespace

TEST(String, toLowerAsciiAligned) {
  static const size_t kSize = 256;
  char input[kSize];
  for (size_t i = 0; i < kSize; i++) {
    input[i] = (char)(i & 0xff);
  }
  testToLowerAscii(Range<const char*>(input, kSize));
}

TEST(String, toLowerAsciiUnaligned) {
  static const size_t kSize = 256;
  char input[kSize];
  for (size_t i = 0; i < kSize; i++) {
    input[i] = (char)(i & 0xff);
  }
  // Test input buffers of several lengths to exercise all the
  // cases: buffer at the start/middle/end of an aligned block, plus
  // buffers that span multiple aligned blocks.  The longest test input
  // is 3 unaligned bytes + 4 32-bit aligned bytes + 8 64-bit aligned
  // + 4 32-bit aligned + 3 unaligned = 22 bytes.
  for (size_t length = 1; length < 23; length++) {
    for (size_t offset = 0; offset + length <= kSize; offset++) {
      testToLowerAscii(Range<const char*>(input + offset, length));
    }
  }
}

TEST(String, whitespace) {
  // trimWhitespace:
  EXPECT_EQ("kavabanga", trimWhitespace("kavabanga"));
  EXPECT_EQ("kavabanga", trimWhitespace("kavabanga \t \n  "));
  EXPECT_EQ("kavabanga", trimWhitespace("   \t \r \n \n kavabanga"));
  EXPECT_EQ("kavabanga", trimWhitespace("\t \r \n   kavabanga \t \n  "));
  EXPECT_EQ("kavabanga", trimWhitespace("   \t \r \n \n kavabanga"));
  EXPECT_EQ("kavabanga", trimWhitespace("\t \r \n   kavabanga \t \n  "));
  EXPECT_EQ(
      ltrimWhitespace(rtrimWhitespace("kavabanga")),
      rtrimWhitespace(ltrimWhitespace("kavabanga")));
  EXPECT_EQ(
      ltrimWhitespace(rtrimWhitespace("kavabanga  \r\t\n")),
      rtrimWhitespace(ltrimWhitespace("kavabanga  \r\t\n")));
  EXPECT_EQ("", trimWhitespace("\t \r \n   \t \n  "));
  EXPECT_EQ("", trimWhitespace(""));
  EXPECT_EQ("", trimWhitespace("\t"));
  EXPECT_EQ("", trimWhitespace("\r"));
  EXPECT_EQ("", trimWhitespace("\n"));
  EXPECT_EQ("", trimWhitespace("\t "));
  EXPECT_EQ("", trimWhitespace("\r  "));
  EXPECT_EQ("", trimWhitespace("\n   "));
  EXPECT_EQ("", trimWhitespace("    \t"));
  EXPECT_EQ("", trimWhitespace("    \r"));
  EXPECT_EQ("", trimWhitespace("    \n"));

  // ltrimWhitespace:
  EXPECT_EQ("kavabanga", ltrimWhitespace("\t kavabanga"));
  EXPECT_EQ("kavabanga \r\n", ltrimWhitespace("\t kavabanga \r\n"));
  EXPECT_EQ("", ltrimWhitespace("\r "));
  EXPECT_EQ("", ltrimWhitespace("\n   "));
  EXPECT_EQ("", ltrimWhitespace("\r   "));

  // rtrimWhitespace:
  EXPECT_EQ("\t kavabanga", rtrimWhitespace("\t kavabanga"));
  EXPECT_EQ("\t kavabanga", rtrimWhitespace("\t kavabanga \r\n"));
  EXPECT_EQ("", rtrimWhitespace("\r "));
  EXPECT_EQ("", rtrimWhitespace("\n   "));
  EXPECT_EQ("", rtrimWhitespace("\r   "));
}

TEST(String, trim) {
  auto removeA = [](const char c) { return 'a' == c; };
  auto removeB = [](const char c) { return 'b' == c; };

  // trim:
  EXPECT_EQ("akavabanga", trim("akavabanga", removeB));
  EXPECT_EQ("kavabang", trim("akavabanga", removeA));
  EXPECT_EQ("kavabang", trim("aakavabangaa", removeA));

  // ltrim:
  EXPECT_EQ("akavabanga", ltrim("akavabanga", removeB));
  EXPECT_EQ("kavabanga", ltrim("akavabanga", removeA));
  EXPECT_EQ("kavabangaa", ltrim("aakavabangaa", removeA));

  // rtrim:
  EXPECT_EQ("akavabanga", rtrim("akavabanga", removeB));
  EXPECT_EQ("akavabang", rtrim("akavabanga", removeA));
  EXPECT_EQ("aakavabang", rtrim("aakavabangaa", removeA));
}

TEST(String, stripLeftMargin_really_empty) {
  auto input = "";
  auto expected = "";
  EXPECT_EQ(expected, stripLeftMargin(input));
}

TEST(String, stripLeftMargin_empty) {
  auto input = R"TEXT(
  )TEXT";
  auto expected = "";
  EXPECT_EQ(expected, stripLeftMargin(input));
}

TEST(String, stripLeftMargin_only_whitespace) {
  //  using ~ as a marker
  string input = R"TEXT(
    ~
  )TEXT";
  input = boost::regex_replace(input, boost::regex("~"), "");
  EXPECT_EQ("\n    \n  ", input);
  auto expected = "\n";
  EXPECT_EQ(expected, stripLeftMargin(input));
}

TEST(String, stripLeftMargin_only_uneven_whitespace) {
  //  using ~ as a marker1
  string input = R"TEXT(
    ~
      ~
  )TEXT";
  input = boost::regex_replace(input, boost::regex("~"), "");
  EXPECT_EQ("\n    \n      \n  ", input);
  auto expected = "\n\n";

  EXPECT_EQ(expected, stripLeftMargin(input));
}

TEST(String, stripLeftMargin_one_line) {
  auto input = R"TEXT(
    hi there bob!
  )TEXT";
  auto expected = "hi there bob!\n";
  EXPECT_EQ(expected, stripLeftMargin(input));
}

TEST(String, stripLeftMargin_two_lines) {
  auto input = R"TEXT(
    hi there bob!
    nice weather today!
  )TEXT";
  auto expected = "hi there bob!\nnice weather today!\n";
  EXPECT_EQ(expected, stripLeftMargin(input));
}

TEST(String, stripLeftMargin_three_lines_uneven) {
  auto input = R"TEXT(
      hi there bob!
    nice weather today!
      so long!
  )TEXT";
  auto expected = "  hi there bob!\nnice weather today!\n  so long!\n";
  EXPECT_EQ(expected, stripLeftMargin(input));
}

TEST(String, stripLeftMargin_preceding_blank_lines) {
  auto input = R"TEXT(


    hi there bob!
  )TEXT";
  auto expected = "\n\nhi there bob!\n";
  EXPECT_EQ(expected, stripLeftMargin(input));
}

TEST(String, stripLeftMargin_succeeding_blank_lines) {
  auto input = R"TEXT(
    hi there bob!


  )TEXT";
  auto expected = "hi there bob!\n\n\n";
  EXPECT_EQ(expected, stripLeftMargin(input));
}

TEST(String, stripLeftMargin_interstitial_undented_whiteline) {
  //  using ~ as a marker
  string input = R"TEXT(
      hi there bob!
    ~
      so long!
  )TEXT";
  input = boost::regex_replace(input, boost::regex(" +~"), "");
  EXPECT_EQ("\n      hi there bob!\n\n      so long!\n  ", input);
  auto expected = "hi there bob!\n\nso long!\n";
  EXPECT_EQ(expected, stripLeftMargin(input));
}

TEST(String, stripLeftMargin_interstitial_dedented_whiteline) {
  //  using ~ as a marker
  string input = R"TEXT(
      hi there bob!
    ~
      so long!
  )TEXT";
  input = boost::regex_replace(input, boost::regex("~"), "");
  EXPECT_EQ("\n      hi there bob!\n    \n      so long!\n  ", input);
  auto expected = "hi there bob!\n\nso long!\n";
  EXPECT_EQ(expected, stripLeftMargin(input));
}

TEST(String, stripLeftMargin_interstitial_equidented_whiteline) {
  //  using ~ as a marker
  string input = R"TEXT(
      hi there bob!
      ~
      so long!
  )TEXT";
  input = boost::regex_replace(input, boost::regex("~"), "");
  EXPECT_EQ("\n      hi there bob!\n      \n      so long!\n  ", input);
  auto expected = "hi there bob!\n\nso long!\n";
  EXPECT_EQ(expected, stripLeftMargin(input));
}

TEST(String, stripLeftMargin_interstitial_indented_whiteline) {
  //  using ~ as a marker
  string input = R"TEXT(
      hi there bob!
        ~
      so long!
  )TEXT";
  input = boost::regex_replace(input, boost::regex("~"), "");
  EXPECT_EQ("\n      hi there bob!\n        \n      so long!\n  ", input);
  auto expected = "hi there bob!\n  \nso long!\n";
  EXPECT_EQ(expected, stripLeftMargin(input));
}

TEST(String, stripLeftMargin_no_pre_whitespace) {
  //  using ~ as a marker
  string input = R"TEXT(      hi there bob!
        ~
      so long!
  )TEXT";
  input = boost::regex_replace(input, boost::regex("~"), "");
  EXPECT_EQ("      hi there bob!\n        \n      so long!\n  ", input);
  auto expected = "hi there bob!\n  \nso long!\n";
  EXPECT_EQ(expected, stripLeftMargin(input));
}

TEST(String, stripLeftMargin_no_post_whitespace) {
  //  using ~ as a marker
  string input = R"TEXT(
      hi there bob!
        ~
      so long!  )TEXT";
  input = boost::regex_replace(input, boost::regex("~"), "");
  EXPECT_EQ("\n      hi there bob!\n        \n      so long!  ", input);
  auto expected = "hi there bob!\n  \nso long!  ";
  EXPECT_EQ(expected, stripLeftMargin(input));
<<<<<<< HEAD
}

const folly::StringPiece kTestUTF8 = u8"This is \U0001F602 stuff!";

TEST(UTF8StringPiece, valid_utf8) {
  folly::StringPiece sp = kTestUTF8;
  UTF8StringPiece utf8 = sp;
  // utf8.size() not available since it's not a random-access range
  EXPECT_EQ(16, utf8.walk_size());
}

TEST(UTF8StringPiece, valid_suffix) {
  UTF8StringPiece utf8 = kTestUTF8.subpiece(8);
  EXPECT_EQ(8, utf8.walk_size());
}

TEST(UTF8StringPiece, empty_mid_codepoint) {
  UTF8StringPiece utf8 = kTestUTF8.subpiece(9, 0); // okay since it's empty
  EXPECT_EQ(0, utf8.walk_size());
}

TEST(UTF8StringPiece, invalid_mid_codepoint) {
  EXPECT_THROW(UTF8StringPiece(kTestUTF8.subpiece(9, 1)), std::out_of_range);
}

TEST(UTF8StringPiece, valid_implicit_conversion) {
  std::string input = u8"\U0001F602\U0001F602\U0001F602";
  auto checkImplicitCtor = [](UTF8StringPiece implicitCtor) {
    return implicitCtor.walk_size();
  };
  EXPECT_EQ(3, checkImplicitCtor(input));
=======
>>>>>>> 2e6f64e1
}<|MERGE_RESOLUTION|>--- conflicted
+++ resolved
@@ -1,9 +1,5 @@
 /*
-<<<<<<< HEAD
- * Copyright 2012-present Facebook, Inc.
-=======
  * Copyright (c) Facebook, Inc. and its affiliates.
->>>>>>> 2e6f64e1
  *
  * Licensed under the Apache License, Version 2.0 (the "License");
  * you may not use this file except in compliance with the License.
@@ -32,13 +28,9 @@
 #include <set>
 
 #include <boost/regex.hpp>
-<<<<<<< HEAD
-
-=======
 #include <glog/logging.h>
 
 #include <folly/FBVector.h>
->>>>>>> 2e6f64e1
 #include <folly/container/Array.h>
 #include <folly/portability/GTest.h>
 #include <folly/test/TestUtils.h>
@@ -316,12 +308,8 @@
 }
 
 } // namespace
-<<<<<<< HEAD
-struct PrettyTestCase{
-=======
 
 struct PrettyTestCase {
->>>>>>> 2e6f64e1
   std::string prettyString;
   double realValue;
   PrettyType prettyType;
@@ -471,11 +459,7 @@
     double recoveredX = 0;
     try {
       recoveredX = prettyToDouble(testString, formatType);
-<<<<<<< HEAD
-    } catch (const std::range_error& ex) {
-=======
     } catch (const std::exception& ex) {
->>>>>>> 2e6f64e1
       ADD_FAILURE() << testCase.prettyString << " -> " << ex.what();
     }
     double relativeError =
@@ -490,19 +474,11 @@
       bool addSpace = static_cast<PrettyType>(i) == PRETTY_SI;
       for (int it = 0; it < 2; ++it, addSpace = true) {
         double recoveredX = 0;
-<<<<<<< HEAD
-        try{
-          recoveredX = prettyToDouble(prettyPrint(x, formatType, addSpace),
-                                             formatType);
-        } catch (std::range_error&) {
-          ADD_FAILURE();
-=======
         try {
           recoveredX =
               prettyToDouble(prettyPrint(x, formatType, addSpace), formatType);
         } catch (const std::exception& ex) {
           ADD_FAILURE() << folly::exceptionStr(ex);
->>>>>>> 2e6f64e1
         }
         double relativeError = (x - recoveredX) / x;
         EXPECT_NEAR(0, relativeError, 1e-3);
@@ -1463,38 +1439,4 @@
   EXPECT_EQ("\n      hi there bob!\n        \n      so long!  ", input);
   auto expected = "hi there bob!\n  \nso long!  ";
   EXPECT_EQ(expected, stripLeftMargin(input));
-<<<<<<< HEAD
-}
-
-const folly::StringPiece kTestUTF8 = u8"This is \U0001F602 stuff!";
-
-TEST(UTF8StringPiece, valid_utf8) {
-  folly::StringPiece sp = kTestUTF8;
-  UTF8StringPiece utf8 = sp;
-  // utf8.size() not available since it's not a random-access range
-  EXPECT_EQ(16, utf8.walk_size());
-}
-
-TEST(UTF8StringPiece, valid_suffix) {
-  UTF8StringPiece utf8 = kTestUTF8.subpiece(8);
-  EXPECT_EQ(8, utf8.walk_size());
-}
-
-TEST(UTF8StringPiece, empty_mid_codepoint) {
-  UTF8StringPiece utf8 = kTestUTF8.subpiece(9, 0); // okay since it's empty
-  EXPECT_EQ(0, utf8.walk_size());
-}
-
-TEST(UTF8StringPiece, invalid_mid_codepoint) {
-  EXPECT_THROW(UTF8StringPiece(kTestUTF8.subpiece(9, 1)), std::out_of_range);
-}
-
-TEST(UTF8StringPiece, valid_implicit_conversion) {
-  std::string input = u8"\U0001F602\U0001F602\U0001F602";
-  auto checkImplicitCtor = [](UTF8StringPiece implicitCtor) {
-    return implicitCtor.walk_size();
-  };
-  EXPECT_EQ(3, checkImplicitCtor(input));
-=======
->>>>>>> 2e6f64e1
 }