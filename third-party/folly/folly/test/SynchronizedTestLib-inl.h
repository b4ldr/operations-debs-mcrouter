--- conflicted
+++ resolved
@@ -1,9 +1,5 @@
 /*
-<<<<<<< HEAD
- * Copyright 2012-present Facebook, Inc.
-=======
  * Copyright (c) Facebook, Inc. and its affiliates.
->>>>>>> 2e6f64e1
  *
  * Licensed under the Apache License, Version 2.0 (the "License");
  * you may not use this file except in compliance with the License.
@@ -47,7 +43,6 @@
   std::chrono::milliseconds duration(range(getRNG()));
   /* sleep override */
   std::this_thread::sleep_for(duration);
-<<<<<<< HEAD
 }
 
 /*
@@ -198,71 +193,9 @@
   EXPECT_EQ(2, obj.contextualLock()->front());
   EXPECT_EQ(10, obj.lock()->back());
   EXPECT_EQ(1000, obj2.lock()->size());
-=======
->>>>>>> 2e6f64e1
-}
-
-/*
- * Run a functon simultaneously in a number of different threads.
- *
- * The function will be passed the index number of the thread it is running in.
- * This function makes an attempt to synchronize the start of the threads as
- * best as possible.  It waits for all threads to be allocated and started
- * before invoking the function.
- */
-template <class Function>
-void runParallel(size_t numThreads, const Function& function) {
-  std::vector<std::thread> threads;
-  threads.reserve(numThreads);
-
-  // Variables used to synchronize all threads to try and start them
-  // as close to the same time as possible
-  folly::Synchronized<size_t, std::mutex> threadsReady(0);
-  std::condition_variable readyCV;
-  folly::Synchronized<bool, std::mutex> go(false);
-  std::condition_variable goCV;
-
-  auto worker = [&](size_t threadIndex) {
-    // Signal that we are ready
-    ++(*threadsReady.lock());
-    readyCV.notify_one();
-
-    // Wait until we are given the signal to start
-    // The purpose of this is to try and make sure all threads start
-    // as close to the same time as possible.
-    {
-      auto lockedGo = go.lock();
-      goCV.wait(lockedGo.getUniqueLock(), [&] { return *lockedGo; });
-    }
-
-    function(threadIndex);
-  };
-
-  // Start all of the threads
-  for (size_t threadIndex = 0; threadIndex < numThreads; ++threadIndex) {
-    threads.emplace_back([threadIndex, &worker]() { worker(threadIndex); });
-  }
-
-  // Wait for all threads to become ready
-  {
-    auto readyLocked = threadsReady.lock();
-    readyCV.wait(readyLocked.getUniqueLock(), [&] {
-      return *readyLocked == numThreads;
-    });
-  }
-  // Now signal the threads that they can go
-  go = true;
-  goCV.notify_all();
-
-  // Wait for all threads to finish
-  for (auto& thread : threads) {
-    thread.join();
-  }
-}
-
-// testBasic() version for shared lock types
-template <class Mutex>
-<<<<<<< HEAD
+}
+
+template <class Mutex>
 void testBasic() {
   testBasicImpl<Mutex>();
 }
@@ -352,11 +285,15 @@
     EXPECT_EQ(1006, lockedObj->size());
     EXPECT_EQ(16, lockedObj->back());
   });
-  obj.withRLockPtr([](typename SynchType::ConstLockedPtr&& lockedObj) {
+  obj.withRLockPtr([](typename SynchType::RLockedPtr&& lockedObj) {
+    EXPECT_TRUE(
+        (std::is_const<std::remove_reference_t<decltype(*lockedObj)>>{}));
     EXPECT_EQ(1006, lockedObj->size());
     EXPECT_EQ(16, lockedObj->back());
   });
-  constObj.withRLockPtr([](typename SynchType::ConstLockedPtr&& lockedObj) {
+  constObj.withRLockPtr([](typename SynchType::ConstRLockedPtr&& lockedObj) {
+    EXPECT_TRUE(
+        (std::is_const<std::remove_reference_t<decltype(*lockedObj)>>{}));
     EXPECT_EQ(1006, lockedObj->size());
     EXPECT_EQ(16, lockedObj->back());
   });
@@ -481,6 +418,7 @@
     EXPECT_FALSE(lv.isNull());
     EXPECT_EQ(7, *lv);
   }
+}
 
   testUnlockCommon<Mutex>();
 }
@@ -521,82 +459,39 @@
 
 // Testing the deprecated SYNCHRONIZED and SYNCHRONIZED_CONST APIs
 template <class Mutex>
-void testDeprecated() {
-=======
-typename std::enable_if<folly::LockTraits<Mutex>::is_shared>::type
-testBasicImpl() {
->>>>>>> 2e6f64e1
+[[deprecated]] void testDeprecated() {
   folly::Synchronized<std::vector<int>, Mutex> obj;
-  const auto& constObj = obj;
-
-  obj.wlock()->resize(1000);
-
-<<<<<<< HEAD
+
+  obj.contextualLock()->resize(1000);
+
   auto obj2 = obj;
-  EXPECT_EQ(1000, obj2->size());
-
-  SYNCHRONIZED (obj) {
+  EXPECT_EQ(1000, obj2.contextualLock()->size());
+
+  SYNCHRONIZED(obj) {
     obj.push_back(10);
     EXPECT_EQ(1001, obj.size());
     EXPECT_EQ(10, obj.back());
-    EXPECT_EQ(1000, obj2->size());
-  }
-
-  SYNCHRONIZED_CONST (obj) {
+    EXPECT_EQ(1000, obj2.contextualLock()->size());
+  }
+
+  SYNCHRONIZED_CONST(obj) {
     EXPECT_EQ(1001, obj.size());
-=======
-  folly::Synchronized<std::vector<int>, Mutex> obj2{*obj.wlock()};
-  EXPECT_EQ(1000, obj2.rlock()->size());
-
-  {
-    auto lockedObj = obj.wlock();
-    lockedObj->push_back(10);
-    EXPECT_EQ(1001, lockedObj->size());
-    EXPECT_EQ(10, lockedObj->back());
-    EXPECT_EQ(1000, obj2.wlock()->size());
-    EXPECT_EQ(1000, obj2.rlock()->size());
-
-    {
-      auto unlocker = lockedObj.scopedUnlock();
-      EXPECT_EQ(1001, obj.wlock()->size());
-    }
-  }
-
-  {
-    auto lockedObj = obj.rlock();
-    EXPECT_EQ(1001, lockedObj->size());
-    EXPECT_EQ(1001, obj.rlock()->size());
-    {
-      auto unlocker = lockedObj.scopedUnlock();
-      EXPECT_EQ(1001, obj.wlock()->size());
-    }
->>>>>>> 2e6f64e1
-  }
-
-  obj.wlock()->front() = 2;
-
-<<<<<<< HEAD
-  EXPECT_EQ(1001, obj->size());
-  EXPECT_EQ(10, obj->back());
-  EXPECT_EQ(1000, obj2->size());
-=======
-  {
-    // contextualLock() on a const reference should grab a shared lock
-    auto lockedObj = constObj.contextualLock();
-    EXPECT_EQ(2, lockedObj->front());
-    EXPECT_EQ(2, constObj.rlock()->front());
-    EXPECT_EQ(2, obj.rlock()->front());
-  }
->>>>>>> 2e6f64e1
-
-  EXPECT_EQ(1001, obj.rlock()->size());
-  EXPECT_EQ(2, obj.rlock()->front());
-  EXPECT_EQ(10, obj.rlock()->back());
-  EXPECT_EQ(1000, obj2.rlock()->size());
-}
-
-<<<<<<< HEAD
-template <class Mutex> void testConcurrency() {
+  }
+
+  SYNCHRONIZED(lockedObj, *&obj) {
+    lockedObj.front() = 2;
+  }
+
+  EXPECT_EQ(1001, obj.contextualLock()->size());
+  EXPECT_EQ(10, obj.contextualLock()->back());
+  EXPECT_EQ(1000, obj2.contextualLock()->size());
+
+  EXPECT_EQ(FB_ARG_2_OR_1(1, 2), 2);
+  EXPECT_EQ(FB_ARG_2_OR_1(1), 1);
+}
+
+template <class Mutex>
+void testConcurrency() {
   folly::Synchronized<std::vector<int>, Mutex> v;
   static const size_t numThreads = 100;
   // Note: I initially tried using itersPerThread = 1000,
@@ -655,304 +550,6 @@
 
   for (size_t i = 0; i < numThreads; ++i) {
     EXPECT_EQ(i, result[i]);
-=======
-// testBasic() version for non-shared lock types
-template <class Mutex>
-typename std::enable_if<!folly::LockTraits<Mutex>::is_shared>::type
-testBasicImpl() {
-  folly::Synchronized<std::vector<int>, Mutex> obj;
-  const auto& constObj = obj;
-
-  obj.lock()->resize(1000);
-
-  folly::Synchronized<std::vector<int>, Mutex> obj2{*obj.lock()};
-  EXPECT_EQ(1000, obj2.lock()->size());
-
-  {
-    auto lockedObj = obj.lock();
-    lockedObj->push_back(10);
-    EXPECT_EQ(1001, lockedObj->size());
-    EXPECT_EQ(10, lockedObj->back());
-    EXPECT_EQ(1000, obj2.lock()->size());
-
-    {
-      auto unlocker = lockedObj.scopedUnlock();
-      EXPECT_EQ(1001, obj.lock()->size());
-    }
-  }
-  {
-    auto lockedObj = constObj.lock();
-    EXPECT_EQ(1001, lockedObj->size());
-    EXPECT_EQ(10, lockedObj->back());
-    EXPECT_EQ(1000, obj2.lock()->size());
-  }
-
-  obj.lock()->front() = 2;
-
-  EXPECT_EQ(1001, obj.lock()->size());
-  EXPECT_EQ(2, obj.lock()->front());
-  EXPECT_EQ(2, obj.contextualLock()->front());
-  EXPECT_EQ(10, obj.lock()->back());
-  EXPECT_EQ(1000, obj2.lock()->size());
-}
-
-template <class Mutex>
-void testBasic() {
-  testBasicImpl<Mutex>();
-}
-
-// testWithLock() version for shared lock types
-template <class Mutex>
-typename std::enable_if<folly::LockTraits<Mutex>::is_shared>::type
-testWithLock() {
-  folly::Synchronized<std::vector<int>, Mutex> obj;
-  const auto& constObj = obj;
-
-  // Test withWLock() and withRLock()
-  obj.withWLock([](std::vector<int>& lockedObj) {
-    lockedObj.resize(1000);
-    lockedObj.push_back(10);
-    lockedObj.push_back(11);
-  });
-  obj.withWLock([](const std::vector<int>& lockedObj) {
-    EXPECT_EQ(1002, lockedObj.size());
-  });
-  constObj.withWLock([](const std::vector<int>& lockedObj) {
-    EXPECT_EQ(1002, lockedObj.size());
-    EXPECT_EQ(11, lockedObj.back());
-  });
-  obj.withRLock([](const std::vector<int>& lockedObj) {
-    EXPECT_EQ(1002, lockedObj.size());
-    EXPECT_EQ(11, lockedObj.back());
-  });
-  constObj.withRLock([](const std::vector<int>& lockedObj) {
-    EXPECT_EQ(1002, lockedObj.size());
-  });
-
-#if __cpp_generic_lambdas >= 201304
-  obj.withWLock([](auto& lockedObj) { lockedObj.push_back(12); });
-  obj.withWLock(
-      [](const auto& lockedObj) { EXPECT_EQ(1003, lockedObj.size()); });
-  constObj.withWLock([](const auto& lockedObj) {
-    EXPECT_EQ(1003, lockedObj.size());
-    EXPECT_EQ(12, lockedObj.back());
-  });
-  obj.withRLock([](const auto& lockedObj) {
-    EXPECT_EQ(1003, lockedObj.size());
-    EXPECT_EQ(12, lockedObj.back());
-  });
-  constObj.withRLock(
-      [](const auto& lockedObj) { EXPECT_EQ(1003, lockedObj.size()); });
-  obj.withWLock([](auto& lockedObj) { lockedObj.pop_back(); });
-#endif
-
-  // Test withWLockPtr() and withRLockPtr()
-  using SynchType = folly::Synchronized<std::vector<int>, Mutex>;
-#if __cpp_generic_lambdas >= 201304
-  obj.withWLockPtr([](auto&& lockedObj) { lockedObj->push_back(13); });
-  obj.withRLockPtr([](auto&& lockedObj) {
-    EXPECT_EQ(1003, lockedObj->size());
-    EXPECT_EQ(13, lockedObj->back());
-  });
-  constObj.withRLockPtr([](auto&& lockedObj) {
-    EXPECT_EQ(1003, lockedObj->size());
-    EXPECT_EQ(13, lockedObj->back());
-  });
-  obj.withWLockPtr([&](auto&& lockedObj) {
-    lockedObj->push_back(14);
-    {
-      auto unlocker = lockedObj.scopedUnlock();
-      obj.wlock()->push_back(15);
-    }
-    EXPECT_EQ(15, lockedObj->back());
-  });
-  constObj.withWLockPtr([](auto&& lockedObj) {
-    EXPECT_EQ(1005, lockedObj->size());
-    EXPECT_EQ(15, lockedObj->back());
-  });
-#else
-  obj.withWLockPtr([](typename SynchType::LockedPtr&& lockedObj) {
-    lockedObj->push_back(13);
-    lockedObj->push_back(14);
-    lockedObj->push_back(15);
-  });
-#endif
-
-  obj.withWLockPtr([](typename SynchType::LockedPtr&& lockedObj) {
-    lockedObj->push_back(16);
-    EXPECT_EQ(1006, lockedObj->size());
-  });
-  constObj.withWLockPtr([](typename SynchType::ConstWLockedPtr&& lockedObj) {
-    EXPECT_EQ(1006, lockedObj->size());
-    EXPECT_EQ(16, lockedObj->back());
-  });
-  obj.withRLockPtr([](typename SynchType::RLockedPtr&& lockedObj) {
-    EXPECT_TRUE(
-        (std::is_const<std::remove_reference_t<decltype(*lockedObj)>>{}));
-    EXPECT_EQ(1006, lockedObj->size());
-    EXPECT_EQ(16, lockedObj->back());
-  });
-  constObj.withRLockPtr([](typename SynchType::ConstRLockedPtr&& lockedObj) {
-    EXPECT_TRUE(
-        (std::is_const<std::remove_reference_t<decltype(*lockedObj)>>{}));
-    EXPECT_EQ(1006, lockedObj->size());
-    EXPECT_EQ(16, lockedObj->back());
-  });
-}
-
-// testWithLock() version for non-shared lock types
-template <class Mutex>
-typename std::enable_if<!folly::LockTraits<Mutex>::is_shared>::type
-testWithLock() {
-  folly::Synchronized<std::vector<int>, Mutex> obj;
-
-  // Test withLock()
-  obj.withLock([](std::vector<int>& lockedObj) {
-    lockedObj.resize(1000);
-    lockedObj.push_back(10);
-    lockedObj.push_back(11);
-  });
-  obj.withLock([](const std::vector<int>& lockedObj) {
-    EXPECT_EQ(1002, lockedObj.size());
-  });
-
-#if __cpp_generic_lambdas >= 201304
-  obj.withLock([](auto& lockedObj) { lockedObj.push_back(12); });
-  obj.withLock(
-      [](const auto& lockedObj) { EXPECT_EQ(1003, lockedObj.size()); });
-  obj.withLock([](auto& lockedObj) { lockedObj.pop_back(); });
-#endif
-
-  // Test withLockPtr()
-  using SynchType = folly::Synchronized<std::vector<int>, Mutex>;
-#if __cpp_generic_lambdas >= 201304
-  obj.withLockPtr([](auto&& lockedObj) { lockedObj->push_back(13); });
-  obj.withLockPtr([](auto&& lockedObj) {
-    EXPECT_EQ(1003, lockedObj->size());
-    EXPECT_EQ(13, lockedObj->back());
-  });
-  obj.withLockPtr([&](auto&& lockedObj) {
-    lockedObj->push_back(14);
-    {
-      auto unlocker = lockedObj.scopedUnlock();
-      obj.lock()->push_back(15);
-    }
-    EXPECT_EQ(1005, lockedObj->size());
-    EXPECT_EQ(15, lockedObj->back());
-  });
-#else
-  obj.withLockPtr([](typename SynchType::LockedPtr&& lockedObj) {
-    lockedObj->push_back(13);
-    lockedObj->push_back(14);
-    lockedObj->push_back(15);
-  });
-#endif
-
-  obj.withLockPtr([](typename SynchType::LockedPtr&& lockedObj) {
-    lockedObj->push_back(16);
-    EXPECT_EQ(1006, lockedObj->size());
-  });
-  const auto& constObj = obj;
-  constObj.withLockPtr([](typename SynchType::ConstLockedPtr&& lockedObj) {
-    EXPECT_EQ(1006, lockedObj->size());
-    EXPECT_EQ(16, lockedObj->back());
-  });
-}
-
-template <class Mutex>
-void testUnlockCommon() {
-  folly::Synchronized<int, Mutex> value{7};
-  const auto& cv = value;
-
-  {
-    auto lv = value.contextualLock();
-    EXPECT_EQ(7, *lv);
-    *lv = 5;
-    lv.unlock();
-    EXPECT_TRUE(lv.isNull());
-    EXPECT_FALSE(lv);
-
-    auto rlv = cv.contextualLock();
-    EXPECT_EQ(5, *rlv);
-    rlv.unlock();
-    EXPECT_TRUE(rlv.isNull());
-    EXPECT_FALSE(rlv);
-
-    auto rlv2 = cv.contextualRLock();
-    EXPECT_EQ(5, *rlv2);
-    rlv2.unlock();
-
-    lv = value.contextualLock();
-    EXPECT_EQ(5, *lv);
-    *lv = 9;
-  }
-
-  EXPECT_EQ(9, *value.contextualRLock());
-}
-
-// testUnlock() version for shared lock types
-template <class Mutex>
-typename std::enable_if<folly::LockTraits<Mutex>::is_shared>::type
-testUnlock() {
-  folly::Synchronized<int, Mutex> value{10};
-  {
-    auto lv = value.wlock();
-    EXPECT_EQ(10, *lv);
-    *lv = 5;
-    lv.unlock();
-    EXPECT_FALSE(lv);
-    EXPECT_TRUE(lv.isNull());
-
-    auto rlv = value.rlock();
-    EXPECT_EQ(5, *rlv);
-    rlv.unlock();
-    EXPECT_FALSE(rlv);
-    EXPECT_TRUE(rlv.isNull());
-
-    auto lv2 = value.wlock();
-    EXPECT_EQ(5, *lv2);
-    *lv2 = 7;
-
-    lv = std::move(lv2);
-    EXPECT_FALSE(lv2);
-    EXPECT_TRUE(lv2.isNull());
-    EXPECT_FALSE(lv.isNull());
-    EXPECT_EQ(7, *lv);
-  }
-
-  testUnlockCommon<Mutex>();
-}
-
-// testUnlock() version for non-shared lock types
-template <class Mutex>
-typename std::enable_if<!folly::LockTraits<Mutex>::is_shared>::type
-testUnlock() {
-  folly::Synchronized<int, Mutex> value{10};
-  {
-    auto lv = value.lock();
-    EXPECT_EQ(10, *lv);
-    *lv = 5;
-    lv.unlock();
-    EXPECT_TRUE(lv.isNull());
-    EXPECT_FALSE(lv);
-
-    auto lv2 = value.lock();
-    EXPECT_EQ(5, *lv2);
-    *lv2 = 6;
-    lv2.unlock();
-    EXPECT_TRUE(lv2.isNull());
-    EXPECT_FALSE(lv2);
-
-    lv = value.lock();
-    EXPECT_EQ(6, *lv);
-    *lv = 7;
-
-    lv2 = std::move(lv);
-    EXPECT_TRUE(lv.isNull());
-    EXPECT_FALSE(lv);
-    EXPECT_FALSE(lv2.isNull());
-    EXPECT_EQ(7, *lv2);
->>>>>>> 2e6f64e1
   }
 }
 
@@ -975,152 +572,6 @@
   };
   static const size_t numThreads = 100;
   runParallel(numThreads, dualLockWorker);
-
-  testUnlockCommon<Mutex>();
-}
-
-// Testing the deprecated SYNCHRONIZED and SYNCHRONIZED_CONST APIs
-template <class Mutex>
-[[deprecated]] void testDeprecated() {
-  folly::Synchronized<std::vector<int>, Mutex> obj;
-
-  obj.contextualLock()->resize(1000);
-
-  auto obj2 = obj;
-  EXPECT_EQ(1000, obj2.contextualLock()->size());
-
-  SYNCHRONIZED(obj) {
-    obj.push_back(10);
-    EXPECT_EQ(1001, obj.size());
-    EXPECT_EQ(10, obj.back());
-    EXPECT_EQ(1000, obj2.contextualLock()->size());
-  }
-
-  SYNCHRONIZED_CONST(obj) {
-    EXPECT_EQ(1001, obj.size());
-  }
-
-  SYNCHRONIZED(lockedObj, *&obj) {
-    lockedObj.front() = 2;
-  }
-
-  EXPECT_EQ(1001, obj.contextualLock()->size());
-  EXPECT_EQ(10, obj.contextualLock()->back());
-  EXPECT_EQ(1000, obj2.contextualLock()->size());
-
-  EXPECT_EQ(FB_ARG_2_OR_1(1, 2), 2);
-  EXPECT_EQ(FB_ARG_2_OR_1(1), 1);
-}
-
-template <class Mutex>
-void testConcurrency() {
-  folly::Synchronized<std::vector<int>, Mutex> v;
-  static const size_t numThreads = 100;
-  // Note: I initially tried using itersPerThread = 1000,
-  // which works fine for most lock types, but std::shared_timed_mutex
-  // appears to be extraordinarily slow.  It could take around 30 seconds
-  // to run this test with 1000 iterations per thread using shared_timed_mutex.
-  static const size_t itersPerThread = 100;
-
-  auto pushNumbers = [&](size_t threadIdx) {
-    // Test lock()
-    for (size_t n = 0; n < itersPerThread; ++n) {
-      v.contextualLock()->push_back((itersPerThread * threadIdx) + n);
-      std::this_thread::yield();
-    }
-  };
-  runParallel(numThreads, pushNumbers);
-
-  std::vector<int> result;
-  v.swap(result);
-
-<<<<<<< HEAD
-  EXPECT_EQ(numThreads, result.size());
-  sort(result.begin(), result.end());
-
-  for (size_t i = 0; i < numThreads; ++i) {
-=======
-  EXPECT_EQ(numThreads * itersPerThread, result.size());
-  sort(result.begin(), result.end());
-
-  for (size_t i = 0; i < itersPerThread * numThreads; ++i) {
->>>>>>> 2e6f64e1
-    EXPECT_EQ(i, result[i]);
-  }
-}
-
-<<<<<<< HEAD
-// Testing the deprecated SYNCHRONIZED_DUAL API
-template <class Mutex> void testDualLocking() {
-=======
-template <class Mutex>
-void testAcquireLocked() {
->>>>>>> 2e6f64e1
-  folly::Synchronized<std::vector<int>, Mutex> v;
-  folly::Synchronized<std::map<int, int>, Mutex> m;
-
-  auto dualLockWorker = [&](size_t threadIdx) {
-<<<<<<< HEAD
-    if (threadIdx & 1) {
-      SYNCHRONIZED_DUAL(lv, v, lm, m) {
-        lv.push_back(threadIdx);
-        lm[threadIdx] = threadIdx + 1;
-      }
-    } else {
-      SYNCHRONIZED_DUAL(lm, m, lv, v) {
-        lv.push_back(threadIdx);
-        lm[threadIdx] = threadIdx + 1;
-      }
-=======
-    // Note: this will be less awkward with C++ 17's structured
-    // binding functionality, which will make it easier to use the returned
-    // std::tuple.
-    if (threadIdx & 1) {
-      auto ret = acquireLocked(v, m);
-      std::get<0>(ret)->push_back(threadIdx);
-      (*std::get<1>(ret))[threadIdx] = threadIdx + 1;
-    } else {
-      auto ret = acquireLocked(m, v);
-      std::get<1>(ret)->push_back(threadIdx);
-      (*std::get<0>(ret))[threadIdx] = threadIdx + 1;
-    }
-  };
-  static const size_t numThreads = 100;
-  runParallel(numThreads, dualLockWorker);
-
-  std::vector<int> result;
-  v.swap(result);
-
-  EXPECT_EQ(numThreads, result.size());
-  sort(result.begin(), result.end());
-
-  for (size_t i = 0; i < numThreads; ++i) {
-    EXPECT_EQ(i, result[i]);
-  }
-}
-
-template <class Mutex>
-void testAcquireLockedWithConst() {
-  folly::Synchronized<std::vector<int>, Mutex> v;
-  folly::Synchronized<std::map<int, int>, Mutex> m;
-
-  auto dualLockWorker = [&](size_t threadIdx) {
-    const auto& cm = m;
-    if (threadIdx & 1) {
-      auto ret = acquireLocked(v, cm);
-      (void)std::get<1>(ret)->size();
-      std::get<0>(ret)->push_back(threadIdx);
-    } else {
-      auto ret = acquireLocked(cm, v);
-      (void)std::get<0>(ret)->size();
-      std::get<1>(ret)->push_back(threadIdx);
->>>>>>> 2e6f64e1
-    }
-  };
-  static const size_t numThreads = 100;
-  runParallel(numThreads, dualLockWorker);
-<<<<<<< HEAD
-=======
 
   std::vector<int> result;
   v.swap(result);
@@ -1154,7 +605,6 @@
   };
   static const size_t numThreads = 100;
   runParallel(numThreads, dualLockWorker);
->>>>>>> 2e6f64e1
 
   std::vector<int> result;
   v.swap(result);
@@ -1168,12 +618,8 @@
 }
 
 // Testing the deprecated SYNCHRONIZED_DUAL API
-<<<<<<< HEAD
-template <class Mutex> void testDualLockingWithConst() {
-=======
 template <class Mutex>
 [[deprecated]] void testDualLockingWithConst() {
->>>>>>> 2e6f64e1
   folly::Synchronized<std::vector<int>, Mutex> v;
   folly::Synchronized<std::map<int, int>, Mutex> m;
 
@@ -1208,11 +654,7 @@
 template <class Mutex>
 void testTimed() {
   folly::Synchronized<std::vector<int>, Mutex> v;
-<<<<<<< HEAD
-  folly::Synchronized<uint64_t, Mutex> numTimeouts;
-=======
   folly::Synchronized<uint64_t, Mutex> numTimeouts{0};
->>>>>>> 2e6f64e1
 
   auto worker = [&](size_t threadIdx) {
     // Test directly using operator-> on the lock result
@@ -1270,11 +712,7 @@
 template <class Mutex>
 void testTimedShared() {
   folly::Synchronized<std::vector<int>, Mutex> v;
-<<<<<<< HEAD
-  folly::Synchronized<uint64_t, Mutex> numTimeouts;
-=======
   folly::Synchronized<uint64_t, Mutex> numTimeouts{0};
->>>>>>> 2e6f64e1
 
   auto worker = [&](size_t threadIdx) {
     // Test directly using operator-> on the lock result
@@ -1324,15 +762,6 @@
 }
 
 // Testing the deprecated TIMED_SYNCHRONIZED API
-<<<<<<< HEAD
-template <class Mutex> void testTimedSynchronized() {
-  folly::Synchronized<std::vector<int>, Mutex> v;
-  folly::Synchronized<uint64_t, Mutex> numTimeouts;
-
-  auto worker = [&](size_t threadIdx) {
-    // Test operator->
-    v->push_back(2 * threadIdx);
-=======
 template <class Mutex>
 [[deprecated]] void testTimedSynchronized() {
   folly::Synchronized<std::vector<int>, Mutex> v;
@@ -1341,7 +770,6 @@
   auto worker = [&](size_t threadIdx) {
     // Test contextualLock()
     v.contextualLock()->push_back(2 * threadIdx);
->>>>>>> 2e6f64e1
 
     // Aaand test the TIMED_SYNCHRONIZED macro
     for (;;) {
@@ -1381,15 +809,6 @@
 }
 
 // Testing the deprecated TIMED_SYNCHRONIZED_CONST API
-<<<<<<< HEAD
-template <class Mutex> void testTimedSynchronizedWithConst() {
-  folly::Synchronized<std::vector<int>, Mutex> v;
-  folly::Synchronized<uint64_t, Mutex> numTimeouts;
-
-  auto worker = [&](size_t threadIdx) {
-    // Test operator->
-    v->push_back(threadIdx);
-=======
 template <class Mutex>
 [[deprecated]] void testTimedSynchronizedWithConst() {
   folly::Synchronized<std::vector<int>, Mutex> v;
@@ -1398,7 +817,6 @@
   auto worker = [&](size_t threadIdx) {
     // Test contextualLock()
     v.contextualLock()->push_back(threadIdx);
->>>>>>> 2e6f64e1
 
     // Test TIMED_SYNCHRONIZED_CONST
     for (;;) {
@@ -1451,11 +869,7 @@
 
   std::vector<int> result;
 
-<<<<<<< HEAD
-  v.copy(&result);
-=======
   v.copyInto(result);
->>>>>>> 2e6f64e1
   EXPECT_EQ(input, result);
 
   result = v.copy();
@@ -1470,12 +884,8 @@
   NotCopiableNotMovable& operator=(NotCopiableNotMovable&&) = delete;
 };
 
-<<<<<<< HEAD
-template <class Mutex> void testInPlaceConstruction() {
-=======
 template <class Mutex>
 void testInPlaceConstruction() {
->>>>>>> 2e6f64e1
   // This won't compile without in_place
   folly::Synchronized<NotCopiableNotMovable> a(folly::in_place, 5, "a");
 }
@@ -1486,13 +896,8 @@
   folly::Synchronized<std::vector<int>, Mutex> v(input);
   std::vector<int> next = {4, 5, 6};
   auto prev = v.exchange(std::move(next));
-<<<<<<< HEAD
-  EXPECT_EQ((std::vector<int>{1, 2, 3}), prev);
-  EXPECT_EQ((std::vector<int>{4, 5, 6}), v.copy());
-=======
   EXPECT_EQ((std::vector<int>{{1, 2, 3}}), prev);
   EXPECT_EQ((std::vector<int>{{4, 5, 6}}), v.copy());
->>>>>>> 2e6f64e1
 }
 } // namespace sync_tests
 } // namespace folly