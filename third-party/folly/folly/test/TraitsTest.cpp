--- conflicted
+++ resolved
@@ -1,9 +1,5 @@
 /*
-<<<<<<< HEAD
- * Copyright 2012-present Facebook, Inc.
-=======
  * Copyright (c) Facebook, Inc. and its affiliates.
->>>>>>> 2e6f64e1
  *
  * Licensed under the Apache License, Version 2.0 (the "License");
  * you may not use this file except in compliance with the License.
@@ -85,15 +81,9 @@
 }
 
 TEST(Traits, containers) {
-<<<<<<< HEAD
-  EXPECT_TRUE  (IsRelocatable<vector<F1>>::value);
-  EXPECT_TRUE((IsRelocatable<pair<F1, F1>>::value));
-  EXPECT_TRUE ((IsRelocatable<pair<T1, T2>>::value));
-=======
   EXPECT_FALSE(IsRelocatable<vector<F1>>::value);
   EXPECT_TRUE((IsRelocatable<pair<F1, F1>>::value));
   EXPECT_TRUE((IsRelocatable<pair<T1, T2>>::value));
->>>>>>> 2e6f64e1
 }
 
 TEST(Traits, original) {
@@ -111,14 +101,6 @@
 TEST(Traits, unset) {
   EXPECT_TRUE(IsRelocatable<F1>::value);
   EXPECT_TRUE(IsRelocatable<F4>::value);
-<<<<<<< HEAD
-}
-
-TEST(Traits, bitprop) {
-  EXPECT_TRUE(IsTriviallyCopyable<T4>::value);
-  EXPECT_TRUE(IsRelocatable<T4>::value);
-=======
->>>>>>> 2e6f64e1
 }
 
 TEST(Traits, bitAndInit) {
@@ -290,13 +272,6 @@
   testIsRelocatable<std::vector<char>>(5, 'g');
 }
 
-<<<<<<< HEAD
-namespace {
-// has_value_type<T>::value is true if T has a nested type `value_type`
-template <class T, class = void>
-struct has_value_type : std::false_type {};
-
-=======
 struct inspects_tag {
   template <typename T>
   std::false_type is_char(tag_t<T>) const {
@@ -322,7 +297,6 @@
 template <class T, class = void>
 struct has_value_type : std::false_type {};
 
->>>>>>> 2e6f64e1
 template <class T>
 struct has_value_type<T, folly::void_t<typename T::value_type>>
     : std::true_type {};
@@ -363,8 +337,6 @@
            value));
 }
 
-<<<<<<< HEAD
-=======
 TEST(Traits, aligned_storage_for_t) {
   struct alignas(2) Foo {
     char data[4];
@@ -377,7 +349,6 @@
   EXPECT_TRUE(std::is_pod<storage>::value); // pod = trivial + standard-layout
 }
 
->>>>>>> 2e6f64e1
 TEST(Traits, remove_cvref) {
   using folly::remove_cvref;
   using folly::remove_cvref_t;
@@ -422,8 +393,6 @@
   EXPECT_TRUE((std::is_same<remove_cvref_t<int volatile const&&>, int>::value));
   EXPECT_TRUE(
       (std::is_same<remove_cvref<int volatile const&&>::type, int>::value));
-<<<<<<< HEAD
-=======
 }
 
 TEST(Traits, like) {
@@ -484,5 +453,4 @@
     constexpr NoDefaultCtor(int, int) noexcept {}
   };
   EXPECT_FALSE(is_constexpr_default_constructible_v<NoDefaultCtor>);
->>>>>>> 2e6f64e1
 }