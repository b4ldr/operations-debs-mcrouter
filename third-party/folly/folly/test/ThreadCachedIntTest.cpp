--- conflicted
+++ resolved
@@ -1,9 +1,5 @@
 /*
-<<<<<<< HEAD
- * Copyright 2011-present Facebook, Inc.
-=======
  * Copyright (c) Facebook, Inc. and its affiliates.
->>>>>>> 2e6f64e1
  *
  * Licensed under the Apache License, Version 2.0 (the "License");
  * you may not use this file except in compliance with the License.
@@ -276,25 +272,6 @@
       t.join();                                           \
     }                                                     \
   }
-<<<<<<< HEAD
-MAKE_MT_CACHE_SIZE_BM(64);
-MAKE_MT_CACHE_SIZE_BM(32);
-
-#define REG_BASELINE(name, inc_stmt)                            \
-  BENCHMARK(FB_CONCATENATE(BM_mt_baseline_, name), iters) {     \
-    const int iterPerThread = iters / FLAGS_numThreads;         \
-    std::vector<std::thread> threads;                           \
-    for (int i = 0; i < FLAGS_numThreads; ++i) {                \
-      threads.push_back(std::thread([&]() {                     \
-            for (int j = 0; j < iterPerThread; ++j) {           \
-              inc_stmt;                                         \
-            }                                                   \
-          }));                                                  \
-    }                                                           \
-    for (auto& t : threads) {                                   \
-      t.join();                                                 \
-    }                                                           \
-=======
 MAKE_MT_CACHE_SIZE_BM(64)
 MAKE_MT_CACHE_SIZE_BM(32)
 
@@ -312,7 +289,6 @@
     for (auto& t : threads) {                               \
       t.join();                                             \
     }                                                       \
->>>>>>> 2e6f64e1
   }
 
 ThreadLocal<int64_t> globalTL64Baseline;
