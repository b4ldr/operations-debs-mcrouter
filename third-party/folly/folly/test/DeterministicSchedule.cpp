--- conflicted
+++ resolved
@@ -1,9 +1,5 @@
 /*
-<<<<<<< HEAD
- * Copyright 2013-present Facebook, Inc.
-=======
  * Copyright (c) Facebook, Inc. and its affiliates.
->>>>>>> 2e6f64e1
  *
  * Licensed under the Apache License, Version 2.0 (the "License");
  * you may not use this file except in compliance with the License.
@@ -20,11 +16,7 @@
 
 #include <folly/test/DeterministicSchedule.h>
 
-<<<<<<< HEAD
-#include <assert.h>
-=======
 #include <cassert>
->>>>>>> 2e6f64e1
 
 #include <algorithm>
 #include <list>
@@ -38,15 +30,8 @@
 namespace folly {
 namespace test {
 
-<<<<<<< HEAD
-FOLLY_TLS sem_t* DeterministicSchedule::tls_sem;
-FOLLY_TLS DeterministicSchedule* DeterministicSchedule::tls_sched;
-FOLLY_TLS unsigned DeterministicSchedule::tls_threadId;
-thread_local AuxAct DeterministicSchedule::tls_aux_act;
-=======
 using Sem = DeterministicSchedule::Sem;
 
->>>>>>> 2e6f64e1
 AuxChk DeterministicSchedule::aux_chk;
 
 // access is protected by futexLock
@@ -57,14 +42,6 @@
 
 static std::mutex futexLock;
 
-<<<<<<< HEAD
-DeterministicSchedule::DeterministicSchedule(
-    const std::function<size_t(size_t)>& scheduler)
-    : scheduler_(scheduler), nextThreadId_(1), step_(0) {
-  assert(tls_sem == nullptr);
-  assert(tls_sched == nullptr);
-  assert(tls_aux_act == nullptr);
-=======
 void ThreadTimestamps::sync(const ThreadTimestamps& src) {
   if (src.timestamps_.size() > timestamps_.size()) {
     timestamps_.resize(src.timestamps_.size());
@@ -73,7 +50,6 @@
     timestamps_[i].sync(src.timestamps_[i]);
   }
 }
->>>>>>> 2e6f64e1
 
 DSchedTimestamp ThreadTimestamps::advance(DSchedThreadId tid) {
   assert(timestamps_.size() > tid.val);
@@ -242,37 +218,17 @@
   if (!sched) {
     return;
   }
-<<<<<<< HEAD
-  sem_post(sched->sems_[sched->scheduler_(sched->sems_.size())]);
+  sched->sems_[sched->scheduler_(sched->sems_.size())]->post();
 }
 
 void DeterministicSchedule::afterSharedAccess(bool success) {
-  auto sched = tls_sched;
+  auto& tls = TLState::get();
+  auto sched = tls.sched;
   if (!sched) {
     return;
   }
   sched->callAux(success);
-  sem_post(sched->sems_[sched->scheduler_(sched->sems_.size())]);
-}
-
-size_t DeterministicSchedule::getRandNumber(size_t n) {
-  if (tls_sched) {
-    return tls_sched->scheduler_(n);
-  }
-  return Random::rand32() % n;
-=======
   sched->sems_[sched->scheduler_(sched->sems_.size())]->post();
-}
-
-void DeterministicSchedule::afterSharedAccess(bool success) {
-  auto& tls = TLState::get();
-  auto sched = tls.sched;
-  if (!sched) {
-    return;
-  }
-  sched->callAux(success);
-  sched->sems_[sched->scheduler_(sched->sems_.size())]->post();
->>>>>>> 2e6f64e1
 }
 
 size_t DeterministicSchedule::getRandNumber(size_t n) {
@@ -298,12 +254,8 @@
 }
 
 void DeterministicSchedule::setAuxAct(AuxAct& aux) {
-<<<<<<< HEAD
-  tls_aux_act = aux;
-=======
   auto& tls = TLState::get();
   tls.aux_act = aux;
->>>>>>> 2e6f64e1
 }
 
 void DeterministicSchedule::setAuxChk(AuxChk& aux) {
@@ -314,11 +266,6 @@
   aux_chk = nullptr;
 }
 
-<<<<<<< HEAD
-sem_t* DeterministicSchedule::beforeThreadCreate() {
-  sem_t* s = new sem_t;
-  sem_init(s, 0, 0);
-=======
 void DeterministicSchedule::reschedule(Sem* sem) {
   auto& tls = TLState::get();
   auto sched = tls.sched;
@@ -339,7 +286,6 @@
 
 Sem* DeterministicSchedule::beforeThreadCreate() {
   Sem* s = new Sem(false);
->>>>>>> 2e6f64e1
   beforeSharedAccess();
   sems_.push_back(s);
   afterSharedAccess();
@@ -388,19 +334,11 @@
     afterSharedAccess();
     tls.sem->wait();
   }
-<<<<<<< HEAD
-  sem_destroy(tls_sem);
-  delete tls_sem;
-  tls_sem = nullptr;
-  tls_sched = nullptr;
-  tls_aux_act = nullptr;
-=======
   tls.sched = nullptr;
   tls.aux_act = nullptr;
   tls.exiting = true;
   delete tls.sem;
   tls.sem = nullptr;
->>>>>>> 2e6f64e1
 }
 
 void DeterministicSchedule::waitForBeforeThreadExit(std::thread& child) {
@@ -454,31 +392,20 @@
 }
 
 void DeterministicSchedule::callAux(bool success) {
-<<<<<<< HEAD
-  ++step_;
-  if (tls_aux_act) {
-    tls_aux_act(success);
-    tls_aux_act = nullptr;
-=======
   auto& tls = TLState::get();
   ++step_;
   if (tls.aux_act) {
     tls.aux_act(success);
     tls.aux_act = nullptr;
->>>>>>> 2e6f64e1
   }
   if (aux_chk) {
     aux_chk(step_);
   }
 }
 
-<<<<<<< HEAD
-void DeterministicSchedule::post(sem_t* sem) {
-=======
 static std::unordered_map<Sem*, std::unique_ptr<ThreadSyncVar>> semSyncVar;
 
 void DeterministicSchedule::post(Sem* sem) {
->>>>>>> 2e6f64e1
   beforeSharedAccess();
   if (semSyncVar.count(sem) == 0) {
     semSyncVar[sem] = std::make_unique<ThreadSyncVar>();
@@ -514,14 +441,6 @@
     // we're not busy waiting because this is a deterministic schedule
   }
 }
-<<<<<<< HEAD
-} // namespace test
-} // namespace folly
-
-namespace folly {
-namespace detail {
-=======
->>>>>>> 2e6f64e1
 
 ThreadInfo& DeterministicSchedule::getCurrentThreadInfo() {
   auto& tls = TLState::get();
@@ -531,59 +450,11 @@
   return sched->threadInfoMap_[tls.threadId.val];
 }
 
-<<<<<<< HEAD
-template <>
-FutexResult Futex<DeterministicAtomic>::futexWaitImpl(
-    uint32_t expected,
-    system_clock::time_point const* absSystemTimeout,
-    steady_clock::time_point const* absSteadyTimeout,
-    uint32_t waitMask) {
-  bool hasTimeout = absSystemTimeout != nullptr || absSteadyTimeout != nullptr;
-  bool awoken = false;
-  FutexResult result = FutexResult::AWOKEN;
-
-  DeterministicSchedule::beforeSharedAccess();
-  FOLLY_TEST_DSCHED_VLOG(this << ".futexWait(" << std::hex << expected
-                              << ", .., " << std::hex << waitMask
-                              << ") beginning..");
-  futexLock.lock();
-  if (this->data == expected) {
-    auto& queue = futexQueues[this];
-    queue.emplace_back(waitMask, &awoken);
-    auto ours = queue.end();
-    ours--;
-    while (!awoken) {
-      futexLock.unlock();
-      DeterministicSchedule::afterSharedAccess();
-      DeterministicSchedule::beforeSharedAccess();
-      futexLock.lock();
-
-      // Simulate spurious wake-ups, timeouts each time with
-      // a 10% probability if we haven't been woken up already
-      if (!awoken && hasTimeout &&
-          DeterministicSchedule::getRandNumber(100) < 10) {
-        assert(futexQueues.count(this) != 0 && &futexQueues[this] == &queue);
-        queue.erase(ours);
-        if (queue.empty()) {
-          futexQueues.erase(this);
-        }
-        // Simulate ETIMEDOUT 90% of the time and other failures
-        // remaining time
-        result = DeterministicSchedule::getRandNumber(100) >= 10
-                     ? FutexResult::TIMEDOUT
-                     : FutexResult::INTERRUPTED;
-        break;
-      }
-    }
-  } else {
-    result = FutexResult::VALUE_CHANGED;
-=======
 void DeterministicSchedule::atomic_thread_fence(std::memory_order mo) {
   auto& tls = TLState::get();
   if (!tls.sched) {
     std::atomic_thread_fence(mo);
     return;
->>>>>>> 2e6f64e1
   }
   beforeSharedAccess();
   ThreadInfo& threadInfo = getCurrentThreadInfo();
@@ -628,6 +499,7 @@
       absSteadyTimeout,
       waitMask);
 }
+} // namespace detail
 
 int futexWakeImpl(
     const detail::Futex<DeterministicAtomic>* futex,
@@ -636,7 +508,6 @@
   return deterministicFutexWakeImpl<DeterministicAtomic>(
       futex, futexLock, futexQueues, count, wakeMask);
 }
-} // namespace detail
 
 } // namespace test
 } // namespace folly
@@ -651,10 +522,6 @@
 
 template <>
 Getcpu::Func AccessSpreader<test::DeterministicAtomic>::pickGetcpuFunc() {
-<<<<<<< HEAD
-  return &detail::DeterministicSchedule::getcpu;
-=======
   return &test::DeterministicSchedule::getcpu;
->>>>>>> 2e6f64e1
 }
 } // namespace folly