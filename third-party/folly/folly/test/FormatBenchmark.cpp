--- conflicted
+++ resolved
@@ -1,9 +1,5 @@
 /*
-<<<<<<< HEAD
- * Copyright 2012-present Facebook, Inc.
-=======
  * Copyright (c) Facebook, Inc. and its affiliates.
->>>>>>> 2e6f64e1
  *
  * Licensed under the Apache License, Version 2.0 (the "License");
  * you may not use this file except in compliance with the License.
@@ -24,10 +20,7 @@
 
 #include <folly/Benchmark.h>
 #include <folly/FBVector.h>
-<<<<<<< HEAD
-=======
 #include <folly/Utility.h>
->>>>>>> 2e6f64e1
 #include <folly/dynamic.h>
 #include <folly/init/Init.h>
 #include <folly/json.h>
@@ -39,7 +32,6 @@
 namespace {
 
 std::array<char, 300> bigBuf;
-<<<<<<< HEAD
 
 std::string getShortString() {
   return "ABCDEFGHIJ";
@@ -51,19 +43,6 @@
 
 } // namespace
 
-=======
-
-std::string getShortString() {
-  return "ABCDEFGHIJ";
-}
-
-std::string getLongString() {
-  return std::string(256, 'A');
-}
-
-} // namespace
-
->>>>>>> 2e6f64e1
 BENCHMARK(octal_snprintf, iters) {
   while (iters--) {
     snprintf(
