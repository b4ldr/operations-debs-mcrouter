--- conflicted
+++ resolved
@@ -1,9 +1,5 @@
 /*
-<<<<<<< HEAD
- * Copyright 2013-present Facebook, Inc.
-=======
  * Copyright (c) Facebook, Inc. and its affiliates.
->>>>>>> 2e6f64e1
  *
  * Licensed under the Apache License, Version 2.0 (the "License");
  * you may not use this file except in compliance with the License.
@@ -37,13 +33,9 @@
 typedef folly::AtomicHashMap<int, std::shared_ptr<MyObject>> MyMap;
 typedef std::lock_guard<std::mutex> Guard;
 
-<<<<<<< HEAD
-std::unique_ptr<MyMap> newMap() { return std::make_unique<MyMap>(100); }
-=======
 std::unique_ptr<MyMap> newMap() {
   return std::make_unique<MyMap>(100);
 }
->>>>>>> 2e6f64e1
 
 struct MyObjectDirectory {
   MyObjectDirectory() : cur_(newMap()), prev_(newMap()) {}
@@ -130,9 +122,5 @@
 
   for (auto& t : threads) {
     t.join();
-<<<<<<< HEAD
-}
-=======
   }
->>>>>>> 2e6f64e1
 }