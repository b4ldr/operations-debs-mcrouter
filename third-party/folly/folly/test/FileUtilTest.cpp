/*
<<<<<<< HEAD
 * Copyright 2013-present Facebook, Inc.
=======
 * Copyright (c) Facebook, Inc. and its affiliates.
>>>>>>> 2e6f64e1
 *
 * Licensed under the Apache License, Version 2.0 (the "License");
 * you may not use this file except in compliance with the License.
 * You may obtain a copy of the License at
 *
 *     http://www.apache.org/licenses/LICENSE-2.0
 *
 * Unless required by applicable law or agreed to in writing, software
 * distributed under the License is distributed on an "AS IS" BASIS,
 * WITHOUT WARRANTIES OR CONDITIONS OF ANY KIND, either express or implied.
 * See the License for the specific language governing permissions and
 * limitations under the License.
 */

#include <folly/FileUtil.h>
#include <folly/detail/FileUtilDetail.h>
#include <folly/experimental/TestUtil.h>

#include <deque>
#if defined(__linux__)
#include <dlfcn.h>
#endif

#include <glog/logging.h>

#include <folly/Exception.h>
#include <folly/File.h>
#include <folly/Range.h>
#include <folly/String.h>
#include <folly/portability/GTest.h>

namespace folly {
namespace test {

using namespace fileutil_detail;
using namespace std;

namespace {

class Reader {
 public:
  Reader(off_t offset, StringPiece data, std::deque<ssize_t> spec);

  // write-like
  ssize_t operator()(int fd, void* buf, size_t count);

  // pwrite-like
  ssize_t operator()(int fd, void* buf, size_t count, off_t offset);

  // writev-like
  ssize_t operator()(int fd, const iovec* iov, int count);

  // pwritev-like
  ssize_t operator()(int fd, const iovec* iov, int count, off_t offset);

  const std::deque<ssize_t> spec() const {
    return spec_;
  }

 private:
  ssize_t nextSize();

  off_t offset_;
  StringPiece data_;
  std::deque<ssize_t> spec_;
};

Reader::Reader(off_t offset, StringPiece data, std::deque<ssize_t> spec)
    : offset_(offset), data_(data), spec_(std::move(spec)) {}

ssize_t Reader::nextSize() {
  if (spec_.empty()) {
    throw std::runtime_error("spec empty");
  }
  ssize_t n = spec_.front();
  spec_.pop_front();
  if (n <= 0) {
    if (n == -1) {
      errno = EIO;
    }
    spec_.clear(); // so we fail if called again
  } else {
    offset_ += n;
  }
  return n;
}

ssize_t Reader::operator()(int /* fd */, void* buf, size_t count) {
  ssize_t n = nextSize();
  if (n <= 0) {
    return n;
  }
  if (size_t(n) > count) {
    throw std::runtime_error("requested count too small");
  }
  memcpy(buf, data_.data(), n);
  data_.advance(n);
  return n;
}

ssize_t Reader::operator()(int fd, void* buf, size_t count, off_t offset) {
  EXPECT_EQ(offset_, offset);
  return operator()(fd, buf, count);
}

ssize_t Reader::operator()(int /* fd */, const iovec* iov, int count) {
  ssize_t n = nextSize();
  if (n <= 0) {
    return n;
  }
  ssize_t remaining = n;
  for (; count != 0 && remaining != 0; ++iov, --count) {
    ssize_t len = std::min(remaining, ssize_t(iov->iov_len));
    memcpy(iov->iov_base, data_.data(), len);
    data_.advance(len);
    remaining -= len;
  }
  if (remaining != 0) {
    throw std::runtime_error("requested total size too small");
  }
  return n;
}

ssize_t Reader::operator()(int fd, const iovec* iov, int count, off_t offset) {
  EXPECT_EQ(offset_, offset);
  return operator()(fd, iov, count);
}

} // namespace

class FileUtilTest : public ::testing::Test {
 protected:
  FileUtilTest();

  Reader reader(std::deque<ssize_t> spec);

  std::string in_;
  std::vector<std::pair<size_t, Reader>> readers_;
};

FileUtilTest::FileUtilTest()
    : in_("1234567890abcdefghijklmnopqrstuvwxyzABCDEFGHIJKLMNOPQRSTUVWXYZ") {
  CHECK_EQ(62, in_.size());

  readers_.emplace_back(0, reader({0}));
  readers_.emplace_back(62, reader({62}));
  readers_.emplace_back(62, reader({62, -1})); // error after end (not called)
  readers_.emplace_back(61, reader({61, 0}));
  readers_.emplace_back(-1, reader({61, -1})); // error before end
  readers_.emplace_back(62, reader({31, 31}));
  readers_.emplace_back(62, reader({1, 10, 20, 10, 1, 20}));
  readers_.emplace_back(61, reader({1, 10, 20, 10, 20, 0}));
  readers_.emplace_back(41, reader({1, 10, 20, 10, 0}));
  readers_.emplace_back(-1, reader({1, 10, 20, 10, 20, -1}));
}

Reader FileUtilTest::reader(std::deque<ssize_t> spec) {
  return Reader(42, in_, std::move(spec));
}

TEST_F(FileUtilTest, read) {
  for (auto& p : readers_) {
    std::string out(in_.size(), '\0');
    EXPECT_EQ(p.first, wrapFull(p.second, 0, &out[0], out.size()));
    if (p.first != (decltype(p.first))(-1)) {
      EXPECT_EQ(in_.substr(0, p.first), out.substr(0, p.first));
    }
  }
}

TEST_F(FileUtilTest, pread) {
  for (auto& p : readers_) {
    std::string out(in_.size(), '\0');
    EXPECT_EQ(p.first, wrapFull(p.second, 0, &out[0], out.size(), off_t(42)));
    if (p.first != (decltype(p.first))(-1)) {
      EXPECT_EQ(in_.substr(0, p.first), out.substr(0, p.first));
    }
  }
}

class IovecBuffers {
 public:
  explicit IovecBuffers(std::initializer_list<size_t> sizes);
  explicit IovecBuffers(std::vector<size_t> sizes);

  std::vector<iovec> iov() const {
    return iov_;
  } // yes, make a copy
  std::string join() const {
    return folly::join("", buffers_);
  }
  size_t size() const;

 private:
  std::vector<std::string> buffers_;
  std::vector<iovec> iov_;
};

IovecBuffers::IovecBuffers(std::initializer_list<size_t> sizes) {
  iov_.reserve(sizes.size());
  for (auto& s : sizes) {
    buffers_.push_back(std::string(s, '\0'));
  }
  for (auto& b : buffers_) {
    iovec iov;
    iov.iov_base = &b[0];
    iov.iov_len = b.size();
    iov_.push_back(iov);
  }
}

IovecBuffers::IovecBuffers(std::vector<size_t> sizes) {
  iov_.reserve(sizes.size());
  for (auto s : sizes) {
    buffers_.push_back(std::string(s, '\0'));
  }
  for (auto& b : buffers_) {
    iovec iov;
    iov.iov_base = &b[0];
    iov.iov_len = b.size();
    iov_.push_back(iov);
  }
}

size_t IovecBuffers::size() const {
  size_t s = 0;
  for (auto& b : buffers_) {
    s += b.size();
  }
  return s;
}

TEST_F(FileUtilTest, readv) {
  for (auto& p : readers_) {
    IovecBuffers buf({12, 19, 31});
    ASSERT_EQ(62, buf.size());

    auto iov = buf.iov();
    EXPECT_EQ(p.first, wrapvFull(p.second, 0, iov.data(), iov.size()));
    if (p.first != (decltype(p.first))(-1)) {
      EXPECT_EQ(in_.substr(0, p.first), buf.join().substr(0, p.first));
    }
  }
}

TEST(FileUtilTest2, wrapv) {
  TemporaryFile tempFile("file-util-test");
  std::vector<size_t> sizes;
  size_t sum = 0;
  for (int32_t i = 0; i < 1500; ++i) {
    sizes.push_back(i % 3 + 1);
    sum += sizes.back();
  }
  IovecBuffers buf(sizes);
  ASSERT_EQ(sum, buf.size());
  auto iov = buf.iov();
  EXPECT_EQ(sum, wrapvFull(writev, tempFile.fd(), iov.data(), iov.size()));
}

TEST_F(FileUtilTest, preadv) {
  for (auto& p : readers_) {
    IovecBuffers buf({12, 19, 31});
    ASSERT_EQ(62, buf.size());

    auto iov = buf.iov();
<<<<<<< HEAD
    EXPECT_EQ(p.first,
              wrapvFull(p.second, 0, iov.data(), iov.size(), off_t(42)));
=======
    EXPECT_EQ(
        p.first, wrapvFull(p.second, 0, iov.data(), iov.size(), off_t(42)));
>>>>>>> 2e6f64e1
    if (p.first != (decltype(p.first))(-1)) {
      EXPECT_EQ(in_.substr(0, p.first), buf.join().substr(0, p.first));
    }
  }
}

TEST(String, readFile) {
  const TemporaryFile afileTemp, emptyFileTemp;
  auto afile = afileTemp.path().string();
  auto emptyFile = emptyFileTemp.path().string();

  EXPECT_TRUE(writeFile(string(), emptyFile.c_str()));
  EXPECT_TRUE(writeFile(StringPiece("bar"), afile.c_str()));

  {
    string contents;
    EXPECT_TRUE(readFile(emptyFile.c_str(), contents));
    EXPECT_EQ(contents, "");
    EXPECT_TRUE(readFile(afile.c_str(), contents, 0));
    EXPECT_EQ("", contents);
    EXPECT_TRUE(readFile(afile.c_str(), contents, 2));
    EXPECT_EQ("ba", contents);
    EXPECT_TRUE(readFile(afile.c_str(), contents));
    EXPECT_EQ("bar", contents);
  }
  {
    vector<unsigned char> contents;
    EXPECT_TRUE(readFile(emptyFile.c_str(), contents));
    EXPECT_EQ(vector<unsigned char>(), contents);
    EXPECT_TRUE(readFile(afile.c_str(), contents, 0));
    EXPECT_EQ(vector<unsigned char>(), contents);
    EXPECT_TRUE(readFile(afile.c_str(), contents, 2));
    EXPECT_EQ(vector<unsigned char>({'b', 'a'}), contents);
    EXPECT_TRUE(readFile(afile.c_str(), contents));
    EXPECT_EQ(vector<unsigned char>({'b', 'a', 'r'}), contents);
  }
}

class ReadFileFd : public ::testing::Test {
 protected:
  void SetUp() override {
    ASSERT_TRUE(writeFile(StringPiece("bar"), aFile.path().string().c_str()));
  }

  TemporaryFile aFile;
};

TEST_F(ReadFileFd, ReadZeroBytes) {
  std::string contents;
  EXPECT_TRUE(readFile(aFile.fd(), contents, 0));
  EXPECT_EQ("", contents);
}

TEST_F(ReadFileFd, ReadPartial) {
  std::string contents;
  EXPECT_TRUE(readFile(aFile.fd(), contents, 2));
  EXPECT_EQ("ba", contents);
}

TEST_F(ReadFileFd, ReadFull) {
  std::string contents;
  EXPECT_TRUE(readFile(aFile.fd(), contents));
  EXPECT_EQ("bar", contents);
}

TEST_F(ReadFileFd, WriteOnlyFd) {
  File f(aFile.path().string(), O_WRONLY);
  std::string contents;
  EXPECT_FALSE(readFile(f.fd(), contents));
  PLOG(INFO);
}

TEST_F(ReadFileFd, InvalidFd) {
  File f(aFile.path().string());
  f.close();
  std::string contents;
<<<<<<< HEAD
  msvcSuppressAbortOnInvalidParams([&] {
    EXPECT_FALSE(readFile(f.fd(), contents));
  });
=======
  msvcSuppressAbortOnInvalidParams(
      [&] { EXPECT_FALSE(readFile(f.fd(), contents)); });
>>>>>>> 2e6f64e1
  PLOG(INFO);
}

class WriteFileAtomic : public ::testing::Test {
 protected:
  WriteFileAtomic() {}

  std::set<std::string> listTmpDir() const {
    std::set<std::string> entries;
    for (auto& entry : fs::directory_iterator(tmpDir_.path())) {
      entries.insert(entry.path().filename().string());
    }
    return entries;
  }

  std::string readData(const string& path) const {
    string data;
    if (!readFile(path.c_str(), data)) {
      throwSystemError("failed to read ", path);
    }
    return data;
  }

  struct stat statFile(const string& path) const {
    struct stat s;
    auto rc = stat(path.c_str(), &s);
    checkUnixError(rc, "failed to stat() ", path);
    return s;
  }

  mode_t getPerms(const string& path) {
    return (statFile(path).st_mode & 0777);
  }

  string tmpPath(StringPiece name) {
    return tmpDir_.path().string() + "/" + name.str();
  }

  void setDirPerms(mode_t mode) {
    auto rc = chmod(tmpDir_.path().string().c_str(), mode);
    checkUnixError(rc, "failed to set permissions on tmp dir");
  }

  TemporaryDirectory tmpDir_{"folly_file_test"};
};

TEST_F(WriteFileAtomic, writeNew) {
  // Call writeFileAtomic() to create a new file
  auto path = tmpPath("foo");
  auto contents = StringPiece{"contents\n"};
  writeFileAtomic(path, contents);

  // The directory should contain exactly 1 file now, with the correct contents
  EXPECT_EQ(set<string>{"foo"}, listTmpDir());
  EXPECT_EQ(contents, readData(path));
  EXPECT_EQ(0644, getPerms(path));
}

<<<<<<< HEAD
=======
TEST_F(WriteFileAtomic, withSync) {
  // Call writeFileAtomic() to create a new file
  auto path = tmpPath("foo");
  auto contents = StringPiece{"contents\n"};
  auto permissions = mode_t{0644};
  writeFileAtomic(path, contents, permissions, SyncType::WITH_SYNC);

  // The directory should contain exactly 1 file now, with the correct contents
  EXPECT_EQ(set<string>{"foo"}, listTmpDir());
  EXPECT_EQ(contents, readData(path));
  EXPECT_EQ(0644, getPerms(path));
}

>>>>>>> 2e6f64e1
TEST_F(WriteFileAtomic, overwrite) {
  // Call writeFileAtomic() to create a new file
  auto path = tmpPath("foo");
  auto contents1 = StringPiece{"contents\n"};
  writeFileAtomic(path, contents1);

  EXPECT_EQ(set<string>{"foo"}, listTmpDir());
  EXPECT_EQ(contents1, readData(path));
  EXPECT_EQ(0644, getPerms(path));

  // Now overwrite the file with different contents
  auto contents2 = StringPiece{"testing"};
  writeFileAtomic(path, contents2);
  EXPECT_EQ(set<string>{"foo"}, listTmpDir());
  EXPECT_EQ(contents2, readData(path));
  EXPECT_EQ(0644, getPerms(path));

  // Test overwriting with relatively large contents, and different permissions
  auto contents3 =
      "asdf" + string(10240, '\n') + "foobar\n" + string(10240, 'b') + "\n";
  writeFileAtomic(path, contents3, 0444);
  EXPECT_EQ(set<string>{"foo"}, listTmpDir());
  EXPECT_EQ(contents3, readData(path));
  EXPECT_EQ(0444, getPerms(path));

  // Test overwriting with empty contents
  //
  // Note that the file's permissions are 0444 at this point (read-only),
  // but we writeFileAtomic() should still replace it successfully.  Since we
  // update it with a rename we need write permissions on the parent directory,
  // but not the destination file.
  auto contents4 = StringPiece("");
  writeFileAtomic(path, contents4, 0400);
  EXPECT_EQ(set<string>{"foo"}, listTmpDir());
  EXPECT_EQ(contents4, readData(path));
  EXPECT_EQ(0400, getPerms(path));
}

TEST_F(WriteFileAtomic, directoryPermissions) {
  // Test writeFileAtomic() when we do not have write permission in the target
  // directory.
  //
  // Make the test directory read-only
  setDirPerms(0555);
  SCOPE_EXIT {
    // Restore directory permissions before we exit, just to ensure the code
    // will be able to clean up the directory.
    try {
      setDirPerms(0755);
    } catch (const std::exception&) {
      // Intentionally ignore errors here, in case an exception is already
      // being thrown.
    }
  };

  // writeFileAtomic() should fail, and the directory should still be empty
  auto path1 = tmpPath("foo");
  auto contents = StringPiece("testing");
  EXPECT_THROW(writeFileAtomic(path1, contents), std::system_error);
  EXPECT_EQ(set<string>{}, listTmpDir());

  // Make the directory writable again, then create the file
  setDirPerms(0755);
  writeFileAtomic(path1, contents, 0400);
  EXPECT_EQ(contents, readData(path1));
  EXPECT_EQ(set<string>{"foo"}, listTmpDir());

  // Make the directory read-only again
  // Creating another file now should fail and we should still have only the
  // first file.
  setDirPerms(0555);
  EXPECT_THROW(
      writeFileAtomic(tmpPath("another_file.txt"), "x\n"), std::system_error);
  EXPECT_EQ(set<string>{"foo"}, listTmpDir());
}

TEST_F(WriteFileAtomic, multipleFiles) {
  // Test creating multiple files in the same directory
  writeFileAtomic(tmpPath("foo.txt"), "foo");
  writeFileAtomic(tmpPath("bar.txt"), "bar", 0400);
  writeFileAtomic(tmpPath("foo_txt"), "underscore", 0440);
  writeFileAtomic(tmpPath("foo.txt2"), "foo2", 0444);

  auto expectedPaths = set<string>{"foo.txt", "bar.txt", "foo_txt", "foo.txt2"};
  EXPECT_EQ(expectedPaths, listTmpDir());
  EXPECT_EQ("foo", readData(tmpPath("foo.txt")));
  EXPECT_EQ("bar", readData(tmpPath("bar.txt")));
  EXPECT_EQ("underscore", readData(tmpPath("foo_txt")));
  EXPECT_EQ("foo2", readData(tmpPath("foo.txt2")));
  EXPECT_EQ(0644, getPerms(tmpPath("foo.txt")));
  EXPECT_EQ(0400, getPerms(tmpPath("bar.txt")));
  EXPECT_EQ(0440, getPerms(tmpPath("foo_txt")));
  EXPECT_EQ(0444, getPerms(tmpPath("foo.txt2")));
}
} // namespace test
} // namespace folly

#if defined(__linux__)
namespace {
/**
 * A helper class that forces our fchmod() wrapper to fail when
 * an FChmodFailure object exists.
 */
class FChmodFailure {
 public:
  FChmodFailure() {
    ++forceFailure_;
  }
  ~FChmodFailure() {
    --forceFailure_;
  }

  static bool shouldFail() {
    return forceFailure_.load() > 0;
  }

 private:
  static std::atomic<int> forceFailure_;
};

std::atomic<int> FChmodFailure::forceFailure_{0};
} // namespace

// Replace the system fchmod() function with our own stub, so we can
// trigger failures in the writeFileAtomic() tests.
int fchmod(int fd, mode_t mode) {
  static const auto realFunction =
      reinterpret_cast<int (*)(int, mode_t)>(dlsym(RTLD_NEXT, "fchmod"));
  // For sanity, make sure we didn't find ourself,
  // since that would cause infinite recursion.
  CHECK_NE(realFunction, fchmod);

  if (FChmodFailure::shouldFail()) {
    errno = EINVAL;
    return -1;
  }
  return realFunction(fd, mode);
}

namespace folly {
namespace test {
TEST_F(WriteFileAtomic, chmodFailure) {
  auto path = tmpPath("foo");

  // Use our stubbed out fchmod() function to force a failure when setting up
  // the temporary file.
  //
  // First try when creating the file for the first time.
  {
    FChmodFailure fail;
    EXPECT_THROW(writeFileAtomic(path, "foobar"), std::system_error);
  }
  EXPECT_EQ(set<string>{}, listTmpDir());

  // Now create a file normally so we can overwrite it
  auto contents = StringPiece("regular perms");
  writeFileAtomic(path, contents, 0600);
  EXPECT_EQ(contents, readData(path));
  EXPECT_EQ(0600, getPerms(path));
  EXPECT_EQ(set<string>{"foo"}, listTmpDir());

  // Now try overwriting the file when forcing fchmod to fail
  {
    FChmodFailure fail;
    EXPECT_THROW(writeFileAtomic(path, "overwrite"), std::system_error);
  }
  // The file should be unchanged
  EXPECT_EQ(contents, readData(path));
  EXPECT_EQ(0600, getPerms(path));
  EXPECT_EQ(set<string>{"foo"}, listTmpDir());
}
} // namespace test
} // namespace folly
#endif<|MERGE_RESOLUTION|>--- conflicted
+++ resolved
@@ -1,9 +1,5 @@
 /*
-<<<<<<< HEAD
- * Copyright 2013-present Facebook, Inc.
-=======
  * Copyright (c) Facebook, Inc. and its affiliates.
->>>>>>> 2e6f64e1
  *
  * Licensed under the Apache License, Version 2.0 (the "License");
  * you may not use this file except in compliance with the License.
@@ -269,13 +265,8 @@
     ASSERT_EQ(62, buf.size());
 
     auto iov = buf.iov();
-<<<<<<< HEAD
-    EXPECT_EQ(p.first,
-              wrapvFull(p.second, 0, iov.data(), iov.size(), off_t(42)));
-=======
     EXPECT_EQ(
         p.first, wrapvFull(p.second, 0, iov.data(), iov.size(), off_t(42)));
->>>>>>> 2e6f64e1
     if (p.first != (decltype(p.first))(-1)) {
       EXPECT_EQ(in_.substr(0, p.first), buf.join().substr(0, p.first));
     }
@@ -352,14 +343,8 @@
   File f(aFile.path().string());
   f.close();
   std::string contents;
-<<<<<<< HEAD
-  msvcSuppressAbortOnInvalidParams([&] {
-    EXPECT_FALSE(readFile(f.fd(), contents));
-  });
-=======
   msvcSuppressAbortOnInvalidParams(
       [&] { EXPECT_FALSE(readFile(f.fd(), contents)); });
->>>>>>> 2e6f64e1
   PLOG(INFO);
 }
 
@@ -418,8 +403,6 @@
   EXPECT_EQ(0644, getPerms(path));
 }
 
-<<<<<<< HEAD
-=======
 TEST_F(WriteFileAtomic, withSync) {
   // Call writeFileAtomic() to create a new file
   auto path = tmpPath("foo");
@@ -433,7 +416,6 @@
   EXPECT_EQ(0644, getPerms(path));
 }
 
->>>>>>> 2e6f64e1
 TEST_F(WriteFileAtomic, overwrite) {
   // Call writeFileAtomic() to create a new file
   auto path = tmpPath("foo");
