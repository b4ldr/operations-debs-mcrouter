/*
<<<<<<< HEAD
 * Copyright 2013-present Facebook, Inc.
=======
 * Copyright (c) Facebook, Inc. and its affiliates.
>>>>>>> 2e6f64e1
 *
 * Licensed under the Apache License, Version 2.0 (the "License");
 * you may not use this file except in compliance with the License.
 * You may obtain a copy of the License at
 *
 *     http://www.apache.org/licenses/LICENSE-2.0
 *
 * Unless required by applicable law or agreed to in writing, software
 * distributed under the License is distributed on an "AS IS" BASIS,
 * WITHOUT WARRANTIES OR CONDITIONS OF ANY KIND, either express or implied.
 * See the License for the specific language governing permissions and
 * limitations under the License.
 */

#include <folly/Memory.h>

<<<<<<< HEAD
=======
#include <limits>
#include <memory>
>>>>>>> 2e6f64e1
#include <type_traits>
#include <utility>

#include <glog/logging.h>

<<<<<<< HEAD
=======
#include <folly/ConstexprMath.h>
>>>>>>> 2e6f64e1
#include <folly/String.h>
#include <folly/memory/Arena.h>
#include <folly/portability/GMock.h>
#include <folly/portability/GTest.h>

using namespace folly;

<<<<<<< HEAD
=======
static constexpr std::size_t kTooBig = folly::constexpr_max(
    std::size_t{std::numeric_limits<uint32_t>::max()},
    std::size_t{1} << (8 * sizeof(std::size_t) - 14));

TEST(allocateBytes, simple) {
  auto p = allocateBytes(10);
  EXPECT_TRUE(p != nullptr);
  deallocateBytes(p, 10);
}

TEST(allocateBytes, zero) {
  auto p = allocateBytes(0);
  deallocateBytes(p, 0);
}

TEST(operatorNewDelete, zero) {
  auto p = ::operator new(0);
  EXPECT_TRUE(p != nullptr);
  ::operator delete(p);
}

#if __cpp_sized_deallocation
TEST(operatorNewDelete, sized_zero) {
  std::size_t n = 0;
  auto p = ::operator new(n);
  EXPECT_TRUE(p != nullptr);
  ::operator delete(p, n);
}
#endif

>>>>>>> 2e6f64e1
TEST(aligned_malloc, examples) {
  auto trial = [](size_t align) {
    auto const ptr = aligned_malloc(1, align);
    return (aligned_free(ptr), uintptr_t(ptr));
  };

  if (!kIsSanitize) { // asan allocator raises SIGABRT instead
    EXPECT_EQ(EINVAL, (trial(2), errno)) << "too small";
    EXPECT_EQ(EINVAL, (trial(513), errno)) << "not power of two";
  }

  EXPECT_EQ(0, trial(512) % 512);
  EXPECT_EQ(0, trial(8192) % 8192);
}

TEST(make_unique, compatible_with_std_make_unique) {
  //  HACK: To enforce that `folly::` is imported here.
  to_shared_ptr(std::unique_ptr<std::string>());

  using namespace std;
  make_unique<string>("hello, world");
}

TEST(to_weak_ptr, example) {
  auto s = std::make_shared<int>(17);
  EXPECT_EQ(1, s.use_count());
  EXPECT_EQ(2, (to_weak_ptr(s).lock(), s.use_count())) << "lvalue";
  EXPECT_EQ(3, (to_weak_ptr(decltype(s)(s)).lock(), s.use_count())) << "rvalue";
}

TEST(SysAllocator, equality) {
  using Alloc = SysAllocator<float>;
  Alloc const a, b;
  EXPECT_TRUE(a == b);
  EXPECT_FALSE(a != b);
}

TEST(SysAllocator, allocate_unique) {
  using Alloc = SysAllocator<float>;
  Alloc const alloc;
  auto ptr = allocate_unique<float>(alloc, 3.);
  EXPECT_EQ(3., *ptr);
}

TEST(SysAllocator, vector) {
  using Alloc = SysAllocator<float>;
  Alloc const alloc;
  std::vector<float, Alloc> nums(alloc);
  nums.push_back(3.);
  nums.push_back(5.);
  EXPECT_THAT(nums, testing::ElementsAreArray({3., 5.}));
}

TEST(SysAllocator, bad_alloc) {
  using Alloc = SysAllocator<float>;
  Alloc const alloc;
  std::vector<float, Alloc> nums(alloc);
  if (!kIsSanitize) {
<<<<<<< HEAD
    EXPECT_THROW(nums.reserve(1ull << 50), std::bad_alloc);
=======
    EXPECT_THROW(nums.reserve(kTooBig), std::bad_alloc);
>>>>>>> 2e6f64e1
  }
}

TEST(AlignedSysAllocator, equality_fixed) {
  using Alloc = AlignedSysAllocator<float, FixedAlign<1024>>;
  Alloc const a, b;
  EXPECT_TRUE(a == b);
  EXPECT_FALSE(a != b);
}

TEST(AlignedSysAllocator, allocate_unique_fixed) {
  using Alloc = AlignedSysAllocator<float, FixedAlign<1024>>;
  Alloc const alloc;
  auto ptr = allocate_unique<float>(alloc, 3.);
  EXPECT_EQ(3., *ptr);
  EXPECT_EQ(0, std::uintptr_t(ptr.get()) % 1024);
}

<<<<<<< HEAD
=======
TEST(AlignedSysAllocator, undersized_fixed) {
  constexpr auto align = has_extended_alignment ? 1024 : max_align_v;
  struct alignas(align) Big {
    float value;
  };
  using Alloc = AlignedSysAllocator<Big, FixedAlign<sizeof(void*)>>;
  Alloc const alloc;
  auto ptr = allocate_unique<Big>(alloc, Big{3.});
  EXPECT_EQ(3., ptr->value);
  EXPECT_EQ(0, std::uintptr_t(ptr.get()) % align);
}

>>>>>>> 2e6f64e1
TEST(AlignedSysAllocator, vector_fixed) {
  using Alloc = AlignedSysAllocator<float, FixedAlign<1024>>;
  Alloc const alloc;
  std::vector<float, Alloc> nums(alloc);
  nums.push_back(3.);
  nums.push_back(5.);
  EXPECT_THAT(nums, testing::ElementsAreArray({3., 5.}));
  EXPECT_EQ(0, std::uintptr_t(nums.data()) % 1024);
}

TEST(AlignedSysAllocator, bad_alloc_fixed) {
  using Alloc = AlignedSysAllocator<float, FixedAlign<1024>>;
  Alloc const alloc;
  std::vector<float, Alloc> nums(alloc);
  if (!kIsSanitize) {
<<<<<<< HEAD
    EXPECT_THROW(nums.reserve(1ull << 50), std::bad_alloc);
=======
    EXPECT_THROW(nums.reserve(kTooBig), std::bad_alloc);
>>>>>>> 2e6f64e1
  }
}

TEST(AlignedSysAllocator, equality_default) {
  using Alloc = AlignedSysAllocator<float>;
  Alloc const a(1024), b(1024), c(512);
  EXPECT_TRUE(a == b);
  EXPECT_FALSE(a != b);
  EXPECT_FALSE(a == c);
  EXPECT_TRUE(a != c);
}

TEST(AlignedSysAllocator, allocate_unique_default) {
  using Alloc = AlignedSysAllocator<float>;
  Alloc const alloc(1024);
  auto ptr = allocate_unique<float>(alloc, 3.);
  EXPECT_EQ(3., *ptr);
  EXPECT_EQ(0, std::uintptr_t(ptr.get()) % 1024);
}

<<<<<<< HEAD
=======
TEST(AlignedSysAllocator, undersized_default) {
  constexpr auto align = has_extended_alignment ? 1024 : max_align_v;
  struct alignas(align) Big {
    float value;
  };
  using Alloc = AlignedSysAllocator<Big, DefaultAlign>;
  Alloc const alloc(sizeof(void*));
  auto ptr = allocate_unique<Big>(alloc, Big{3.});
  EXPECT_EQ(3., ptr->value);
  EXPECT_EQ(0, std::uintptr_t(ptr.get()) % align);
}

>>>>>>> 2e6f64e1
TEST(AlignedSysAllocator, vector_default) {
  using Alloc = AlignedSysAllocator<float>;
  Alloc const alloc(1024);
  std::vector<float, Alloc> nums(alloc);
  nums.push_back(3.);
  nums.push_back(5.);
  EXPECT_THAT(nums, testing::ElementsAreArray({3., 5.}));
  EXPECT_EQ(0, std::uintptr_t(nums.data()) % 1024);
}

TEST(AlignedSysAllocator, bad_alloc_default) {
  using Alloc = AlignedSysAllocator<float>;
  Alloc const alloc(1024);
  std::vector<float, Alloc> nums(alloc);
  if (!kIsSanitize) {
<<<<<<< HEAD
    EXPECT_THROW(nums.reserve(1ull << 50), std::bad_alloc);
  }
}

=======
    EXPECT_THROW(nums.reserve(kTooBig), std::bad_alloc);
  }
}

TEST(AlignedSysAllocator, converting_constructor) {
  using Alloc1 = AlignedSysAllocator<float>;
  using Alloc2 = AlignedSysAllocator<double>;
  Alloc1 const alloc1(1024);
  Alloc2 const alloc2(alloc1);
}

>>>>>>> 2e6f64e1
TEST(allocate_sys_buffer, compiles) {
  auto buf = allocate_sys_buffer(256);
  //  Freed at the end of the scope.
}

<<<<<<< HEAD
template <typename C>
static void test_enable_shared_from_this(std::shared_ptr<C> sp) {
  ASSERT_EQ(1l, sp.use_count());

  // Test shared_from_this().
  std::shared_ptr<C> sp2 = sp->shared_from_this();
  ASSERT_EQ(sp, sp2);

  // Test weak_from_this().
  std::weak_ptr<C> wp = sp->weak_from_this();
  ASSERT_EQ(sp, wp.lock());
  sp.reset();
  sp2.reset();
  ASSERT_EQ(nullptr, wp.lock());

  // Test shared_from_this() and weak_from_this() on object not owned by a
  // shared_ptr. Undefined in C++14 but well-defined in C++17. Also known to
  // work with libstdc++ >= 20150123. Feel free to add other standard library
  // versions where the behavior is known.
#if __cplusplus >= 201700L || \
    __GLIBCXX__ >= 20150123L
  C stack_resident;
  ASSERT_THROW(stack_resident.shared_from_this(), std::bad_weak_ptr);
  ASSERT_TRUE(stack_resident.weak_from_this().expired());
#endif
}

TEST(enable_shared_from_this, compatible_with_std_enable_shared_from_this) {
  // Compile-time compatibility.
  class C_std : public std::enable_shared_from_this<C_std> {};
  class C_folly : public folly::enable_shared_from_this<C_folly> {};
  static_assert(
    noexcept(std::declval<C_std>().shared_from_this()) ==
    noexcept(std::declval<C_folly>().shared_from_this()), "");
  static_assert(
    noexcept(std::declval<C_std const>().shared_from_this()) ==
    noexcept(std::declval<C_folly const>().shared_from_this()), "");
  static_assert(noexcept(std::declval<C_folly>().weak_from_this()), "");
  static_assert(noexcept(std::declval<C_folly const>().weak_from_this()), "");

  // Runtime compatibility.
  test_enable_shared_from_this(std::make_shared<C_folly>());
  test_enable_shared_from_this(std::make_shared<C_folly const>());
=======
struct CountedAllocatorStats {
  size_t deallocates = 0;
};

template <typename T>
class CountedAllocator : public std::allocator<T> {
 private:
  CountedAllocatorStats* stats_;

 public:
  explicit CountedAllocator(CountedAllocatorStats& stats) noexcept
      : stats_(&stats) {}
  void deallocate(T* p, size_t n) {
    std::allocator<T>::deallocate(p, n);
    ++stats_->deallocates;
  }
};

TEST(allocate_unique, ctor_failure) {
  struct CtorThrows {
    explicit CtorThrows(bool cond) {
      if (cond) {
        throw std::runtime_error("nope");
      }
    }
  };
  using Alloc = CountedAllocator<CtorThrows>;
  using Deleter = allocator_delete<CountedAllocator<CtorThrows>>;
  {
    CountedAllocatorStats stats;
    Alloc const alloc(stats);
    EXPECT_EQ(0, stats.deallocates);
    std::unique_ptr<CtorThrows, Deleter> ptr{nullptr, Deleter{alloc}};
    ptr = allocate_unique<CtorThrows>(alloc, false);
    EXPECT_NE(nullptr, ptr);
    EXPECT_EQ(0, stats.deallocates);
    ptr = nullptr;
    EXPECT_EQ(nullptr, ptr);
    EXPECT_EQ(1, stats.deallocates);
  }
  {
    CountedAllocatorStats stats;
    Alloc const alloc(stats);
    EXPECT_EQ(0, stats.deallocates);
    std::unique_ptr<CtorThrows, Deleter> ptr{nullptr, Deleter{alloc}};
    EXPECT_THROW(
        ptr = allocate_unique<CtorThrows>(alloc, true), std::runtime_error);
    EXPECT_EQ(nullptr, ptr);
    EXPECT_EQ(1, stats.deallocates);
  }
}

namespace {
template <typename T>
struct TestAlloc1 : SysAllocator<T> {
  template <typename U, typename... Args>
  void construct(U* p, Args&&... args) {
    ::new (static_cast<void*>(p)) U(std::forward<Args>(args)...);
  }
};

template <typename T>
struct TestAlloc2 : TestAlloc1<T> {
  template <typename U>
  void destroy(U* p) {
    p->~U();
  }
};

template <typename T>
struct TestAlloc3 : TestAlloc2<T> {
  using folly_has_default_object_construct = std::true_type;
};

template <typename T>
struct TestAlloc4 : TestAlloc3<T> {
  using folly_has_default_object_destroy = std::true_type;
};

template <typename T>
struct TestAlloc5 : SysAllocator<T> {
  using folly_has_default_object_construct = std::true_type;
  using folly_has_default_object_destroy = std::false_type;
};
} // namespace

TEST(AllocatorObjectLifecycleTraits, compiles) {
  using A = std::allocator<int>;
  using S = std::string;

  static_assert(
      folly::AllocatorHasDefaultObjectConstruct<A, int, int>::value, "");
  static_assert(folly::AllocatorHasDefaultObjectConstruct<A, S, S>::value, "");

  static_assert(folly::AllocatorHasDefaultObjectDestroy<A, int>::value, "");
  static_assert(folly::AllocatorHasDefaultObjectDestroy<A, S>::value, "");

  static_assert(
      folly::AllocatorHasDefaultObjectConstruct<
          folly::AlignedSysAllocator<int>,
          int,
          int>::value,
      "");
  static_assert(
      folly::AllocatorHasDefaultObjectConstruct<
          folly::AlignedSysAllocator<int>,
          S,
          S>::value,
      "");

  static_assert(
      folly::AllocatorHasDefaultObjectDestroy<
          folly::AlignedSysAllocator<int>,
          int>::value,
      "");
  static_assert(
      folly::AllocatorHasDefaultObjectDestroy<
          folly::AlignedSysAllocator<int>,
          S>::value,
      "");

  static_assert(
      !folly::AllocatorHasDefaultObjectConstruct<TestAlloc1<S>, S, S>::value,
      "");
  static_assert(
      folly::AllocatorHasDefaultObjectDestroy<TestAlloc1<S>, S>::value, "");

  static_assert(
      !folly::AllocatorHasDefaultObjectConstruct<TestAlloc2<S>, S, S>::value,
      "");
  static_assert(
      !folly::AllocatorHasDefaultObjectDestroy<TestAlloc2<S>, S>::value, "");

  static_assert(
      folly::AllocatorHasDefaultObjectConstruct<TestAlloc3<S>, S, S>::value,
      "");
  static_assert(
      !folly::AllocatorHasDefaultObjectDestroy<TestAlloc3<S>, S>::value, "");

  static_assert(
      folly::AllocatorHasDefaultObjectConstruct<TestAlloc4<S>, S, S>::value,
      "");
  static_assert(
      folly::AllocatorHasDefaultObjectDestroy<TestAlloc4<S>, S>::value, "");

  static_assert(
      folly::AllocatorHasDefaultObjectConstruct<TestAlloc5<S>, S, S>::value,
      "");
  static_assert(
      !folly::AllocatorHasDefaultObjectDestroy<TestAlloc5<S>, S>::value, "");
}

template <typename T>
struct ExpectingAlloc {
  using value_type = T;

  ExpectingAlloc(std::size_t expectedSize, std::size_t expectedCount)
      : expectedSize_{expectedSize}, expectedCount_{expectedCount} {}

  template <class U>
  explicit ExpectingAlloc(ExpectingAlloc<U> const& other) noexcept
      : expectedSize_{other.expectedSize_},
        expectedCount_{other.expectedCount_} {}

  T* allocate(std::size_t n) {
    EXPECT_EQ(expectedSize_, sizeof(T));
    EXPECT_EQ(expectedSize_, alignof(T));
    EXPECT_EQ(expectedCount_, n);
    return std::allocator<T>{}.allocate(n);
  }

  void deallocate(T* p, std::size_t n) {
    std::allocator<T>{}.deallocate(p, n);
  }

  std::size_t expectedSize_;
  std::size_t expectedCount_;
};

struct alignas(64) OverAlignedType {
  std::array<char, 64> raw_;
};

TEST(allocateOverAligned, notActuallyOver) {
  // allocates 6 bytes with alignment 4, should get turned into an
  // allocation of 2 elements of something of size and alignment 4
  ExpectingAlloc<char> a(4, 2);
  auto p = folly::allocateOverAligned<decltype(a), 4>(a, 6);
  EXPECT_EQ((reinterpret_cast<uintptr_t>(p) % 4), 0);
  folly::deallocateOverAligned<decltype(a), 4>(a, p, 6);
  EXPECT_EQ((folly::allocationBytesForOverAligned<decltype(a), 4>(6)), 8);
}

TEST(allocateOverAligned, manualOverStdAlloc) {
  // allocates 6 bytes with alignment 64 using std::allocator, which will
  // result in a call to aligned_malloc underneath.  We free one directly
  // to check that this is not the padding path
  std::allocator<short> a;
  auto p = folly::allocateOverAligned<decltype(a), 64>(a, 3);
  auto p2 = folly::allocateOverAligned<decltype(a), 64>(a, 3);
  EXPECT_EQ((reinterpret_cast<uintptr_t>(p) % 64), 0);
  folly::deallocateOverAligned<decltype(a), 64>(a, p, 3);
  aligned_free(p2);
  EXPECT_EQ((folly::allocationBytesForOverAligned<decltype(a), 64>(3)), 6);
}

TEST(allocateOverAligned, manualOverCustomAlloc) {
  // allocates 6 byte with alignment 64 using non-standard allocator, which
  // will result in an allocation of 64 + alignof(max_align_t) underneath.
  ExpectingAlloc<short> a(
      alignof(folly::max_align_t), 64 / alignof(folly::max_align_t) + 1);
  auto p = folly::allocateOverAligned<decltype(a), 64>(a, 3);
  EXPECT_EQ((reinterpret_cast<uintptr_t>(p) % 64), 0);
  folly::deallocateOverAligned<decltype(a), 64>(a, p, 3);
  EXPECT_EQ(
      (folly::allocationBytesForOverAligned<decltype(a), 64>(3)),
      64 + alignof(folly::max_align_t));
}

TEST(allocateOverAligned, defaultOverCustomAlloc) {
  ExpectingAlloc<OverAlignedType> a(
      alignof(folly::max_align_t), 128 / alignof(folly::max_align_t));
  auto p = folly::allocateOverAligned(a, 1);
  EXPECT_EQ((reinterpret_cast<uintptr_t>(p) % 64), 0);
  folly::deallocateOverAligned(a, p, 1);
  EXPECT_EQ(folly::allocationBytesForOverAligned<decltype(a)>(1), 128);
>>>>>>> 2e6f64e1
}<|MERGE_RESOLUTION|>--- conflicted
+++ resolved
@@ -1,9 +1,5 @@
 /*
-<<<<<<< HEAD
- * Copyright 2013-present Facebook, Inc.
-=======
  * Copyright (c) Facebook, Inc. and its affiliates.
->>>>>>> 2e6f64e1
  *
  * Licensed under the Apache License, Version 2.0 (the "License");
  * you may not use this file except in compliance with the License.
@@ -20,20 +16,14 @@
 
 #include <folly/Memory.h>
 
-<<<<<<< HEAD
-=======
 #include <limits>
 #include <memory>
->>>>>>> 2e6f64e1
 #include <type_traits>
 #include <utility>
 
 #include <glog/logging.h>
 
-<<<<<<< HEAD
-=======
 #include <folly/ConstexprMath.h>
->>>>>>> 2e6f64e1
 #include <folly/String.h>
 #include <folly/memory/Arena.h>
 #include <folly/portability/GMock.h>
@@ -41,8 +31,6 @@
 
 using namespace folly;
 
-<<<<<<< HEAD
-=======
 static constexpr std::size_t kTooBig = folly::constexpr_max(
     std::size_t{std::numeric_limits<uint32_t>::max()},
     std::size_t{1} << (8 * sizeof(std::size_t) - 14));
@@ -73,7 +61,6 @@
 }
 #endif
 
->>>>>>> 2e6f64e1
 TEST(aligned_malloc, examples) {
   auto trial = [](size_t align) {
     auto const ptr = aligned_malloc(1, align);
@@ -132,11 +119,7 @@
   Alloc const alloc;
   std::vector<float, Alloc> nums(alloc);
   if (!kIsSanitize) {
-<<<<<<< HEAD
-    EXPECT_THROW(nums.reserve(1ull << 50), std::bad_alloc);
-=======
     EXPECT_THROW(nums.reserve(kTooBig), std::bad_alloc);
->>>>>>> 2e6f64e1
   }
 }
 
@@ -155,8 +138,6 @@
   EXPECT_EQ(0, std::uintptr_t(ptr.get()) % 1024);
 }
 
-<<<<<<< HEAD
-=======
 TEST(AlignedSysAllocator, undersized_fixed) {
   constexpr auto align = has_extended_alignment ? 1024 : max_align_v;
   struct alignas(align) Big {
@@ -169,7 +150,6 @@
   EXPECT_EQ(0, std::uintptr_t(ptr.get()) % align);
 }
 
->>>>>>> 2e6f64e1
 TEST(AlignedSysAllocator, vector_fixed) {
   using Alloc = AlignedSysAllocator<float, FixedAlign<1024>>;
   Alloc const alloc;
@@ -185,11 +165,7 @@
   Alloc const alloc;
   std::vector<float, Alloc> nums(alloc);
   if (!kIsSanitize) {
-<<<<<<< HEAD
-    EXPECT_THROW(nums.reserve(1ull << 50), std::bad_alloc);
-=======
     EXPECT_THROW(nums.reserve(kTooBig), std::bad_alloc);
->>>>>>> 2e6f64e1
   }
 }
 
@@ -210,8 +186,6 @@
   EXPECT_EQ(0, std::uintptr_t(ptr.get()) % 1024);
 }
 
-<<<<<<< HEAD
-=======
 TEST(AlignedSysAllocator, undersized_default) {
   constexpr auto align = has_extended_alignment ? 1024 : max_align_v;
   struct alignas(align) Big {
@@ -224,7 +198,6 @@
   EXPECT_EQ(0, std::uintptr_t(ptr.get()) % align);
 }
 
->>>>>>> 2e6f64e1
 TEST(AlignedSysAllocator, vector_default) {
   using Alloc = AlignedSysAllocator<float>;
   Alloc const alloc(1024);
@@ -240,12 +213,6 @@
   Alloc const alloc(1024);
   std::vector<float, Alloc> nums(alloc);
   if (!kIsSanitize) {
-<<<<<<< HEAD
-    EXPECT_THROW(nums.reserve(1ull << 50), std::bad_alloc);
-  }
-}
-
-=======
     EXPECT_THROW(nums.reserve(kTooBig), std::bad_alloc);
   }
 }
@@ -257,57 +224,11 @@
   Alloc2 const alloc2(alloc1);
 }
 
->>>>>>> 2e6f64e1
 TEST(allocate_sys_buffer, compiles) {
   auto buf = allocate_sys_buffer(256);
   //  Freed at the end of the scope.
 }
 
-<<<<<<< HEAD
-template <typename C>
-static void test_enable_shared_from_this(std::shared_ptr<C> sp) {
-  ASSERT_EQ(1l, sp.use_count());
-
-  // Test shared_from_this().
-  std::shared_ptr<C> sp2 = sp->shared_from_this();
-  ASSERT_EQ(sp, sp2);
-
-  // Test weak_from_this().
-  std::weak_ptr<C> wp = sp->weak_from_this();
-  ASSERT_EQ(sp, wp.lock());
-  sp.reset();
-  sp2.reset();
-  ASSERT_EQ(nullptr, wp.lock());
-
-  // Test shared_from_this() and weak_from_this() on object not owned by a
-  // shared_ptr. Undefined in C++14 but well-defined in C++17. Also known to
-  // work with libstdc++ >= 20150123. Feel free to add other standard library
-  // versions where the behavior is known.
-#if __cplusplus >= 201700L || \
-    __GLIBCXX__ >= 20150123L
-  C stack_resident;
-  ASSERT_THROW(stack_resident.shared_from_this(), std::bad_weak_ptr);
-  ASSERT_TRUE(stack_resident.weak_from_this().expired());
-#endif
-}
-
-TEST(enable_shared_from_this, compatible_with_std_enable_shared_from_this) {
-  // Compile-time compatibility.
-  class C_std : public std::enable_shared_from_this<C_std> {};
-  class C_folly : public folly::enable_shared_from_this<C_folly> {};
-  static_assert(
-    noexcept(std::declval<C_std>().shared_from_this()) ==
-    noexcept(std::declval<C_folly>().shared_from_this()), "");
-  static_assert(
-    noexcept(std::declval<C_std const>().shared_from_this()) ==
-    noexcept(std::declval<C_folly const>().shared_from_this()), "");
-  static_assert(noexcept(std::declval<C_folly>().weak_from_this()), "");
-  static_assert(noexcept(std::declval<C_folly const>().weak_from_this()), "");
-
-  // Runtime compatibility.
-  test_enable_shared_from_this(std::make_shared<C_folly>());
-  test_enable_shared_from_this(std::make_shared<C_folly const>());
-=======
 struct CountedAllocatorStats {
   size_t deallocates = 0;
 };
@@ -534,5 +455,4 @@
   EXPECT_EQ((reinterpret_cast<uintptr_t>(p) % 64), 0);
   folly::deallocateOverAligned(a, p, 1);
   EXPECT_EQ(folly::allocationBytesForOverAligned<decltype(a)>(1), 128);
->>>>>>> 2e6f64e1
 }