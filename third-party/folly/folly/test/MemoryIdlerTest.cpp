--- conflicted
+++ resolved
@@ -1,9 +1,5 @@
 /*
-<<<<<<< HEAD
- * Copyright 2014-present Facebook, Inc.
-=======
  * Copyright (c) Facebook, Inc. and its affiliates.
->>>>>>> 2e6f64e1
  *
  * Licensed under the Apache License, Version 2.0 (the "License");
  * you may not use this file except in compliance with the License.
@@ -91,26 +87,6 @@
 struct MockAtom : public std::atomic<T> {
   explicit MockAtom(T init = 0) : std::atomic<T>(init) {}
 
-<<<<<<< HEAD
-
-namespace folly { namespace detail {
-
-/// Futex<MockAtom> is our mocked futex implementation.  Note that the
-/// method signatures differ from the real Futex because we have elided
-/// unused default params and collapsed templated methods into the
-/// used type
-template <>
-struct Futex<MockAtom> {
-  MOCK_METHOD2(futexWait, FutexResult(uint32_t, uint32_t));
-  MOCK_METHOD3(futexWaitUntil,
-               FutexResult(uint32_t, const MockClock::time_point&, uint32_t));
-};
-
-} // namespace detail
-} // namespace folly
-
-static auto const forever = MockClock::time_point::max();
-=======
   MOCK_CONST_METHOD2(futexWait, FutexResult(uint32_t, uint32_t));
   MOCK_CONST_METHOD3(
       futexWaitUntil,
@@ -129,7 +105,6 @@
     uint32_t waitMask) {
   return futex->futexWaitUntil(expected, deadline, waitMask);
 }
->>>>>>> 2e6f64e1
 
 TEST(MemoryIdler, futexWaitValueChangedEarly) {
   Futex<MockAtom> fut;
