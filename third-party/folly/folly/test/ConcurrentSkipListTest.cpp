--- conflicted
+++ resolved
@@ -1,9 +1,5 @@
 /*
-<<<<<<< HEAD
- * Copyright 2011-present Facebook, Inc.
-=======
  * Copyright (c) Facebook, Inc. and its affiliates.
->>>>>>> 2e6f64e1
  *
  * Licensed under the Apache License, Version 2.0 (the "License");
  * you may not use this file except in compliance with the License.
@@ -126,11 +122,7 @@
     SkipListAccessor skipList) {
   int64_t sum = 0;
   SkipListAccessor::Skipper skipper(skipList);
-<<<<<<< HEAD
-  FOR_EACH(it, *values) {
-=======
   FOR_EACH (it, *values) {
->>>>>>> 2e6f64e1
     if (skipper.to(*it)) {
       sum += *it;
     }
@@ -280,13 +272,8 @@
 }
 
 struct UniquePtrComp {
-<<<<<<< HEAD
-  bool operator ()(
-      const std::unique_ptr<int> &x, const std::unique_ptr<int> &y) const {
-=======
   bool operator()(const std::unique_ptr<int>& x, const std::unique_ptr<int>& y)
       const {
->>>>>>> 2e6f64e1
     if (!x) {
       return false;
     }
