/*
<<<<<<< HEAD
 * Copyright 2013-present Facebook, Inc.
=======
 * Copyright (c) Facebook, Inc. and its affiliates.
>>>>>>> 2e6f64e1
 *
 * Licensed under the Apache License, Version 2.0 (the "License");
 * you may not use this file except in compliance with the License.
 * You may obtain a copy of the License at
 *
 *     http://www.apache.org/licenses/LICENSE-2.0
 *
 * Unless required by applicable law or agreed to in writing, software
 * distributed under the License is distributed on an "AS IS" BASIS,
 * WITHOUT WARRANTIES OR CONDITIONS OF ANY KIND, either express or implied.
 * See the License for the specific language governing permissions and
 * limitations under the License.
 */

#include <folly/detail/Futex.h>
#include <folly/test/DeterministicSchedule.h>

#include <chrono>
#include <condition_variable>
#include <functional>
#include <ratio>
#include <thread>

#include <glog/logging.h>

#include <folly/Chrono.h>
#include <folly/portability/GTest.h>
#include <folly/portability/Time.h>

using namespace folly::detail;
using namespace folly::test;
using namespace std;
using namespace std::chrono;
using folly::chrono::coarse_steady_clock;

typedef DeterministicSchedule DSched;

template <template <typename> class Atom>
<<<<<<< HEAD
void run_basic_thread(
    Futex<Atom>& f) {
  EXPECT_EQ(FutexResult::AWOKEN, f.futexWait(0));
=======
void run_basic_thread(Futex<Atom>& f) {
  EXPECT_EQ(FutexResult::AWOKEN, futexWait(&f, 0));
>>>>>>> 2e6f64e1
}

template <template <typename> class Atom>
void run_basic_tests() {
  Futex<Atom> f(0);

<<<<<<< HEAD
  EXPECT_EQ(FutexResult::VALUE_CHANGED, f.futexWait(1));
  EXPECT_EQ(f.futexWake(), 0);
=======
  EXPECT_EQ(FutexResult::VALUE_CHANGED, futexWait(&f, 1));
  EXPECT_EQ(futexWake(&f), 0);
>>>>>>> 2e6f64e1

  auto thr = DSched::thread(std::bind(run_basic_thread<Atom>, std::ref(f)));

  while (futexWake(&f) != 1) {
    std::this_thread::yield();
  }

  DSched::join(thr);
}

template <template <typename> class Atom, typename Clock, typename Duration>
void liveClockWaitUntilTests() {
  Futex<Atom> f(0);

  for (int stress = 0; stress < 1000; ++stress) {
    auto fp = &f; // workaround for t5336595
    auto thrA = DSched::thread([fp, stress] {
      while (true) {
        const auto deadline = time_point_cast<Duration>(
            Clock::now() + microseconds(1 << (stress % 20)));
        const auto res = futexWaitUntil(fp, 0, deadline);
        EXPECT_TRUE(res == FutexResult::TIMEDOUT || res == FutexResult::AWOKEN);
        if (res == FutexResult::AWOKEN) {
          break;
        }
      }
    });

    while (futexWake(&f) != 1) {
      std::this_thread::yield();
    }

    DSched::join(thrA);
  }

  {
    const auto start = Clock::now();
    const auto deadline = time_point_cast<Duration>(start + milliseconds(100));
    EXPECT_EQ(futexWaitUntil(&f, 0, deadline), FutexResult::TIMEDOUT);
    LOG(INFO) << "Futex wait timed out after waiting for "
              << duration_cast<milliseconds>(Clock::now() - start).count()
              << "ms using clock with " << Duration::period::den
              << " precision, should be ~100ms";
  }

  {
    const auto start = Clock::now();
    const auto deadline =
        time_point_cast<Duration>(start - 2 * start.time_since_epoch());
    EXPECT_EQ(futexWaitUntil(&f, 0, deadline), FutexResult::TIMEDOUT);
    LOG(INFO) << "Futex wait with invalid deadline timed out after waiting for "
              << duration_cast<milliseconds>(Clock::now() - start).count()
              << "ms using clock with " << Duration::period::den
              << " precision, should be ~0ms";
  }
}

template <typename Clock>
void deterministicAtomicWaitUntilTests() {
  Futex<DeterministicAtomic> f(0);

  // Futex wait must eventually fail with either FutexResult::TIMEDOUT or
  // FutexResult::INTERRUPTED
  const auto res = futexWaitUntil(&f, 0, Clock::now() + milliseconds(100));
  EXPECT_TRUE(res == FutexResult::TIMEDOUT || res == FutexResult::INTERRUPTED);
}

template <template <typename> class Atom>
void run_wait_until_tests() {
  liveClockWaitUntilTests<Atom, system_clock, system_clock::duration>();
  liveClockWaitUntilTests<Atom, steady_clock, steady_clock::duration>();
  liveClockWaitUntilTests<Atom, steady_clock, coarse_steady_clock::duration>();

  typedef duration<int64_t, std::ratio<1, 10000000>> decimicroseconds;
  liveClockWaitUntilTests<Atom, system_clock, decimicroseconds>();
}

template <>
void run_wait_until_tests<DeterministicAtomic>() {
  deterministicAtomicWaitUntilTests<system_clock>();
  deterministicAtomicWaitUntilTests<steady_clock>();
  deterministicAtomicWaitUntilTests<coarse_steady_clock>();
}

uint64_t diff(uint64_t a, uint64_t b) {
  return a > b ? a - b : b - a;
}

void run_system_clock_test() {
  /* Test to verify that system_clock uses clock_gettime(CLOCK_REALTIME, ...)
   * for the time_points */
  struct timespec ts;
  const int maxIters = 1000;
  int iter = 0;
  const uint64_t delta = 10000000 /* 10 ms */;

  /** The following loop is only to make the test more robust in the presence of
   * clock adjustments that can occur. We just run the loop maxIter times and
   * expect with very high probability that there will be atleast one iteration
   * of the test during which clock adjustments > delta have not occurred. */
  while (iter < maxIters) {
    uint64_t a =
        duration_cast<nanoseconds>(system_clock::now().time_since_epoch())
            .count();

    clock_gettime(CLOCK_REALTIME, &ts);
    uint64_t b = ts.tv_sec * 1000000000ULL + ts.tv_nsec;

    uint64_t c =
        duration_cast<nanoseconds>(system_clock::now().time_since_epoch())
            .count();

    if (diff(a, b) <= delta && diff(b, c) <= delta && diff(a, c) <= 2 * delta) {
      /* Success! system_clock uses CLOCK_REALTIME for time_points */
      break;
    }
    iter++;
  }
  EXPECT_TRUE(iter < maxIters);
}

void run_steady_clock_test() {
  /* Test to verify that steady_clock uses clock_gettime(CLOCK_MONOTONIC, ...)
   * for the time_points */
  EXPECT_TRUE(steady_clock::is_steady);

  const uint64_t A =
      duration_cast<nanoseconds>(steady_clock::now().time_since_epoch())
          .count();

  struct timespec ts;
  clock_gettime(CLOCK_MONOTONIC, &ts);
  const uint64_t B = ts.tv_sec * 1000000000ULL + ts.tv_nsec;

  const uint64_t C =
      duration_cast<nanoseconds>(steady_clock::now().time_since_epoch())
          .count();
  EXPECT_TRUE(A <= B && B <= C);
}

template <template <typename> class Atom>
void run_wake_blocked_test() {
  for (auto delay = std::chrono::milliseconds(1);; delay *= 2) {
    bool success = false;
    Futex<Atom> f(0);
    auto thr = DSched::thread(
<<<<<<< HEAD
        [&] { success = FutexResult::AWOKEN == f.futexWait(0); });
    /* sleep override */ std::this_thread::sleep_for(delay);
    f.store(1);
    f.futexWake(1);
=======
        [&] { success = FutexResult::AWOKEN == futexWait(&f, 0); });
    /* sleep override */ std::this_thread::sleep_for(delay);
    f.store(1);
    futexWake(&f, 1);
>>>>>>> 2e6f64e1
    DSched::join(thr);
    LOG(INFO) << "delay=" << delay.count() << "_ms, success=" << success;
    if (success) {
      break;
    }
  }
}

TEST(Futex, clock_source) {
  run_system_clock_test();

  /* On some systems steady_clock is just an alias for system_clock. So,
   * we must skip run_steady_clock_test if the two clocks are the same. */
  if (!std::is_same<system_clock, steady_clock>::value) {
    run_steady_clock_test();
  }
}

TEST(Futex, basic_live) {
  run_basic_tests<std::atomic>();
  run_wait_until_tests<std::atomic>();
}

TEST(Futex, basic_emulated) {
  run_basic_tests<EmulatedFutexAtomic>();
  run_wait_until_tests<EmulatedFutexAtomic>();
}

TEST(Futex, basic_deterministic) {
  DSched sched(DSched::uniform(0));
  run_basic_tests<DeterministicAtomic>();
  run_wait_until_tests<DeterministicAtomic>();
}

TEST(Futex, wake_blocked_live) {
  run_wake_blocked_test<std::atomic>();
}

TEST(Futex, wake_blocked_emulated) {
  run_wake_blocked_test<EmulatedFutexAtomic>();
}<|MERGE_RESOLUTION|>--- conflicted
+++ resolved
@@ -1,9 +1,5 @@
 /*
-<<<<<<< HEAD
- * Copyright 2013-present Facebook, Inc.
-=======
  * Copyright (c) Facebook, Inc. and its affiliates.
->>>>>>> 2e6f64e1
  *
  * Licensed under the Apache License, Version 2.0 (the "License");
  * you may not use this file except in compliance with the License.
@@ -42,27 +38,16 @@
 typedef DeterministicSchedule DSched;
 
 template <template <typename> class Atom>
-<<<<<<< HEAD
-void run_basic_thread(
-    Futex<Atom>& f) {
-  EXPECT_EQ(FutexResult::AWOKEN, f.futexWait(0));
-=======
 void run_basic_thread(Futex<Atom>& f) {
   EXPECT_EQ(FutexResult::AWOKEN, futexWait(&f, 0));
->>>>>>> 2e6f64e1
 }
 
 template <template <typename> class Atom>
 void run_basic_tests() {
   Futex<Atom> f(0);
 
-<<<<<<< HEAD
-  EXPECT_EQ(FutexResult::VALUE_CHANGED, f.futexWait(1));
-  EXPECT_EQ(f.futexWake(), 0);
-=======
   EXPECT_EQ(FutexResult::VALUE_CHANGED, futexWait(&f, 1));
   EXPECT_EQ(futexWake(&f), 0);
->>>>>>> 2e6f64e1
 
   auto thr = DSched::thread(std::bind(run_basic_thread<Atom>, std::ref(f)));
 
@@ -209,17 +194,10 @@
     bool success = false;
     Futex<Atom> f(0);
     auto thr = DSched::thread(
-<<<<<<< HEAD
-        [&] { success = FutexResult::AWOKEN == f.futexWait(0); });
-    /* sleep override */ std::this_thread::sleep_for(delay);
-    f.store(1);
-    f.futexWake(1);
-=======
         [&] { success = FutexResult::AWOKEN == futexWait(&f, 0); });
     /* sleep override */ std::this_thread::sleep_for(delay);
     f.store(1);
     futexWake(&f, 1);
->>>>>>> 2e6f64e1
     DSched::join(thr);
     LOG(INFO) << "delay=" << delay.count() << "_ms, success=" << success;
     if (success) {
