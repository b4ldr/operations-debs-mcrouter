--- conflicted
+++ resolved
@@ -1,9 +1,5 @@
 /*
-<<<<<<< HEAD
- * Copyright 2012-present Facebook, Inc.
-=======
  * Copyright (c) Facebook, Inc. and its affiliates.
->>>>>>> 2e6f64e1
  *
  * Licensed under the Apache License, Version 2.0 (the "License");
  * you may not use this file except in compliance with the License.
@@ -133,11 +129,7 @@
   EXPECT_EQ("0042", svformat("{3:04}", defaulted(v2, 42)));
 
   {
-<<<<<<< HEAD
-    const int p[] = { 10, 20, 30 };
-=======
     const int p[] = {10, 20, 30};
->>>>>>> 2e6f64e1
     const int* q = p;
     EXPECT_EQ("0020", sformat("{0[1]:04}", p));
     EXPECT_EQ("0020", svformat("{1:04}", p));
@@ -153,11 +145,7 @@
     EXPECT_EQ("(null)", sformat("{}", q));
   }
 
-<<<<<<< HEAD
-  std::map<int, std::string> m { {10, "hello"}, {20, "world"} };
-=======
   std::map<int, std::string> m{{10, "hello"}, {20, "world"}};
->>>>>>> 2e6f64e1
   EXPECT_EQ("worldXX", sformat("{[20]:X<7}", m));
   EXPECT_EQ("worldXX", svformat("{20:X<7}", m));
   EXPECT_THROW(sformat("{[42]:X<7}", m), std::out_of_range);
@@ -473,11 +461,7 @@
 
   // This one fails in detail::enforceWhitespace(), which throws
   // std::range_error
-<<<<<<< HEAD
-  EXPECT_THROW_STR(sformat("{0[test}"), std::range_error, "Non-whitespace");
-=======
   EXPECT_FORMAT_ERROR(sformat("{0[test}"), "argument index must be integer");
->>>>>>> 2e6f64e1
 }
 
 template <bool containerMode, class... Args>
@@ -531,19 +515,12 @@
   EXPECT_EQ(
       sformat("I also {} nesting", texsformat("have an {} for", "affinity")),
       "I also have an {affinity} for nesting");
-<<<<<<< HEAD
-  EXPECT_EQ(texsformat("Extending {} in {}",
-                       texsformat("a {}", "formatter"),
-                       "another formatter"),
-            "Extending {a {formatter}} in {another formatter}");
-=======
   EXPECT_EQ(
       texsformat(
           "Extending {} in {}",
           texsformat("a {}", "formatter"),
           "another formatter"),
       "Extending {a {formatter}} in {another formatter}");
->>>>>>> 2e6f64e1
 }
 
 TEST(Format, Temporary) {
@@ -596,4 +573,56 @@
     auto fmt = format("{}", NoncopyableInt(1));
     EXPECT_EQ(fmt.str(), "1");
   }
+}
+
+TEST(Format, Temporary) {
+  constexpr StringPiece kStr = "A long string that should go on the heap";
+  auto fmt = format("{}", kStr.str()); // Pass a temporary std::string.
+  EXPECT_EQ(fmt.str(), kStr);
+  // The formatter can be reused.
+  EXPECT_EQ(fmt.str(), kStr);
+}
+
+namespace {
+
+struct NoncopyableInt : MoveOnly {
+  explicit NoncopyableInt(int v) : value(v) {}
+  int value;
+};
+
+} // namespace
+
+namespace folly {
+
+template <>
+class FormatValue<NoncopyableInt> {
+ public:
+  explicit FormatValue(const NoncopyableInt& v) : v_(v) {}
+
+  template <class FormatCallback>
+  void format(FormatArg& arg, FormatCallback& cb) const {
+    FormatValue<int>(v_.value).format(arg, cb);
+  }
+
+ private:
+  const NoncopyableInt& v_;
+};
+
+} // namespace folly
+
+TEST(Format, NoncopyableArg) {
+  {
+    // Test that lvalues are held by reference.
+    NoncopyableInt v(1);
+    auto fmt = format("{}", v);
+    EXPECT_EQ(fmt.str(), "1");
+    // The formatter can be reused.
+    EXPECT_EQ(fmt.str(), "1");
+  }
+
+  {
+    // Test that rvalues are moved.
+    auto fmt = format("{}", NoncopyableInt(1));
+    EXPECT_EQ(fmt.str(), "1");
+  }
 }