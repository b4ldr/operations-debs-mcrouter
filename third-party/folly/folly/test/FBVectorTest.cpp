--- conflicted
+++ resolved
@@ -1,9 +1,5 @@
 /*
-<<<<<<< HEAD
- * Copyright 2011-present Facebook, Inc.
-=======
  * Copyright (c) Facebook, Inc. and its affiliates.
->>>>>>> 2e6f64e1
  *
  * Licensed under the Apache License, Version 2.0 (the "License");
  * you may not use this file except in compliance with the License.
@@ -26,10 +22,6 @@
 #include <list>
 #include <map>
 #include <memory>
-<<<<<<< HEAD
-
-#include <boost/random.hpp>
-=======
 #include <numeric>
 
 #include <folly/FBString.h>
@@ -38,7 +30,6 @@
 #include <folly/container/Foreach.h>
 #include <folly/portability/GTest.h>
 #include <folly/test/FBVectorTestUtil.h>
->>>>>>> 2e6f64e1
 
 #include <folly/FBString.h>
 #include <folly/Random.h>
@@ -106,13 +97,9 @@
 }
 
 namespace {
-<<<<<<< HEAD
-class UserDefinedType { int whatevs_; };
-=======
 class UserDefinedType {
   int whatevs_;
 };
->>>>>>> 2e6f64e1
 } // namespace
 
 FOLLY_ASSUME_FBVECTOR_COMPATIBLE(UserDefinedType)
@@ -278,8 +265,6 @@
   std::initializer_list<int> il = {};
   fb6 = il;
   fbvector<int> fb7(fb6.begin(), fb6.end());
-<<<<<<< HEAD
-=======
 }
 
 #if __cpp_deduction_guides >= 201703
@@ -312,5 +297,4 @@
   EXPECT_EQ(1u, v[0]);
   EXPECT_EQ(3u, v[1]);
   EXPECT_EQ(5u, v[2]);
->>>>>>> 2e6f64e1
 }