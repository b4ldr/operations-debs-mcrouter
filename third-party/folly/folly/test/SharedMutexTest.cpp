--- conflicted
+++ resolved
@@ -1,9 +1,5 @@
 /*
-<<<<<<< HEAD
- * Copyright 2015-present Facebook, Inc.
-=======
  * Copyright (c) Facebook, Inc. and its affiliates.
->>>>>>> 2e6f64e1
  *
  * Licensed under the Apache License, Version 2.0 (the "License");
  * you may not use this file except in compliance with the License.
@@ -601,98 +597,50 @@
   }
 }
 
-<<<<<<< HEAD
-static void folly_rwspin_reads(uint32_t numOps,
-                               size_t numThreads,
-                               bool useSeparateLocks) {
-=======
 static void
 folly_rwspin_reads(uint32_t numOps, size_t numThreads, bool useSeparateLocks) {
->>>>>>> 2e6f64e1
   runContendedReaders<atomic, RWSpinLock, Locker>(
       numOps, numThreads, useSeparateLocks);
 }
 
-<<<<<<< HEAD
-static void shmtx_wr_pri_reads(uint32_t numOps,
-                               size_t numThreads,
-                               bool useSeparateLocks) {
-=======
 static void
 shmtx_wr_pri_reads(uint32_t numOps, size_t numThreads, bool useSeparateLocks) {
->>>>>>> 2e6f64e1
   runContendedReaders<atomic, SharedMutexWritePriority, TokenLocker>(
       numOps, numThreads, useSeparateLocks);
 }
 
-<<<<<<< HEAD
-static void shmtx_w_bare_reads(uint32_t numOps,
-                               size_t numThreads,
-                               bool useSeparateLocks) {
-=======
 static void
 shmtx_w_bare_reads(uint32_t numOps, size_t numThreads, bool useSeparateLocks) {
->>>>>>> 2e6f64e1
   runContendedReaders<atomic, SharedMutexWritePriority, Locker>(
       numOps, numThreads, useSeparateLocks);
 }
 
-<<<<<<< HEAD
-static void shmtx_rd_pri_reads(uint32_t numOps,
-                               size_t numThreads,
-                               bool useSeparateLocks) {
-=======
 static void
 shmtx_rd_pri_reads(uint32_t numOps, size_t numThreads, bool useSeparateLocks) {
->>>>>>> 2e6f64e1
   runContendedReaders<atomic, SharedMutexReadPriority, TokenLocker>(
       numOps, numThreads, useSeparateLocks);
 }
 
-<<<<<<< HEAD
-static void shmtx_r_bare_reads(uint32_t numOps,
-                               size_t numThreads,
-                               bool useSeparateLocks) {
-=======
 static void
 shmtx_r_bare_reads(uint32_t numOps, size_t numThreads, bool useSeparateLocks) {
->>>>>>> 2e6f64e1
   runContendedReaders<atomic, SharedMutexReadPriority, Locker>(
       numOps, numThreads, useSeparateLocks);
 }
 
-<<<<<<< HEAD
-static void folly_ticket_reads(uint32_t numOps,
-                               size_t numThreads,
-                               bool useSeparateLocks) {
-=======
 static void
 folly_ticket_reads(uint32_t numOps, size_t numThreads, bool useSeparateLocks) {
->>>>>>> 2e6f64e1
   runContendedReaders<atomic, RWTicketSpinLock64, Locker>(
       numOps, numThreads, useSeparateLocks);
 }
 
-<<<<<<< HEAD
-static void boost_shared_reads(uint32_t numOps,
-                               size_t numThreads,
-                               bool useSeparateLocks) {
-=======
 static void
 boost_shared_reads(uint32_t numOps, size_t numThreads, bool useSeparateLocks) {
->>>>>>> 2e6f64e1
   runContendedReaders<atomic, boost::shared_mutex, Locker>(
       numOps, numThreads, useSeparateLocks);
 }
 
-<<<<<<< HEAD
-static void pthrd_rwlock_reads(uint32_t numOps,
-                               size_t numThreads,
-                               bool useSeparateLocks) {
-=======
 static void
 pthrd_rwlock_reads(uint32_t numOps, size_t numThreads, bool useSeparateLocks) {
->>>>>>> 2e6f64e1
   runContendedReaders<atomic, PosixRWLock, Locker>(
       numOps, numThreads, useSeparateLocks);
 }
@@ -761,66 +709,38 @@
       numOps, numThreads, writeFraction, useSeparateLocks);
 }
 
-<<<<<<< HEAD
-static void shmtx_wr_pri(uint32_t numOps,
-                         size_t numThreads,
-                         double writeFraction,
-                         bool useSeparateLocks) {
-=======
 static void shmtx_wr_pri(
     uint32_t numOps,
     size_t numThreads,
     double writeFraction,
     bool useSeparateLocks) {
->>>>>>> 2e6f64e1
   runMixed<atomic, SharedMutexWritePriority, TokenLocker>(
       numOps, numThreads, writeFraction, useSeparateLocks);
 }
 
-<<<<<<< HEAD
-static void shmtx_w_bare(uint32_t numOps,
-                         size_t numThreads,
-                         double writeFraction,
-                         bool useSeparateLocks) {
-=======
 static void shmtx_w_bare(
     uint32_t numOps,
     size_t numThreads,
     double writeFraction,
     bool useSeparateLocks) {
->>>>>>> 2e6f64e1
   runMixed<atomic, SharedMutexWritePriority, Locker>(
       numOps, numThreads, writeFraction, useSeparateLocks);
 }
 
-<<<<<<< HEAD
-static void shmtx_rd_pri(uint32_t numOps,
-                         size_t numThreads,
-                         double writeFraction,
-                         bool useSeparateLocks) {
-=======
 static void shmtx_rd_pri(
     uint32_t numOps,
     size_t numThreads,
     double writeFraction,
     bool useSeparateLocks) {
->>>>>>> 2e6f64e1
   runMixed<atomic, SharedMutexReadPriority, TokenLocker>(
       numOps, numThreads, writeFraction, useSeparateLocks);
 }
 
-<<<<<<< HEAD
-static void shmtx_r_bare(uint32_t numOps,
-                         size_t numThreads,
-                         double writeFraction,
-                         bool useSeparateLocks) {
-=======
 static void shmtx_r_bare(
     uint32_t numOps,
     size_t numThreads,
     double writeFraction,
     bool useSeparateLocks) {
->>>>>>> 2e6f64e1
   runMixed<atomic, SharedMutexReadPriority, Locker>(
       numOps, numThreads, writeFraction, useSeparateLocks);
 }
@@ -1391,12 +1311,9 @@
 }
 
 TEST(SharedMutex, remote_read_prio) {
-<<<<<<< HEAD
-=======
   // This test fails in an assertion in the TSAN library because there are too
   // many mutexes
   SKIP_IF(folly::kIsSanitizeThread);
->>>>>>> 2e6f64e1
   for (int pass = 0; pass < (folly::kIsSanitizeAddress ? 1 : 100); ++pass) {
     runRemoteUnlock<SharedMutexReadPriority, atomic>(100000, 0.1, 0.1, 5, 5);
   }
@@ -1551,60 +1468,6 @@
 BENCHMARK_DRAW_LINE();
 BENCHMARK_DRAW_LINE();
 BENCH_BASE(folly_rwspin_reads, 1thread, 1, false)
-<<<<<<< HEAD
-BENCH_REL (shmtx_wr_pri_reads, 1thread, 1, false)
-BENCH_REL (shmtx_w_bare_reads, 1thread, 1, false)
-BENCH_REL (shmtx_rd_pri_reads, 1thread, 1, false)
-BENCH_REL (shmtx_r_bare_reads, 1thread, 1, false)
-BENCH_REL (folly_ticket_reads, 1thread, 1, false)
-BENCH_REL (boost_shared_reads, 1thread, 1, false)
-BENCH_REL (pthrd_rwlock_reads, 1thread, 1, false)
-BENCHMARK_DRAW_LINE();
-BENCH_BASE(folly_rwspin_reads, 2thread, 2, false)
-BENCH_REL (shmtx_wr_pri_reads, 2thread, 2, false)
-BENCH_REL (shmtx_w_bare_reads, 2thread, 2, false)
-BENCH_REL (shmtx_rd_pri_reads, 2thread, 2, false)
-BENCH_REL (shmtx_r_bare_reads, 2thread, 2, false)
-BENCH_REL (folly_ticket_reads, 2thread, 2, false)
-BENCH_REL (boost_shared_reads, 2thread, 2, false)
-BENCH_REL (pthrd_rwlock_reads, 2thread, 2, false)
-BENCHMARK_DRAW_LINE();
-BENCH_BASE(folly_rwspin_reads, 4thread, 4, false)
-BENCH_REL (shmtx_wr_pri_reads, 4thread, 4, false)
-BENCH_REL (shmtx_w_bare_reads, 4thread, 4, false)
-BENCH_REL (shmtx_rd_pri_reads, 4thread, 4, false)
-BENCH_REL (shmtx_r_bare_reads, 4thread, 4, false)
-BENCH_REL (folly_ticket_reads, 4thread, 4, false)
-BENCH_REL (boost_shared_reads, 4thread, 4, false)
-BENCH_REL (pthrd_rwlock_reads, 4thread, 4, false)
-BENCHMARK_DRAW_LINE();
-BENCH_BASE(folly_rwspin_reads, 8thread, 8, false)
-BENCH_REL (shmtx_wr_pri_reads, 8thread, 8, false)
-BENCH_REL (shmtx_w_bare_reads, 8thread, 8, false)
-BENCH_REL (shmtx_rd_pri_reads, 8thread, 8, false)
-BENCH_REL (shmtx_r_bare_reads, 8thread, 8, false)
-BENCH_REL (folly_ticket_reads, 8thread, 8, false)
-BENCH_REL (boost_shared_reads, 8thread, 8, false)
-BENCH_REL (pthrd_rwlock_reads, 8thread, 8, false)
-BENCHMARK_DRAW_LINE();
-BENCH_BASE(folly_rwspin_reads, 16thread, 16, false)
-BENCH_REL (shmtx_wr_pri_reads, 16thread, 16, false)
-BENCH_REL (shmtx_w_bare_reads, 16thread, 16, false)
-BENCH_REL (shmtx_rd_pri_reads, 16thread, 16, false)
-BENCH_REL (shmtx_r_bare_reads, 16thread, 16, false)
-BENCH_REL (folly_ticket_reads, 16thread, 16, false)
-BENCH_REL (boost_shared_reads, 16thread, 16, false)
-BENCH_REL (pthrd_rwlock_reads, 16thread, 16, false)
-BENCHMARK_DRAW_LINE();
-BENCH_BASE(folly_rwspin_reads, 32thread, 32, false)
-BENCH_REL (shmtx_wr_pri_reads, 32thread, 32, false)
-BENCH_REL (shmtx_w_bare_reads, 32thread, 32, false)
-BENCH_REL (shmtx_rd_pri_reads, 32thread, 32, false)
-BENCH_REL (shmtx_r_bare_reads, 32thread, 32, false)
-BENCH_REL (folly_ticket_reads, 32thread, 32, false)
-BENCH_REL (boost_shared_reads, 32thread, 32, false)
-BENCH_REL (pthrd_rwlock_reads, 32thread, 32, false)
-=======
 BENCH_REL(shmtx_wr_pri_reads, 1thread, 1, false)
 BENCH_REL(shmtx_w_bare_reads, 1thread, 1, false)
 BENCH_REL(shmtx_rd_pri_reads, 1thread, 1, false)
@@ -1657,7 +1520,6 @@
 BENCH_REL(folly_ticket_reads, 32thread, 32, false)
 BENCH_REL(boost_shared_reads, 32thread, 32, false)
 BENCH_REL(pthrd_rwlock_reads, 32thread, 32, false)
->>>>>>> 2e6f64e1
 BENCHMARK_DRAW_LINE();
 BENCH_BASE(folly_rwspin_reads, 64thread, 64, false)
 BENCH_REL(shmtx_wr_pri_reads, 64thread, 64, false)
@@ -1676,54 +1538,6 @@
 BENCHMARK_DRAW_LINE();
 BENCHMARK_DRAW_LINE();
 BENCH_BASE(folly_rwspin, 1thread_all_write, 1, 1.0, false)
-<<<<<<< HEAD
-BENCH_REL (shmtx_wr_pri, 1thread_all_write, 1, 1.0, false)
-BENCH_REL (shmtx_rd_pri, 1thread_all_write, 1, 1.0, false)
-BENCH_REL (folly_ticket, 1thread_all_write, 1, 1.0, false)
-BENCH_REL (boost_shared, 1thread_all_write, 1, 1.0, false)
-BENCH_REL (pthrd_rwlock, 1thread_all_write, 1, 1.0, false)
-BENCH_REL (pthrd_mutex_, 1thread_all_write, 1, 1.0, false)
-BENCHMARK_DRAW_LINE();
-BENCH_BASE(folly_rwspin, 2thread_all_write, 2, 1.0, false)
-BENCH_REL (shmtx_wr_pri, 2thread_all_write, 2, 1.0, false)
-BENCH_REL (shmtx_rd_pri, 2thread_all_write, 2, 1.0, false)
-BENCH_REL (folly_ticket, 2thread_all_write, 2, 1.0, false)
-BENCH_REL (boost_shared, 2thread_all_write, 2, 1.0, false)
-BENCH_REL (pthrd_rwlock, 2thread_all_write, 2, 1.0, false)
-BENCH_REL (pthrd_mutex_, 2thread_all_write, 2, 1.0, false)
-BENCHMARK_DRAW_LINE();
-BENCH_BASE(folly_rwspin, 4thread_all_write, 4, 1.0, false)
-BENCH_REL (shmtx_wr_pri, 4thread_all_write, 4, 1.0, false)
-BENCH_REL (shmtx_rd_pri, 4thread_all_write, 4, 1.0, false)
-BENCH_REL (folly_ticket, 4thread_all_write, 4, 1.0, false)
-BENCH_REL (boost_shared, 4thread_all_write, 4, 1.0, false)
-BENCH_REL (pthrd_rwlock, 4thread_all_write, 4, 1.0, false)
-BENCH_REL (pthrd_mutex_, 4thread_all_write, 4, 1.0, false)
-BENCHMARK_DRAW_LINE();
-BENCH_BASE(folly_rwspin, 8thread_all_write, 8, 1.0, false)
-BENCH_REL (shmtx_wr_pri, 8thread_all_write, 8, 1.0, false)
-BENCH_REL (shmtx_rd_pri, 8thread_all_write, 8, 1.0, false)
-BENCH_REL (folly_ticket, 8thread_all_write, 8, 1.0, false)
-BENCH_REL (boost_shared, 8thread_all_write, 8, 1.0, false)
-BENCH_REL (pthrd_rwlock, 8thread_all_write, 8, 1.0, false)
-BENCH_REL (pthrd_mutex_, 8thread_all_write, 8, 1.0, false)
-BENCHMARK_DRAW_LINE();
-BENCH_BASE(folly_rwspin, 16thread_all_write, 16, 1.0, false)
-BENCH_REL (shmtx_wr_pri, 16thread_all_write, 16, 1.0, false)
-BENCH_REL (shmtx_rd_pri, 16thread_all_write, 16, 1.0, false)
-BENCH_REL (folly_ticket, 16thread_all_write, 16, 1.0, false)
-BENCH_REL (boost_shared, 16thread_all_write, 16, 1.0, false)
-BENCH_REL (pthrd_rwlock, 16thread_all_write, 16, 1.0, false)
-BENCH_REL (pthrd_mutex_, 16thread_all_write, 16, 1.0, false)
-BENCHMARK_DRAW_LINE();
-BENCH_BASE(folly_rwspin, 32thread_all_write, 32, 1.0, false)
-BENCH_REL (shmtx_wr_pri, 32thread_all_write, 32, 1.0, false)
-BENCH_REL (shmtx_rd_pri, 32thread_all_write, 32, 1.0, false)
-BENCH_REL (folly_ticket, 32thread_all_write, 32, 1.0, false)
-BENCH_REL (boost_shared, 32thread_all_write, 32, 1.0, false)
-BENCH_REL (pthrd_rwlock, 32thread_all_write, 32, 1.0, false)
-BENCH_REL (pthrd_mutex_, 32thread_all_write, 32, 1.0, false)
-=======
 BENCH_REL(shmtx_wr_pri, 1thread_all_write, 1, 1.0, false)
 BENCH_REL(shmtx_rd_pri, 1thread_all_write, 1, 1.0, false)
 BENCH_REL(folly_ticket, 1thread_all_write, 1, 1.0, false)
@@ -1770,7 +1584,6 @@
 BENCH_REL(boost_shared, 32thread_all_write, 32, 1.0, false)
 BENCH_REL(pthrd_rwlock, 32thread_all_write, 32, 1.0, false)
 BENCH_REL(pthrd_mutex_, 32thread_all_write, 32, 1.0, false)
->>>>>>> 2e6f64e1
 BENCHMARK_DRAW_LINE();
 BENCH_BASE(folly_rwspin, 64thread_all_write, 64, 1.0, false)
 BENCH_REL(shmtx_wr_pri, 64thread_all_write, 64, 1.0, false)
@@ -1785,48 +1598,6 @@
 BENCHMARK_DRAW_LINE();
 BENCHMARK_DRAW_LINE();
 BENCH_BASE(folly_rwspin, 1thread_10pct_write, 1, 0.10, false)
-<<<<<<< HEAD
-BENCH_REL (shmtx_wr_pri, 1thread_10pct_write, 1, 0.10, false)
-BENCH_REL (shmtx_rd_pri, 1thread_10pct_write, 1, 0.10, false)
-BENCH_REL (folly_ticket, 1thread_10pct_write, 1, 0.10, false)
-BENCH_REL (boost_shared, 1thread_10pct_write, 1, 0.10, false)
-BENCH_REL (pthrd_rwlock, 1thread_10pct_write, 1, 0.10, false)
-BENCHMARK_DRAW_LINE();
-BENCH_BASE(folly_rwspin, 2thread_10pct_write, 2, 0.10, false)
-BENCH_REL (shmtx_wr_pri, 2thread_10pct_write, 2, 0.10, false)
-BENCH_REL (shmtx_rd_pri, 2thread_10pct_write, 2, 0.10, false)
-BENCH_REL (folly_ticket, 2thread_10pct_write, 2, 0.10, false)
-BENCH_REL (boost_shared, 2thread_10pct_write, 2, 0.10, false)
-BENCH_REL (pthrd_rwlock, 2thread_10pct_write, 2, 0.10, false)
-BENCHMARK_DRAW_LINE();
-BENCH_BASE(folly_rwspin, 4thread_10pct_write, 4, 0.10, false)
-BENCH_REL (shmtx_wr_pri, 4thread_10pct_write, 4, 0.10, false)
-BENCH_REL (shmtx_rd_pri, 4thread_10pct_write, 4, 0.10, false)
-BENCH_REL (folly_ticket, 4thread_10pct_write, 4, 0.10, false)
-BENCH_REL (boost_shared, 4thread_10pct_write, 4, 0.10, false)
-BENCH_REL (pthrd_rwlock, 4thread_10pct_write, 4, 0.10, false)
-BENCHMARK_DRAW_LINE();
-BENCH_BASE(folly_rwspin, 8thread_10pct_write, 8, 0.10, false)
-BENCH_REL (shmtx_wr_pri, 8thread_10pct_write, 8, 0.10, false)
-BENCH_REL (shmtx_rd_pri, 8thread_10pct_write, 8, 0.10, false)
-BENCH_REL (folly_ticket, 8thread_10pct_write, 8, 0.10, false)
-BENCH_REL (boost_shared, 8thread_10pct_write, 8, 0.10, false)
-BENCH_REL (pthrd_rwlock, 8thread_10pct_write, 8, 0.10, false)
-BENCHMARK_DRAW_LINE();
-BENCH_BASE(folly_rwspin, 16thread_10pct_write, 16, 0.10, false)
-BENCH_REL (shmtx_wr_pri, 16thread_10pct_write, 16, 0.10, false)
-BENCH_REL (shmtx_rd_pri, 16thread_10pct_write, 16, 0.10, false)
-BENCH_REL (folly_ticket, 16thread_10pct_write, 16, 0.10, false)
-BENCH_REL (boost_shared, 16thread_10pct_write, 16, 0.10, false)
-BENCH_REL (pthrd_rwlock, 16thread_10pct_write, 16, 0.10, false)
-BENCHMARK_DRAW_LINE();
-BENCH_BASE(folly_rwspin, 32thread_10pct_write, 32, 0.10, false)
-BENCH_REL (shmtx_wr_pri, 32thread_10pct_write, 32, 0.10, false)
-BENCH_REL (shmtx_rd_pri, 32thread_10pct_write, 32, 0.10, false)
-BENCH_REL (folly_ticket, 32thread_10pct_write, 32, 0.10, false)
-BENCH_REL (boost_shared, 32thread_10pct_write, 32, 0.10, false)
-BENCH_REL (pthrd_rwlock, 32thread_10pct_write, 32, 0.10, false)
-=======
 BENCH_REL(shmtx_wr_pri, 1thread_10pct_write, 1, 0.10, false)
 BENCH_REL(shmtx_rd_pri, 1thread_10pct_write, 1, 0.10, false)
 BENCH_REL(folly_ticket, 1thread_10pct_write, 1, 0.10, false)
@@ -1867,7 +1638,6 @@
 BENCH_REL(folly_ticket, 32thread_10pct_write, 32, 0.10, false)
 BENCH_REL(boost_shared, 32thread_10pct_write, 32, 0.10, false)
 BENCH_REL(pthrd_rwlock, 32thread_10pct_write, 32, 0.10, false)
->>>>>>> 2e6f64e1
 BENCHMARK_DRAW_LINE();
 BENCH_BASE(folly_rwspin, 64thread_10pct_write, 64, 0.10, false)
 BENCH_REL(shmtx_wr_pri, 64thread_10pct_write, 64, 0.10, false)
@@ -1882,60 +1652,6 @@
 BENCHMARK_DRAW_LINE();
 BENCHMARK_DRAW_LINE();
 BENCH_BASE(folly_rwspin, 1thread_1pct_write, 1, 0.01, false)
-<<<<<<< HEAD
-BENCH_REL (shmtx_wr_pri, 1thread_1pct_write, 1, 0.01, false)
-BENCH_REL (shmtx_w_bare, 1thread_1pct_write, 1, 0.01, false)
-BENCH_REL (shmtx_rd_pri, 1thread_1pct_write, 1, 0.01, false)
-BENCH_REL (shmtx_r_bare, 1thread_1pct_write, 1, 0.01, false)
-BENCH_REL (folly_ticket, 1thread_1pct_write, 1, 0.01, false)
-BENCH_REL (boost_shared, 1thread_1pct_write, 1, 0.01, false)
-BENCH_REL (pthrd_rwlock, 1thread_1pct_write, 1, 0.01, false)
-BENCHMARK_DRAW_LINE();
-BENCH_BASE(folly_rwspin, 2thread_1pct_write, 2, 0.01, false)
-BENCH_REL (shmtx_wr_pri, 2thread_1pct_write, 2, 0.01, false)
-BENCH_REL (shmtx_w_bare, 2thread_1pct_write, 2, 0.01, false)
-BENCH_REL (shmtx_rd_pri, 2thread_1pct_write, 2, 0.01, false)
-BENCH_REL (shmtx_r_bare, 2thread_1pct_write, 2, 0.01, false)
-BENCH_REL (folly_ticket, 2thread_1pct_write, 2, 0.01, false)
-BENCH_REL (boost_shared, 2thread_1pct_write, 2, 0.01, false)
-BENCH_REL (pthrd_rwlock, 2thread_1pct_write, 2, 0.01, false)
-BENCHMARK_DRAW_LINE();
-BENCH_BASE(folly_rwspin, 4thread_1pct_write, 4, 0.01, false)
-BENCH_REL (shmtx_wr_pri, 4thread_1pct_write, 4, 0.01, false)
-BENCH_REL (shmtx_w_bare, 4thread_1pct_write, 4, 0.01, false)
-BENCH_REL (shmtx_rd_pri, 4thread_1pct_write, 4, 0.01, false)
-BENCH_REL (shmtx_r_bare, 4thread_1pct_write, 4, 0.01, false)
-BENCH_REL (folly_ticket, 4thread_1pct_write, 4, 0.01, false)
-BENCH_REL (boost_shared, 4thread_1pct_write, 4, 0.01, false)
-BENCH_REL (pthrd_rwlock, 4thread_1pct_write, 4, 0.01, false)
-BENCHMARK_DRAW_LINE();
-BENCH_BASE(folly_rwspin, 8thread_1pct_write, 8, 0.01, false)
-BENCH_REL (shmtx_wr_pri, 8thread_1pct_write, 8, 0.01, false)
-BENCH_REL (shmtx_w_bare, 8thread_1pct_write, 8, 0.01, false)
-BENCH_REL (shmtx_rd_pri, 8thread_1pct_write, 8, 0.01, false)
-BENCH_REL (shmtx_r_bare, 8thread_1pct_write, 8, 0.01, false)
-BENCH_REL (folly_ticket, 8thread_1pct_write, 8, 0.01, false)
-BENCH_REL (boost_shared, 8thread_1pct_write, 8, 0.01, false)
-BENCH_REL (pthrd_rwlock, 8thread_1pct_write, 8, 0.01, false)
-BENCHMARK_DRAW_LINE();
-BENCH_BASE(folly_rwspin, 16thread_1pct_write, 16, 0.01, false)
-BENCH_REL (shmtx_wr_pri, 16thread_1pct_write, 16, 0.01, false)
-BENCH_REL (shmtx_w_bare, 16thread_1pct_write, 16, 0.01, false)
-BENCH_REL (shmtx_rd_pri, 16thread_1pct_write, 16, 0.01, false)
-BENCH_REL (shmtx_r_bare, 16thread_1pct_write, 16, 0.01, false)
-BENCH_REL (folly_ticket, 16thread_1pct_write, 16, 0.01, false)
-BENCH_REL (boost_shared, 16thread_1pct_write, 16, 0.01, false)
-BENCH_REL (pthrd_rwlock, 16thread_1pct_write, 16, 0.01, false)
-BENCHMARK_DRAW_LINE();
-BENCH_BASE(folly_rwspin, 32thread_1pct_write, 32, 0.01, false)
-BENCH_REL (shmtx_wr_pri, 32thread_1pct_write, 32, 0.01, false)
-BENCH_REL (shmtx_w_bare, 32thread_1pct_write, 32, 0.01, false)
-BENCH_REL (shmtx_rd_pri, 32thread_1pct_write, 32, 0.01, false)
-BENCH_REL (shmtx_r_bare, 32thread_1pct_write, 32, 0.01, false)
-BENCH_REL (folly_ticket, 32thread_1pct_write, 32, 0.01, false)
-BENCH_REL (boost_shared, 32thread_1pct_write, 32, 0.01, false)
-BENCH_REL (pthrd_rwlock, 32thread_1pct_write, 32, 0.01, false)
-=======
 BENCH_REL(shmtx_wr_pri, 1thread_1pct_write, 1, 0.01, false)
 BENCH_REL(shmtx_w_bare, 1thread_1pct_write, 1, 0.01, false)
 BENCH_REL(shmtx_rd_pri, 1thread_1pct_write, 1, 0.01, false)
@@ -1988,7 +1704,6 @@
 BENCH_REL(folly_ticket, 32thread_1pct_write, 32, 0.01, false)
 BENCH_REL(boost_shared, 32thread_1pct_write, 32, 0.01, false)
 BENCH_REL(pthrd_rwlock, 32thread_1pct_write, 32, 0.01, false)
->>>>>>> 2e6f64e1
 BENCHMARK_DRAW_LINE();
 BENCH_BASE(folly_rwspin, 64thread_1pct_write, 64, 0.01, false)
 BENCH_REL(shmtx_wr_pri, 64thread_1pct_write, 64, 0.01, false)
@@ -2019,13 +1734,8 @@
 BENCH_REL(shmtx_wr_pri, 32thr_32lock_50pct_write, 32, 0.50, true)
 BENCH_REL(shmtx_rd_pri, 32thr_32lock_50pct_write, 32, 0.50, true)
 BENCH_BASE(folly_rwspin, 64thr_64lock_50pct_write, 64, 0.50, true)
-<<<<<<< HEAD
-BENCH_REL (shmtx_wr_pri, 64thr_64lock_50pct_write, 64, 0.50, true)
-BENCH_REL (shmtx_rd_pri, 64thr_64lock_50pct_write, 64, 0.50, true)
-=======
 BENCH_REL(shmtx_wr_pri, 64thr_64lock_50pct_write, 64, 0.50, true)
 BENCH_REL(shmtx_rd_pri, 64thr_64lock_50pct_write, 64, 0.50, true)
->>>>>>> 2e6f64e1
 BENCHMARK_DRAW_LINE();
 BENCH_BASE(folly_rwspin, 2thr_2lock_10pct_write, 2, 0.10, true)
 BENCH_REL(shmtx_wr_pri, 2thr_2lock_10pct_write, 2, 0.10, true)
@@ -2043,13 +1753,8 @@
 BENCH_REL(shmtx_wr_pri, 32thr_32lock_10pct_write, 32, 0.10, true)
 BENCH_REL(shmtx_rd_pri, 32thr_32lock_10pct_write, 32, 0.10, true)
 BENCH_BASE(folly_rwspin, 64thr_64lock_10pct_write, 64, 0.10, true)
-<<<<<<< HEAD
-BENCH_REL (shmtx_wr_pri, 64thr_64lock_10pct_write, 64, 0.10, true)
-BENCH_REL (shmtx_rd_pri, 64thr_64lock_10pct_write, 64, 0.10, true)
-=======
 BENCH_REL(shmtx_wr_pri, 64thr_64lock_10pct_write, 64, 0.10, true)
 BENCH_REL(shmtx_rd_pri, 64thr_64lock_10pct_write, 64, 0.10, true)
->>>>>>> 2e6f64e1
 BENCHMARK_DRAW_LINE();
 BENCH_BASE(folly_rwspin, 2thr_2lock_1pct_write, 2, 0.01, true)
 BENCH_REL(shmtx_wr_pri, 2thr_2lock_1pct_write, 2, 0.01, true)
@@ -2079,27 +1784,6 @@
 BENCHMARK_DRAW_LINE();
 BENCHMARK_DRAW_LINE();
 BENCH_BASE(folly_rwspin_ping_pong, burn0, 1, 0)
-<<<<<<< HEAD
-BENCH_REL (shmtx_w_bare_ping_pong, burn0, 1, 0)
-BENCH_REL (shmtx_r_bare_ping_pong, burn0, 1, 0)
-BENCH_REL (folly_ticket_ping_pong, burn0, 1, 0)
-BENCH_REL (boost_shared_ping_pong, burn0, 1, 0)
-BENCH_REL (pthrd_rwlock_ping_pong, burn0, 1, 0)
-BENCHMARK_DRAW_LINE();
-BENCH_BASE(folly_rwspin_ping_pong, burn100k, 100, 100000)
-BENCH_REL (shmtx_w_bare_ping_pong, burn100k, 100, 100000)
-BENCH_REL (shmtx_r_bare_ping_pong, burn100k, 100, 100000)
-BENCH_REL (folly_ticket_ping_pong, burn100k, 100, 100000)
-BENCH_REL (boost_shared_ping_pong, burn100k, 100, 100000)
-BENCH_REL (pthrd_rwlock_ping_pong, burn100k, 100, 100000)
-BENCHMARK_DRAW_LINE();
-BENCH_BASE(folly_rwspin_ping_pong, burn300k, 100, 300000)
-BENCH_REL (shmtx_w_bare_ping_pong, burn300k, 100, 300000)
-BENCH_REL (shmtx_r_bare_ping_pong, burn300k, 100, 300000)
-BENCH_REL (folly_ticket_ping_pong, burn300k, 100, 300000)
-BENCH_REL (boost_shared_ping_pong, burn300k, 100, 300000)
-BENCH_REL (pthrd_rwlock_ping_pong, burn300k, 100, 300000)
-=======
 BENCH_REL(shmtx_w_bare_ping_pong, burn0, 1, 0)
 BENCH_REL(shmtx_r_bare_ping_pong, burn0, 1, 0)
 BENCH_REL(folly_ticket_ping_pong, burn0, 1, 0)
@@ -2119,7 +1803,6 @@
 BENCH_REL(folly_ticket_ping_pong, burn300k, 100, 300000)
 BENCH_REL(boost_shared_ping_pong, burn300k, 100, 300000)
 BENCH_REL(pthrd_rwlock_ping_pong, burn300k, 100, 300000)
->>>>>>> 2e6f64e1
 BENCHMARK_DRAW_LINE();
 BENCH_BASE(folly_rwspin_ping_pong, burn1M, 1000, 1000000)
 BENCH_REL(shmtx_w_bare_ping_pong, burn1M, 1000, 1000000)
