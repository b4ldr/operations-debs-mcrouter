--- conflicted
+++ resolved
@@ -1,9 +1,5 @@
 /*
-<<<<<<< HEAD
- * Copyright 2011-present Facebook, Inc.
-=======
  * Copyright (c) Facebook, Inc. and its affiliates.
->>>>>>> 2e6f64e1
  *
  * Licensed under the Apache License, Version 2.0 (the "License");
  * you may not use this file except in compliance with the License.
@@ -31,11 +27,7 @@
 #include <sstream>
 
 #include <boost/algorithm/string.hpp>
-<<<<<<< HEAD
-#include <boost/random.hpp>
-=======
 #include <glog/logging.h>
->>>>>>> 2e6f64e1
 
 #include <folly/Conv.h>
 #include <folly/Portability.h>
@@ -43,10 +35,7 @@
 #include <folly/Utility.h>
 #include <folly/container/Foreach.h>
 #include <folly/portability/GTest.h>
-<<<<<<< HEAD
-=======
 #include <folly/test/TestUtils.h>
->>>>>>> 2e6f64e1
 
 using namespace std;
 using namespace folly;
@@ -897,15 +886,8 @@
 void clause11_21_4_7_9_b(String& test) {
   String s;
   randomString(&s, maxString);
-<<<<<<< HEAD
-  int tristate = test.compare(
-    random(0, test.size()),
-    random(0, test.size()),
-    s);
-=======
   int tristate =
       test.compare(random(0, test.size()), random(0, test.size()), s);
->>>>>>> 2e6f64e1
   if (tristate > 0) {
     tristate = 1;
   } else if (tristate < 0) {
@@ -919,19 +901,11 @@
   String str;
   randomString(&str, maxString);
   int tristate = test.compare(
-<<<<<<< HEAD
-    random(0, test.size()),
-    random(0, test.size()),
-    str,
-    random(0, str.size()),
-    random(0, str.size()));
-=======
       random(0, test.size()),
       random(0, test.size()),
       str,
       random(0, str.size()),
       random(0, str.size()));
->>>>>>> 2e6f64e1
   if (tristate > 0) {
     tristate = 1;
   } else if (tristate < 0) {
@@ -958,17 +932,10 @@
   String str;
   randomString(&str, maxString);
   int tristate = test.compare(
-<<<<<<< HEAD
-    random(0, test.size()),
-    random(0, test.size()),
-    str.c_str(),
-    random(0, str.size()));
-=======
       random(0, test.size()),
       random(0, test.size()),
       str.c_str(),
       random(0, str.size()));
->>>>>>> 2e6f64e1
   if (tristate > 0) {
     tristate = 1;
   } else if (tristate < 0) {
@@ -1121,16 +1088,9 @@
       f_string(r);
       rng = RandomT(localSeed);
       f_fbstring(c);
-<<<<<<< HEAD
-      EXPECT_EQ(r, c)
-        << "Lengths: " << r.size() << " vs. " << c.size()
-        << "\nReference: '" << r << "'"
-        << "\nActual:    '" << c.data()[0] << "'";
-=======
       EXPECT_EQ(r, c) << "Lengths: " << r.size() << " vs. " << c.size()
                       << "\nReference: '" << r << "'"
                       << "\nActual:    '" << c.data()[0] << "'";
->>>>>>> 2e6f64e1
 #if FOLLY_HAVE_WCHAR_SUPPORT
       rng = RandomT(localSeed);
       f_wfbstring(wc);
@@ -1141,11 +1101,7 @@
       if (ret == wret) {
         mb[wret] = '\0';
       }
-<<<<<<< HEAD
-      const char *mc = c.c_str();
-=======
       const char* mc = c.c_str();
->>>>>>> 2e6f64e1
       std::string one(mb);
       std::string two(mc);
       EXPECT_EQ(one, two);
@@ -1797,8 +1753,6 @@
   EXPECT_TRUE(stdB >= fbB);
   EXPECT_TRUE(fbB >= stdB);
 }
-<<<<<<< HEAD
-=======
 #endif
 
 #if FOLLY_HAS_STRING_VIEW
@@ -1812,5 +1766,4 @@
   std::basic_string_view<char, custom_traits> sv2 = s2;
   EXPECT_EQ(sv2, "bar");
 }
->>>>>>> 2e6f64e1
 #endif