/*
<<<<<<< HEAD
 * Copyright 2014-present Facebook, Inc.
=======
 * Copyright (c) Facebook, Inc. and its affiliates.
>>>>>>> 2e6f64e1
 *
 * Licensed under the Apache License, Version 2.0 (the "License");
 * you may not use this file except in compliance with the License.
 * You may obtain a copy of the License at
 *
 *     http://www.apache.org/licenses/LICENSE-2.0
 *
 * Unless required by applicable law or agreed to in writing, software
 * distributed under the License is distributed on an "AS IS" BASIS,
 * WITHOUT WARRANTIES OR CONDITIONS OF ANY KIND, either express or implied.
 * See the License for the specific language governing permissions and
 * limitations under the License.
 */

#include <folly/SocketAddress.h>

#include <iostream>
#include <sstream>
#include <system_error>

#include <folly/String.h>
#include <folly/container/Array.h>
#include <folly/experimental/TestUtil.h>
#include <folly/portability/GTest.h>
#include <folly/portability/Sockets.h>
#include <folly/test/SocketAddressTestHelper.h>

using folly::NetworkSocket;
using folly::SocketAddress;
using folly::SocketAddressTestHelper;
using folly::test::TemporaryDirectory;
<<<<<<< HEAD

namespace fsp = folly::portability::sockets;
=======
using std::cerr;
using std::endl;
using std::string;

namespace netops = folly::netops;
>>>>>>> 2e6f64e1

TEST(SocketAddress, Size) {
  SocketAddress addr;
  EXPECT_EQ(sizeof(addr), 32);
}

TEST(SocketAddress, ConstructFromIpv4) {
  SocketAddress addr("1.2.3.4", 4321);
  EXPECT_EQ(addr.getFamily(), AF_INET);
  EXPECT_EQ(addr.getAddressStr(), "1.2.3.4");
  EXPECT_EQ(addr.getPort(), 4321);
  sockaddr_storage addrStorage;
  addr.getAddress(&addrStorage);
  const sockaddr_in* inaddr = reinterpret_cast<sockaddr_in*>(&addrStorage);
  EXPECT_EQ(inaddr->sin_addr.s_addr, htonl(0x01020304));
  EXPECT_EQ(inaddr->sin_port, htons(4321));
}

TEST(SocketAddress, StringConversion) {
  SocketAddress addr("1.2.3.4", 4321);
  EXPECT_EQ(addr.getFamily(), AF_INET);
  EXPECT_EQ(addr.getAddressStr(), "1.2.3.4");
  char buf[30];
  addr.getAddressStr(buf, 2);
  EXPECT_STREQ(buf, "1");
}

TEST(SocketAddress, IPv4ToStringConversion) {
  // testing addresses *.5.5.5, 5.*.5.5, 5.5.*.5, 5.5.5.*
  SocketAddress addr;
  for (int pos = 0; pos < 4; ++pos) {
    for (int i = 0; i < 256; ++i) {
      auto fragments = folly::make_array(5, 5, 5, 5);
      fragments[pos] = i;
      auto ipString = folly::join(".", fragments);
      addr.setFromIpPort(ipString, 1234);
      EXPECT_EQ(addr.getAddressStr(), ipString);
    }
  }
}

TEST(SocketAddress, SetFromIpAddressPort) {
  SocketAddress addr;
  folly::IPAddress ipAddr("123.234.0.23");
  addr.setFromIpAddrPort(ipAddr, 8888);
  EXPECT_EQ(addr.getFamily(), AF_INET);
  EXPECT_EQ(addr.getAddressStr(), "123.234.0.23");
  EXPECT_EQ(addr.getIPAddress(), ipAddr);
  EXPECT_EQ(addr.getPort(), 8888);

  folly::IPAddress ip6Addr("2620:0:1cfe:face:b00c::3");
  SocketAddress addr6(ip6Addr, 8888);
  EXPECT_EQ(addr6.getFamily(), AF_INET6);
  EXPECT_EQ(addr6.getAddressStr(), "2620:0:1cfe:face:b00c::3");
  EXPECT_EQ(addr6.getIPAddress(), ip6Addr);
  EXPECT_EQ(addr6.getPort(), 8888);
}

TEST(SocketAddress, SetFromIpv4) {
  SocketAddress addr;
  addr.setFromIpPort("255.254.253.252", 8888);
  EXPECT_EQ(addr.getFamily(), AF_INET);
  EXPECT_EQ(addr.getAddressStr(), "255.254.253.252");
  EXPECT_EQ(addr.getPort(), 8888);
  sockaddr_storage addrStorage;
  addr.getAddress(&addrStorage);
  const sockaddr_in* inaddr = reinterpret_cast<sockaddr_in*>(&addrStorage);
  EXPECT_EQ(inaddr->sin_addr.s_addr, htonl(0xfffefdfc));
  EXPECT_EQ(inaddr->sin_port, htons(8888));
}

TEST(SocketAddress, ConstructFromInvalidIpv4) {
  EXPECT_THROW(SocketAddress("1.2.3.256", 1234), std::runtime_error);
}

TEST(SocketAddress, SetFromInvalidIpv4) {
  SocketAddress addr("12.34.56.78", 80);

  // Try setting to an invalid value
  // Since setFromIpPort() shouldn't allow hostname lookups, setting to
  // "localhost" should fail, even if localhost is resolvable
  EXPECT_THROW(addr.setFromIpPort("localhost", 1234), std::runtime_error);

  // Make sure the address still has the old contents
  EXPECT_EQ(addr.getFamily(), AF_INET);
  EXPECT_EQ(addr.getAddressStr(), "12.34.56.78");
  EXPECT_EQ(addr.getPort(), 80);
  sockaddr_storage addrStorage;
  addr.getAddress(&addrStorage);
  const sockaddr_in* inaddr = reinterpret_cast<sockaddr_in*>(&addrStorage);
  EXPECT_EQ(inaddr->sin_addr.s_addr, htonl(0x0c22384e));
}

TEST(SocketAddress, SetFromHostname) {
  // hopefully "localhost" is resolvable on any system that will run the tests
  EXPECT_THROW(SocketAddress("localhost", 80), std::runtime_error);
  SocketAddress addr("localhost", 80, true);

  SocketAddress addr2;
  EXPECT_THROW(addr2.setFromIpPort("localhost", 0), std::runtime_error);
  addr2.setFromHostPort("localhost", 0);
}

TEST(SocketAddress, SetFromStrings) {
  SocketAddress addr;

  // Set from a numeric port string
  addr.setFromLocalPort("1234");
  EXPECT_EQ(addr.getPort(), 1234);

  // setFromLocalPort() should not accept service names
  EXPECT_THROW(addr.setFromLocalPort("http"), std::runtime_error);

  // Call setFromLocalIpPort() with just a port, no IP
  addr.setFromLocalIpPort("80");
  EXPECT_EQ(addr.getPort(), 80);

  // Call setFromLocalIpPort() with an IP and port.
  if (SocketAddressTestHelper::isIPv4Enabled()) {
    addr.setFromLocalIpPort("127.0.0.1:4321");
    EXPECT_EQ(addr.getAddressStr(), "127.0.0.1");
    EXPECT_EQ(addr.getPort(), 4321);
  }
  if (SocketAddressTestHelper::isIPv6Enabled()) {
    addr.setFromLocalIpPort("::1:4321");
    EXPECT_EQ(addr.getAddressStr(), "::1");
    EXPECT_EQ(addr.getPort(), 4321);
  }

  // setFromIpPort() without an address should fail
  EXPECT_THROW(addr.setFromIpPort("4321"), std::invalid_argument);

  // Call setFromIpPort() with an IPv6 address and port
  addr.setFromIpPort("2620:0:1cfe:face:b00c::3:65535");
  EXPECT_EQ(addr.getFamily(), AF_INET6);
  EXPECT_EQ(addr.getAddressStr(), "2620:0:1cfe:face:b00c::3");
  EXPECT_EQ(addr.getPort(), 65535);

  // Call setFromIpPort() with an IPv4 address and port
  addr.setFromIpPort("1.2.3.4:9999");
  EXPECT_EQ(addr.getFamily(), AF_INET);
  EXPECT_EQ(addr.getAddressStr(), "1.2.3.4");
  EXPECT_EQ(addr.getPort(), 9999);

  // Call setFromIpPort() with a bracketed IPv6
  addr.setFromIpPort("[::]:1234");
  EXPECT_EQ(addr.getFamily(), AF_INET6);
  EXPECT_EQ(addr.getAddressStr(), "::");
  EXPECT_EQ(addr.getPort(), 1234);

  // Call setFromIpPort() with a bracketed IPv6
  addr.setFromIpPort("[9:8::2]:1234");
  EXPECT_EQ(addr.getFamily(), AF_INET6);
  EXPECT_EQ(addr.getAddressStr(), "9:8::2");
  EXPECT_EQ(addr.getPort(), 1234);

  // Call setFromIpPort() with a bracketed IPv6 and no port
  EXPECT_THROW(addr.setFromIpPort("[::]"), std::system_error);
}

TEST(SocketAddress, EqualityAndHash) {
  SocketAddress empty1;
  SocketAddress empty2;
  EXPECT_EQ(empty1, empty2);
  EXPECT_EQ(empty1.hash(), empty2.hash());

  // IPv4
  SocketAddress local1("127.0.0.1", 1234);
  EXPECT_EQ(local1, local1);
  EXPECT_EQ(local1.hash(), local1.hash());

  SocketAddress local2("127.0.0.1", 1234);
  EXPECT_EQ(local1, local2);
  EXPECT_EQ(local1.hash(), local2.hash());

  SocketAddress local3("127.0.0.1", 4321);
  EXPECT_NE(local1, local3);
  EXPECT_NE(local1.hash(), local3.hash());

  SocketAddress other1("1.2.3.4", 1234);
  EXPECT_EQ(other1, other1);
  EXPECT_EQ(other1.hash(), other1.hash());
  EXPECT_NE(local1, other1);
  EXPECT_NE(local1.hash(), other1.hash());

  SocketAddress other2("4.3.2.1", 1234);
  EXPECT_NE(other1.hash(), other2.hash());
  EXPECT_NE(other1.hash(), other2.hash());

  other2.setFromIpPort("1.2.3.4", 0);
  EXPECT_NE(other1.hash(), other2.hash());
  EXPECT_NE(other1.hash(), other2.hash());
  other2.setPort(1234);
  EXPECT_EQ(other1.hash(), other2.hash());
  EXPECT_EQ(other1.hash(), other2.hash());

  // IPv6
  SocketAddress v6_1("2620:0:1c00:face:b00c:0:0:abcd", 1234);
  SocketAddress v6_2("2620:0:1c00:face:b00c::abcd", 1234);
  SocketAddress v6_3("2620:0:1c00:face:b00c::bcda", 1234);
  EXPECT_EQ(v6_1, v6_2);
  EXPECT_EQ(v6_1.hash(), v6_2.hash());
  EXPECT_NE(v6_1, v6_3);
  EXPECT_NE(v6_1.hash(), v6_3.hash());

  // IPv4 versus IPv6 comparison
  SocketAddress localIPv6("::1", 1234);
  // Even though these both refer to localhost,
  // IPv4 and IPv6 addresses are never treated as the same address
  EXPECT_NE(local1, localIPv6);
  EXPECT_NE(local1.hash(), localIPv6.hash());

  // IPv4-mapped IPv6 addresses are not treated as equal
  // to the equivalent IPv4 address
  SocketAddress v4("10.0.0.3", 99);
  SocketAddress v6_mapped1("::ffff:10.0.0.3", 99);
  SocketAddress v6_mapped2("::ffff:0a00:0003", 99);
  EXPECT_NE(v4, v6_mapped1);
  EXPECT_NE(v4, v6_mapped2);
  EXPECT_EQ(v6_mapped1, v6_mapped2);

  // However, after calling convertToIPv4(), the mapped address should now be
  // equal to the v4 version.
  EXPECT_TRUE(v6_mapped1.isIPv4Mapped());
  v6_mapped1.convertToIPv4();
  EXPECT_EQ(v6_mapped1, v4);
  EXPECT_NE(v6_mapped1, v6_mapped2);

  // Unix
  SocketAddress unix1;
  unix1.setFromPath("/foo");
  SocketAddress unix2;
  unix2.setFromPath("/foo");
  SocketAddress unix3;
  unix3.setFromPath("/bar");
  SocketAddress unixAnon;
  unixAnon.setFromPath("");
  auto unix5 = SocketAddress::makeFromPath("/foo");
  auto unixAnon2 = SocketAddress::makeFromPath("");

  EXPECT_EQ(unix1, unix2);
  EXPECT_EQ(unix1, unix5);
  EXPECT_EQ(unix1.hash(), unix2.hash());
  EXPECT_EQ(unix1.hash(), unix5.hash());
  EXPECT_NE(unix1, unix3);
  EXPECT_NE(unix1, unixAnon);
  EXPECT_NE(unix1, unixAnon2);
  EXPECT_NE(unix2, unix3);
  EXPECT_NE(unix5, unix3);
  EXPECT_NE(unix2, unixAnon);
  EXPECT_NE(unix2, unixAnon2);
  EXPECT_NE(unix5, unixAnon);
  EXPECT_NE(unix5, unixAnon2);
  // anonymous addresses aren't equal to any other address,
  // including themselves
  EXPECT_NE(unixAnon, unixAnon);
  EXPECT_NE(unixAnon2, unixAnon2);

  // It isn't strictly required that hashes for different addresses be
  // different, but we should have very few collisions.  It generally indicates
  // a problem if these collide
  EXPECT_NE(unix1.hash(), unix3.hash());
  EXPECT_NE(unix1.hash(), unixAnon.hash());
  EXPECT_NE(unix3.hash(), unixAnon.hash());
  EXPECT_NE(unix1.hash(), unixAnon2.hash());
  EXPECT_NE(unix3.hash(), unixAnon2.hash());
}

TEST(SocketAddress, IsPrivate) {
  // IPv4
  SocketAddress addr("9.255.255.255", 0);
  EXPECT_TRUE(!addr.isPrivateAddress());
  addr.setFromIpPort("10.0.0.0", 0);
  EXPECT_TRUE(addr.isPrivateAddress());
  addr.setFromIpPort("10.255.255.255", 0);
  EXPECT_TRUE(addr.isPrivateAddress());
  addr.setFromIpPort("11.0.0.0", 0);
  EXPECT_TRUE(!addr.isPrivateAddress());

  addr.setFromIpPort("172.15.255.255", 0);
  EXPECT_TRUE(!addr.isPrivateAddress());
  addr.setFromIpPort("172.16.0.0", 0);
  EXPECT_TRUE(addr.isPrivateAddress());
  addr.setFromIpPort("172.31.255.255", 0);
  EXPECT_TRUE(addr.isPrivateAddress());
  addr.setFromIpPort("172.32.0.0", 0);
  EXPECT_TRUE(!addr.isPrivateAddress());

  addr.setFromIpPort("192.167.255.255", 0);
  EXPECT_TRUE(!addr.isPrivateAddress());
  addr.setFromIpPort("192.168.0.0", 0);
  EXPECT_TRUE(addr.isPrivateAddress());
  addr.setFromIpPort("192.168.255.255", 0);
  EXPECT_TRUE(addr.isPrivateAddress());
  addr.setFromIpPort("192.169.0.0", 0);
  EXPECT_TRUE(!addr.isPrivateAddress());

  addr.setFromIpPort("126.255.255.255", 0);
  EXPECT_TRUE(!addr.isPrivateAddress());
  addr.setFromIpPort("127.0.0.0", 0);
  EXPECT_TRUE(addr.isPrivateAddress());
  addr.setFromIpPort("127.0.0.1", 0);
  EXPECT_TRUE(addr.isPrivateAddress());
  addr.setFromIpPort("127.255.255.255", 0);
  EXPECT_TRUE(addr.isPrivateAddress());
  addr.setFromIpPort("128.0.0.0", 0);
  EXPECT_TRUE(!addr.isPrivateAddress());

  addr.setFromIpPort("1.2.3.4", 0);
  EXPECT_TRUE(!addr.isPrivateAddress());
  addr.setFromIpPort("69.171.239.10", 0);
  EXPECT_TRUE(!addr.isPrivateAddress());

  // IPv6
  addr.setFromIpPort("fbff:ffff:ffff:ffff:ffff:ffff:ffff:ffff", 0);
  EXPECT_TRUE(!addr.isPrivateAddress());
  addr.setFromIpPort("fc00::", 0);
  EXPECT_TRUE(addr.isPrivateAddress());
  addr.setFromIpPort("fdff:ffff:ffff:ffff:ffff:ffff:ffff:ffff", 0);
  EXPECT_TRUE(addr.isPrivateAddress());
  addr.setFromIpPort("fe00::", 0);
  EXPECT_TRUE(!addr.isPrivateAddress());

  addr.setFromIpPort("fe7f:ffff:ffff:ffff:ffff:ffff:ffff:ffff", 0);
  EXPECT_TRUE(!addr.isPrivateAddress());
  addr.setFromIpPort("fe80::", 0);
  EXPECT_TRUE(addr.isPrivateAddress());
  addr.setFromIpPort("fe80::ffff:ffff:ffff:ffff", 0);
  EXPECT_TRUE(addr.isPrivateAddress());
  addr.setFromIpPort("febf:ffff:ffff:ffff:ffff:ffff:ffff:ffff", 0);
  EXPECT_TRUE(addr.isPrivateAddress());
  addr.setFromIpPort("fec0::", 0);
  EXPECT_TRUE(!addr.isPrivateAddress());

  addr.setFromIpPort("::0", 0);
  EXPECT_TRUE(!addr.isPrivateAddress());
  addr.setFromIpPort("2620:0:1c00:face:b00c:0:0:abcd", 0);
  EXPECT_TRUE(!addr.isPrivateAddress());

  // IPv4-mapped IPv6
  addr.setFromIpPort("::ffff:127.0.0.1", 0);
  EXPECT_TRUE(addr.isPrivateAddress());
  addr.setFromIpPort("::ffff:10.1.2.3", 0);
  EXPECT_TRUE(addr.isPrivateAddress());
  addr.setFromIpPort("::ffff:172.24.0.115", 0);
  EXPECT_TRUE(addr.isPrivateAddress());
  addr.setFromIpPort("::ffff:192.168.0.1", 0);
  EXPECT_TRUE(addr.isPrivateAddress());
  addr.setFromIpPort("::ffff:69.171.239.10", 0);
  EXPECT_TRUE(!addr.isPrivateAddress());

  // Unix sockets are considered private addresses
  addr.setFromPath("/tmp/mysock");
  EXPECT_TRUE(addr.isPrivateAddress());
}

TEST(SocketAddress, IsLoopback) {
  // IPv4
  SocketAddress addr("127.0.0.1", 0);
  EXPECT_TRUE(addr.isLoopbackAddress());
  addr.setFromIpPort("127.0.0.0", 0xffff);
  EXPECT_TRUE(addr.isLoopbackAddress());
  addr.setFromIpPort("127.1.1.1", 0xffff);
  EXPECT_TRUE(addr.isLoopbackAddress());
  addr.setFromIpPort("127.255.255.255", 80);
  EXPECT_TRUE(addr.isLoopbackAddress());

  addr.setFromIpPort("128.0.0.0", 0);
  EXPECT_TRUE(!addr.isLoopbackAddress());
  addr.setFromIpPort("126.255.255.255", 0);
  EXPECT_TRUE(!addr.isLoopbackAddress());
  addr.setFromIpPort("10.1.2.3", 0);
  EXPECT_TRUE(!addr.isLoopbackAddress());

  // IPv6
  addr.setFromIpPort("::1", 0);
  EXPECT_TRUE(addr.isLoopbackAddress());
  addr.setFromIpPort("::0", 0);
  EXPECT_TRUE(!addr.isLoopbackAddress());
  addr.setFromIpPort("::2", 0);
  EXPECT_TRUE(!addr.isLoopbackAddress());

  // IPv4-mapped IPv6
  addr.setFromIpPort("::ffff:127.0.0.1", 0);
  EXPECT_TRUE(addr.isLoopbackAddress());
  addr.setFromIpPort("::ffff:7f0a:141e", 0);
  EXPECT_TRUE(addr.isLoopbackAddress());
  addr.setFromIpPort("::ffff:169.254.0.13", 0);
  EXPECT_TRUE(!addr.isLoopbackAddress());

  // Unix sockets are considered loopback addresses
  addr.setFromPath("/tmp/mysock");
  EXPECT_TRUE(addr.isLoopbackAddress());
}

void CheckPrefixMatch(
    const SocketAddress& first,
    const SocketAddress& second,
    unsigned matchingPrefixLen) {
  unsigned i;
  for (i = 0; i <= matchingPrefixLen; i++) {
    EXPECT_TRUE(first.prefixMatch(second, i));
  }
  unsigned addrLen = (first.getFamily() == AF_INET6) ? 128 : 32;
  for (; i <= addrLen; i++) {
    EXPECT_TRUE(!first.prefixMatch(second, i));
  }
}

TEST(SocketAddress, PrefixMatch) {
  // IPv4
  SocketAddress addr1("127.0.0.1", 0);
  SocketAddress addr2("127.0.0.1", 0);
  CheckPrefixMatch(addr1, addr2, 32);

  addr2.setFromIpPort("127.0.1.1", 0);
  CheckPrefixMatch(addr1, addr2, 23);

  addr2.setFromIpPort("1.1.0.127", 0);
  CheckPrefixMatch(addr1, addr2, 1);

  // Address family mismatch
  addr2.setFromIpPort("::ffff:127.0.0.1", 0);
  EXPECT_TRUE(!addr1.prefixMatch(addr2, 1));

  // IPv6
  addr1.setFromIpPort("2a03:2880:10:8f02:face:b00c:0:25", 0);
  CheckPrefixMatch(addr1, addr2, 2);

  addr2.setFromIpPort("2a03:2880:10:8f02:face:b00c:0:25", 0);
  CheckPrefixMatch(addr1, addr2, 128);

  addr2.setFromIpPort("2a03:2880:30:8f02:face:b00c:0:25", 0);
  CheckPrefixMatch(addr1, addr2, 42);
}

void CheckFirstLessThanSecond(SocketAddress first, SocketAddress second) {
  EXPECT_TRUE(!(first < first));
  EXPECT_TRUE(!(second < second));
  EXPECT_TRUE(first < second);
  EXPECT_TRUE(!(first == second));
  EXPECT_TRUE(!(second < first));
}

TEST(SocketAddress, CheckComparatorBehavior) {
  SocketAddress first, second;
  // The following comparison are strict (so if first and second were
  // inverted that is ok.

  // IP V4

  // port comparisions
  first.setFromIpPort("128.0.0.0", 0);
  second.setFromIpPort("128.0.0.0", 0xFFFF);
  CheckFirstLessThanSecond(first, second);
  first.setFromIpPort("128.0.0.100", 0);
  second.setFromIpPort("128.0.0.0", 0xFFFF);
  CheckFirstLessThanSecond(first, second);

  // Address comparisons
  first.setFromIpPort("128.0.0.0", 10);
  second.setFromIpPort("128.0.0.100", 10);
  CheckFirstLessThanSecond(first, second);

  // Comaprision between IPV4 and IPV6
  first.setFromIpPort("128.0.0.0", 0);
  second.setFromIpPort("::ffff:127.0.0.1", 0);
  CheckFirstLessThanSecond(first, second);
  first.setFromIpPort("128.0.0.0", 100);
  second.setFromIpPort("::ffff:127.0.0.1", 0);
  CheckFirstLessThanSecond(first, second);

  // IPV6 comparisons

  // port comparisions
  first.setFromIpPort("::0", 0);
  second.setFromIpPort("::0", 0xFFFF);
  CheckFirstLessThanSecond(first, second);
  first.setFromIpPort("::0", 0);
  second.setFromIpPort("::1", 0xFFFF);
  CheckFirstLessThanSecond(first, second);

  // Address comparisons
  first.setFromIpPort("::0", 10);
  second.setFromIpPort("::1", 10);
  CheckFirstLessThanSecond(first, second);

  // Unix
  first.setFromPath("/foo");
  second.setFromPath("/1234");
  // The exact comparison order doesn't really matter, as long as
  // (a < b), (b < a), and (a == b) are consistent.
  // This checks our current comparison rules, which checks the path length
  // before the path contents.
  CheckFirstLessThanSecond(first, second);
  first.setFromPath("/1234");
  second.setFromPath("/5678");
  CheckFirstLessThanSecond(first, second);

  // IPv4 vs Unix.
  // We currently compare the address family values, and AF_UNIX < AF_INET
  first.setFromPath("/foo");
  second.setFromIpPort("127.0.0.1", 80);
  CheckFirstLessThanSecond(first, second);
}

TEST(SocketAddress, Unix) {
  SocketAddress addr;

  // Test a small path
  addr.setFromPath("foo");
  EXPECT_EQ(addr.getFamily(), AF_UNIX);
  EXPECT_EQ(addr.describe(), "foo");
  EXPECT_THROW(addr.getAddressStr(), std::invalid_argument);
  EXPECT_THROW(addr.getPort(), std::invalid_argument);
  EXPECT_TRUE(addr.isPrivateAddress());
  EXPECT_TRUE(addr.isLoopbackAddress());

  // Test a path that is too large
  const char longPath[] =
      "abcdefghijklmnopqrstuvwxyz0123456789"
      "abcdefghijklmnopqrstuvwxyz0123456789"
      "abcdefghijklmnopqrstuvwxyz0123456789"
      "abcdefghijklmnopqrstuvwxyz0123456789";
  EXPECT_THROW(addr.setFromPath(longPath), std::invalid_argument);
  // The original address should still be the same
  EXPECT_EQ(addr.getFamily(), AF_UNIX);
  EXPECT_EQ(addr.describe(), "foo");

  // Test a path that exactly fits in sockaddr_un
  // (not including the NUL terminator)
  const char exactLengthPath[] =
      "abcdefghijklmnopqrstuvwxyz0123456789"
      "abcdefghijklmnopqrstuvwxyz0123456789"
      "abcdefghijklmnopqrstuvwxyz0123456789";
  addr.setFromPath(exactLengthPath);
  EXPECT_EQ(addr.describe(), exactLengthPath);

  // Test converting a unix socket address to an IPv4 one, then back
  addr.setFromHostPort("127.0.0.1", 1234);
  EXPECT_EQ(addr.getFamily(), AF_INET);
  EXPECT_EQ(addr.describe(), "127.0.0.1:1234");
  addr.setFromPath("/i/am/a/unix/address");
  EXPECT_EQ(addr.getFamily(), AF_UNIX);
  EXPECT_EQ(addr.describe(), "/i/am/a/unix/address");

  // Test copy constructor and assignment operator
  {
    SocketAddress copy(addr);
    EXPECT_EQ(copy, addr);
    copy.setFromPath("/abc");
    EXPECT_NE(copy, addr);
    copy = addr;
    EXPECT_EQ(copy, addr);
    copy.setFromIpPort("127.0.0.1", 80);
    EXPECT_NE(copy, addr);
    copy = addr;
    EXPECT_EQ(copy, addr);
  }

  {
    SocketAddress copy(addr);
    EXPECT_EQ(copy, addr);
    EXPECT_EQ(copy.describe(), "/i/am/a/unix/address");
    EXPECT_EQ(copy.getPath(), "/i/am/a/unix/address");

    SocketAddress other("127.0.0.1", 80);
    EXPECT_NE(other, addr);
    other = copy;
    EXPECT_EQ(other, copy);
    EXPECT_EQ(other, addr);
    EXPECT_EQ(copy, addr);
  }

  {
    SocketAddress copy;
    {
      // move a unix address into a non-unix address
      SocketAddress tmpCopy(addr);
      copy = std::move(tmpCopy);
    }
    EXPECT_EQ(copy, addr);

    copy.setFromPath("/another/path");
    {
      // move a unix address into a unix address
      SocketAddress tmpCopy(addr);
      copy = std::move(tmpCopy);
    }
    EXPECT_EQ(copy, addr);

    {
      // move a non-unix address into a unix address
      SocketAddress tmp("127.0.0.1", 80);
      copy = std::move(tmp);
    }
    EXPECT_EQ(copy.getAddressStr(), "127.0.0.1");
    EXPECT_EQ(copy.getPort(), 80);

    copy = addr;
    // move construct a unix address
    SocketAddress other(std::move(copy));
    EXPECT_EQ(other, addr);
    EXPECT_EQ(other.getPath(), addr.getPath());
  }
}

TEST(SocketAddress, AnonymousUnix) {
  // Create a unix socket pair, and get the addresses.
  NetworkSocket fds[2];
  int rc = netops::socketpair(AF_UNIX, SOCK_STREAM, 0, fds);
  EXPECT_EQ(rc, 0);

  SocketAddress addr0;
  SocketAddress peer0;
  SocketAddress addr1;
  SocketAddress peer1;
  addr0.setFromLocalAddress(fds[0]);
  peer0.setFromPeerAddress(fds[0]);
  addr1.setFromLocalAddress(fds[1]);
  peer1.setFromPeerAddress(fds[1]);
  netops::close(fds[0]);
  netops::close(fds[1]);

  EXPECT_EQ(addr0.describe(), "<anonymous unix address>");
  EXPECT_EQ(addr1.describe(), "<anonymous unix address>");
  EXPECT_EQ(peer0.describe(), "<anonymous unix address>");
  EXPECT_EQ(peer1.describe(), "<anonymous unix address>");

  // Anonymous addresses should never compare equal
  EXPECT_NE(addr0, addr1);
  EXPECT_NE(peer0, peer1);

  // Note that logically addr0 and peer1 are the same,
  // but since they are both anonymous we have no way to determine this
  EXPECT_NE(addr0, peer1);
  // We can't even tell if an anonymous address is equal to itself
  EXPECT_NE(addr0, addr0);
}

<<<<<<< HEAD
#define REQUIRE_ERRNO(cond, msg)                                   \
  if (!(cond)) {                                                   \
    int _requireErrnoCopy_ = errno;                                \
    std::ostringstream _requireMsg_;                               \
    _requireMsg_ << (msg) << ": " << strerror(_requireErrnoCopy_); \
    ADD_FAILURE();                                                 \
=======
#define REQUIRE_ERRNO(cond, msg)                                \
  if (!(cond)) {                                                \
    ADD_FAILURE() << (msg) << ": " << ::folly::errnoStr(errno); \
>>>>>>> 2e6f64e1
  }

void testSetFromSocket(
    const SocketAddress* serverBindAddr,
    const SocketAddress* clientBindAddr,
    SocketAddress* listenAddrRet,
    SocketAddress* acceptAddrRet,
    SocketAddress* serverAddrRet,
    SocketAddress* serverPeerAddrRet,
    SocketAddress* clientAddrRet,
    SocketAddress* clientPeerAddrRet) {
<<<<<<< HEAD
  int listenSock = fsp::socket(serverBindAddr->getFamily(), SOCK_STREAM, 0);
  REQUIRE_ERRNO(listenSock > 0, "failed to create listen socket");
=======
  auto listenSock = netops::socket(serverBindAddr->getFamily(), SOCK_STREAM, 0);
  REQUIRE_ERRNO(
      listenSock != NetworkSocket(), "failed to create listen socket");
>>>>>>> 2e6f64e1
  sockaddr_storage laddr;
  serverBindAddr->getAddress(&laddr);
  socklen_t laddrLen = serverBindAddr->getActualSize();
  int rc =
      netops::bind(listenSock, reinterpret_cast<sockaddr*>(&laddr), laddrLen);
  REQUIRE_ERRNO(rc == 0, "failed to bind to server socket");
  rc = netops::listen(listenSock, 10);
  REQUIRE_ERRNO(rc == 0, "failed to listen");

  listenAddrRet->setFromLocalAddress(listenSock);

  SocketAddress listenPeerAddr;
  EXPECT_THROW(
      listenPeerAddr.setFromPeerAddress(listenSock), std::runtime_error);

  // Note that we use the family from serverBindAddr here, since we allow
  // clientBindAddr to be nullptr.
<<<<<<< HEAD
  int clientSock = fsp::socket(serverBindAddr->getFamily(), SOCK_STREAM, 0);
  REQUIRE_ERRNO(clientSock > 0, "failed to create client socket");
=======
  auto clientSock = netops::socket(serverBindAddr->getFamily(), SOCK_STREAM, 0);
  REQUIRE_ERRNO(
      clientSock != NetworkSocket(), "failed to create client socket");
>>>>>>> 2e6f64e1
  if (clientBindAddr != nullptr) {
    sockaddr_storage clientAddr;
    clientBindAddr->getAddress(&clientAddr);

<<<<<<< HEAD
    rc = bind(
=======
    rc = netops::bind(
>>>>>>> 2e6f64e1
        clientSock,
        reinterpret_cast<sockaddr*>(&clientAddr),
        clientBindAddr->getActualSize());
    REQUIRE_ERRNO(rc == 0, "failed to bind to client socket");
  }

  sockaddr_storage listenAddr;
  listenAddrRet->getAddress(&listenAddr);
<<<<<<< HEAD
  rc = connect(
=======
  rc = netops::connect(
>>>>>>> 2e6f64e1
      clientSock,
      reinterpret_cast<sockaddr*>(&listenAddr),
      listenAddrRet->getActualSize());
  REQUIRE_ERRNO(rc == 0, "failed to connect");

  sockaddr_storage acceptAddr;
  socklen_t acceptAddrLen = sizeof(acceptAddr);
<<<<<<< HEAD
  int serverSock = accept(
      listenSock, reinterpret_cast<sockaddr*>(&acceptAddr), &acceptAddrLen);
  REQUIRE_ERRNO(serverSock > 0, "failed to accept");
=======
  auto serverSock = netops::accept(
      listenSock, reinterpret_cast<sockaddr*>(&acceptAddr), &acceptAddrLen);
  REQUIRE_ERRNO(serverSock != NetworkSocket(), "failed to accept");
>>>>>>> 2e6f64e1
  acceptAddrRet->setFromSockaddr(
      reinterpret_cast<sockaddr*>(&acceptAddr), acceptAddrLen);

  serverAddrRet->setFromLocalAddress(serverSock);
  serverPeerAddrRet->setFromPeerAddress(serverSock);
  clientAddrRet->setFromLocalAddress(clientSock);
  clientPeerAddrRet->setFromPeerAddress(clientSock);

  netops::close(clientSock);
  netops::close(serverSock);
  netops::close(listenSock);
}

TEST(SocketAddress, SetFromSocketIPv4) {
  SocketAddress serverBindAddr("0.0.0.0", 0);
  SocketAddress clientBindAddr("0.0.0.0", 0);
  SocketAddress listenAddr;
  SocketAddress acceptAddr;
  SocketAddress serverAddr;
  SocketAddress serverPeerAddr;
  SocketAddress clientAddr;
  SocketAddress clientPeerAddr;

  testSetFromSocket(
      &serverBindAddr,
      &clientBindAddr,
      &listenAddr,
      &acceptAddr,
      &serverAddr,
      &serverPeerAddr,
      &clientAddr,
      &clientPeerAddr);

  // The server socket's local address should have the same port as the listen
  // address.  The IP will be different, since the listening socket is
  // listening on INADDR_ANY, but the server socket will have a concrete IP
  // address assigned to it.
  EXPECT_EQ(serverAddr.getPort(), listenAddr.getPort());

  // The client's peer address should always be the same as the server
  // socket's address.
  EXPECT_EQ(clientPeerAddr, serverAddr);
  // The address returned by getpeername() on the server socket should
  // be the same as the address returned by accept()
  EXPECT_EQ(serverPeerAddr, acceptAddr);
  EXPECT_EQ(serverPeerAddr, clientAddr);
  EXPECT_EQ(acceptAddr, clientAddr);
}

/*
 * Note this test exercises Linux-specific Unix socket behavior
 */
TEST(SocketAddress, SetFromSocketUnixAbstract) {
  // Explicitly binding to an empty path results in an abstract socket
  // name being picked for us automatically.
  SocketAddress serverBindAddr;
  string path(1, 0);
  path.append("test address");
  serverBindAddr.setFromPath(path);
  SocketAddress clientBindAddr;
  clientBindAddr.setFromPath("");

  SocketAddress listenAddr;
  SocketAddress acceptAddr;
  SocketAddress serverAddr;
  SocketAddress serverPeerAddr;
  SocketAddress clientAddr;
  SocketAddress clientPeerAddr;

  testSetFromSocket(
      &serverBindAddr,
      &clientBindAddr,
      &listenAddr,
      &acceptAddr,
      &serverAddr,
      &serverPeerAddr,
      &clientAddr,
      &clientPeerAddr);

  // The server socket's local address should be the same as the listen
  // address.
  EXPECT_EQ(serverAddr, listenAddr);

  // The client's peer address should always be the same as the server
  // socket's address.
  EXPECT_EQ(clientPeerAddr, serverAddr);

  EXPECT_EQ(serverPeerAddr, clientAddr);
  // Oddly, the address returned by accept() does not seem to match the address
  // returned by getpeername() on the server socket or getsockname() on the
  // client socket.
  // EXPECT_EQ(serverPeerAddr, acceptAddr);
  // EXPECT_EQ(acceptAddr, clientAddr);
}

TEST(SocketAddress, SetFromSocketUnixExplicit) {
  // Pick two temporary path names.
  TemporaryDirectory tempDirectory("SocketAddressTest");
  std::string serverPath = (tempDirectory.path() / "server").string();
  std::string clientPath = (tempDirectory.path() / "client").string();

  SocketAddress serverBindAddr;
  SocketAddress clientBindAddr;
  SocketAddress listenAddr;
  SocketAddress acceptAddr;
  SocketAddress serverAddr;
  SocketAddress serverPeerAddr;
  SocketAddress clientAddr;
  SocketAddress clientPeerAddr;
  try {
    serverBindAddr.setFromPath(serverPath.c_str());
    clientBindAddr.setFromPath(clientPath.c_str());

    testSetFromSocket(
        &serverBindAddr,
        &clientBindAddr,
        &listenAddr,
        &acceptAddr,
        &serverAddr,
        &serverPeerAddr,
        &clientAddr,
        &clientPeerAddr);
  } catch (...) {
    // Remove the socket files after we are done
    unlink(serverPath.c_str());
    unlink(clientPath.c_str());
    throw;
  }
  unlink(serverPath.c_str());
  unlink(clientPath.c_str());

  // The server socket's local address should be the same as the listen
  // address.
  EXPECT_EQ(serverAddr, listenAddr);

  // The client's peer address should always be the same as the server
  // socket's address.
  EXPECT_EQ(clientPeerAddr, serverAddr);

  EXPECT_EQ(serverPeerAddr, clientAddr);
  EXPECT_EQ(serverPeerAddr, acceptAddr);
  EXPECT_EQ(acceptAddr, clientAddr);
}

TEST(SocketAddress, SetFromSocketUnixAnonymous) {
  // Test an anonymous client talking to a fixed-path unix socket.
  TemporaryDirectory tempDirectory("SocketAddressTest");
  std::string serverPath = (tempDirectory.path() / "server").string();

  SocketAddress serverBindAddr;
  SocketAddress listenAddr;
  SocketAddress acceptAddr;
  SocketAddress serverAddr;
  SocketAddress serverPeerAddr;
  SocketAddress clientAddr;
  SocketAddress clientPeerAddr;
  try {
    serverBindAddr.setFromPath(serverPath.c_str());

    testSetFromSocket(
        &serverBindAddr,
        nullptr,
        &listenAddr,
        &acceptAddr,
        &serverAddr,
        &serverPeerAddr,
        &clientAddr,
        &clientPeerAddr);
  } catch (...) {
    // Remove the socket file after we are done
    unlink(serverPath.c_str());
    throw;
  }
  unlink(serverPath.c_str());

  // The server socket's local address should be the same as the listen
  // address.
  EXPECT_EQ(serverAddr, listenAddr);

  // The client's peer address should always be the same as the server
  // socket's address.
  EXPECT_EQ(clientPeerAddr, serverAddr);

  // Since the client is using an anonymous address, it won't compare equal to
  // any other anonymous addresses.  Make sure the addresses are anonymous.
  EXPECT_EQ(serverPeerAddr.getPath(), "");
  EXPECT_EQ(clientAddr.getPath(), "");
  EXPECT_EQ(acceptAddr.getPath(), "");
}

TEST(SocketAddress, ResetUnixAddress) {
  SocketAddress addy;
  addy.setFromPath("/foo");

  addy.reset();
  EXPECT_EQ(addy.getFamily(), AF_UNSPEC);
}

TEST(SocketAddress, ResetIPAddress) {
  SocketAddress addr;
  addr.setFromIpPort("127.0.0.1", 80);
  addr.reset();
  EXPECT_EQ(addr.getFamily(), AF_UNSPEC);
  EXPECT_FALSE(addr.isInitialized());
  EXPECT_TRUE(addr.empty());

  addr.setFromIpPort("2620:0:1cfe:face:b00c::3:65535");
  addr.reset();
  EXPECT_EQ(addr.getFamily(), AF_UNSPEC);
  EXPECT_FALSE(addr.isInitialized());
  EXPECT_TRUE(addr.empty());
}

TEST(SocketAddress, ValidFamilyInet) {
  SocketAddress addr;
  EXPECT_FALSE(addr.isFamilyInet());
  folly::IPAddress ipAddr("123.234.0.23");
  addr.setFromIpAddrPort(ipAddr, 8888);
  EXPECT_TRUE(addr.isFamilyInet());

  folly::IPAddress ip6Addr("2620:0:1cfe:face:b00c::3");
  SocketAddress addr6(ip6Addr, 8888);
  EXPECT_TRUE(addr6.isFamilyInet());
}<|MERGE_RESOLUTION|>--- conflicted
+++ resolved
@@ -1,9 +1,5 @@
 /*
-<<<<<<< HEAD
- * Copyright 2014-present Facebook, Inc.
-=======
  * Copyright (c) Facebook, Inc. and its affiliates.
->>>>>>> 2e6f64e1
  *
  * Licensed under the Apache License, Version 2.0 (the "License");
  * you may not use this file except in compliance with the License.
@@ -35,16 +31,11 @@
 using folly::SocketAddress;
 using folly::SocketAddressTestHelper;
 using folly::test::TemporaryDirectory;
-<<<<<<< HEAD
-
-namespace fsp = folly::portability::sockets;
-=======
 using std::cerr;
 using std::endl;
 using std::string;
 
 namespace netops = folly::netops;
->>>>>>> 2e6f64e1
 
 TEST(SocketAddress, Size) {
   SocketAddress addr;
@@ -685,18 +676,9 @@
   EXPECT_NE(addr0, addr0);
 }
 
-<<<<<<< HEAD
-#define REQUIRE_ERRNO(cond, msg)                                   \
-  if (!(cond)) {                                                   \
-    int _requireErrnoCopy_ = errno;                                \
-    std::ostringstream _requireMsg_;                               \
-    _requireMsg_ << (msg) << ": " << strerror(_requireErrnoCopy_); \
-    ADD_FAILURE();                                                 \
-=======
 #define REQUIRE_ERRNO(cond, msg)                                \
   if (!(cond)) {                                                \
     ADD_FAILURE() << (msg) << ": " << ::folly::errnoStr(errno); \
->>>>>>> 2e6f64e1
   }
 
 void testSetFromSocket(
@@ -708,14 +690,9 @@
     SocketAddress* serverPeerAddrRet,
     SocketAddress* clientAddrRet,
     SocketAddress* clientPeerAddrRet) {
-<<<<<<< HEAD
-  int listenSock = fsp::socket(serverBindAddr->getFamily(), SOCK_STREAM, 0);
-  REQUIRE_ERRNO(listenSock > 0, "failed to create listen socket");
-=======
   auto listenSock = netops::socket(serverBindAddr->getFamily(), SOCK_STREAM, 0);
   REQUIRE_ERRNO(
       listenSock != NetworkSocket(), "failed to create listen socket");
->>>>>>> 2e6f64e1
   sockaddr_storage laddr;
   serverBindAddr->getAddress(&laddr);
   socklen_t laddrLen = serverBindAddr->getActualSize();
@@ -733,23 +710,14 @@
 
   // Note that we use the family from serverBindAddr here, since we allow
   // clientBindAddr to be nullptr.
-<<<<<<< HEAD
-  int clientSock = fsp::socket(serverBindAddr->getFamily(), SOCK_STREAM, 0);
-  REQUIRE_ERRNO(clientSock > 0, "failed to create client socket");
-=======
   auto clientSock = netops::socket(serverBindAddr->getFamily(), SOCK_STREAM, 0);
   REQUIRE_ERRNO(
       clientSock != NetworkSocket(), "failed to create client socket");
->>>>>>> 2e6f64e1
   if (clientBindAddr != nullptr) {
     sockaddr_storage clientAddr;
     clientBindAddr->getAddress(&clientAddr);
 
-<<<<<<< HEAD
-    rc = bind(
-=======
     rc = netops::bind(
->>>>>>> 2e6f64e1
         clientSock,
         reinterpret_cast<sockaddr*>(&clientAddr),
         clientBindAddr->getActualSize());
@@ -758,11 +726,7 @@
 
   sockaddr_storage listenAddr;
   listenAddrRet->getAddress(&listenAddr);
-<<<<<<< HEAD
-  rc = connect(
-=======
   rc = netops::connect(
->>>>>>> 2e6f64e1
       clientSock,
       reinterpret_cast<sockaddr*>(&listenAddr),
       listenAddrRet->getActualSize());
@@ -770,15 +734,9 @@
 
   sockaddr_storage acceptAddr;
   socklen_t acceptAddrLen = sizeof(acceptAddr);
-<<<<<<< HEAD
-  int serverSock = accept(
-      listenSock, reinterpret_cast<sockaddr*>(&acceptAddr), &acceptAddrLen);
-  REQUIRE_ERRNO(serverSock > 0, "failed to accept");
-=======
   auto serverSock = netops::accept(
       listenSock, reinterpret_cast<sockaddr*>(&acceptAddr), &acceptAddrLen);
   REQUIRE_ERRNO(serverSock != NetworkSocket(), "failed to accept");
->>>>>>> 2e6f64e1
   acceptAddrRet->setFromSockaddr(
       reinterpret_cast<sockaddr*>(&acceptAddr), acceptAddrLen);
 
