/*
<<<<<<< HEAD
 * Copyright 2011-present Facebook, Inc.
=======
 * Copyright (c) Facebook, Inc. and its affiliates.
>>>>>>> 2e6f64e1
 *
 * Licensed under the Apache License, Version 2.0 (the "License");
 * you may not use this file except in compliance with the License.
 * You may obtain a copy of the License at
 *
 *     http://www.apache.org/licenses/LICENSE-2.0
 *
 * Unless required by applicable law or agreed to in writing, software
 * distributed under the License is distributed on an "AS IS" BASIS,
 * WITHOUT WARRANTIES OR CONDITIONS OF ANY KIND, either express or implied.
 * See the License for the specific language governing permissions and
 * limitations under the License.
 */
// @author: Andrei Alexandrescu (aalexandre)

// Test bed for folly/Synchronized.h

#include <folly/Synchronized.h>
<<<<<<< HEAD
#include <folly/LockTraitsBoost.h>
#include <folly/Portability.h>
=======
#include <folly/Function.h>
#include <folly/Portability.h>
#include <folly/ScopeGuard.h>
>>>>>>> 2e6f64e1
#include <folly/SharedMutex.h>
#include <folly/SpinLock.h>
#include <folly/portability/GTest.h>
#include <folly/synchronization/RWSpinLock.h>
#include <folly/test/SynchronizedTestLib.h>

<<<<<<< HEAD
using namespace folly::sync_tests;
=======
FOLLY_GNU_DISABLE_WARNING("-Wdeprecated-declarations")

using namespace folly::sync_tests;

namespace folly {
>>>>>>> 2e6f64e1

template <class Mutex>
class SynchronizedTest : public testing::Test {};

using SynchronizedTestTypes = testing::Types<
    folly::SharedMutexReadPriority,
    folly::SharedMutexWritePriority,
    std::mutex,
    std::recursive_mutex,
#if FOLLY_LOCK_TRAITS_HAVE_TIMED_MUTEXES
    std::timed_mutex,
    std::recursive_timed_mutex,
<<<<<<< HEAD
#endif
    boost::mutex,
    boost::recursive_mutex,
#if FOLLY_LOCK_TRAITS_HAVE_TIMED_MUTEXES
    boost::timed_mutex,
    boost::recursive_timed_mutex,
=======
>>>>>>> 2e6f64e1
#endif
#ifdef RW_SPINLOCK_USE_X86_INTRINSIC_
    folly::RWTicketSpinLock32,
    folly::RWTicketSpinLock64,
#endif
<<<<<<< HEAD
    boost::shared_mutex,
=======
>>>>>>> 2e6f64e1
    folly::SpinLock>;
TYPED_TEST_CASE(SynchronizedTest, SynchronizedTestTypes);

TYPED_TEST(SynchronizedTest, Basic) {
  testBasic<TypeParam>();
}

TYPED_TEST(SynchronizedTest, WithLock) {
  testWithLock<TypeParam>();
}

TYPED_TEST(SynchronizedTest, Unlock) {
  testUnlock<TypeParam>();
}

TYPED_TEST(SynchronizedTest, Deprecated) {
  testDeprecated<TypeParam>();
}

TYPED_TEST(SynchronizedTest, Concurrency) {
  testConcurrency<TypeParam>();
}

TYPED_TEST(SynchronizedTest, AcquireLocked) {
  testAcquireLocked<TypeParam>();
}

TYPED_TEST(SynchronizedTest, AcquireLockedWithConst) {
  testAcquireLockedWithConst<TypeParam>();
}

TYPED_TEST(SynchronizedTest, DualLocking) {
  testDualLocking<TypeParam>();
}

TYPED_TEST(SynchronizedTest, DualLockingWithConst) {
  testDualLockingWithConst<TypeParam>();
}

TYPED_TEST(SynchronizedTest, ConstCopy) {
  testConstCopy<TypeParam>();
}

TYPED_TEST(SynchronizedTest, InPlaceConstruction) {
  testInPlaceConstruction<TypeParam>();
}

TYPED_TEST(SynchronizedTest, Exchange) {
  testExchange<TypeParam>();
}

template <class Mutex>
class SynchronizedTimedTest : public testing::Test {};

using SynchronizedTimedTestTypes = testing::Types<
#if FOLLY_LOCK_TRAITS_HAVE_TIMED_MUTEXES
    std::timed_mutex,
    std::recursive_timed_mutex,
<<<<<<< HEAD
    boost::timed_mutex,
    boost::recursive_timed_mutex,
    boost::shared_mutex,
=======
>>>>>>> 2e6f64e1
#endif
#ifdef RW_SPINLOCK_USE_X86_INTRINSIC_
    folly::RWTicketSpinLock32,
    folly::RWTicketSpinLock64,
#endif
    folly::SharedMutexReadPriority,
    folly::SharedMutexWritePriority>;
TYPED_TEST_CASE(SynchronizedTimedTest, SynchronizedTimedTestTypes);

TYPED_TEST(SynchronizedTimedTest, Timed) {
  testTimed<TypeParam>();
}

TYPED_TEST(SynchronizedTimedTest, TimedSynchronized) {
  testTimedSynchronized<TypeParam>();
}

template <class Mutex>
class SynchronizedTimedWithConstTest : public testing::Test {};

using SynchronizedTimedWithConstTestTypes = testing::Types<
<<<<<<< HEAD
#if FOLLY_LOCK_TRAITS_HAVE_TIMED_MUTEXES
    boost::shared_mutex,
#endif
=======
>>>>>>> 2e6f64e1
#ifdef RW_SPINLOCK_USE_X86_INTRINSIC_
    folly::RWTicketSpinLock32,
    folly::RWTicketSpinLock64,
#endif
    folly::SharedMutexReadPriority,
    folly::SharedMutexWritePriority>;
TYPED_TEST_CASE(
    SynchronizedTimedWithConstTest,
    SynchronizedTimedWithConstTestTypes);

TYPED_TEST(SynchronizedTimedWithConstTest, TimedShared) {
  testTimedShared<TypeParam>();
}

TYPED_TEST(SynchronizedTimedWithConstTest, TimedSynchronizeWithConst) {
  testTimedSynchronizedWithConst<TypeParam>();
}

using CountPair = std::pair<int, int>;
// This class is specialized only to be uesed in SynchronizedLockTest
class FakeMutex {
 public:
  void lock() {
    ++lockCount_;
  }

  void unlock() {
    ++unlockCount_;
  }

  static CountPair getLockUnlockCount() {
    return CountPair{lockCount_, unlockCount_};
  }

  static void resetLockUnlockCount() {
    lockCount_ = 0;
    unlockCount_ = 0;
  }

 private:
  // Keep these two static for test access
  // Keep them thread_local in case of tests are run in parallel within one
  // process
  static FOLLY_TLS int lockCount_;
  static FOLLY_TLS int unlockCount_;
};
FOLLY_TLS int FakeMutex::lockCount_{0};
FOLLY_TLS int FakeMutex::unlockCount_{0};

// SynchronizedLockTest is used to verify the correct lock unlock behavior
// happens per design
class SynchronizedLockTest : public testing::Test {
 public:
  void SetUp() override {
    FakeMutex::resetLockUnlockCount();
  }
};

/**
 * Test mutex to help to automate assertions, taken from LockTraitsTest.cpp
 */
class FakeAllPowerfulAssertingMutexInternal {
 public:
  enum class CurrentLockState { UNLOCKED, SHARED, UPGRADE, UNIQUE };

  void lock() {
    EXPECT_EQ(this->lock_state, CurrentLockState::UNLOCKED);
    this->lock_state = CurrentLockState::UNIQUE;
  }
  void unlock() {
    EXPECT_EQ(this->lock_state, CurrentLockState::UNIQUE);
    this->lock_state = CurrentLockState::UNLOCKED;
  }
  void lock_shared() {
    EXPECT_EQ(this->lock_state, CurrentLockState::UNLOCKED);
    this->lock_state = CurrentLockState::SHARED;
  }
  void unlock_shared() {
    EXPECT_EQ(this->lock_state, CurrentLockState::SHARED);
    this->lock_state = CurrentLockState::UNLOCKED;
  }
  void lock_upgrade() {
    EXPECT_EQ(this->lock_state, CurrentLockState::UNLOCKED);
    this->lock_state = CurrentLockState::UPGRADE;
  }
  void unlock_upgrade() {
    EXPECT_EQ(this->lock_state, CurrentLockState::UPGRADE);
    this->lock_state = CurrentLockState::UNLOCKED;
  }

  void unlock_upgrade_and_lock() {
    EXPECT_EQ(this->lock_state, CurrentLockState::UPGRADE);
    this->lock_state = CurrentLockState::UNIQUE;
  }
  void unlock_and_lock_upgrade() {
    EXPECT_EQ(this->lock_state, CurrentLockState::UNIQUE);
    this->lock_state = CurrentLockState::UPGRADE;
  }
  void unlock_and_lock_shared() {
    EXPECT_EQ(this->lock_state, CurrentLockState::UNIQUE);
    this->lock_state = CurrentLockState::SHARED;
  }
  void unlock_upgrade_and_lock_shared() {
    EXPECT_EQ(this->lock_state, CurrentLockState::UPGRADE);
    this->lock_state = CurrentLockState::SHARED;
  }

  template <class Rep, class Period>
  bool try_lock_for(const std::chrono::duration<Rep, Period>&) {
    EXPECT_EQ(this->lock_state, CurrentLockState::UNLOCKED);
    this->lock_state = CurrentLockState::UNIQUE;
    return true;
  }

  template <class Rep, class Period>
  bool try_lock_upgrade_for(const std::chrono::duration<Rep, Period>&) {
    EXPECT_EQ(this->lock_state, CurrentLockState::UNLOCKED);
    this->lock_state = CurrentLockState::UPGRADE;
    return true;
  }

  template <class Rep, class Period>
  bool try_unlock_upgrade_and_lock_for(
      const std::chrono::duration<Rep, Period>&) {
    EXPECT_EQ(this->lock_state, CurrentLockState::UPGRADE);
    this->lock_state = CurrentLockState::UNIQUE;
    return true;
  }

  /*
   * Initialize the FakeMutex with an unlocked state
   */
  CurrentLockState lock_state{CurrentLockState::UNLOCKED};
};

/**
 * The following works around the internal mutex for synchronized being
 * private
 *
 * This is horridly thread unsafe.
 */
static FakeAllPowerfulAssertingMutexInternal globalAllPowerfulAssertingMutex;

class FakeAllPowerfulAssertingMutex {
 public:
  void lock() {
    globalAllPowerfulAssertingMutex.lock();
  }
  void unlock() {
    globalAllPowerfulAssertingMutex.unlock();
  }
  void lock_shared() {
    globalAllPowerfulAssertingMutex.lock_shared();
  }
  void unlock_shared() {
    globalAllPowerfulAssertingMutex.unlock_shared();
  }
  void lock_upgrade() {
    globalAllPowerfulAssertingMutex.lock_upgrade();
  }
  void unlock_upgrade() {
    globalAllPowerfulAssertingMutex.unlock_upgrade();
  }

  void unlock_upgrade_and_lock() {
    globalAllPowerfulAssertingMutex.unlock_upgrade_and_lock();
  }
  void unlock_and_lock_upgrade() {
    globalAllPowerfulAssertingMutex.unlock_and_lock_upgrade();
  }
  void unlock_and_lock_shared() {
    globalAllPowerfulAssertingMutex.unlock_and_lock_shared();
  }
  void unlock_upgrade_and_lock_shared() {
    globalAllPowerfulAssertingMutex.unlock_upgrade_and_lock_shared();
  }

  template <class Rep, class Period>
  bool try_lock_for(const std::chrono::duration<Rep, Period>& arg) {
    return globalAllPowerfulAssertingMutex.try_lock_for(arg);
  }

  template <class Rep, class Period>
  bool try_lock_upgrade_for(const std::chrono::duration<Rep, Period>& arg) {
    return globalAllPowerfulAssertingMutex.try_lock_upgrade_for(arg);
  }

  template <class Rep, class Period>
  bool try_unlock_upgrade_and_lock_for(
      const std::chrono::duration<Rep, Period>& arg) {
    return globalAllPowerfulAssertingMutex.try_unlock_upgrade_and_lock_for(arg);
  }

  // reset state on destruction
  ~FakeAllPowerfulAssertingMutex() {
    globalAllPowerfulAssertingMutex = FakeAllPowerfulAssertingMutexInternal{};
  }
};

class NonDefaultConstructibleMutex {
 public:
  explicit NonDefaultConstructibleMutex(int valueIn) {
    value = valueIn;
  }
  NonDefaultConstructibleMutex() = delete;
  NonDefaultConstructibleMutex(const NonDefaultConstructibleMutex&) = delete;
  NonDefaultConstructibleMutex(NonDefaultConstructibleMutex&&) = delete;
  NonDefaultConstructibleMutex& operator=(const NonDefaultConstructibleMutex&) =
      delete;
  NonDefaultConstructibleMutex& operator=(NonDefaultConstructibleMutex&&) =
      delete;

  static int value;

  void lock() {}
  void unlock() {}
};
int NonDefaultConstructibleMutex::value{0};

TEST_F(SynchronizedLockTest, TestCopyConstructibleValues) {
  struct NonCopyConstructible {
    NonCopyConstructible(const NonCopyConstructible&) = delete;
    NonCopyConstructible& operator=(const NonCopyConstructible&) = delete;
  };
  struct CopyConstructible {};
  EXPECT_FALSE(std::is_copy_constructible<
               folly::Synchronized<NonCopyConstructible>>::value);
  EXPECT_FALSE(std::is_copy_assignable<
               folly::Synchronized<NonCopyConstructible>>::value);
  EXPECT_TRUE(std::is_copy_constructible<
              folly::Synchronized<CopyConstructible>>::value);
  EXPECT_TRUE(
      std::is_copy_assignable<folly::Synchronized<CopyConstructible>>::value);
}

<<<<<<< HEAD
TEST_F(SynchronizedLockTest, UpgradableLocking) {
=======
namespace {
class Dummy {
 public:
  void foo() {}
};
} // namespace

TEST_F(SynchronizedLockTest, ReadLockAsNonConstUnsafe) {
  {
    folly::Synchronized<Dummy> sync;
    auto rlock = sync.rlock();
    rlock.asNonConstUnsafe().foo();
  }
  {
    folly::Synchronized<Dummy> sync;
    auto rlock = sync.rlock(std::chrono::seconds{1});
    rlock.asNonConstUnsafe().foo();
  }
}

TEST_F(SynchronizedLockTest, UpgradeLocking) {
>>>>>>> 2e6f64e1
  folly::Synchronized<int, FakeAllPowerfulAssertingMutex> sync;

  // sanity assert
  static_assert(
      std::is_same<std::decay<decltype(*sync.ulock())>::type, int>::value,
      "The ulock function was not well configured, blame aary@instagram.com");

  {
    auto ulock = sync.ulock();
<<<<<<< HEAD
=======
    EXPECT_TRUE((std::is_same<decltype(*ulock), const int&>::value));
    EXPECT_TRUE(
        (std::is_same<decltype(ulock.asNonConstUnsafe()), int&>::value));
>>>>>>> 2e6f64e1
    EXPECT_EQ(
        globalAllPowerfulAssertingMutex.lock_state,
        FakeAllPowerfulAssertingMutexInternal::CurrentLockState::UPGRADE);
  }

  // should be unlocked here
  EXPECT_EQ(
      globalAllPowerfulAssertingMutex.lock_state,
      FakeAllPowerfulAssertingMutexInternal::CurrentLockState::UNLOCKED);

  // test going from upgrade to exclusive
  {
    auto ulock = sync.ulock();
    auto wlock = ulock.moveFromUpgradeToWrite();
<<<<<<< HEAD
=======
    EXPECT_TRUE((std::is_same<decltype(*wlock), int&>::value));
>>>>>>> 2e6f64e1
    EXPECT_EQ(static_cast<bool>(ulock), false);
    EXPECT_EQ(
        globalAllPowerfulAssertingMutex.lock_state,
        FakeAllPowerfulAssertingMutexInternal::CurrentLockState::UNIQUE);
  }

  // should be unlocked here
  EXPECT_EQ(
      globalAllPowerfulAssertingMutex.lock_state,
      FakeAllPowerfulAssertingMutexInternal::CurrentLockState::UNLOCKED);

  // test going from upgrade to shared
  {
    auto ulock = sync.ulock();
    auto slock = ulock.moveFromUpgradeToRead();
    EXPECT_EQ(static_cast<bool>(ulock), false);
    EXPECT_EQ(
        globalAllPowerfulAssertingMutex.lock_state,
        FakeAllPowerfulAssertingMutexInternal::CurrentLockState::SHARED);
  }

  // should be unlocked here
  EXPECT_EQ(
      globalAllPowerfulAssertingMutex.lock_state,
      FakeAllPowerfulAssertingMutexInternal::CurrentLockState::UNLOCKED);

  // test going from exclusive to upgrade
  {
    auto wlock = sync.wlock();
    auto ulock = wlock.moveFromWriteToUpgrade();
    EXPECT_EQ(static_cast<bool>(wlock), false);
<<<<<<< HEAD
=======
    EXPECT_TRUE((std::is_same<decltype(*ulock), const int&>::value));
    EXPECT_TRUE(
        (std::is_same<decltype(ulock.asNonConstUnsafe()), int&>::value));
>>>>>>> 2e6f64e1
    EXPECT_EQ(
        globalAllPowerfulAssertingMutex.lock_state,
        FakeAllPowerfulAssertingMutexInternal::CurrentLockState::UPGRADE);
  }

  // should be unlocked here
  EXPECT_EQ(
      globalAllPowerfulAssertingMutex.lock_state,
      FakeAllPowerfulAssertingMutexInternal::CurrentLockState::UNLOCKED);

  // test going from exclusive to shared
  {
    auto wlock = sync.wlock();
    auto slock = wlock.moveFromWriteToRead();
    EXPECT_EQ(static_cast<bool>(wlock), false);
<<<<<<< HEAD
=======
    EXPECT_TRUE((std::is_same<decltype(*slock), const int&>::value));
    EXPECT_TRUE(
        (std::is_same<decltype(slock.asNonConstUnsafe()), int&>::value));
>>>>>>> 2e6f64e1
    EXPECT_EQ(
        globalAllPowerfulAssertingMutex.lock_state,
        FakeAllPowerfulAssertingMutexInternal::CurrentLockState::SHARED);
  }

  // should be unlocked here
  EXPECT_EQ(
      globalAllPowerfulAssertingMutex.lock_state,
      FakeAllPowerfulAssertingMutexInternal::CurrentLockState::UNLOCKED);
}

<<<<<<< HEAD
TEST_F(SynchronizedLockTest, UpgradableLockingWithULock) {
=======
TEST_F(SynchronizedLockTest, UpgradeLockingWithULock) {
>>>>>>> 2e6f64e1
  folly::Synchronized<int, FakeAllPowerfulAssertingMutex> sync;

  // sanity assert
  static_assert(
      std::is_same<std::decay<decltype(*sync.ulock())>::type, int>::value,
      "The ulock function was not well configured, blame aary@instagram.com");

  // test from upgrade to write
  sync.withULockPtr([](auto ulock) {
    EXPECT_EQ(static_cast<bool>(ulock), true);
    EXPECT_EQ(
        globalAllPowerfulAssertingMutex.lock_state,
        FakeAllPowerfulAssertingMutexInternal::CurrentLockState::UPGRADE);

    auto wlock = ulock.moveFromUpgradeToWrite();
    EXPECT_EQ(static_cast<bool>(ulock), false);
    EXPECT_EQ(
        globalAllPowerfulAssertingMutex.lock_state,
        FakeAllPowerfulAssertingMutexInternal::CurrentLockState::UNIQUE);
  });

  // should be unlocked here
  EXPECT_EQ(
      globalAllPowerfulAssertingMutex.lock_state,
      FakeAllPowerfulAssertingMutexInternal::CurrentLockState::UNLOCKED);

  // test from write to upgrade
  sync.withWLockPtr([](auto wlock) {
    EXPECT_EQ(static_cast<bool>(wlock), true);
    EXPECT_EQ(
        globalAllPowerfulAssertingMutex.lock_state,
        FakeAllPowerfulAssertingMutexInternal::CurrentLockState::UNIQUE);

    auto ulock = wlock.moveFromWriteToUpgrade();
    EXPECT_EQ(static_cast<bool>(wlock), false);
    EXPECT_EQ(
        globalAllPowerfulAssertingMutex.lock_state,
        FakeAllPowerfulAssertingMutexInternal::CurrentLockState::UPGRADE);
  });

  // should be unlocked here
  EXPECT_EQ(
      globalAllPowerfulAssertingMutex.lock_state,
      FakeAllPowerfulAssertingMutexInternal::CurrentLockState::UNLOCKED);

  // test from upgrade to shared
  sync.withULockPtr([](auto ulock) {
    EXPECT_EQ(static_cast<bool>(ulock), true);
    EXPECT_EQ(
        globalAllPowerfulAssertingMutex.lock_state,
        FakeAllPowerfulAssertingMutexInternal::CurrentLockState::UPGRADE);

    auto slock = ulock.moveFromUpgradeToRead();
    EXPECT_EQ(static_cast<bool>(ulock), false);
    EXPECT_EQ(
        globalAllPowerfulAssertingMutex.lock_state,
        FakeAllPowerfulAssertingMutexInternal::CurrentLockState::SHARED);
  });

  // should be unlocked here
  EXPECT_EQ(
      globalAllPowerfulAssertingMutex.lock_state,
      FakeAllPowerfulAssertingMutexInternal::CurrentLockState::UNLOCKED);

  // test from write to shared
  sync.withWLockPtr([](auto wlock) {
    EXPECT_EQ(static_cast<bool>(wlock), true);
    EXPECT_EQ(
        globalAllPowerfulAssertingMutex.lock_state,
        FakeAllPowerfulAssertingMutexInternal::CurrentLockState::UNIQUE);

    auto slock = wlock.moveFromWriteToRead();
    EXPECT_EQ(static_cast<bool>(wlock), false);
    EXPECT_EQ(
        globalAllPowerfulAssertingMutex.lock_state,
        FakeAllPowerfulAssertingMutexInternal::CurrentLockState::SHARED);
  });

  // should be unlocked here
  EXPECT_EQ(
      globalAllPowerfulAssertingMutex.lock_state,
      FakeAllPowerfulAssertingMutexInternal::CurrentLockState::UNLOCKED);
<<<<<<< HEAD
}

TEST_F(SynchronizedLockTest, TestPieceWiseConstruct) {
  auto&& synchronized = folly::Synchronized<int, NonDefaultConstructibleMutex>{
      std::piecewise_construct,
      std::forward_as_tuple(3),
      std::forward_as_tuple(1)};

  EXPECT_EQ(*synchronized.lock(), 3);
  EXPECT_EQ(NonDefaultConstructibleMutex::value, 1);
}
=======
}

TEST_F(SynchronizedLockTest, TestPieceWiseConstruct) {
  auto&& synchronized = folly::Synchronized<int, NonDefaultConstructibleMutex>{
      std::piecewise_construct,
      std::forward_as_tuple(3),
      std::forward_as_tuple(1)};

  EXPECT_EQ(*synchronized.lock(), 3);
  EXPECT_EQ(NonDefaultConstructibleMutex::value, 1);
}

namespace {
constexpr auto kLockable = 1;
constexpr auto kWLockable = 2;
constexpr auto kRLockable = 4;
constexpr auto kULockable = 8;

template <int kLockableType>
class TryLockable {
 public:
  explicit TryLockable(
      bool shouldSucceed,
      folly::Function<void()> onLockIn,
      folly::Function<void()> onUnlockIn)
      : kShouldSucceed{shouldSucceed},
        onLock{std::move(onLockIn)},
        onUnlock{std::move(onUnlockIn)} {}

  void lock() {
    EXPECT_TRUE(false);
  }
  template <
      int LockableType = kLockableType,
      std::enable_if_t<LockableType != kLockable>* = nullptr>
  void lock_shared() {
    EXPECT_TRUE(false);
  }
  template <
      int LockableType = kLockableType,
      std::enable_if_t<LockableType == kULockable>* = nullptr>
  void lock_upgrade() {
    EXPECT_TRUE(false);
  }

  bool tryLockImpl(int lockableMask) {
    // if the lockable type of this instance is one of the possible options as
    // expressed in the mask go through the usual test code
    if (kLockableType | lockableMask) {
      if (kShouldSucceed) {
        onLock();
        return true;
      } else {
        return false;
      }
    }

    // else fail the test
    EXPECT_TRUE(false);
    return false;
  }
  void unlockImpl(int lockableMask) {
    if (kLockableType | lockableMask) {
      onUnlock();
      return;
    }

    EXPECT_TRUE(false);
  }

  bool try_lock() {
    return tryLockImpl(kLockable | kWLockable);
  }
  bool try_lock_shared() {
    return tryLockImpl(kRLockable);
  }
  bool try_lock_upgrade() {
    return tryLockImpl(kULockable);
  }

  void unlock() {
    unlockImpl(kLockable | kWLockable);
  }
  void unlock_shared() {
    unlockImpl(kLockable | kRLockable);
  }
  void unlock_upgrade() {
    unlockImpl(kLockable | kULockable);
  }

  const bool kShouldSucceed;
  folly::Function<void()> onLock;
  folly::Function<void()> onUnlock;
};

struct TestSharedMutex {
 public:
  void lock() {
    onLock_();
  }
  void unlock() {
    onUnlock_();
  }
  void lock_shared() {
    onLockShared_();
  }
  void unlock_shared() {
    onUnlockShared_();
  }

  bool try_lock() {
    onLock_();
    return true;
  }
  bool try_lock_shared() {
    onLockShared_();
    return true;
  }

  std::function<void()> onLock_;
  std::function<void()> onUnlock_;
  std::function<void()> onLockShared_;
  std::function<void()> onUnlockShared_;
};

struct TestMutex {
 public:
  void lock() {
    onLock();
    ++numTimesLocked;
  }
  bool try_lock() {
    if (shouldTryLockSucceed) {
      lock();
      return true;
    }
    return false;
  }
  void unlock() {
    onUnlock();
    ++numTimesUnlocked;
  }

  int numTimesLocked{0};
  int numTimesUnlocked{0};
  bool shouldTryLockSucceed{true};
  std::function<void()> onLock{[] {}};
  std::function<void()> onUnlock{[] {}};
};

template <int kLockable, typename Func>
void testTryLock(Func func) {
  {
    auto locked = 0;
    auto unlocked = 0;
    folly::Synchronized<int, TryLockable<kLockable>> synchronized{
        std::piecewise_construct,
        std::make_tuple(),
        std::make_tuple(true, [&] { ++locked; }, [&] { ++unlocked; })};

    {
      auto lock = func(synchronized);
      EXPECT_TRUE(lock);
      EXPECT_EQ(locked, 1);
    }
    EXPECT_EQ(locked, 1);
    EXPECT_EQ(unlocked, 1);
  }
  {
    auto locked = 0;
    auto unlocked = 0;
    folly::Synchronized<int, TryLockable<kLockable>> synchronized{
        std::piecewise_construct,
        std::make_tuple(),
        std::make_tuple(false, [&] { ++locked; }, [&] { ++unlocked; })};

    {
      auto lock = func(synchronized);
      EXPECT_FALSE(lock);
      EXPECT_EQ(locked, 0);
    }
    EXPECT_EQ(locked, 0);
    EXPECT_EQ(unlocked, 0);
  }
}

class MutexTrack {
 public:
  static int gId;
  static int gOrder;

  void lock_shared() {}
  void unlock_shared() {}
  void lock() {
    order = MutexTrack::gOrder++;
  }
  void unlock() {
    order = -1;
    --gOrder;
  }

  int current{gId++};
  int order{-1};
};
int MutexTrack::gId{0};
int MutexTrack::gOrder{0};
} // namespace

TEST_F(SynchronizedLockTest, TestTryLock) {
  testTryLock<kLockable>(
      [](auto& synchronized) { return synchronized.tryLock(); });
}

TEST_F(SynchronizedLockTest, TestTryWLock) {
  testTryLock<kWLockable>(
      [](auto& synchronized) { return synchronized.tryWLock(); });
}

TEST_F(SynchronizedLockTest, TestTryRLock) {
  testTryLock<kRLockable>(
      [](auto& synchronized) { return synchronized.tryRLock(); });
}

TEST_F(SynchronizedLockTest, TestTryULock) {
  testTryLock<kULockable>(
      [](auto& synchronized) { return synchronized.tryULock(); });
}

template <typename LockPolicy>
using LPtr = LockedPtr<Synchronized<int>, LockPolicy>;

namespace {
template <template <typename...> class Trait>
void testLockedPtrCompatibilityExclusive() {
  EXPECT_TRUE((
      Trait<LPtr<LockPolicyExclusive>, LPtr<LockPolicyTryExclusive>&&>::value));
  EXPECT_TRUE((Trait<
               LPtr<LockPolicyExclusive>,
               LPtr<LockPolicyFromUpgradeToExclusive>&&>::value));

  EXPECT_FALSE(
      (Trait<LPtr<LockPolicyExclusive>&, LPtr<LockPolicyShared>&&>::value));
  EXPECT_FALSE(
      (Trait<LPtr<LockPolicyExclusive>, LPtr<LockPolicyTryShared>&&>::value));
  EXPECT_FALSE(
      (Trait<LPtr<LockPolicyExclusive>, LPtr<LockPolicyUpgrade>&&>::value));
  EXPECT_FALSE(
      (Trait<LPtr<LockPolicyExclusive>, LPtr<LockPolicyTryUpgrade>&&>::value));
  EXPECT_FALSE((Trait<
                LPtr<LockPolicyExclusive>,
                LPtr<LockPolicyFromExclusiveToUpgrade>&&>::value));
  EXPECT_FALSE((Trait<
                LPtr<LockPolicyExclusive>,
                LPtr<LockPolicyFromExclusiveToShared>&&>::value));
  EXPECT_FALSE(
      (Trait<LPtr<LockPolicyExclusive>, LPtr<LockPolicyFromUpgradeToShared>&&>::
           value));
}

template <template <typename...> class Trait>
void testLockedPtrCompatibilityShared() {
  EXPECT_TRUE(
      (Trait<LPtr<LockPolicyShared>, LPtr<LockPolicyTryShared>&&>::value));
  EXPECT_TRUE(
      (Trait<LPtr<LockPolicyShared>, LPtr<LockPolicyFromUpgradeToShared>&&>::
           value));
  EXPECT_TRUE(
      (Trait<LPtr<LockPolicyShared>, LPtr<LockPolicyFromExclusiveToShared>&&>::
           value));

  EXPECT_FALSE(
      (Trait<LPtr<LockPolicyShared>, LPtr<LockPolicyExclusive>&&>::value));
  EXPECT_FALSE(
      (Trait<LPtr<LockPolicyShared>, LPtr<LockPolicyTryExclusive>&&>::value));
  EXPECT_FALSE(
      (Trait<LPtr<LockPolicyShared>, LPtr<LockPolicyUpgrade>&&>::value));
  EXPECT_FALSE(
      (Trait<LPtr<LockPolicyShared>, LPtr<LockPolicyTryUpgrade>&&>::value));
  EXPECT_FALSE(
      (Trait<LPtr<LockPolicyShared>, LPtr<LockPolicyFromExclusiveToUpgrade>&&>::
           value));
  EXPECT_FALSE(
      (Trait<LPtr<LockPolicyShared>, LPtr<LockPolicyFromUpgradeToExclusive>&&>::
           value));
}

template <template <typename...> class Trait>
void testLockedPtrCompatibilityUpgrade() {
  EXPECT_TRUE(
      (Trait<LPtr<LockPolicyUpgrade>, LPtr<LockPolicyTryUpgrade>&&>::value));
  EXPECT_TRUE((
      Trait<LPtr<LockPolicyUpgrade>, LPtr<LockPolicyFromExclusiveToUpgrade>&&>::
          value));

  EXPECT_FALSE(
      (Trait<LPtr<LockPolicyUpgrade>, LPtr<LockPolicyExclusive>&&>::value));
  EXPECT_FALSE(
      (Trait<LPtr<LockPolicyUpgrade>, LPtr<LockPolicyTryExclusive>&&>::value));
  EXPECT_FALSE(
      (Trait<LPtr<LockPolicyUpgrade>, LPtr<LockPolicyShared>&&>::value));
  EXPECT_FALSE(
      (Trait<LPtr<LockPolicyUpgrade>, LPtr<LockPolicyTryShared>&&>::value));
  EXPECT_FALSE(
      (Trait<LPtr<LockPolicyUpgrade>, LPtr<LockPolicyFromExclusiveToShared>&&>::
           value));
  EXPECT_FALSE(
      (Trait<LPtr<LockPolicyUpgrade>, LPtr<LockPolicyFromUpgradeToShared>&&>::
           value));
  EXPECT_FALSE((
      Trait<LPtr<LockPolicyUpgrade>, LPtr<LockPolicyFromUpgradeToExclusive>&&>::
          value));
}
} // namespace

TEST_F(SynchronizedLockTest, TestLockedPtrCompatibilityExclusive) {
  testLockedPtrCompatibilityExclusive<std::is_assignable>();
  testLockedPtrCompatibilityExclusive<std::is_constructible>();
}

TEST_F(SynchronizedLockTest, TestLockedPtrCompatibilityShared) {
  testLockedPtrCompatibilityShared<std::is_assignable>();
  testLockedPtrCompatibilityShared<std::is_constructible>();
}

TEST_F(SynchronizedLockTest, TestLockedPtrCompatibilityUpgrade) {
  testLockedPtrCompatibilityUpgrade<std::is_assignable>();
  testLockedPtrCompatibilityUpgrade<std::is_constructible>();
}

TEST_F(SynchronizedLockTest, TestConvertTryLockToLock) {
  auto synchronized = folly::Synchronized<int>{0};
  auto wlock = synchronized.wlock();
  wlock.unlock();

  auto ulock = synchronized.ulock();
  wlock = ulock.moveFromUpgradeToWrite();
  wlock.unlock();

  auto value = synchronized.withWLock([](auto& integer) { return integer; });
  EXPECT_EQ(value, 0);
}

TEST(FollyLockTest, TestVariadicLockWithSynchronized) {
  {
    auto syncs = std::array<folly::Synchronized<int>, 3>{};
    auto& one = syncs[0];
    auto const& two = syncs[1];
    auto& three = syncs[2];
    auto locks =
        lock(folly::wlock(one), folly::rlock(two), folly::wlock(three));
    EXPECT_TRUE(std::get<0>(locks));
    EXPECT_TRUE(std::get<1>(locks));
    EXPECT_TRUE(std::get<2>(locks));
  }
  {
    auto syncs = std::array<folly::Synchronized<int, std::mutex>, 2>{};
    auto locks = lock(folly::lock(syncs[0]), folly::lock(syncs[1]));
    EXPECT_TRUE(std::get<0>(locks));
    EXPECT_TRUE(std::get<1>(locks));
  }
}

TEST(FollyLockTest, TestVariadicLockWithArbitraryLockables) {
  auto&& one = std::mutex{};
  auto&& two = std::mutex{};

  auto lckOne = std::unique_lock<std::mutex>{one, std::defer_lock};
  auto lckTwo = std::unique_lock<std::mutex>{two, std::defer_lock};
  folly::lock(lckOne, lckTwo);
  EXPECT_TRUE(lckOne);
  EXPECT_TRUE(lckTwo);
}

TEST(FollyLockTest, TestVariadicLockSmartAndPoliteAlgorithm) {
  auto one = TestMutex{};
  auto two = TestMutex{};
  auto three = TestMutex{};
  auto makeReset = [&] {
    return folly::makeGuard([&] {
      one = TestMutex{};
      two = TestMutex{};
      three = TestMutex{};
    });
  };

  {
    auto reset = makeReset();
    folly::lock(one, two, three);
    EXPECT_EQ(one.numTimesLocked, 1);
    EXPECT_EQ(one.numTimesUnlocked, 0);
    EXPECT_EQ(two.numTimesLocked, 1);
    EXPECT_EQ(two.numTimesUnlocked, 0);
    EXPECT_EQ(three.numTimesLocked, 1);
    EXPECT_EQ(three.numTimesUnlocked, 0);
  }

  {
    auto reset = makeReset();
    two.shouldTryLockSucceed = false;
    folly::lock(one, two, three);
    EXPECT_EQ(one.numTimesLocked, 2);
    EXPECT_EQ(one.numTimesUnlocked, 1);
    EXPECT_EQ(two.numTimesLocked, 1);
    EXPECT_EQ(two.numTimesUnlocked, 0);
    EXPECT_EQ(three.numTimesLocked, 1);
    EXPECT_EQ(three.numTimesUnlocked, 0);
  }

  {
    auto reset = makeReset();
    three.shouldTryLockSucceed = false;
    folly::lock(one, two, three);
    EXPECT_EQ(one.numTimesLocked, 2);
    EXPECT_EQ(one.numTimesUnlocked, 1);
    EXPECT_EQ(two.numTimesLocked, 2);
    EXPECT_EQ(two.numTimesUnlocked, 1);
    EXPECT_EQ(three.numTimesLocked, 1);
    EXPECT_EQ(three.numTimesUnlocked, 0);
  }

  {
    auto reset = makeReset();
    three.shouldTryLockSucceed = false;

    three.onLock = [&] {
      // when three gets locked make one fail
      one.shouldTryLockSucceed = false;
      // then when one gets locked make three succeed to finish the test
      one.onLock = [&] { three.shouldTryLockSucceed = true; };
    };

    folly::lock(one, two, three);
    EXPECT_EQ(one.numTimesLocked, 2);
    EXPECT_EQ(one.numTimesUnlocked, 1);
    EXPECT_EQ(two.numTimesLocked, 2);
    EXPECT_EQ(two.numTimesUnlocked, 1);
    EXPECT_EQ(three.numTimesLocked, 2);
    EXPECT_EQ(three.numTimesUnlocked, 1);
  }
}

TEST(SynchronizedAlgorithmTest, Basic) {
  auto sync = Synchronized<int>{0};
  auto value = synchronized([](auto s) { return *s; }, wlock(sync));
  EXPECT_EQ(value, 0);
}

TEST(SynchronizedAlgorithmTest, BasicNonShareableMutex) {
  auto sync = Synchronized<int, std::mutex>{0};
  auto value = synchronized([](auto s) { return *s; }, lock(sync));
  EXPECT_EQ(value, 0);
}

TEST(Synchronized, SynchronizedFunctionNonConst) {
  auto locked = 0;
  auto unlocked = 0;
  auto sync = Synchronized<int, TestSharedMutex>{
      std::piecewise_construct,
      std::make_tuple(0),
      std::make_tuple([&] { ++locked; }, [&] { ++unlocked; }, [] {}, [] {})};

  synchronized([](auto) {}, wlock(sync));
  EXPECT_EQ(locked, 1);
  EXPECT_EQ(unlocked, 1);
}

TEST(Synchronized, SynchronizedFunctionConst) {
  auto locked = 0;
  auto unlocked = 0;
  auto sync = Synchronized<int, TestSharedMutex>{
      std::piecewise_construct,
      std::make_tuple(0),
      std::make_tuple([] {}, [] {}, [&] { ++locked; }, [&] { ++unlocked; })};

  synchronized([](auto) {}, rlock(sync));
  EXPECT_EQ(locked, 1);
  EXPECT_EQ(unlocked, 1);
}

TEST(Synchronized, SynchronizedFunctionManyObjects) {
  auto fail = [] { EXPECT_TRUE(false); };
  auto pass = [] {};

  auto one = Synchronized<int, TestSharedMutex>{
      std::piecewise_construct,
      std::make_tuple(0),
      std::make_tuple(pass, pass, fail, fail)};
  auto two = Synchronized<std::string, TestSharedMutex>{
      std::piecewise_construct,
      std::make_tuple(),
      std::make_tuple(fail, fail, pass, pass)};

  synchronized([](auto, auto) {}, wlock(one), rlock(two));
}

} // namespace folly
>>>>>>> 2e6f64e1
<|MERGE_RESOLUTION|>--- conflicted
+++ resolved
@@ -1,9 +1,5 @@
 /*
-<<<<<<< HEAD
- * Copyright 2011-present Facebook, Inc.
-=======
  * Copyright (c) Facebook, Inc. and its affiliates.
->>>>>>> 2e6f64e1
  *
  * Licensed under the Apache License, Version 2.0 (the "License");
  * you may not use this file except in compliance with the License.
@@ -22,29 +18,20 @@
 // Test bed for folly/Synchronized.h
 
 #include <folly/Synchronized.h>
-<<<<<<< HEAD
-#include <folly/LockTraitsBoost.h>
-#include <folly/Portability.h>
-=======
 #include <folly/Function.h>
 #include <folly/Portability.h>
 #include <folly/ScopeGuard.h>
->>>>>>> 2e6f64e1
 #include <folly/SharedMutex.h>
 #include <folly/SpinLock.h>
 #include <folly/portability/GTest.h>
 #include <folly/synchronization/RWSpinLock.h>
 #include <folly/test/SynchronizedTestLib.h>
 
-<<<<<<< HEAD
+FOLLY_GNU_DISABLE_WARNING("-Wdeprecated-declarations")
+
 using namespace folly::sync_tests;
-=======
-FOLLY_GNU_DISABLE_WARNING("-Wdeprecated-declarations")
-
-using namespace folly::sync_tests;
 
 namespace folly {
->>>>>>> 2e6f64e1
 
 template <class Mutex>
 class SynchronizedTest : public testing::Test {};
@@ -57,24 +44,11 @@
 #if FOLLY_LOCK_TRAITS_HAVE_TIMED_MUTEXES
     std::timed_mutex,
     std::recursive_timed_mutex,
-<<<<<<< HEAD
-#endif
-    boost::mutex,
-    boost::recursive_mutex,
-#if FOLLY_LOCK_TRAITS_HAVE_TIMED_MUTEXES
-    boost::timed_mutex,
-    boost::recursive_timed_mutex,
-=======
->>>>>>> 2e6f64e1
 #endif
 #ifdef RW_SPINLOCK_USE_X86_INTRINSIC_
     folly::RWTicketSpinLock32,
     folly::RWTicketSpinLock64,
 #endif
-<<<<<<< HEAD
-    boost::shared_mutex,
-=======
->>>>>>> 2e6f64e1
     folly::SpinLock>;
 TYPED_TEST_CASE(SynchronizedTest, SynchronizedTestTypes);
 
@@ -133,12 +107,6 @@
 #if FOLLY_LOCK_TRAITS_HAVE_TIMED_MUTEXES
     std::timed_mutex,
     std::recursive_timed_mutex,
-<<<<<<< HEAD
-    boost::timed_mutex,
-    boost::recursive_timed_mutex,
-    boost::shared_mutex,
-=======
->>>>>>> 2e6f64e1
 #endif
 #ifdef RW_SPINLOCK_USE_X86_INTRINSIC_
     folly::RWTicketSpinLock32,
@@ -160,12 +128,6 @@
 class SynchronizedTimedWithConstTest : public testing::Test {};
 
 using SynchronizedTimedWithConstTestTypes = testing::Types<
-<<<<<<< HEAD
-#if FOLLY_LOCK_TRAITS_HAVE_TIMED_MUTEXES
-    boost::shared_mutex,
-#endif
-=======
->>>>>>> 2e6f64e1
 #ifdef RW_SPINLOCK_USE_X86_INTRINSIC_
     folly::RWTicketSpinLock32,
     folly::RWTicketSpinLock64,
@@ -401,9 +363,6 @@
       std::is_copy_assignable<folly::Synchronized<CopyConstructible>>::value);
 }
 
-<<<<<<< HEAD
-TEST_F(SynchronizedLockTest, UpgradableLocking) {
-=======
 namespace {
 class Dummy {
  public:
@@ -425,7 +384,6 @@
 }
 
 TEST_F(SynchronizedLockTest, UpgradeLocking) {
->>>>>>> 2e6f64e1
   folly::Synchronized<int, FakeAllPowerfulAssertingMutex> sync;
 
   // sanity assert
@@ -435,12 +393,9 @@
 
   {
     auto ulock = sync.ulock();
-<<<<<<< HEAD
-=======
     EXPECT_TRUE((std::is_same<decltype(*ulock), const int&>::value));
     EXPECT_TRUE(
         (std::is_same<decltype(ulock.asNonConstUnsafe()), int&>::value));
->>>>>>> 2e6f64e1
     EXPECT_EQ(
         globalAllPowerfulAssertingMutex.lock_state,
         FakeAllPowerfulAssertingMutexInternal::CurrentLockState::UPGRADE);
@@ -455,10 +410,7 @@
   {
     auto ulock = sync.ulock();
     auto wlock = ulock.moveFromUpgradeToWrite();
-<<<<<<< HEAD
-=======
     EXPECT_TRUE((std::is_same<decltype(*wlock), int&>::value));
->>>>>>> 2e6f64e1
     EXPECT_EQ(static_cast<bool>(ulock), false);
     EXPECT_EQ(
         globalAllPowerfulAssertingMutex.lock_state,
@@ -490,12 +442,9 @@
     auto wlock = sync.wlock();
     auto ulock = wlock.moveFromWriteToUpgrade();
     EXPECT_EQ(static_cast<bool>(wlock), false);
-<<<<<<< HEAD
-=======
     EXPECT_TRUE((std::is_same<decltype(*ulock), const int&>::value));
     EXPECT_TRUE(
         (std::is_same<decltype(ulock.asNonConstUnsafe()), int&>::value));
->>>>>>> 2e6f64e1
     EXPECT_EQ(
         globalAllPowerfulAssertingMutex.lock_state,
         FakeAllPowerfulAssertingMutexInternal::CurrentLockState::UPGRADE);
@@ -511,12 +460,9 @@
     auto wlock = sync.wlock();
     auto slock = wlock.moveFromWriteToRead();
     EXPECT_EQ(static_cast<bool>(wlock), false);
-<<<<<<< HEAD
-=======
     EXPECT_TRUE((std::is_same<decltype(*slock), const int&>::value));
     EXPECT_TRUE(
         (std::is_same<decltype(slock.asNonConstUnsafe()), int&>::value));
->>>>>>> 2e6f64e1
     EXPECT_EQ(
         globalAllPowerfulAssertingMutex.lock_state,
         FakeAllPowerfulAssertingMutexInternal::CurrentLockState::SHARED);
@@ -528,11 +474,7 @@
       FakeAllPowerfulAssertingMutexInternal::CurrentLockState::UNLOCKED);
 }
 
-<<<<<<< HEAD
-TEST_F(SynchronizedLockTest, UpgradableLockingWithULock) {
-=======
 TEST_F(SynchronizedLockTest, UpgradeLockingWithULock) {
->>>>>>> 2e6f64e1
   folly::Synchronized<int, FakeAllPowerfulAssertingMutex> sync;
 
   // sanity assert
@@ -615,19 +557,6 @@
   EXPECT_EQ(
       globalAllPowerfulAssertingMutex.lock_state,
       FakeAllPowerfulAssertingMutexInternal::CurrentLockState::UNLOCKED);
-<<<<<<< HEAD
-}
-
-TEST_F(SynchronizedLockTest, TestPieceWiseConstruct) {
-  auto&& synchronized = folly::Synchronized<int, NonDefaultConstructibleMutex>{
-      std::piecewise_construct,
-      std::forward_as_tuple(3),
-      std::forward_as_tuple(1)};
-
-  EXPECT_EQ(*synchronized.lock(), 3);
-  EXPECT_EQ(NonDefaultConstructibleMutex::value, 1);
-}
-=======
 }
 
 TEST_F(SynchronizedLockTest, TestPieceWiseConstruct) {
@@ -1123,5 +1052,4 @@
   synchronized([](auto, auto) {}, wlock(one), rlock(two));
 }
 
-} // namespace folly
->>>>>>> 2e6f64e1
+} // namespace folly