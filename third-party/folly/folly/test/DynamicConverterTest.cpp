--- conflicted
+++ resolved
@@ -1,9 +1,5 @@
 /*
-<<<<<<< HEAD
- * Copyright 2012-present Facebook, Inc.
-=======
  * Copyright (c) Facebook, Inc. and its affiliates.
->>>>>>> 2e6f64e1
  *
  * Licensed under the Apache License, Version 2.0 (the "License");
  * you may not use this file except in compliance with the License.
@@ -22,10 +18,7 @@
 
 #include <folly/DynamicConverter.h>
 
-<<<<<<< HEAD
-=======
 #include <folly/FBVector.h>
->>>>>>> 2e6f64e1
 #include <folly/portability/GTest.h>
 
 #include <algorithm>
@@ -355,11 +348,7 @@
   }
 
   {
-<<<<<<< HEAD
-    map<int, int> c { { 2, 4 }, { 3, 9 } };
-=======
     map<int, int> c{{2, 4}, {3, 9}};
->>>>>>> 2e6f64e1
     dynamic d = dynamic::object(2, 4)(3, 9);
     EXPECT_EQ(d, toDynamic(c));
   }
@@ -397,8 +386,6 @@
     dynamic d = dynamic::array(true, false);
     EXPECT_EQ(d, toDynamic(vb));
   }
-<<<<<<< HEAD
-=======
 
   {
     enum enum1 { foo = 1, bar = 2 };
@@ -417,7 +404,6 @@
     dynamic d4 = 'b';
     EXPECT_EQ(d4, toDynamic(enum2::BAR));
   }
->>>>>>> 2e6f64e1
 }
 
 TEST(DynamicConverter, errors) {
@@ -435,12 +421,8 @@
 
 TEST(DynamicConverter, partial_dynamics) {
   std::vector<dynamic> c{
-<<<<<<< HEAD
-      dynamic::array(2, 3, 4), dynamic::array(3, 4, 5),
-=======
       dynamic::array(2, 3, 4),
       dynamic::array(3, 4, 5),
->>>>>>> 2e6f64e1
   };
   dynamic d = dynamic::array(dynamic::array(2, 3, 4), dynamic::array(3, 4, 5));
   EXPECT_EQ(d, toDynamic(c));
