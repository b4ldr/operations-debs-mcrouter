/*
<<<<<<< HEAD
 * Copyright 2014-present Facebook, Inc.
=======
 * Copyright (c) Facebook, Inc. and its affiliates.
>>>>>>> 2e6f64e1
 *
 * Licensed under the Apache License, Version 2.0 (the "License");
 * you may not use this file except in compliance with the License.
 * You may obtain a copy of the License at
 *
 *     http://www.apache.org/licenses/LICENSE-2.0
 *
 * Unless required by applicable law or agreed to in writing, software
 * distributed under the License is distributed on an "AS IS" BASIS,
 * WITHOUT WARRANTIES OR CONDITIONS OF ANY KIND, either express or implied.
 * See the License for the specific language governing permissions and
 * limitations under the License.
 */

#include <folly/Demangle.h>

#include <algorithm>
#include <cstring>

<<<<<<< HEAD
#include <folly/portability/Config.h>

#if FOLLY_HAVE_CPLUS_DEMANGLE_V3_CALLBACK
#include <cxxabi.h>

// From libiberty
//
// __attribute__((__weak__)) doesn't work, because cplus_demangle_v3_callback
// is exported by an object file in libiberty.a, and the ELF spec says
// "The link editor does not extract archive members to resolve undefined weak
// symbols" (but, interestingly enough, will resolve undefined weak symbols
// with definitions from archive members that were extracted in order to
// resolve an undefined global (strong) symbol)

# ifndef DMGL_NO_OPTS
#  define FOLLY_DEFINED_DMGL 1
#  define DMGL_NO_OPTS    0          /* For readability... */
#  define DMGL_PARAMS     (1 << 0)   /* Include function args */
#  define DMGL_ANSI       (1 << 1)   /* Include const, volatile, etc */
#  define DMGL_JAVA       (1 << 2)   /* Demangle as Java rather than C++. */
#  define DMGL_VERBOSE    (1 << 3)   /* Include implementation details.  */
#  define DMGL_TYPES      (1 << 4)   /* Also try to demangle type encodings.  */
#  define DMGL_RET_POSTFIX (1 << 5)  /* Print function return types (when
                                        present) after function signature */
# endif

extern "C" int cplus_demangle_v3_callback(
    const char* mangled,
    int options,  // We use DMGL_PARAMS | DMGL_TYPES, aka 0x11
    void (*callback)(const char*, size_t, void*),
    void* arg);
=======
#include <folly/detail/Demangle.h>
#include <folly/lang/CString.h>
#include <folly/portability/Config.h>

#if FOLLY_DETAIL_HAVE_DEMANGLE_H

#include <cxxabi.h>
>>>>>>> 2e6f64e1

#endif

namespace folly {

#if FOLLY_DETAIL_HAVE_DEMANGLE_H

fbstring demangle(const char* name) {
<<<<<<< HEAD
=======
  if (!name) {
    return fbstring();
  }
>>>>>>> 2e6f64e1
#ifdef FOLLY_DEMANGLE_MAX_SYMBOL_SIZE
  // GCC's __cxa_demangle() uses on-stack data structures for the
  // parser state which are linear in the number of components of the
  // symbol. For extremely long symbols, this can cause a stack
  // overflow. We set an arbitrary symbol length limit above which we
  // just return the mangled name.
  size_t mangledLen = strlen(name);
  if (mangledLen > FOLLY_DEMANGLE_MAX_SYMBOL_SIZE) {
    return fbstring(name, mangledLen);
  }
#endif

  int status;
  size_t len = 0;
  // malloc() memory for the demangled type name
  char* demangled = abi::__cxa_demangle(name, nullptr, &len, &status);
  if (status != 0) {
    return name;
  }
  // len is the length of the buffer (including NUL terminator and maybe
  // other junk)
  return fbstring(demangled, strlen(demangled), len, AcquireMallocatedString());
}

namespace {

struct DemangleBuf {
  char* dest;
  size_t remaining;
  size_t total;
};

void demangleCallback(const char* str, size_t size, void* p) {
  DemangleBuf* buf = static_cast<DemangleBuf*>(p);
  size_t n = std::min(buf->remaining, size);
  memcpy(buf->dest, str, n);
  buf->dest += n;
  buf->remaining -= n;
  buf->total += size;
}

} // namespace

size_t demangle(const char* name, char* out, size_t outSize) {
#ifdef FOLLY_DEMANGLE_MAX_SYMBOL_SIZE
  size_t mangledLen = strlen(name);
  if (mangledLen > FOLLY_DEMANGLE_MAX_SYMBOL_SIZE) {
    if (outSize) {
      size_t n = std::min(mangledLen, outSize - 1);
      memcpy(out, name, n);
      out[n] = '\0';
    }
    return mangledLen;
  }
#endif

  DemangleBuf dbuf;
  dbuf.dest = out;
  dbuf.remaining = outSize ? outSize - 1 : 0; // leave room for null term
  dbuf.total = 0;

  // Unlike most library functions, this returns 1 on success and 0 on failure
  int status =
      detail::cplus_demangle_v3_callback_wrapper(name, demangleCallback, &dbuf);
  if (status == 0) { // failed, return original
    return folly::strlcpy(out, name, outSize);
  }
  if (outSize != 0) {
    *dbuf.dest = '\0';
  }
  return dbuf.total;
}

#else

fbstring demangle(const char* name) {
  return name;
}

size_t demangle(const char* name, char* out, size_t outSize) {
  return folly::strlcpy(out, name, outSize);
}

#endif

<<<<<<< HEAD
size_t strlcpy(char* dest, const char* const src, size_t size) {
  size_t len = strlen(src);
  if (size != 0) {
    size_t n = std::min(len, size - 1);  // always null terminate!
    memcpy(dest, src, n);
    dest[n] = '\0';
  }
  return len;
}

=======
>>>>>>> 2e6f64e1
} // namespace folly<|MERGE_RESOLUTION|>--- conflicted
+++ resolved
@@ -1,9 +1,5 @@
 /*
-<<<<<<< HEAD
- * Copyright 2014-present Facebook, Inc.
-=======
  * Copyright (c) Facebook, Inc. and its affiliates.
->>>>>>> 2e6f64e1
  *
  * Licensed under the Apache License, Version 2.0 (the "License");
  * you may not use this file except in compliance with the License.
@@ -23,39 +19,6 @@
 #include <algorithm>
 #include <cstring>
 
-<<<<<<< HEAD
-#include <folly/portability/Config.h>
-
-#if FOLLY_HAVE_CPLUS_DEMANGLE_V3_CALLBACK
-#include <cxxabi.h>
-
-// From libiberty
-//
-// __attribute__((__weak__)) doesn't work, because cplus_demangle_v3_callback
-// is exported by an object file in libiberty.a, and the ELF spec says
-// "The link editor does not extract archive members to resolve undefined weak
-// symbols" (but, interestingly enough, will resolve undefined weak symbols
-// with definitions from archive members that were extracted in order to
-// resolve an undefined global (strong) symbol)
-
-# ifndef DMGL_NO_OPTS
-#  define FOLLY_DEFINED_DMGL 1
-#  define DMGL_NO_OPTS    0          /* For readability... */
-#  define DMGL_PARAMS     (1 << 0)   /* Include function args */
-#  define DMGL_ANSI       (1 << 1)   /* Include const, volatile, etc */
-#  define DMGL_JAVA       (1 << 2)   /* Demangle as Java rather than C++. */
-#  define DMGL_VERBOSE    (1 << 3)   /* Include implementation details.  */
-#  define DMGL_TYPES      (1 << 4)   /* Also try to demangle type encodings.  */
-#  define DMGL_RET_POSTFIX (1 << 5)  /* Print function return types (when
-                                        present) after function signature */
-# endif
-
-extern "C" int cplus_demangle_v3_callback(
-    const char* mangled,
-    int options,  // We use DMGL_PARAMS | DMGL_TYPES, aka 0x11
-    void (*callback)(const char*, size_t, void*),
-    void* arg);
-=======
 #include <folly/detail/Demangle.h>
 #include <folly/lang/CString.h>
 #include <folly/portability/Config.h>
@@ -63,7 +26,6 @@
 #if FOLLY_DETAIL_HAVE_DEMANGLE_H
 
 #include <cxxabi.h>
->>>>>>> 2e6f64e1
 
 #endif
 
@@ -72,12 +34,9 @@
 #if FOLLY_DETAIL_HAVE_DEMANGLE_H
 
 fbstring demangle(const char* name) {
-<<<<<<< HEAD
-=======
   if (!name) {
     return fbstring();
   }
->>>>>>> 2e6f64e1
 #ifdef FOLLY_DEMANGLE_MAX_SYMBOL_SIZE
   // GCC's __cxa_demangle() uses on-stack data structures for the
   // parser state which are linear in the number of components of the
@@ -163,17 +122,4 @@
 
 #endif
 
-<<<<<<< HEAD
-size_t strlcpy(char* dest, const char* const src, size_t size) {
-  size_t len = strlen(src);
-  if (size != 0) {
-    size_t n = std::min(len, size - 1);  // always null terminate!
-    memcpy(dest, src, n);
-    dest[n] = '\0';
-  }
-  return len;
-}
-
-=======
->>>>>>> 2e6f64e1
 } // namespace folly