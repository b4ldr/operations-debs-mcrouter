/*
<<<<<<< HEAD
 * Copyright 2012-present Facebook, Inc.
=======
 * Copyright (c) Facebook, Inc. and its affiliates.
>>>>>>> 2e6f64e1
 *
 * Licensed under the Apache License, Version 2.0 (the "License");
 * you may not use this file except in compliance with the License.
 * You may obtain a copy of the License at
 *
 *     http://www.apache.org/licenses/LICENSE-2.0
 *
 * Unless required by applicable law or agreed to in writing, software
 * distributed under the License is distributed on an "AS IS" BASIS,
 * WITHOUT WARRANTIES OR CONDITIONS OF ANY KIND, either express or implied.
 * See the License for the specific language governing permissions and
 * limitations under the License.
 */

#pragma once

#include <cstdint>

#include <folly/Portability.h>

#ifdef _MSC_VER
#include <intrin.h>
#endif

namespace folly {

/**
 * Identification of an Intel CPU.
 * Supports CPUID feature flags (EAX=1) and extended features (EAX=7, ECX=0).
 * Values from
 * http://www.intel.com/content/www/us/en/processors/processor-identification-cpuid-instruction-note.html
 */
class CpuId {
 public:
  // Always inline in order for this to be usable from a __ifunc__.
  // In shared library mode, a __ifunc__ runs at relocation time, while the
  // PLT hasn't been fully populated yet; thus, ifuncs cannot use symbols
  // with potentially external linkage. (This issue is less likely in opt
  // mode since inlining happens more likely, and it doesn't happen for
  // statically linked binaries which don't depend on the PLT)
  FOLLY_ALWAYS_INLINE CpuId() {
<<<<<<< HEAD
#ifdef _MSC_VER
=======
#if defined(_MSC_VER) && (FOLLY_X64 || defined(_M_IX86))
>>>>>>> 2e6f64e1
    int reg[4];
    __cpuid(static_cast<int*>(reg), 0);
    const int n = reg[0];
    if (n >= 1) {
      __cpuid(static_cast<int*>(reg), 1);
      f1c_ = uint32_t(reg[2]);
      f1d_ = uint32_t(reg[3]);
    }
    if (n >= 7) {
      __cpuidex(static_cast<int*>(reg), 7, 0);
      f7b_ = uint32_t(reg[1]);
      f7c_ = uint32_t(reg[2]);
    }
#elif defined(__i386__) && defined(__PIC__) && !defined(__clang__) && \
    defined(__GNUC__)
    // The following block like the normal cpuid branch below, but gcc
    // reserves ebx for use of its pic register so we must specially
    // handle the save and restore to avoid clobbering the register
    uint32_t n;
    __asm__(
        "pushl %%ebx\n\t"
        "cpuid\n\t"
        "popl %%ebx\n\t"
        : "=a"(n)
        : "a"(0)
        : "ecx", "edx");
    if (n >= 1) {
      uint32_t f1a;
      __asm__(
          "pushl %%ebx\n\t"
          "cpuid\n\t"
          "popl %%ebx\n\t"
          : "=a"(f1a), "=c"(f1c_), "=d"(f1d_)
          : "a"(1)
          :);
    }
    if (n >= 7) {
      __asm__(
          "pushl %%ebx\n\t"
          "cpuid\n\t"
          "movl %%ebx, %%eax\n\r"
          "popl %%ebx"
          : "=a"(f7b_), "=c"(f7c_)
          : "a"(7), "c"(0)
          : "edx");
    }
#elif FOLLY_X64 || defined(__i386__)
    uint32_t n;
    __asm__("cpuid" : "=a"(n) : "a"(0) : "ebx", "ecx", "edx");
    if (n >= 1) {
      uint32_t f1a;
      __asm__("cpuid" : "=a"(f1a), "=c"(f1c_), "=d"(f1d_) : "a"(1) : "ebx");
    }
    if (n >= 7) {
      uint32_t f7a;
      __asm__("cpuid"
              : "=a"(f7a), "=b"(f7b_), "=c"(f7c_)
              : "a"(7), "c"(0)
              : "edx");
    }
#endif
  }

<<<<<<< HEAD
#define X(name, r, bit)                   \
  FOLLY_ALWAYS_INLINE bool name() const { \
    return ((r) & (1U << bit)) != 0;      \
  }

// cpuid(1): Processor Info and Feature Bits.
#define C(name, bit) X(name, f1c_, bit)
  C(sse3, 0)
  C(pclmuldq, 1)
  C(dtes64, 2)
  C(monitor, 3)
  C(dscpl, 4)
  C(vmx, 5)
  C(smx, 6)
  C(eist, 7)
  C(tm2, 8)
  C(ssse3, 9)
  C(cnxtid, 10)
  C(fma, 12)
  C(cx16, 13)
  C(xtpr, 14)
  C(pdcm, 15)
  C(pcid, 17)
  C(dca, 18)
  C(sse41, 19)
  C(sse42, 20)
  C(x2apic, 21)
  C(movbe, 22)
  C(popcnt, 23)
  C(tscdeadline, 24)
  C(aes, 25)
  C(xsave, 26)
  C(osxsave, 27)
  C(avx, 28)
  C(f16c, 29)
  C(rdrand, 30)
#undef C
#define D(name, bit) X(name, f1d_, bit)
  D(fpu, 0)
  D(vme, 1)
  D(de, 2)
  D(pse, 3)
  D(tsc, 4)
  D(msr, 5)
  D(pae, 6)
  D(mce, 7)
  D(cx8, 8)
  D(apic, 9)
  D(sep, 11)
  D(mtrr, 12)
  D(pge, 13)
  D(mca, 14)
  D(cmov, 15)
  D(pat, 16)
  D(pse36, 17)
  D(psn, 18)
  D(clfsh, 19)
  D(ds, 21)
  D(acpi, 22)
  D(mmx, 23)
  D(fxsr, 24)
  D(sse, 25)
  D(sse2, 26)
  D(ss, 27)
  D(htt, 28)
  D(tm, 29)
  D(pbe, 31)
#undef D
=======
#define FOLLY_DETAIL_CPUID_X(name, r, bit) \
  FOLLY_ALWAYS_INLINE bool name() const {  \
    return ((r) & (1U << bit)) != 0;       \
  }

// cpuid(1): Processor Info and Feature Bits.
#define FOLLY_DETAIL_CPUID_C(name, bit) FOLLY_DETAIL_CPUID_X(name, f1c_, bit)
  FOLLY_DETAIL_CPUID_C(sse3, 0)
  FOLLY_DETAIL_CPUID_C(pclmuldq, 1)
  FOLLY_DETAIL_CPUID_C(dtes64, 2)
  FOLLY_DETAIL_CPUID_C(monitor, 3)
  FOLLY_DETAIL_CPUID_C(dscpl, 4)
  FOLLY_DETAIL_CPUID_C(vmx, 5)
  FOLLY_DETAIL_CPUID_C(smx, 6)
  FOLLY_DETAIL_CPUID_C(eist, 7)
  FOLLY_DETAIL_CPUID_C(tm2, 8)
  FOLLY_DETAIL_CPUID_C(ssse3, 9)
  FOLLY_DETAIL_CPUID_C(cnxtid, 10)
  FOLLY_DETAIL_CPUID_C(fma, 12)
  FOLLY_DETAIL_CPUID_C(cx16, 13)
  FOLLY_DETAIL_CPUID_C(xtpr, 14)
  FOLLY_DETAIL_CPUID_C(pdcm, 15)
  FOLLY_DETAIL_CPUID_C(pcid, 17)
  FOLLY_DETAIL_CPUID_C(dca, 18)
  FOLLY_DETAIL_CPUID_C(sse41, 19)
  FOLLY_DETAIL_CPUID_C(sse42, 20)
  FOLLY_DETAIL_CPUID_C(x2apic, 21)
  FOLLY_DETAIL_CPUID_C(movbe, 22)
  FOLLY_DETAIL_CPUID_C(popcnt, 23)
  FOLLY_DETAIL_CPUID_C(tscdeadline, 24)
  FOLLY_DETAIL_CPUID_C(aes, 25)
  FOLLY_DETAIL_CPUID_C(xsave, 26)
  FOLLY_DETAIL_CPUID_C(osxsave, 27)
  FOLLY_DETAIL_CPUID_C(avx, 28)
  FOLLY_DETAIL_CPUID_C(f16c, 29)
  FOLLY_DETAIL_CPUID_C(rdrand, 30)
#undef FOLLY_DETAIL_CPUID_C
#define FOLLY_DETAIL_CPUID_D(name, bit) FOLLY_DETAIL_CPUID_X(name, f1d_, bit)
  FOLLY_DETAIL_CPUID_D(fpu, 0)
  FOLLY_DETAIL_CPUID_D(vme, 1)
  FOLLY_DETAIL_CPUID_D(de, 2)
  FOLLY_DETAIL_CPUID_D(pse, 3)
  FOLLY_DETAIL_CPUID_D(tsc, 4)
  FOLLY_DETAIL_CPUID_D(msr, 5)
  FOLLY_DETAIL_CPUID_D(pae, 6)
  FOLLY_DETAIL_CPUID_D(mce, 7)
  FOLLY_DETAIL_CPUID_D(cx8, 8)
  FOLLY_DETAIL_CPUID_D(apic, 9)
  FOLLY_DETAIL_CPUID_D(sep, 11)
  FOLLY_DETAIL_CPUID_D(mtrr, 12)
  FOLLY_DETAIL_CPUID_D(pge, 13)
  FOLLY_DETAIL_CPUID_D(mca, 14)
  FOLLY_DETAIL_CPUID_D(cmov, 15)
  FOLLY_DETAIL_CPUID_D(pat, 16)
  FOLLY_DETAIL_CPUID_D(pse36, 17)
  FOLLY_DETAIL_CPUID_D(psn, 18)
  FOLLY_DETAIL_CPUID_D(clfsh, 19)
  FOLLY_DETAIL_CPUID_D(ds, 21)
  FOLLY_DETAIL_CPUID_D(acpi, 22)
  FOLLY_DETAIL_CPUID_D(mmx, 23)
  FOLLY_DETAIL_CPUID_D(fxsr, 24)
  FOLLY_DETAIL_CPUID_D(sse, 25)
  FOLLY_DETAIL_CPUID_D(sse2, 26)
  FOLLY_DETAIL_CPUID_D(ss, 27)
  FOLLY_DETAIL_CPUID_D(htt, 28)
  FOLLY_DETAIL_CPUID_D(tm, 29)
  FOLLY_DETAIL_CPUID_D(pbe, 31)
#undef FOLLY_DETAIL_CPUID_D
>>>>>>> 2e6f64e1

  // cpuid(7): Extended Features.
#define FOLLY_DETAIL_CPUID_B(name, bit) FOLLY_DETAIL_CPUID_X(name, f7b_, bit)
  FOLLY_DETAIL_CPUID_B(bmi1, 3)
  FOLLY_DETAIL_CPUID_B(hle, 4)
  FOLLY_DETAIL_CPUID_B(avx2, 5)
  FOLLY_DETAIL_CPUID_B(smep, 7)
  FOLLY_DETAIL_CPUID_B(bmi2, 8)
  FOLLY_DETAIL_CPUID_B(erms, 9)
  FOLLY_DETAIL_CPUID_B(invpcid, 10)
  FOLLY_DETAIL_CPUID_B(rtm, 11)
  FOLLY_DETAIL_CPUID_B(mpx, 14)
  FOLLY_DETAIL_CPUID_B(avx512f, 16)
  FOLLY_DETAIL_CPUID_B(avx512dq, 17)
  FOLLY_DETAIL_CPUID_B(rdseed, 18)
  FOLLY_DETAIL_CPUID_B(adx, 19)
  FOLLY_DETAIL_CPUID_B(smap, 20)
  FOLLY_DETAIL_CPUID_B(avx512ifma, 21)
  FOLLY_DETAIL_CPUID_B(pcommit, 22)
  FOLLY_DETAIL_CPUID_B(clflushopt, 23)
  FOLLY_DETAIL_CPUID_B(clwb, 24)
  FOLLY_DETAIL_CPUID_B(avx512pf, 26)
  FOLLY_DETAIL_CPUID_B(avx512er, 27)
  FOLLY_DETAIL_CPUID_B(avx512cd, 28)
  FOLLY_DETAIL_CPUID_B(sha, 29)
  FOLLY_DETAIL_CPUID_B(avx512bw, 30)
  FOLLY_DETAIL_CPUID_B(avx512vl, 31)
#undef FOLLY_DETAIL_CPUID_B
#define FOLLY_DETAIL_CPUID_C(name, bit) FOLLY_DETAIL_CPUID_X(name, f7c_, bit)
  FOLLY_DETAIL_CPUID_C(prefetchwt1, 0)
  FOLLY_DETAIL_CPUID_C(avx512vbmi, 1)
#undef FOLLY_DETAIL_CPUID_C

#undef FOLLY_DETAIL_CPUID_X

 private:
  uint32_t f1c_ = 0;
  uint32_t f1d_ = 0;
  uint32_t f7b_ = 0;
  uint32_t f7c_ = 0;
};

} // namespace folly<|MERGE_RESOLUTION|>--- conflicted
+++ resolved
@@ -1,9 +1,5 @@
 /*
-<<<<<<< HEAD
- * Copyright 2012-present Facebook, Inc.
-=======
  * Copyright (c) Facebook, Inc. and its affiliates.
->>>>>>> 2e6f64e1
  *
  * Licensed under the Apache License, Version 2.0 (the "License");
  * you may not use this file except in compliance with the License.
@@ -45,11 +41,7 @@
   // mode since inlining happens more likely, and it doesn't happen for
   // statically linked binaries which don't depend on the PLT)
   FOLLY_ALWAYS_INLINE CpuId() {
-<<<<<<< HEAD
-#ifdef _MSC_VER
-=======
 #if defined(_MSC_VER) && (FOLLY_X64 || defined(_M_IX86))
->>>>>>> 2e6f64e1
     int reg[4];
     __cpuid(static_cast<int*>(reg), 0);
     const int n = reg[0];
@@ -113,76 +105,6 @@
 #endif
   }
 
-<<<<<<< HEAD
-#define X(name, r, bit)                   \
-  FOLLY_ALWAYS_INLINE bool name() const { \
-    return ((r) & (1U << bit)) != 0;      \
-  }
-
-// cpuid(1): Processor Info and Feature Bits.
-#define C(name, bit) X(name, f1c_, bit)
-  C(sse3, 0)
-  C(pclmuldq, 1)
-  C(dtes64, 2)
-  C(monitor, 3)
-  C(dscpl, 4)
-  C(vmx, 5)
-  C(smx, 6)
-  C(eist, 7)
-  C(tm2, 8)
-  C(ssse3, 9)
-  C(cnxtid, 10)
-  C(fma, 12)
-  C(cx16, 13)
-  C(xtpr, 14)
-  C(pdcm, 15)
-  C(pcid, 17)
-  C(dca, 18)
-  C(sse41, 19)
-  C(sse42, 20)
-  C(x2apic, 21)
-  C(movbe, 22)
-  C(popcnt, 23)
-  C(tscdeadline, 24)
-  C(aes, 25)
-  C(xsave, 26)
-  C(osxsave, 27)
-  C(avx, 28)
-  C(f16c, 29)
-  C(rdrand, 30)
-#undef C
-#define D(name, bit) X(name, f1d_, bit)
-  D(fpu, 0)
-  D(vme, 1)
-  D(de, 2)
-  D(pse, 3)
-  D(tsc, 4)
-  D(msr, 5)
-  D(pae, 6)
-  D(mce, 7)
-  D(cx8, 8)
-  D(apic, 9)
-  D(sep, 11)
-  D(mtrr, 12)
-  D(pge, 13)
-  D(mca, 14)
-  D(cmov, 15)
-  D(pat, 16)
-  D(pse36, 17)
-  D(psn, 18)
-  D(clfsh, 19)
-  D(ds, 21)
-  D(acpi, 22)
-  D(mmx, 23)
-  D(fxsr, 24)
-  D(sse, 25)
-  D(sse2, 26)
-  D(ss, 27)
-  D(htt, 28)
-  D(tm, 29)
-  D(pbe, 31)
-#undef D
-=======
 #define FOLLY_DETAIL_CPUID_X(name, r, bit) \
   FOLLY_ALWAYS_INLINE bool name() const {  \
     return ((r) & (1U << bit)) != 0;       \
@@ -251,7 +173,6 @@
   FOLLY_DETAIL_CPUID_D(tm, 29)
   FOLLY_DETAIL_CPUID_D(pbe, 31)
 #undef FOLLY_DETAIL_CPUID_D
->>>>>>> 2e6f64e1
 
   // cpuid(7): Extended Features.
 #define FOLLY_DETAIL_CPUID_B(name, bit) FOLLY_DETAIL_CPUID_X(name, f7b_, bit)
