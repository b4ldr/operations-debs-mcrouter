/*
<<<<<<< HEAD
 * Copyright 2012-present Facebook, Inc.
=======
 * Copyright (c) Facebook, Inc. and its affiliates.
>>>>>>> 2e6f64e1
 *
 * Licensed under the Apache License, Version 2.0 (the "License");
 * you may not use this file except in compliance with the License.
 * You may obtain a copy of the License at
 *
 *     http://www.apache.org/licenses/LICENSE-2.0
 *
 * Unless required by applicable law or agreed to in writing, software
 * distributed under the License is distributed on an "AS IS" BASIS,
 * WITHOUT WARRANTIES OR CONDITIONS OF ANY KIND, either express or implied.
 * See the License for the specific language governing permissions and
 * limitations under the License.
 */

#pragma once

#include <iterator>
#include <stdexcept>

#include <folly/CppAttributes.h>

#ifndef FOLLY_STRING_H_
#error This file may only be included from String.h
#endif

namespace folly {

namespace detail {
// Map from character code to value of one-character escape sequence
// ('\n' = 10 maps to 'n'), 'O' if the character should be printed as
// an octal escape sequence, or 'P' if the character is printable and
// should be printed as is.
extern const std::array<char, 256> cEscapeTable;
} // namespace detail

template <class String>
void cEscape(StringPiece str, String& out) {
  char esc[4];
  esc[0] = '\\';
  out.reserve(out.size() + str.size());
  auto p = str.begin();
  auto last = p; // last regular character
  // We advance over runs of regular characters (printable, not double-quote or
  // backslash) and copy them in one go; this is faster than calling push_back
  // repeatedly.
  while (p != str.end()) {
    char c = *p;
    unsigned char v = static_cast<unsigned char>(c);
    char e = detail::cEscapeTable[v];
    if (e == 'P') { // printable
      ++p;
<<<<<<< HEAD
    } else if (e == 'O') {  // octal
=======
    } else if (e == 'O') { // octal
>>>>>>> 2e6f64e1
      out.append(&*last, size_t(p - last));
      esc[1] = '0' + ((v >> 6) & 7);
      esc[2] = '0' + ((v >> 3) & 7);
      esc[3] = '0' + (v & 7);
      out.append(esc, 4);
      ++p;
      last = p;
<<<<<<< HEAD
    } else {  // special 1-character escape
=======
    } else { // special 1-character escape
>>>>>>> 2e6f64e1
      out.append(&*last, size_t(p - last));
      esc[1] = e;
      out.append(esc, 2);
      ++p;
      last = p;
    }
  }
  out.append(&*last, size_t(p - last));
}

namespace detail {
// Map from the character code of the character following a backslash to
// the unescaped character if a valid one-character escape sequence
// ('n' maps to 10 = '\n'), 'O' if this is the first character of an
// octal escape sequence, 'X' if this is the first character of a
// hexadecimal escape sequence, or 'I' if this escape sequence is invalid.
extern const std::array<char, 256> cUnescapeTable;

// Map from the character code to the hex value, or 16 if invalid hex char.
extern const std::array<unsigned char, 256> hexTable;
} // namespace detail

template <class String>
void cUnescape(StringPiece str, String& out, bool strict) {
  out.reserve(out.size() + str.size());
  auto p = str.begin();
  auto last = p; // last regular character (not part of an escape sequence)
  // We advance over runs of regular characters (not backslash) and copy them
  // in one go; this is faster than calling push_back repeatedly.
  while (p != str.end()) {
    char c = *p;
    if (c != '\\') { // normal case
      ++p;
      continue;
    }
    out.append(&*last, p - last);
    ++p;
<<<<<<< HEAD
    if (p == str.end()) {  // backslash at end of string
=======
    if (p == str.end()) { // backslash at end of string
>>>>>>> 2e6f64e1
      if (strict) {
        throw_exception<std::invalid_argument>("incomplete escape sequence");
      }
      out.push_back('\\');
      last = p;
      continue;
    }
    char e = detail::cUnescapeTable[static_cast<unsigned char>(*p)];
    if (e == 'O') { // octal
      unsigned char val = 0;
      for (int i = 0; i < 3 && p != str.end() && *p >= '0' && *p <= '7';
           ++i, ++p) {
        val <<= 3;
        val |= (*p - '0');
      }
      out.push_back(val);
      last = p;
    } else if (e == 'X') { // hex
      ++p;
      if (p == str.end()) { // \x at end of string
        if (strict) {
          throw_exception<std::invalid_argument>(
              "incomplete hex escape sequence");
        }
        out.append("\\x");
        last = p;
        continue;
      }
      unsigned char val = 0;
      unsigned char h;
      for (; (p != str.end() &&
              (h = detail::hexTable[static_cast<unsigned char>(*p)]) < 16);
           ++p) {
        val <<= 4;
        val |= h;
      }
      out.push_back(val);
      last = p;
    } else if (e == 'I') { // invalid
      if (strict) {
        throw_exception<std::invalid_argument>("invalid escape sequence");
      }
      out.push_back('\\');
      out.push_back(*p);
      ++p;
      last = p;
    } else { // standard escape sequence, \' etc
      out.push_back(e);
      ++p;
      last = p;
    }
  }
  out.append(&*last, p - last);
}

namespace detail {
// Map from character code to escape mode:
// 0 = pass through
// 1 = unused
// 2 = pass through in PATH mode
// 3 = space, replace with '+' in QUERY mode
// 4 = percent-encode
extern const std::array<unsigned char, 256> uriEscapeTable;
} // namespace detail

template <class String>
void uriEscape(StringPiece str, String& out, UriEscapeMode mode) {
  static const char hexValues[] = "0123456789abcdef";
  char esc[3];
  esc[0] = '%';
  // Preallocate assuming that 25% of the input string will be escaped
  out.reserve(out.size() + str.size() + 3 * (str.size() / 4));
  auto p = str.begin();
  auto last = p; // last regular character
  // We advance over runs of passthrough characters and copy them in one go;
  // this is faster than calling push_back repeatedly.
  unsigned char minEncode = static_cast<unsigned char>(mode);
  while (p != str.end()) {
    char c = *p;
    unsigned char v = static_cast<unsigned char>(c);
    unsigned char discriminator = detail::uriEscapeTable[v];
    if (LIKELY(discriminator <= minEncode)) {
      ++p;
    } else if (mode == UriEscapeMode::QUERY && discriminator == 3) {
      out.append(&*last, size_t(p - last));
      out.push_back('+');
      ++p;
      last = p;
    } else {
      out.append(&*last, size_t(p - last));
      esc[1] = hexValues[v >> 4];
      esc[2] = hexValues[v & 0x0f];
      out.append(esc, 3);
      ++p;
      last = p;
    }
  }
  out.append(&*last, size_t(p - last));
}

template <class String>
void uriUnescape(StringPiece str, String& out, UriEscapeMode mode) {
  out.reserve(out.size() + str.size());
  auto p = str.begin();
  auto last = p;
  // We advance over runs of passthrough characters and copy them in one go;
  // this is faster than calling push_back repeatedly.
  while (p != str.end()) {
    char c = *p;
    switch (c) {
      case '%': {
        if (UNLIKELY(std::distance(p, str.end()) < 3)) {
          throw_exception<std::invalid_argument>(
              "incomplete percent encode sequence");
        }
        auto h1 = detail::hexTable[static_cast<unsigned char>(p[1])];
        auto h2 = detail::hexTable[static_cast<unsigned char>(p[2])];
        if (UNLIKELY(h1 == 16 || h2 == 16)) {
          throw_exception<std::invalid_argument>(
              "invalid percent encode sequence");
        }
        out.append(&*last, size_t(p - last));
        out.push_back((h1 << 4) | h2);
        p += 3;
        last = p;
        break;
      }
<<<<<<< HEAD
    case '+':
      if (mode == UriEscapeMode::QUERY) {
        out.append(&*last, size_t(p - last));
        out.push_back(' ');
=======
      case '+':
        if (mode == UriEscapeMode::QUERY) {
          out.append(&*last, size_t(p - last));
          out.push_back(' ');
          ++p;
          last = p;
          break;
        }
        // else fallthrough
        FOLLY_FALLTHROUGH;
      default:
>>>>>>> 2e6f64e1
        ++p;
        break;
<<<<<<< HEAD
      }
      // else fallthrough
      FOLLY_FALLTHROUGH;
    default:
      ++p;
      break;
=======
>>>>>>> 2e6f64e1
    }
  }
  out.append(&*last, size_t(p - last));
}

namespace detail {

/*
 * The following functions are type-overloaded helpers for
 * internalSplit().
 */
inline size_t delimSize(char) {
  return 1;
}
inline size_t delimSize(StringPiece s) {
  return s.size();
}
inline bool atDelim(const char* s, char c) {
  return *s == c;
}
inline bool atDelim(const char* s, StringPiece sp) {
  return !std::memcmp(s, sp.start(), sp.size());
}

// These are used to short-circuit internalSplit() in the case of
// 1-character strings.
inline char delimFront(char c) {
  // This one exists only for compile-time; it should never be called.
  std::abort();
  return c;
}
inline char delimFront(StringPiece s) {
  assert(!s.empty() && s.start() != nullptr);
  return *s.start();
}

/*
 * Shared implementation for all the split() overloads.
 *
 * This uses some external helpers that are overloaded to let this
 * algorithm be more performant if the deliminator is a single
 * character instead of a whole string.
 *
 * @param ignoreEmpty iff true, don't copy empty segments to output
 */
template <class OutStringT, class DelimT, class OutputIterator>
<<<<<<< HEAD
void internalSplit(DelimT delim, StringPiece sp, OutputIterator out,
=======
void internalSplit(
    DelimT delim,
    StringPiece sp,
    OutputIterator out,
>>>>>>> 2e6f64e1
    bool ignoreEmpty) {
  assert(sp.empty() || sp.start() != nullptr);

  const char* s = sp.start();
  const size_t strSize = sp.size();
  const size_t dSize = delimSize(delim);

  if (dSize > strSize || dSize == 0) {
    if (!ignoreEmpty || strSize > 0) {
      *out++ = to<OutStringT>(sp);
    }
    return;
  }
  if (std::is_same<DelimT, StringPiece>::value && dSize == 1) {
    // Call the char version because it is significantly faster.
    return internalSplit<OutStringT>(delimFront(delim), sp, out, ignoreEmpty);
  }

  size_t tokenStartPos = 0;
  size_t tokenSize = 0;
  for (size_t i = 0; i <= strSize - dSize; ++i) {
    if (atDelim(&s[i], delim)) {
      if (!ignoreEmpty || tokenSize > 0) {
        *out++ = to<OutStringT>(sp.subpiece(tokenStartPos, tokenSize));
      }

      tokenStartPos = i + dSize;
      tokenSize = 0;
      i += dSize - 1;
    } else {
      ++tokenSize;
    }
  }
  tokenSize = strSize - tokenStartPos;
  if (!ignoreEmpty || tokenSize > 0) {
    *out++ = to<OutStringT>(sp.subpiece(tokenStartPos, tokenSize));
  }
}

<<<<<<< HEAD
template <class String> StringPiece prepareDelim(const String& s) {
=======
template <class String>
StringPiece prepareDelim(const String& s) {
>>>>>>> 2e6f64e1
  return StringPiece(s);
}
inline char prepareDelim(char c) {
  return c;
}

template <class OutputType>
void toOrIgnore(StringPiece input, OutputType& output) {
  output = folly::to<OutputType>(input);
}

inline void toOrIgnore(StringPiece, decltype(std::ignore)&) {}

template <bool exact, class Delim, class OutputType>
bool splitFixed(const Delim& delimiter, StringPiece input, OutputType& output) {
  static_assert(
      exact || std::is_same<OutputType, StringPiece>::value ||
          IsSomeString<OutputType>::value ||
          std::is_same<OutputType, decltype(std::ignore)>::value,
      "split<false>() requires that the last argument be a string type "
      "or std::ignore");
  if (exact && UNLIKELY(std::string::npos != input.find(delimiter))) {
    return false;
  }
<<<<<<< HEAD
  output = folly::to<OutputType>(input);
=======
  toOrIgnore(input, output);
>>>>>>> 2e6f64e1
  return true;
}

template <bool exact, class Delim, class OutputType, class... OutputTypes>
bool splitFixed(
    const Delim& delimiter,
    StringPiece input,
    OutputType& outHead,
    OutputTypes&... outTail) {
  size_t cut = input.find(delimiter);
  if (UNLIKELY(cut == std::string::npos)) {
    return false;
  }
  StringPiece head(input.begin(), input.begin() + cut);
  StringPiece tail(
      input.begin() + cut + detail::delimSize(delimiter), input.end());
  if (LIKELY(splitFixed<exact>(delimiter, tail, outTail...))) {
<<<<<<< HEAD
    outHead = folly::to<OutputType>(head);
=======
    toOrIgnore(head, outHead);
>>>>>>> 2e6f64e1
    return true;
  }
  return false;
}

} // namespace detail

//////////////////////////////////////////////////////////////////////

template <class Delim, class String, class OutputType>
<<<<<<< HEAD
void split(const Delim& delimiter,
           const String& input,
           std::vector<OutputType>& out,
           bool ignoreEmpty) {
=======
void split(
    const Delim& delimiter,
    const String& input,
    std::vector<OutputType>& out,
    bool ignoreEmpty) {
>>>>>>> 2e6f64e1
  detail::internalSplit<OutputType>(
      detail::prepareDelim(delimiter),
      StringPiece(input),
      std::back_inserter(out),
      ignoreEmpty);
}

template <class Delim, class String, class OutputType>
<<<<<<< HEAD
void split(const Delim& delimiter,
           const String& input,
           fbvector<OutputType>& out,
           bool ignoreEmpty) {
=======
void split(
    const Delim& delimiter,
    const String& input,
    fbvector<OutputType, std::allocator<OutputType>>& out,
    bool ignoreEmpty) {
>>>>>>> 2e6f64e1
  detail::internalSplit<OutputType>(
      detail::prepareDelim(delimiter),
      StringPiece(input),
      std::back_inserter(out),
      ignoreEmpty);
}

template <
    class OutputValueType,
    class Delim,
    class String,
    class OutputIterator>
<<<<<<< HEAD
void splitTo(const Delim& delimiter,
             const String& input,
             OutputIterator out,
             bool ignoreEmpty) {
=======
void splitTo(
    const Delim& delimiter,
    const String& input,
    OutputIterator out,
    bool ignoreEmpty) {
>>>>>>> 2e6f64e1
  detail::internalSplit<OutputValueType>(
      detail::prepareDelim(delimiter), StringPiece(input), out, ignoreEmpty);
}

template <bool exact, class Delim, class... OutputTypes>
typename std::enable_if<
    StrictConjunction<IsConvertible<OutputTypes>...>::value &&
        sizeof...(OutputTypes) >= 1,
    bool>::type
split(const Delim& delimiter, StringPiece input, OutputTypes&... outputs) {
  return detail::splitFixed<exact>(
      detail::prepareDelim(delimiter), input, outputs...);
}

namespace detail {

/*
 * If a type can have its string size determined cheaply, we can more
 * efficiently append it in a loop (see internalJoinAppend). Note that the
 * struct need not conform to the std::string api completely (ex. does not need
 * to implement append()).
 */
template <class T>
struct IsSizableString {
  enum {
    value = IsSomeString<T>::value || std::is_same<T, StringPiece>::value
  };
};

template <class Iterator>
struct IsSizableStringContainerIterator
    : IsSizableString<typename std::iterator_traits<Iterator>::value_type> {};

template <class Delim, class Iterator, class String>
void internalJoinAppend(
    Delim delimiter,
    Iterator begin,
    Iterator end,
    String& output) {
  assert(begin != end);
  if (std::is_same<Delim, StringPiece>::value && delimSize(delimiter) == 1) {
    internalJoinAppend(delimFront(delimiter), begin, end, output);
    return;
  }
  toAppend(*begin, &output);
  while (++begin != end) {
    toAppend(delimiter, *begin, &output);
  }
}

template <class Delim, class Iterator, class String>
typename std::enable_if<IsSizableStringContainerIterator<Iterator>::value>::type
internalJoin(Delim delimiter, Iterator begin, Iterator end, String& output) {
  output.clear();
  if (begin == end) {
    return;
  }
  const size_t dsize = delimSize(delimiter);
  Iterator it = begin;
  size_t size = it->size();
  while (++it != end) {
    size += dsize + it->size();
  }
  output.reserve(size);
  internalJoinAppend(delimiter, begin, end, output);
}

template <class Delim, class Iterator, class String>
typename std::enable_if<
    !IsSizableStringContainerIterator<Iterator>::value>::type
internalJoin(Delim delimiter, Iterator begin, Iterator end, String& output) {
  output.clear();
  if (begin == end) {
    return;
  }
  internalJoinAppend(delimiter, begin, end, output);
}

} // namespace detail

template <class Delim, class Iterator, class String>
void join(
    const Delim& delimiter,
    Iterator begin,
    Iterator end,
    String& output) {
  detail::internalJoin(detail::prepareDelim(delimiter), begin, end, output);
}

template <class OutputString>
void backslashify(
    folly::StringPiece input,
    OutputString& output,
    bool hex_style) {
  static const char hexValues[] = "0123456789abcdef";
  output.clear();
  output.reserve(3 * input.size());
  for (unsigned char c : input) {
    // less than space or greater than '~' are considered unprintable
    if (c < 0x20 || c > 0x7e || c == '\\') {
      bool hex_append = false;
      output.push_back('\\');
      if (hex_style) {
        hex_append = true;
      } else {
        if (c == '\r') {
          output += 'r';
        } else if (c == '\n') {
          output += 'n';
        } else if (c == '\t') {
          output += 't';
        } else if (c == '\a') {
          output += 'a';
        } else if (c == '\b') {
          output += 'b';
        } else if (c == '\0') {
          output += '0';
        } else if (c == '\\') {
          output += '\\';
        } else {
          hex_append = true;
        }
      }
      if (hex_append) {
        output.push_back('x');
        output.push_back(hexValues[(c >> 4) & 0xf]);
        output.push_back(hexValues[c & 0xf]);
      }
    } else {
      output += c;
    }
  }
}

template <class String1, class String2>
void humanify(const String1& input, String2& output) {
  size_t numUnprintable = 0;
  size_t numPrintablePrefix = 0;
  for (unsigned char c : input) {
    if (c < 0x20 || c > 0x7e || c == '\\') {
      ++numUnprintable;
    }
    if (numUnprintable == 0) {
      ++numPrintablePrefix;
    }
  }

  // hexlify doubles a string's size; backslashify can potentially
  // explode it by 4x.  Now, the printable range of the ascii
  // "spectrum" is around 95 out of 256 values, so a "random" binary
  // string should be around 60% unprintable.  We use a 50% hueristic
  // here, so if a string is 60% unprintable, then we just use hex
  // output.  Otherwise we backslash.
  //
  // UTF8 is completely ignored; as a result, utf8 characters will
  // likely be \x escaped (since most common glyphs fit in two bytes).
  // This is a tradeoff of complexity/speed instead of a convenience
  // that likely would rarely matter.  Moreover, this function is more
  // about displaying underlying bytes, not about displaying glyphs
  // from languages.
  if (numUnprintable == 0) {
    output = input;
  } else if (5 * numUnprintable >= 3 * input.size()) {
    // However!  If we have a "meaningful" prefix of printable
    // characters, say 20% of the string, we backslashify under the
    // assumption viewing the prefix as ascii is worth blowing the
    // output size up a bit.
    if (5 * numPrintablePrefix >= input.size()) {
      backslashify(input, output);
    } else {
      output = "0x";
      hexlify(input, output, true /* append output */);
    }
  } else {
    backslashify(input, output);
  }
}

template <class InputString, class OutputString>
<<<<<<< HEAD
bool hexlify(const InputString& input, OutputString& output,
             bool append_output) {
=======
bool hexlify(
    const InputString& input,
    OutputString& output,
    bool append_output) {
>>>>>>> 2e6f64e1
  if (!append_output) {
    output.clear();
  }

  static char hexValues[] = "0123456789abcdef";
  auto j = output.size();
  output.resize(2 * input.size() + output.size());
  for (size_t i = 0; i < input.size(); ++i) {
    int ch = input[i];
    output[j++] = hexValues[(ch >> 4) & 0xf];
    output[j++] = hexValues[ch & 0xf];
  }
  return true;
}

template <class InputString, class OutputString>
bool unhexlify(const InputString& input, OutputString& output) {
  if (input.size() % 2 != 0) {
    return false;
  }
  output.resize(input.size() / 2);
  int j = 0;

  for (size_t i = 0; i < input.size(); i += 2) {
    int highBits = detail::hexTable[static_cast<uint8_t>(input[i])];
    int lowBits = detail::hexTable[static_cast<uint8_t>(input[i + 1])];
    if ((highBits | lowBits) & 0x10) {
      // One of the characters wasn't a hex digit
      return false;
    }
    output[j++] = (highBits << 4) + lowBits;
  }
  return true;
}

namespace detail {
/**
 * Hex-dump at most 16 bytes starting at offset from a memory area of size
 * bytes.  Return the number of bytes actually dumped.
 */
<<<<<<< HEAD
size_t hexDumpLine(const void* ptr, size_t offset, size_t size,
                   std::string& line);
=======
size_t
hexDumpLine(const void* ptr, size_t offset, size_t size, std::string& line);
>>>>>>> 2e6f64e1
} // namespace detail

template <class OutIt>
void hexDump(const void* ptr, size_t size, OutIt out) {
  size_t offset = 0;
  std::string line;
  while (offset < size) {
    offset += detail::hexDumpLine(ptr, offset, size, line);
    *out++ = line;
  }
}

} // namespace folly<|MERGE_RESOLUTION|>--- conflicted
+++ resolved
@@ -1,9 +1,5 @@
 /*
-<<<<<<< HEAD
- * Copyright 2012-present Facebook, Inc.
-=======
  * Copyright (c) Facebook, Inc. and its affiliates.
->>>>>>> 2e6f64e1
  *
  * Licensed under the Apache License, Version 2.0 (the "License");
  * you may not use this file except in compliance with the License.
@@ -55,11 +51,7 @@
     char e = detail::cEscapeTable[v];
     if (e == 'P') { // printable
       ++p;
-<<<<<<< HEAD
-    } else if (e == 'O') {  // octal
-=======
     } else if (e == 'O') { // octal
->>>>>>> 2e6f64e1
       out.append(&*last, size_t(p - last));
       esc[1] = '0' + ((v >> 6) & 7);
       esc[2] = '0' + ((v >> 3) & 7);
@@ -67,11 +59,7 @@
       out.append(esc, 4);
       ++p;
       last = p;
-<<<<<<< HEAD
-    } else {  // special 1-character escape
-=======
     } else { // special 1-character escape
->>>>>>> 2e6f64e1
       out.append(&*last, size_t(p - last));
       esc[1] = e;
       out.append(esc, 2);
@@ -109,11 +97,7 @@
     }
     out.append(&*last, p - last);
     ++p;
-<<<<<<< HEAD
-    if (p == str.end()) {  // backslash at end of string
-=======
     if (p == str.end()) { // backslash at end of string
->>>>>>> 2e6f64e1
       if (strict) {
         throw_exception<std::invalid_argument>("incomplete escape sequence");
       }
@@ -241,12 +225,6 @@
         last = p;
         break;
       }
-<<<<<<< HEAD
-    case '+':
-      if (mode == UriEscapeMode::QUERY) {
-        out.append(&*last, size_t(p - last));
-        out.push_back(' ');
-=======
       case '+':
         if (mode == UriEscapeMode::QUERY) {
           out.append(&*last, size_t(p - last));
@@ -258,18 +236,8 @@
         // else fallthrough
         FOLLY_FALLTHROUGH;
       default:
->>>>>>> 2e6f64e1
         ++p;
         break;
-<<<<<<< HEAD
-      }
-      // else fallthrough
-      FOLLY_FALLTHROUGH;
-    default:
-      ++p;
-      break;
-=======
->>>>>>> 2e6f64e1
     }
   }
   out.append(&*last, size_t(p - last));
@@ -316,14 +284,10 @@
  * @param ignoreEmpty iff true, don't copy empty segments to output
  */
 template <class OutStringT, class DelimT, class OutputIterator>
-<<<<<<< HEAD
-void internalSplit(DelimT delim, StringPiece sp, OutputIterator out,
-=======
 void internalSplit(
     DelimT delim,
     StringPiece sp,
     OutputIterator out,
->>>>>>> 2e6f64e1
     bool ignoreEmpty) {
   assert(sp.empty() || sp.start() != nullptr);
 
@@ -363,12 +327,8 @@
   }
 }
 
-<<<<<<< HEAD
-template <class String> StringPiece prepareDelim(const String& s) {
-=======
 template <class String>
 StringPiece prepareDelim(const String& s) {
->>>>>>> 2e6f64e1
   return StringPiece(s);
 }
 inline char prepareDelim(char c) {
@@ -393,11 +353,7 @@
   if (exact && UNLIKELY(std::string::npos != input.find(delimiter))) {
     return false;
   }
-<<<<<<< HEAD
-  output = folly::to<OutputType>(input);
-=======
   toOrIgnore(input, output);
->>>>>>> 2e6f64e1
   return true;
 }
 
@@ -415,11 +371,7 @@
   StringPiece tail(
       input.begin() + cut + detail::delimSize(delimiter), input.end());
   if (LIKELY(splitFixed<exact>(delimiter, tail, outTail...))) {
-<<<<<<< HEAD
-    outHead = folly::to<OutputType>(head);
-=======
     toOrIgnore(head, outHead);
->>>>>>> 2e6f64e1
     return true;
   }
   return false;
@@ -430,18 +382,11 @@
 //////////////////////////////////////////////////////////////////////
 
 template <class Delim, class String, class OutputType>
-<<<<<<< HEAD
-void split(const Delim& delimiter,
-           const String& input,
-           std::vector<OutputType>& out,
-           bool ignoreEmpty) {
-=======
 void split(
     const Delim& delimiter,
     const String& input,
     std::vector<OutputType>& out,
     bool ignoreEmpty) {
->>>>>>> 2e6f64e1
   detail::internalSplit<OutputType>(
       detail::prepareDelim(delimiter),
       StringPiece(input),
@@ -450,18 +395,11 @@
 }
 
 template <class Delim, class String, class OutputType>
-<<<<<<< HEAD
-void split(const Delim& delimiter,
-           const String& input,
-           fbvector<OutputType>& out,
-           bool ignoreEmpty) {
-=======
 void split(
     const Delim& delimiter,
     const String& input,
     fbvector<OutputType, std::allocator<OutputType>>& out,
     bool ignoreEmpty) {
->>>>>>> 2e6f64e1
   detail::internalSplit<OutputType>(
       detail::prepareDelim(delimiter),
       StringPiece(input),
@@ -474,18 +412,11 @@
     class Delim,
     class String,
     class OutputIterator>
-<<<<<<< HEAD
-void splitTo(const Delim& delimiter,
-             const String& input,
-             OutputIterator out,
-             bool ignoreEmpty) {
-=======
 void splitTo(
     const Delim& delimiter,
     const String& input,
     OutputIterator out,
     bool ignoreEmpty) {
->>>>>>> 2e6f64e1
   detail::internalSplit<OutputValueType>(
       detail::prepareDelim(delimiter), StringPiece(input), out, ignoreEmpty);
 }
@@ -665,15 +596,10 @@
 }
 
 template <class InputString, class OutputString>
-<<<<<<< HEAD
-bool hexlify(const InputString& input, OutputString& output,
-             bool append_output) {
-=======
 bool hexlify(
     const InputString& input,
     OutputString& output,
     bool append_output) {
->>>>>>> 2e6f64e1
   if (!append_output) {
     output.clear();
   }
@@ -714,13 +640,8 @@
  * Hex-dump at most 16 bytes starting at offset from a memory area of size
  * bytes.  Return the number of bytes actually dumped.
  */
-<<<<<<< HEAD
-size_t hexDumpLine(const void* ptr, size_t offset, size_t size,
-                   std::string& line);
-=======
 size_t
 hexDumpLine(const void* ptr, size_t offset, size_t size, std::string& line);
->>>>>>> 2e6f64e1
 } // namespace detail
 
 template <class OutIt>
