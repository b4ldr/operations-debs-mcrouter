--- conflicted
+++ resolved
@@ -1,9 +1,5 @@
 /*
-<<<<<<< HEAD
- * Copyright 2012-present Facebook, Inc.
-=======
  * Copyright (c) Facebook, Inc. and its affiliates.
->>>>>>> 2e6f64e1
  *
  * Licensed under the Apache License, Version 2.0 (the "License");
  * you may not use this file except in compliance with the License.
@@ -37,11 +33,7 @@
  * FB_ONE_OR_NONE(hello) expands to nothing. This macro is used to
  * insert or eliminate text based on the presence of another argument.
  */
-<<<<<<< HEAD
-#define FB_ONE_OR_NONE(a, ...) FB_VA_GLUE(FB_THIRD, (a, ## __VA_ARGS__, a))
-=======
 #define FB_ONE_OR_NONE(a, ...) FB_VA_GLUE(FB_THIRD, (a, ##__VA_ARGS__, a))
->>>>>>> 2e6f64e1
 #define FB_THIRD(a, b, ...) __VA_ARGS__
 
 /**
