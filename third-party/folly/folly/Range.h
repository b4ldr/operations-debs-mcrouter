/*
<<<<<<< HEAD
 * Copyright 2011-present Facebook, Inc.
=======
 * Copyright (c) Facebook, Inc. and its affiliates.
>>>>>>> 2e6f64e1
 *
 * Licensed under the Apache License, Version 2.0 (the "License");
 * you may not use this file except in compliance with the License.
 * You may obtain a copy of the License at
 *
 *     http://www.apache.org/licenses/LICENSE-2.0
 *
 * Unless required by applicable law or agreed to in writing, software
 * distributed under the License is distributed on an "AS IS" BASIS,
 * WITHOUT WARRANTIES OR CONDITIONS OF ANY KIND, either express or implied.
 * See the License for the specific language governing permissions and
 * limitations under the License.
 */

// @author Mark Rabkin (mrabkin@fb.com)
// @author Andrei Alexandrescu (andrei.alexandrescu@fb.com)

#pragma once

#include <folly/Portability.h>
#include <folly/hash/SpookyHashV2.h>
#include <folly/lang/Exception.h>
#include <folly/portability/Constexpr.h>
#include <folly/portability/String.h>

<<<<<<< HEAD
#include <boost/operators.hpp>
#include <glog/logging.h>
=======
>>>>>>> 2e6f64e1
#include <algorithm>
#include <array>
#include <cassert>
#include <climits>
#include <cstddef>
#include <cstring>
#include <iosfwd>
#include <iterator>
#include <stdexcept>
#include <string>
#include <type_traits>

<<<<<<< HEAD
=======
#if FOLLY_HAS_STRING_VIEW
#include <string_view> // @manual
#endif

>>>>>>> 2e6f64e1
#include <folly/CpuId.h>
#include <folly/Likely.h>
#include <folly/Traits.h>
#include <folly/detail/RangeCommon.h>
#include <folly/detail/RangeSse42.h>

// Ignore shadowing warnings within this file, so includers can use -Wshadow.
FOLLY_PUSH_WARNING
<<<<<<< HEAD
FOLLY_GCC_DISABLE_WARNING("-Wshadow")
=======
FOLLY_GNU_DISABLE_WARNING("-Wshadow")
>>>>>>> 2e6f64e1

namespace folly {

/**
 * Ubiquitous helper template for knowing what's a string.
 */
template <class T>
struct IsSomeString : std::false_type {};

<<<<<<< HEAD
template <>
struct IsSomeString<std::string> : std::true_type {};
=======
template <typename Alloc>
struct IsSomeString<std::basic_string<char, std::char_traits<char>, Alloc>>
    : std::true_type {};
>>>>>>> 2e6f64e1

template <class Iter>
class Range;

/**
 * Finds the first occurrence of needle in haystack. The algorithm is on
 * average faster than O(haystack.size() * needle.size()) but not as fast
 * as Boyer-Moore. On the upside, it does not do any upfront
 * preprocessing and does not allocate memory.
 */
template <
    class Iter,
    class Comp = std::equal_to<typename Range<Iter>::value_type>>
inline size_t
qfind(const Range<Iter>& haystack, const Range<Iter>& needle, Comp eq = Comp());

/**
 * Finds the first occurrence of needle in haystack. The result is the
 * offset reported to the beginning of haystack, or string::npos if
 * needle wasn't found.
 */
template <class Iter>
size_t qfind(
    const Range<Iter>& haystack,
    const typename Range<Iter>::value_type& needle);

/**
 * Finds the last occurrence of needle in haystack. The result is the
 * offset reported to the beginning of haystack, or string::npos if
 * needle wasn't found.
 */
template <class Iter>
size_t rfind(
    const Range<Iter>& haystack,
    const typename Range<Iter>::value_type& needle);

/**
 * Finds the first occurrence of any element of needle in
 * haystack. The algorithm is O(haystack.size() * needle.size()).
 */
template <class Iter>
inline size_t qfind_first_of(
    const Range<Iter>& haystack,
    const Range<Iter>& needle);

/**
 * Small internal helper - returns the value just before an iterator.
 */
namespace detail {

<<<<<<< HEAD
/**
 * For random-access iterators, the value before is simply i[-1].
 */
template <class Iter>
typename std::enable_if<
    std::is_same<
        typename std::iterator_traits<Iter>::iterator_category,
        std::random_access_iterator_tag>::value,
    typename std::iterator_traits<Iter>::reference>::type
value_before(Iter i) {
  return i[-1];
}

/**
 * For all other iterators, we need to use the decrement operator.
 */
template <class Iter>
typename std::enable_if<
    !std::is_same<
        typename std::iterator_traits<Iter>::iterator_category,
        std::random_access_iterator_tag>::value,
    typename std::iterator_traits<Iter>::reference>::type
value_before(Iter i) {
  return *--i;
}

=======
>>>>>>> 2e6f64e1
/*
 * Use IsCharPointer<T>::type to enable const char* or char*.
 * Use IsCharPointer<T>::const_type to enable only const char*.
 */
template <class T>
struct IsCharPointer {};

template <>
struct IsCharPointer<char*> {
  typedef int type;
};

template <>
struct IsCharPointer<const char*> {
  typedef int const_type;
  typedef int type;
};

} // namespace detail

/**
 * Range abstraction keeping a pair of iterators. We couldn't use
 * boost's similar range abstraction because we need an API identical
 * with the former StringPiece class, which is used by a lot of other
 * code. This abstraction does fulfill the needs of boost's
 * range-oriented algorithms though.
 *
 * (Keep memory lifetime in mind when using this class, since it
 * doesn't manage the data it refers to - just like an iterator
 * wouldn't.)
 */
template <class Iter>
<<<<<<< HEAD
class Range : private boost::totally_ordered<Range<Iter>> {
=======
class Range {
 private:
  template <typename Alloc>
  using string = std::basic_string<char, std::char_traits<char>, Alloc>;

>>>>>>> 2e6f64e1
 public:
  typedef std::size_t size_type;
  typedef Iter iterator;
  typedef Iter const_iterator;
  typedef typename std::remove_reference<
      typename std::iterator_traits<Iter>::reference>::type value_type;
  using difference_type = typename std::iterator_traits<Iter>::difference_type;
  typedef typename std::iterator_traits<Iter>::reference reference;

  /**
   * For MutableStringPiece and MutableByteRange we define StringPiece
   * and ByteRange as const_range_type (for everything else its just
   * identity). We do that to enable operations such as find with
   * args which are const.
   */
  typedef typename std::conditional<
      std::is_same<Iter, char*>::value ||
          std::is_same<Iter, unsigned char*>::value,
      Range<const value_type*>,
      Range<Iter>>::type const_range_type;

  typedef std::char_traits<typename std::remove_const<value_type>::type>
      traits_type;

  static const size_type npos;

  // Works for all iterators
  constexpr Range() : b_(), e_() {}

  constexpr Range(const Range&) = default;
  constexpr Range(Range&&) = default;

 public:
  // Works for all iterators
  constexpr Range(Iter start, Iter end) : b_(start), e_(end) {}

  // Works only for random-access iterators
  constexpr Range(Iter start, size_t size) : b_(start), e_(start + size) {}

<<<<<<< HEAD
#if !__clang__ || __CLANG_PREREQ(3, 7) // Clang 3.6 crashes on this line
  /* implicit */ Range(std::nullptr_t) = delete;
#endif
=======
  /* implicit */ Range(std::nullptr_t) = delete;
>>>>>>> 2e6f64e1

  constexpr /* implicit */ Range(Iter str)
      : b_(str), e_(str + constexpr_strlen(str)) {
    static_assert(
        std::is_same<int, typename detail::IsCharPointer<Iter>::type>::value,
        "This constructor is only available for character ranges");
  }

  template <
      class Alloc,
      class T = Iter,
      typename detail::IsCharPointer<T>::const_type = 0>
  /* implicit */ Range(const string<Alloc>& str)
      : b_(str.data()), e_(b_ + str.size()) {}

  template <
      class Alloc,
      class T = Iter,
      typename detail::IsCharPointer<T>::const_type = 0>
  Range(const string<Alloc>& str, typename string<Alloc>::size_type startFrom) {
    if (UNLIKELY(startFrom > str.size())) {
      throw_exception<std::out_of_range>("index out of range");
    }
    b_ = str.data() + startFrom;
    e_ = str.data() + str.size();
  }

<<<<<<< HEAD
  template <class T = Iter, typename detail::IsCharPointer<T>::const_type = 0>
  Range(
      const std::string& str,
      std::string::size_type startFrom,
      std::string::size_type size) {
=======
  template <
      class Alloc,
      class T = Iter,
      typename detail::IsCharPointer<T>::const_type = 0>
  Range(
      const string<Alloc>& str,
      typename string<Alloc>::size_type startFrom,
      typename string<Alloc>::size_type size) {
>>>>>>> 2e6f64e1
    if (UNLIKELY(startFrom > str.size())) {
      throw_exception<std::out_of_range>("index out of range");
    }
    b_ = str.data() + startFrom;
    if (str.size() - startFrom < size) {
      e_ = str.data() + str.size();
    } else {
      e_ = b_ + size;
    }
  }

  Range(const Range& other, size_type first, size_type length = npos)
      : Range(other.subpiece(first, length)) {}

  template <
      class Container,
      class = typename std::enable_if<
          std::is_same<Iter, typename Container::const_pointer>::value>::type,
      class = decltype(
          Iter(std::declval<Container const&>().data()),
          Iter(
              std::declval<Container const&>().data() +
              std::declval<Container const&>().size()))>
  /* implicit */ constexpr Range(Container const& container)
      : b_(container.data()), e_(b_ + container.size()) {}

  template <
      class Container,
      class = typename std::enable_if<
          std::is_same<Iter, typename Container::const_pointer>::value>::type,
      class = decltype(
          Iter(std::declval<Container const&>().data()),
          Iter(
              std::declval<Container const&>().data() +
              std::declval<Container const&>().size()))>
  Range(Container const& container, typename Container::size_type startFrom) {
    auto const cdata = container.data();
    auto const csize = container.size();
    if (UNLIKELY(startFrom > csize)) {
      throw_exception<std::out_of_range>("index out of range");
    }
    b_ = cdata + startFrom;
    e_ = cdata + csize;
  }

  template <
      class Container,
      class = typename std::enable_if<
          std::is_same<Iter, typename Container::const_pointer>::value>::type,
      class = decltype(
          Iter(std::declval<Container const&>().data()),
          Iter(
              std::declval<Container const&>().data() +
              std::declval<Container const&>().size()))>
  Range(
      Container const& container,
      typename Container::size_type startFrom,
      typename Container::size_type size) {
    auto const cdata = container.data();
    auto const csize = container.size();
    if (UNLIKELY(startFrom > csize)) {
      throw_exception<std::out_of_range>("index out of range");
    }
    b_ = cdata + startFrom;
    if (csize - startFrom < size) {
      e_ = cdata + csize;
    } else {
      e_ = b_ + size;
    }
  }

  // Allow implicit conversion from Range<const char*> (aka StringPiece) to
  // Range<const unsigned char*> (aka ByteRange), as they're both frequently
  // used to represent ranges of bytes.  Allow explicit conversion in the other
  // direction.
  template <
      class OtherIter,
      typename std::enable_if<
          (std::is_same<Iter, const unsigned char*>::value &&
           (std::is_same<OtherIter, const char*>::value ||
            std::is_same<OtherIter, char*>::value)),
          int>::type = 0>
  /* implicit */ Range(const Range<OtherIter>& other)
      : b_(reinterpret_cast<const unsigned char*>(other.begin())),
        e_(reinterpret_cast<const unsigned char*>(other.end())) {}

  template <
      class OtherIter,
      typename std::enable_if<
          (std::is_same<Iter, unsigned char*>::value &&
           std::is_same<OtherIter, char*>::value),
          int>::type = 0>
  /* implicit */ Range(const Range<OtherIter>& other)
      : b_(reinterpret_cast<unsigned char*>(other.begin())),
        e_(reinterpret_cast<unsigned char*>(other.end())) {}

  template <
      class OtherIter,
      typename std::enable_if<
          (std::is_same<Iter, const char*>::value &&
           (std::is_same<OtherIter, const unsigned char*>::value ||
            std::is_same<OtherIter, unsigned char*>::value)),
          int>::type = 0>
  explicit Range(const Range<OtherIter>& other)
      : b_(reinterpret_cast<const char*>(other.begin())),
        e_(reinterpret_cast<const char*>(other.end())) {}

  template <
      class OtherIter,
      typename std::enable_if<
          (std::is_same<Iter, char*>::value &&
           std::is_same<OtherIter, unsigned char*>::value),
          int>::type = 0>
  explicit Range(const Range<OtherIter>& other)
      : b_(reinterpret_cast<char*>(other.begin())),
        e_(reinterpret_cast<char*>(other.end())) {}

  // Allow implicit conversion from Range<From> to Range<To> if From is
  // implicitly convertible to To.
  template <
      class OtherIter,
      typename std::enable_if<
          (!std::is_same<Iter, OtherIter>::value &&
           std::is_convertible<OtherIter, Iter>::value),
          int>::type = 0>
  constexpr /* implicit */ Range(const Range<OtherIter>& other)
      : b_(other.begin()), e_(other.end()) {}

  // Allow explicit conversion from Range<From> to Range<To> if From is
  // explicitly convertible to To.
  template <
      class OtherIter,
      typename std::enable_if<
          (!std::is_same<Iter, OtherIter>::value &&
           !std::is_convertible<OtherIter, Iter>::value &&
           std::is_constructible<Iter, const OtherIter&>::value),
          int>::type = 0>
  constexpr explicit Range(const Range<OtherIter>& other)
      : b_(other.begin()), e_(other.end()) {}

  /**
   * Allow explicit construction of Range() from a std::array of a
   * convertible type.
   *
   * For instance, this allows constructing StringPiece from a
   * std::array<char, N> or a std::array<const char, N>
   */
  template <
      class T,
      size_t N,
      typename = typename std::enable_if<
          std::is_convertible<const T*, Iter>::value>::type>
  constexpr explicit Range(const std::array<T, N>& array)
      : b_{array.empty() ? nullptr : &array.at(0)},
        e_{array.empty() ? nullptr : &array.at(0) + N} {}
  template <
      class T,
      size_t N,
      typename =
          typename std::enable_if<std::is_convertible<T*, Iter>::value>::type>
  constexpr explicit Range(std::array<T, N>& array)
      : b_{array.empty() ? nullptr : &array.at(0)},
        e_{array.empty() ? nullptr : &array.at(0) + N} {}

  Range& operator=(const Range& rhs) & = default;
  Range& operator=(Range&& rhs) & = default;

<<<<<<< HEAD
  template <class T = Iter, typename detail::IsCharPointer<T>::const_type = 0>
  Range& operator=(std::string&& rhs) = delete;
=======
  template <
      class Alloc,
      class T = Iter,
      typename detail::IsCharPointer<T>::const_type = 0>
  Range& operator=(string<Alloc>&& rhs) = delete;
>>>>>>> 2e6f64e1

  void clear() {
    b_ = Iter();
    e_ = Iter();
  }

  void assign(Iter start, Iter end) {
    b_ = start;
    e_ = end;
  }

  void reset(Iter start, size_type size) {
    b_ = start;
    e_ = start + size;
  }

  // Works only for Range<const char*>
  template <typename Alloc>
  void reset(const string<Alloc>& str) {
    reset(str.data(), str.size());
  }

  constexpr size_type size() const {
<<<<<<< HEAD
    // It would be nice to assert(b_ <= e_) here.  This can be achieved even
    // in a C++11 compatible constexpr function:
    // http://ericniebler.com/2014/09/27/assert-and-constexpr-in-cxx11/
    // Unfortunately current gcc versions have a bug causing it to reject
    // this check in a constexpr function:
    // https://gcc.gnu.org/bugzilla/show_bug.cgi?id=71448
=======
#if __clang__ || !__GNUC__ || __GNUC__ >= 7
    assert(b_ <= e_);
#endif
>>>>>>> 2e6f64e1
    return size_type(e_ - b_);
  }
  constexpr size_type walk_size() const {
    return size_type(std::distance(b_, e_));
  }
  constexpr bool empty() const {
    return b_ == e_;
  }
  constexpr Iter data() const {
    return b_;
  }
  constexpr Iter start() const {
    return b_;
  }
  constexpr Iter begin() const {
    return b_;
  }
  constexpr Iter end() const {
    return e_;
  }
  constexpr Iter cbegin() const {
    return b_;
  }
  constexpr Iter cend() const {
    return e_;
  }
  value_type& front() {
    assert(b_ < e_);
    return *b_;
  }
  value_type& back() {
    assert(b_ < e_);
    return *std::prev(e_);
  }
  const value_type& front() const {
    assert(b_ < e_);
    return *b_;
  }
  const value_type& back() const {
    assert(b_ < e_);
    return *std::prev(e_);
  }

<<<<<<< HEAD
  template <typename Tgt>
  auto to() const
      -> decltype(Tgt(std::declval<Iter const&>(), std::declval<size_type>())) {
    return Tgt(b_, size());
  }
=======
 private:
  // It would be nice to be able to implicit convert to any target type
  // T for which either an (Iter, Iter) or (Iter, size_type) noexcept
  // constructor was available, and explicitly convert to any target
  // type for which those signatures were available but not noexcept.
  // The problem is that this creates ambiguity when there is also a
  // T constructor that takes a type U that is implicitly convertible
  // from Range.
  //
  // To avoid ambiguity, we need to avoid having explicit operator T
  // and implicit operator U coexist when T is constructible from U.
  // U cannot be deduced when searching for operator T (and C++ won't
  // perform an existential search for it), so we must limit the implicit
  // target types to a finite set that we can enumerate.
  //
  // At the moment the set of implicit target types consists of just
  // std::string_view (when it is available).
#if FOLLY_HAS_STRING_VIEW
  struct NotStringView {};
  template <typename ValueType>
  struct StringViewType
      : std::conditional<
            std::is_pod<std::remove_const_t<ValueType>>::value,
            std::basic_string_view<std::remove_const_t<ValueType>>,
            NotStringView> {};

  template <typename Target>
  struct IsConstructibleViaStringView
      : Conjunction<
            std::is_constructible<
                _t<StringViewType<value_type>>,
                Iter const&,
                size_type>,
            std::is_constructible<Target, _t<StringViewType<value_type>>>> {};
#else
  template <typename Target>
  using IsConstructibleViaStringView = std::false_type;
#endif

 public:
  /// explicit operator conversion to any compatible type
  ///
  /// A compatible type is one which is constructible with an iterator and a
  /// size (preferred), or a pair of iterators (fallback), passed by const-ref.
  ///
  /// Participates in overload resolution precisely when the target type is
  /// compatible. This allows std::is_constructible compile-time checks to work.
  template <
      typename Tgt,
      std::enable_if_t<
          std::is_constructible<Tgt, Iter const&, size_type>::value &&
              !IsConstructibleViaStringView<Tgt>::value,
          int> = 0>
  constexpr explicit operator Tgt() const noexcept(
      std::is_nothrow_constructible<Tgt, Iter const&, size_type>::value) {
    return Tgt(b_, walk_size());
  }
  template <
      typename Tgt,
      std::enable_if_t<
          !std::is_constructible<Tgt, Iter const&, size_type>::value &&
              std::is_constructible<Tgt, Iter const&, Iter const&>::value &&
              !IsConstructibleViaStringView<Tgt>::value,
          int> = 0>
  constexpr explicit operator Tgt() const noexcept(
      std::is_nothrow_constructible<Tgt, Iter const&, Iter const&>::value) {
    return Tgt(b_, e_);
  }

#if FOLLY_HAS_STRING_VIEW
  /// implicit operator conversion to std::string_view
  template <
      typename Tgt,
      typename ValueType = value_type,
      std::enable_if_t<
          StrictConjunction<
              std::is_same<Tgt, _t<StringViewType<ValueType>>>,
              std::is_constructible<
                  _t<StringViewType<ValueType>>,
                  Iter const&,
                  size_type>>::value,
          int> = 0>
  constexpr operator Tgt() const noexcept(
      std::is_nothrow_constructible<Tgt, Iter const&, size_type>::value) {
    return Tgt(b_, walk_size());
  }
#endif

  /// explicit non-operator conversion to any compatible type
  ///
  /// A compatible type is one which is constructible with an iterator and a
  /// size (preferred), or a pair of iterators (fallback), passed by const-ref.
  ///
  /// Participates in overload resolution precisely when the target type is
  /// compatible. This allows is_invocable compile-time checks to work.
  ///
  /// Provided in addition to the explicit operator conversion to permit passing
  /// additional arguments to the target type constructor. A canonical example
  /// of an additional argument might be an allocator, where the target type is
  /// some specialization of std::vector or std::basic_string in a context which
  /// requires a non-default-constructed allocator.
  template <typename Tgt, typename... Args>
  constexpr std::enable_if_t<
      std::is_constructible<Tgt, Iter const&, size_type>::value,
      Tgt>
  to(Args&&... args) const noexcept(
      std::is_nothrow_constructible<Tgt, Iter const&, size_type, Args&&...>::
          value) {
    return Tgt(b_, walk_size(), static_cast<Args&&>(args)...);
  }
  template <typename Tgt, typename... Args>
  constexpr std::enable_if_t<
      !std::is_constructible<Tgt, Iter const&, size_type>::value &&
          std::is_constructible<Tgt, Iter const&, Iter const&>::value,
      Tgt>
  to(Args&&... args) const noexcept(
      std::is_nothrow_constructible<Tgt, Iter const&, Iter const&, Args&&...>::
          value) {
    return Tgt(b_, e_, static_cast<Args&&>(args)...);
  }

>>>>>>> 2e6f64e1
  // Works only for Range<const char*> and Range<char*>
  std::string str() const {
    return to<std::string>();
  }
  std::string toString() const {
    return to<std::string>();
  }

  const_range_type castToConst() const {
    return const_range_type(*this);
  }

  int compare(const const_range_type& o) const {
    const size_type tsize = this->size();
    const size_type osize = o.size();
    const size_type msize = std::min(tsize, osize);
    int r = traits_type::compare(data(), o.data(), msize);
    if (r == 0 && tsize != osize) {
      // We check the signed bit of the subtraction and bit shift it
      // to produce either 0 or 2. The subtraction yields the
      // comparison values of either -1 or 1.
      r = (static_cast<int>((osize - tsize) >> (CHAR_BIT * sizeof(size_t) - 1))
           << 1) -
          1;
    }
    return r;
  }

  value_type& operator[](size_t i) {
    assert(i < size());
    return b_[i];
  }

  const value_type& operator[](size_t i) const {
    assert(i < size());
    return b_[i];
  }

  value_type& at(size_t i) {
    if (i >= size()) {
      throw_exception<std::out_of_range>("index out of range");
    }
    return b_[i];
  }

  const value_type& at(size_t i) const {
    if (i >= size()) {
      throw_exception<std::out_of_range>("index out of range");
    }
    return b_[i];
  }

  // Do NOT use this function, which was left behind for backwards
  // compatibility.  Use SpookyHashV2 instead -- it is faster, and produces
  // a 64-bit hash, which means dramatically fewer collisions in large maps.
  // (The above advice does not apply if you are targeting a 32-bit system.)
  //
  // Works only for Range<const char*> and Range<char*>
  //
  //
  //         ** WANT TO GET RID OF THIS LINT? **
  //
  // A) Use a better hash function (*cough*folly::Hash*cough*), but
  //    only if you don't serialize data in a format that depends on
  //    this formula (ie the writer and reader assume this exact hash
  //    function is used).
  //
  // B) If you have to use this exact function then make your own hasher
  //    object and copy the body over (see thrift example: D3972362).
  //    https://github.com/facebook/fbthrift/commit/f8ed502e24ab4a32a9d5f266580
<<<<<<< HEAD
  FOLLY_DEPRECATED("Replace with folly::Hash if the hash is not serialized")
  uint32_t hash() const {
=======
  [[deprecated(
      "Replace with folly::Hash if the hash is not serialized")]] uint32_t
  hash() const {
>>>>>>> 2e6f64e1
    // Taken from fbi/nstring.h:
    //    Quick and dirty bernstein hash...fine for short ascii strings
    uint32_t hash = 5381;
    for (size_t ix = 0; ix < size(); ix++) {
      hash = ((hash << 5) + hash) + b_[ix];
    }
    return hash;
  }

  void advance(size_type n) {
    if (UNLIKELY(n > size())) {
      throw_exception<std::out_of_range>("index out of range");
    }
    b_ += n;
  }

  void subtract(size_type n) {
    if (UNLIKELY(n > size())) {
      throw_exception<std::out_of_range>("index out of range");
<<<<<<< HEAD
    }
    e_ -= n;
  }

  Range subpiece(size_type first, size_type length = npos) const {
    if (UNLIKELY(first > size())) {
      throw_exception<std::out_of_range>("index out of range");
=======
>>>>>>> 2e6f64e1
    }

    return Range(b_ + first, std::min(length, size() - first));
  }

  // unchecked versions
  void uncheckedAdvance(size_type n) {
    DCHECK_LE(n, size());
    b_ += n;
  }

  void uncheckedSubtract(size_type n) {
    DCHECK_LE(n, size());
    e_ -= n;
  }

<<<<<<< HEAD
  Range uncheckedSubpiece(size_type first, size_type length = npos) const {
    DCHECK_LE(first, size());
=======
  Range subpiece(size_type first, size_type length = npos) const {
    if (UNLIKELY(first > size())) {
      throw_exception<std::out_of_range>("index out of range");
    }

    return Range(b_ + first, std::min(length, size() - first));
  }

  // unchecked versions
  void uncheckedAdvance(size_type n) {
    assert(n <= size());
    b_ += n;
  }

  void uncheckedSubtract(size_type n) {
    assert(n <= size());
    e_ -= n;
  }

  Range uncheckedSubpiece(size_type first, size_type length = npos) const {
    assert(first <= size());
>>>>>>> 2e6f64e1
    return Range(b_ + first, std::min(length, size() - first));
  }

  void pop_front() {
    assert(b_ < e_);
    ++b_;
  }

  void pop_back() {
    assert(b_ < e_);
    --e_;
  }

  // string work-alike functions
  size_type find(const_range_type str) const {
    return qfind(castToConst(), str);
  }

  size_type find(const_range_type str, size_t pos) const {
    if (pos > size()) {
      return std::string::npos;
    }
    size_t ret = qfind(castToConst().subpiece(pos), str);
    return ret == npos ? ret : ret + pos;
  }

  size_type find(Iter s, size_t pos, size_t n) const {
    if (pos > size()) {
      return std::string::npos;
    }
    auto forFinding = castToConst();
    size_t ret = qfind(
        pos ? forFinding.subpiece(pos) : forFinding, const_range_type(s, n));
    return ret == npos ? ret : ret + pos;
  }

  // Works only for Range<(const) (unsigned) char*> which have Range(Iter) ctor
  size_type find(const Iter s) const {
    return qfind(castToConst(), const_range_type(s));
  }

  // Works only for Range<(const) (unsigned) char*> which have Range(Iter) ctor
  size_type find(const Iter s, size_t pos) const {
    if (pos > size()) {
      return std::string::npos;
    }
    size_type ret = qfind(castToConst().subpiece(pos), const_range_type(s));
    return ret == npos ? ret : ret + pos;
  }

  size_type find(value_type c) const {
    return qfind(castToConst(), c);
  }

  size_type rfind(value_type c) const {
    return folly::rfind(castToConst(), c);
  }

  size_type find(value_type c, size_t pos) const {
    if (pos > size()) {
      return std::string::npos;
    }
    size_type ret = qfind(castToConst().subpiece(pos), c);
    return ret == npos ? ret : ret + pos;
  }

  size_type find_first_of(const_range_type needles) const {
    return qfind_first_of(castToConst(), needles);
  }

  size_type find_first_of(const_range_type needles, size_t pos) const {
    if (pos > size()) {
      return std::string::npos;
    }
    size_type ret = qfind_first_of(castToConst().subpiece(pos), needles);
    return ret == npos ? ret : ret + pos;
  }

  // Works only for Range<(const) (unsigned) char*> which have Range(Iter) ctor
  size_type find_first_of(Iter needles) const {
    return find_first_of(const_range_type(needles));
  }

  // Works only for Range<(const) (unsigned) char*> which have Range(Iter) ctor
  size_type find_first_of(Iter needles, size_t pos) const {
    return find_first_of(const_range_type(needles), pos);
  }

  size_type find_first_of(Iter needles, size_t pos, size_t n) const {
    return find_first_of(const_range_type(needles, n), pos);
  }

  size_type find_first_of(value_type c) const {
    return find(c);
  }

  size_type find_first_of(value_type c, size_t pos) const {
    return find(c, pos);
  }

  /**
   * Determine whether the range contains the given subrange or item.
   *
   * Note: Call find() directly if the index is needed.
   */
  bool contains(const const_range_type& other) const {
    return find(other) != std::string::npos;
  }

  bool contains(const value_type& other) const {
    return find(other) != std::string::npos;
  }

  void swap(Range& rhs) {
    std::swap(b_, rhs.b_);
    std::swap(e_, rhs.e_);
  }

  /**
   * Does this Range start with another range?
   */
  bool startsWith(const const_range_type& other) const {
    return size() >= other.size() &&
        castToConst().subpiece(0, other.size()) == other;
  }
  bool startsWith(value_type c) const {
    return !empty() && front() == c;
  }

  template <class Comp>
  bool startsWith(const const_range_type& other, Comp&& eq) const {
    if (size() < other.size()) {
      return false;
    }
    auto const trunc = subpiece(0, other.size());
    return std::equal(
        trunc.begin(), trunc.end(), other.begin(), std::forward<Comp>(eq));
  }

  /**
   * Does this Range end with another range?
   */
  bool endsWith(const const_range_type& other) const {
    return size() >= other.size() &&
        castToConst().subpiece(size() - other.size()) == other;
  }
  bool endsWith(value_type c) const {
    return !empty() && back() == c;
  }

  template <class Comp>
  bool endsWith(const const_range_type& other, Comp&& eq) const {
    if (size() < other.size()) {
      return false;
    }
    auto const trunc = subpiece(size() - other.size());
    return std::equal(
        trunc.begin(), trunc.end(), other.begin(), std::forward<Comp>(eq));
  }

  template <class Comp>
  bool equals(const const_range_type& other, Comp&& eq) const {
    return size() == other.size() &&
        std::equal(begin(), end(), other.begin(), std::forward<Comp>(eq));
  }

  /**
   * Remove the items in [b, e), as long as this subrange is at the beginning
   * or end of the Range.
   *
   * Required for boost::algorithm::trim()
   */
  void erase(Iter b, Iter e) {
    if (b == b_) {
      b_ = e;
    } else if (e == e_) {
      e_ = b;
    } else {
      throw_exception<std::out_of_range>("index out of range");
    }
  }

  /**
   * Remove the given prefix and return true if the range starts with the given
   * prefix; return false otherwise.
   */
  bool removePrefix(const const_range_type& prefix) {
    return startsWith(prefix) && (b_ += prefix.size(), true);
  }
  bool removePrefix(value_type prefix) {
    return startsWith(prefix) && (++b_, true);
  }

  /**
   * Remove the given suffix and return true if the range ends with the given
   * suffix; return false otherwise.
   */
  bool removeSuffix(const const_range_type& suffix) {
    return endsWith(suffix) && (e_ -= suffix.size(), true);
  }
  bool removeSuffix(value_type suffix) {
    return endsWith(suffix) && (--e_, true);
  }

  /**
   * Replaces the content of the range, starting at position 'pos', with
   * contents of 'replacement'. Entire 'replacement' must fit into the
   * range. Returns false if 'replacements' does not fit. Example use:
   *
   * char in[] = "buffer";
   * auto msp = MutablesStringPiece(input);
   * EXPECT_TRUE(msp.replaceAt(2, "tt"));
   * EXPECT_EQ(msp, "butter");
   *
   * // not enough space
   * EXPECT_FALSE(msp.replace(msp.size() - 1, "rr"));
   * EXPECT_EQ(msp, "butter"); // unchanged
   */
  bool replaceAt(size_t pos, const_range_type replacement) {
    if (size() < pos + replacement.size()) {
      return false;
    }

    std::copy(replacement.begin(), replacement.end(), begin() + pos);

    return true;
  }

  /**
   * Replaces all occurences of 'source' with 'dest'. Returns number
   * of replacements made. Source and dest have to have the same
   * length. Throws if the lengths are different. If 'source' is a
   * pattern that is overlapping with itself, we perform sequential
   * replacement: "aaaaaaa".replaceAll("aa", "ba") --> "bababaa"
   *
   * Example use:
   *
   * char in[] = "buffer";
   * auto msp = MutablesStringPiece(input);
   * EXPECT_EQ(msp.replaceAll("ff","tt"), 1);
   * EXPECT_EQ(msp, "butter");
   */
  size_t replaceAll(const_range_type source, const_range_type dest) {
    if (source.size() != dest.size()) {
      throw_exception<std::invalid_argument>(
          "replacement must have the same size as source");
    }

    if (dest.empty()) {
      return 0;
    }

    size_t pos = 0;
    size_t num_replaced = 0;
    size_type found = std::string::npos;
    while ((found = find(source, pos)) != std::string::npos) {
      replaceAt(found, dest);
      pos += source.size();
      ++num_replaced;
    }

    return num_replaced;
  }

  /**
   * Splits this `Range` `[b, e)` in the position `i` dictated by the next
   * occurence of `delimiter`.
   *
   * Returns a new `Range` `[b, i)` and adjusts this range to start right after
   * the delimiter's position. This range will be empty if the delimiter is not
   * found. If called on an empty `Range`, both this and the returned `Range`
   * will be empty.
   *
   * Example:
   *
   *  folly::StringPiece s("sample string for split_next");
   *  auto p = s.split_step(' ');
   *
   *  // prints "string for split_next"
   *  cout << s << endl;
   *
   *  // prints "sample"
   *  cout << p << endl;
   *
   * Example 2:
   *
   *  void tokenize(StringPiece s, char delimiter) {
   *    while (!s.empty()) {
   *      cout << s.split_step(delimiter);
   *    }
   *  }
   *
   * @author: Marcelo Juchem <marcelo@fb.com>
   */
  Range split_step(value_type delimiter) {
    auto i = std::find(b_, e_, delimiter);
    Range result(b_, i);

    b_ = i == e_ ? e_ : std::next(i);

    return result;
  }

  Range split_step(Range delimiter) {
    auto i = find(delimiter);
    Range result(b_, i == std::string::npos ? size() : i);

    b_ = result.end() == e_
        ? e_
        : std::next(
              result.end(),
              typename std::iterator_traits<Iter>::difference_type(
                  delimiter.size()));

    return result;
  }

  /**
   * Convenience method that calls `split_step()` and passes the result to a
   * functor, returning whatever the functor does. Any additional arguments
   * `args` passed to this function are perfectly forwarded to the functor.
   *
   * Say you have a functor with this signature:
   *
   *  Foo fn(Range r) { }
   *
   * `split_step()`'s return type will be `Foo`. It works just like:
   *
   *  auto result = fn(myRange.split_step(' '));
   *
   * A functor returning `void` is also supported.
   *
   * Example:
   *
   *  void do_some_parsing(folly::StringPiece s) {
   *    auto version = s.split_step(' ', [&](folly::StringPiece x) {
   *      if (x.empty()) {
   *        throw std::invalid_argument("empty string");
   *      }
   *      return std::strtoull(x.begin(), x.end(), 16);
   *    });
   *
   *    // ...
   *  }
   *
   *  struct Foo {
   *    void parse(folly::StringPiece s) {
   *      s.split_step(' ', parse_field, bar, 10);
   *      s.split_step('\t', parse_field, baz, 20);
   *
   *      auto const kludge = [](folly::StringPiece x, int &out, int def) {
   *        if (x == "null") {
   *          out = 0;
   *        } else {
   *          parse_field(x, out, def);
   *        }
   *      };
   *
   *      s.split_step('\t', kludge, gaz);
   *      s.split_step(' ', kludge, foo);
   *    }
   *
   *  private:
   *    int bar;
   *    int baz;
   *    int gaz;
   *    int foo;
   *
   *    static parse_field(folly::StringPiece s, int &out, int def) {
   *      try {
   *        out = folly::to<int>(s);
   *      } catch (std::exception const &) {
   *        value = def;
   *      }
   *    }
   *  };
   *
   * @author: Marcelo Juchem <marcelo@fb.com>
   */
  template <typename TProcess, typename... Args>
  auto split_step(value_type delimiter, TProcess&& process, Args&&... args)
      -> decltype(process(std::declval<Range>(), std::forward<Args>(args)...)) {
    return process(split_step(delimiter), std::forward<Args>(args)...);
  }

  template <typename TProcess, typename... Args>
  auto split_step(Range delimiter, TProcess&& process, Args&&... args)
      -> decltype(process(std::declval<Range>(), std::forward<Args>(args)...)) {
    return process(split_step(delimiter), std::forward<Args>(args)...);
  }

 private:
  Iter b_, e_;
};

template <class Iter>
const typename Range<Iter>::size_type Range<Iter>::npos = std::string::npos;

template <class Iter>
void swap(Range<Iter>& lhs, Range<Iter>& rhs) {
  lhs.swap(rhs);
}

/**
 * Create a range from two iterators, with type deduction.
 */
template <class Iter>
constexpr Range<Iter> range(Iter first, Iter last) {
  return Range<Iter>(first, last);
}

/*
 * Creates a range to reference the contents of a contiguous-storage container.
 */
// Use pointers for types with '.data()' member
template <class Collection>
constexpr auto range(Collection& v) -> Range<decltype(v.data())> {
  return Range<decltype(v.data())>(v.data(), v.data() + v.size());
}
template <class Collection>
constexpr auto range(Collection const& v) -> Range<decltype(v.data())> {
  return Range<decltype(v.data())>(v.data(), v.data() + v.size());
}
template <class Collection>
constexpr auto crange(Collection const& v) -> Range<decltype(v.data())> {
  return Range<decltype(v.data())>(v.data(), v.data() + v.size());
}

template <class T, size_t n>
constexpr Range<T*> range(T (&array)[n]) {
  return Range<T*>(array, array + n);
}
template <class T, size_t n>
constexpr Range<T const*> range(T const (&array)[n]) {
  return Range<T const*>(array, array + n);
}
template <class T, size_t n>
constexpr Range<T const*> crange(T const (&array)[n]) {
  return Range<T const*>(array, array + n);
}

template <class T, size_t n>
constexpr Range<T*> range(std::array<T, n>& array) {
  return Range<T*>{array};
}
template <class T, size_t n>
constexpr Range<T const*> range(std::array<T, n> const& array) {
  return Range<T const*>{array};
}
template <class T, size_t n>
constexpr Range<T const*> crange(std::array<T, n> const& array) {
  return Range<T const*>{array};
}

typedef Range<const char*> StringPiece;
typedef Range<char*> MutableStringPiece;
typedef Range<const unsigned char*> ByteRange;
typedef Range<unsigned char*> MutableByteRange;

template <class C>
std::basic_ostream<C>& operator<<(
    std::basic_ostream<C>& os,
    Range<C const*> piece) {
  using StreamSize = decltype(os.width());
  os.write(piece.start(), static_cast<StreamSize>(piece.size()));
  return os;
}

template <class C>
std::basic_ostream<C>& operator<<(std::basic_ostream<C>& os, Range<C*> piece) {
  using StreamSize = decltype(os.width());
  os.write(piece.start(), static_cast<StreamSize>(piece.size()));
  return os;
}

/**
 * Templated comparison operators
 */

template <class Iter>
inline bool operator==(const Range<Iter>& lhs, const Range<Iter>& rhs) {
  return lhs.size() == rhs.size() && lhs.compare(rhs) == 0;
}

template <class Iter>
<<<<<<< HEAD
=======
inline bool operator!=(const Range<Iter>& lhs, const Range<Iter>& rhs) {
  return !(operator==(lhs, rhs));
}

template <class Iter>
>>>>>>> 2e6f64e1
inline bool operator<(const Range<Iter>& lhs, const Range<Iter>& rhs) {
  return lhs.compare(rhs) < 0;
}

template <class Iter>
inline bool operator<=(const Range<Iter>& lhs, const Range<Iter>& rhs) {
  return lhs.compare(rhs) <= 0;
}

template <class Iter>
inline bool operator>(const Range<Iter>& lhs, const Range<Iter>& rhs) {
  return lhs.compare(rhs) > 0;
}

template <class Iter>
inline bool operator>=(const Range<Iter>& lhs, const Range<Iter>& rhs) {
  return lhs.compare(rhs) >= 0;
}

/**
 * Specializations of comparison operators for StringPiece
 */

namespace detail {

template <class A, class B>
struct ComparableAsStringPiece {
  enum {
    value = (std::is_convertible<A, StringPiece>::value &&
             std::is_same<B, StringPiece>::value) ||
        (std::is_convertible<B, StringPiece>::value &&
         std::is_same<A, StringPiece>::value)
  };
};

} // namespace detail

/**
 * operator== through conversion for Range<const char*>
 */
template <class T, class U>
<<<<<<< HEAD
_t<std::enable_if<detail::ComparableAsStringPiece<T, U>::value, bool>>
operator==(const T& lhs, const U& rhs) {
=======
std::enable_if_t<detail::ComparableAsStringPiece<T, U>::value, bool> operator==(
    const T& lhs,
    const U& rhs) {
>>>>>>> 2e6f64e1
  return StringPiece(lhs) == StringPiece(rhs);
}

/**
 * operator!= through conversion for Range<const char*>
 */
template <class T, class U>
std::enable_if_t<detail::ComparableAsStringPiece<T, U>::value, bool> operator!=(
    const T& lhs,
    const U& rhs) {
  return StringPiece(lhs) != StringPiece(rhs);
}

/**
 * operator< through conversion for Range<const char*>
 */
template <class T, class U>
<<<<<<< HEAD
_t<std::enable_if<detail::ComparableAsStringPiece<T, U>::value, bool>>
operator<(const T& lhs, const U& rhs) {
=======
std::enable_if_t<detail::ComparableAsStringPiece<T, U>::value, bool> operator<(
    const T& lhs,
    const U& rhs) {
>>>>>>> 2e6f64e1
  return StringPiece(lhs) < StringPiece(rhs);
}

/**
 * operator> through conversion for Range<const char*>
 */
template <class T, class U>
<<<<<<< HEAD
_t<std::enable_if<detail::ComparableAsStringPiece<T, U>::value, bool>>
operator>(const T& lhs, const U& rhs) {
=======
std::enable_if_t<detail::ComparableAsStringPiece<T, U>::value, bool> operator>(
    const T& lhs,
    const U& rhs) {
>>>>>>> 2e6f64e1
  return StringPiece(lhs) > StringPiece(rhs);
}

/**
 * operator< through conversion for Range<const char*>
 */
template <class T, class U>
<<<<<<< HEAD
_t<std::enable_if<detail::ComparableAsStringPiece<T, U>::value, bool>>
operator<=(const T& lhs, const U& rhs) {
=======
std::enable_if_t<detail::ComparableAsStringPiece<T, U>::value, bool> operator<=(
    const T& lhs,
    const U& rhs) {
>>>>>>> 2e6f64e1
  return StringPiece(lhs) <= StringPiece(rhs);
}

/**
 * operator> through conversion for Range<const char*>
 */
template <class T, class U>
<<<<<<< HEAD
_t<std::enable_if<detail::ComparableAsStringPiece<T, U>::value, bool>>
operator>=(const T& lhs, const U& rhs) {
=======
std::enable_if_t<detail::ComparableAsStringPiece<T, U>::value, bool> operator>=(
    const T& lhs,
    const U& rhs) {
>>>>>>> 2e6f64e1
  return StringPiece(lhs) >= StringPiece(rhs);
}

/**
 * Finds substrings faster than brute force by borrowing from Boyer-Moore
 */
template <class Iter, class Comp>
size_t qfind(const Range<Iter>& haystack, const Range<Iter>& needle, Comp eq) {
  // Don't use std::search, use a Boyer-Moore-like trick by comparing
  // the last characters first
  auto const nsize = needle.size();
  if (haystack.size() < nsize) {
    return std::string::npos;
  }
  if (!nsize) {
    return 0;
  }
  auto const nsize_1 = nsize - 1;
  auto const lastNeedle = needle[nsize_1];

  // Boyer-Moore skip value for the last char in the needle. Zero is
  // not a valid value; skip will be computed the first time it's
  // needed.
  std::string::size_type skip = 0;

  auto i = haystack.begin();
  auto iEnd = haystack.end() - nsize_1;

  while (i < iEnd) {
    // Boyer-Moore: match the last element in the needle
    while (!eq(i[nsize_1], lastNeedle)) {
      if (++i == iEnd) {
        // not found
        return std::string::npos;
      }
    }
    // Here we know that the last char matches
    // Continue in pedestrian mode
    for (size_t j = 0;;) {
      assert(j < nsize);
      if (!eq(i[j], needle[j])) {
        // Not found, we can skip
        // Compute the skip value lazily
        if (skip == 0) {
          skip = 1;
          while (skip <= nsize_1 && !eq(needle[nsize_1 - skip], lastNeedle)) {
            ++skip;
          }
        }
        i += skip;
        break;
      }
      // Check if done searching
      if (++j == nsize) {
        // Yay
        return size_t(i - haystack.begin());
      }
    }
  }
  return std::string::npos;
}

namespace detail {

inline size_t qfind_first_byte_of(
    const StringPiece haystack,
    const StringPiece needles) {
  static auto const qfind_first_byte_of_fn = folly::CpuId().sse42()
      ? qfind_first_byte_of_sse42
      : qfind_first_byte_of_nosse;
  return qfind_first_byte_of_fn(haystack, needles);
}

} // namespace detail

template <class Iter, class Comp>
size_t qfind_first_of(
    const Range<Iter>& haystack,
    const Range<Iter>& needles,
    Comp eq) {
  auto ret = std::find_first_of(
      haystack.begin(), haystack.end(), needles.begin(), needles.end(), eq);
  return ret == haystack.end() ? std::string::npos : ret - haystack.begin();
}

struct AsciiCaseSensitive {
  bool operator()(char lhs, char rhs) const {
    return lhs == rhs;
  }
};

/**
 * Check if two ascii characters are case insensitive equal.
 * The difference between the lower/upper case characters are the 6-th bit.
 * We also check they are alpha chars, in case of xor = 32.
 */
struct AsciiCaseInsensitive {
  bool operator()(char lhs, char rhs) const {
    char k = lhs ^ rhs;
    if (k == 0) {
      return true;
    }
    if (k != 32) {
      return false;
    }
    k = lhs | rhs;
    return (k >= 'a' && k <= 'z');
  }
};

template <class Iter>
size_t qfind(
    const Range<Iter>& haystack,
    const typename Range<Iter>::value_type& needle) {
  auto pos = std::find(haystack.begin(), haystack.end(), needle);
  return pos == haystack.end() ? std::string::npos : pos - haystack.data();
}

template <class Iter>
size_t rfind(
    const Range<Iter>& haystack,
    const typename Range<Iter>::value_type& needle) {
  for (auto i = haystack.size(); i-- > 0;) {
    if (haystack[i] == needle) {
      return i;
    }
  }
  return std::string::npos;
}

// specialization for StringPiece
template <>
inline size_t qfind(const Range<const char*>& haystack, const char& needle) {
  // memchr expects a not-null pointer, early return if the range is empty.
  if (haystack.empty()) {
    return std::string::npos;
  }
  auto pos = static_cast<const char*>(
      ::memchr(haystack.data(), needle, haystack.size()));
  return pos == nullptr ? std::string::npos : pos - haystack.data();
}

template <>
inline size_t rfind(const Range<const char*>& haystack, const char& needle) {
  // memchr expects a not-null pointer, early return if the range is empty.
  if (haystack.empty()) {
    return std::string::npos;
  }
  auto pos = static_cast<const char*>(
      ::memrchr(haystack.data(), needle, haystack.size()));
  return pos == nullptr ? std::string::npos : pos - haystack.data();
}

// specialization for ByteRange
template <>
inline size_t qfind(
    const Range<const unsigned char*>& haystack,
    const unsigned char& needle) {
  // memchr expects a not-null pointer, early return if the range is empty.
  if (haystack.empty()) {
    return std::string::npos;
  }
  auto pos = static_cast<const unsigned char*>(
      ::memchr(haystack.data(), needle, haystack.size()));
  return pos == nullptr ? std::string::npos : pos - haystack.data();
}

template <>
inline size_t rfind(
    const Range<const unsigned char*>& haystack,
    const unsigned char& needle) {
  // memchr expects a not-null pointer, early return if the range is empty.
  if (haystack.empty()) {
    return std::string::npos;
  }
  auto pos = static_cast<const unsigned char*>(
      ::memrchr(haystack.data(), needle, haystack.size()));
  return pos == nullptr ? std::string::npos : pos - haystack.data();
}

template <class Iter>
size_t qfind_first_of(const Range<Iter>& haystack, const Range<Iter>& needles) {
  return qfind_first_of(haystack, needles, AsciiCaseSensitive());
}

// specialization for StringPiece
template <>
inline size_t qfind_first_of(
    const Range<const char*>& haystack,
    const Range<const char*>& needles) {
  return detail::qfind_first_byte_of(haystack, needles);
}

// specialization for ByteRange
template <>
inline size_t qfind_first_of(
    const Range<const unsigned char*>& haystack,
    const Range<const unsigned char*>& needles) {
  return detail::qfind_first_byte_of(
      StringPiece(haystack), StringPiece(needles));
}

template <class Key, class Enable>
struct hasher;

template <class T>
struct hasher<
    folly::Range<T*>,
<<<<<<< HEAD
    typename std::enable_if<std::is_pod<T>::value, void>::type> {
=======
    std::enable_if_t<std::is_integral<T>::value, void>> {
  using folly_is_avalanching = std::true_type;

>>>>>>> 2e6f64e1
  size_t operator()(folly::Range<T*> r) const {
    // std::is_integral<T> is too restrictive, but is sufficient to
    // guarantee we can just hash all of the underlying bytes to get a
    // suitable hash of T.  Something like absl::is_uniquely_represented<T>
    // would be better.  std::is_pod is not enough, because POD types
    // can contain pointers and padding.  Also, floating point numbers
    // may be == without being bit-identical.
    return hash::SpookyHashV2::Hash64(r.begin(), r.size() * sizeof(T), 0);
  }
};

<<<<<<< HEAD
template <typename H, typename K>
struct IsAvalanchingHasher;

template <typename T, typename E, typename K>
struct IsAvalanchingHasher<hasher<folly::Range<T*>, E>, K> : std::true_type {};

=======
>>>>>>> 2e6f64e1
/**
 * _sp is a user-defined literal suffix to make an appropriate Range
 * specialization from a literal string.
 *
 * Modeled after C++17's `sv` suffix.
 */
inline namespace literals {
inline namespace string_piece_literals {
constexpr Range<char const*> operator"" _sp(
    char const* str,
    size_t len) noexcept {
  return Range<char const*>(str, len);
}
<<<<<<< HEAD

constexpr Range<char16_t const*> operator"" _sp(
    char16_t const* str,
    size_t len) noexcept {
  return Range<char16_t const*>(str, len);
}

constexpr Range<char32_t const*> operator"" _sp(
    char32_t const* str,
    size_t len) noexcept {
  return Range<char32_t const*>(str, len);
}

constexpr Range<wchar_t const*> operator"" _sp(
    wchar_t const* str,
    size_t len) noexcept {
  return Range<wchar_t const*>(str, len);
}
} // namespace string_piece_literals
} // namespace literals

} // namespace folly

FOLLY_POP_WARNING
=======

#if __cpp_char8_t >= 201811L
constexpr Range<char8_t const*> operator"" _sp(
    char8_t const* str,
    size_t len) noexcept {
  return Range<char8_t const*>(str, len);
}
#endif
>>>>>>> 2e6f64e1

constexpr Range<char16_t const*> operator"" _sp(
    char16_t const* str,
    size_t len) noexcept {
  return Range<char16_t const*>(str, len);
}

constexpr Range<char32_t const*> operator"" _sp(
    char32_t const* str,
    size_t len) noexcept {
  return Range<char32_t const*>(str, len);
}

constexpr Range<wchar_t const*> operator"" _sp(
    wchar_t const* str,
    size_t len) noexcept {
  return Range<wchar_t const*>(str, len);
}
} // namespace string_piece_literals
} // namespace literals

} // namespace folly

FOLLY_POP_WARNING

FOLLY_ASSUME_FBVECTOR_COMPATIBLE_1(folly::Range)

// Tell the range-v3 library that this type should satisfy
// the view concept (a lightweight, non-owning range).
namespace ranges {
template <class T>
extern const bool enable_view;

template <class Iter>
FOLLY_INLINE_VARIABLE constexpr bool enable_view<::folly::Range<Iter>> = true;
} // namespace ranges<|MERGE_RESOLUTION|>--- conflicted
+++ resolved
@@ -1,9 +1,5 @@
 /*
-<<<<<<< HEAD
- * Copyright 2011-present Facebook, Inc.
-=======
  * Copyright (c) Facebook, Inc. and its affiliates.
->>>>>>> 2e6f64e1
  *
  * Licensed under the Apache License, Version 2.0 (the "License");
  * you may not use this file except in compliance with the License.
@@ -29,11 +25,6 @@
 #include <folly/portability/Constexpr.h>
 #include <folly/portability/String.h>
 
-<<<<<<< HEAD
-#include <boost/operators.hpp>
-#include <glog/logging.h>
-=======
->>>>>>> 2e6f64e1
 #include <algorithm>
 #include <array>
 #include <cassert>
@@ -46,13 +37,10 @@
 #include <string>
 #include <type_traits>
 
-<<<<<<< HEAD
-=======
 #if FOLLY_HAS_STRING_VIEW
 #include <string_view> // @manual
 #endif
 
->>>>>>> 2e6f64e1
 #include <folly/CpuId.h>
 #include <folly/Likely.h>
 #include <folly/Traits.h>
@@ -61,11 +49,7 @@
 
 // Ignore shadowing warnings within this file, so includers can use -Wshadow.
 FOLLY_PUSH_WARNING
-<<<<<<< HEAD
-FOLLY_GCC_DISABLE_WARNING("-Wshadow")
-=======
 FOLLY_GNU_DISABLE_WARNING("-Wshadow")
->>>>>>> 2e6f64e1
 
 namespace folly {
 
@@ -75,14 +59,9 @@
 template <class T>
 struct IsSomeString : std::false_type {};
 
-<<<<<<< HEAD
-template <>
-struct IsSomeString<std::string> : std::true_type {};
-=======
 template <typename Alloc>
 struct IsSomeString<std::basic_string<char, std::char_traits<char>, Alloc>>
     : std::true_type {};
->>>>>>> 2e6f64e1
 
 template <class Iter>
 class Range;
@@ -133,35 +112,6 @@
  */
 namespace detail {
 
-<<<<<<< HEAD
-/**
- * For random-access iterators, the value before is simply i[-1].
- */
-template <class Iter>
-typename std::enable_if<
-    std::is_same<
-        typename std::iterator_traits<Iter>::iterator_category,
-        std::random_access_iterator_tag>::value,
-    typename std::iterator_traits<Iter>::reference>::type
-value_before(Iter i) {
-  return i[-1];
-}
-
-/**
- * For all other iterators, we need to use the decrement operator.
- */
-template <class Iter>
-typename std::enable_if<
-    !std::is_same<
-        typename std::iterator_traits<Iter>::iterator_category,
-        std::random_access_iterator_tag>::value,
-    typename std::iterator_traits<Iter>::reference>::type
-value_before(Iter i) {
-  return *--i;
-}
-
-=======
->>>>>>> 2e6f64e1
 /*
  * Use IsCharPointer<T>::type to enable const char* or char*.
  * Use IsCharPointer<T>::const_type to enable only const char*.
@@ -194,15 +144,11 @@
  * wouldn't.)
  */
 template <class Iter>
-<<<<<<< HEAD
-class Range : private boost::totally_ordered<Range<Iter>> {
-=======
 class Range {
  private:
   template <typename Alloc>
   using string = std::basic_string<char, std::char_traits<char>, Alloc>;
 
->>>>>>> 2e6f64e1
  public:
   typedef std::size_t size_type;
   typedef Iter iterator;
@@ -242,13 +188,7 @@
   // Works only for random-access iterators
   constexpr Range(Iter start, size_t size) : b_(start), e_(start + size) {}
 
-<<<<<<< HEAD
-#if !__clang__ || __CLANG_PREREQ(3, 7) // Clang 3.6 crashes on this line
   /* implicit */ Range(std::nullptr_t) = delete;
-#endif
-=======
-  /* implicit */ Range(std::nullptr_t) = delete;
->>>>>>> 2e6f64e1
 
   constexpr /* implicit */ Range(Iter str)
       : b_(str), e_(str + constexpr_strlen(str)) {
@@ -276,13 +216,6 @@
     e_ = str.data() + str.size();
   }
 
-<<<<<<< HEAD
-  template <class T = Iter, typename detail::IsCharPointer<T>::const_type = 0>
-  Range(
-      const std::string& str,
-      std::string::size_type startFrom,
-      std::string::size_type size) {
-=======
   template <
       class Alloc,
       class T = Iter,
@@ -291,7 +224,6 @@
       const string<Alloc>& str,
       typename string<Alloc>::size_type startFrom,
       typename string<Alloc>::size_type size) {
->>>>>>> 2e6f64e1
     if (UNLIKELY(startFrom > str.size())) {
       throw_exception<std::out_of_range>("index out of range");
     }
@@ -459,16 +391,11 @@
   Range& operator=(const Range& rhs) & = default;
   Range& operator=(Range&& rhs) & = default;
 
-<<<<<<< HEAD
-  template <class T = Iter, typename detail::IsCharPointer<T>::const_type = 0>
-  Range& operator=(std::string&& rhs) = delete;
-=======
   template <
       class Alloc,
       class T = Iter,
       typename detail::IsCharPointer<T>::const_type = 0>
   Range& operator=(string<Alloc>&& rhs) = delete;
->>>>>>> 2e6f64e1
 
   void clear() {
     b_ = Iter();
@@ -492,18 +419,9 @@
   }
 
   constexpr size_type size() const {
-<<<<<<< HEAD
-    // It would be nice to assert(b_ <= e_) here.  This can be achieved even
-    // in a C++11 compatible constexpr function:
-    // http://ericniebler.com/2014/09/27/assert-and-constexpr-in-cxx11/
-    // Unfortunately current gcc versions have a bug causing it to reject
-    // this check in a constexpr function:
-    // https://gcc.gnu.org/bugzilla/show_bug.cgi?id=71448
-=======
 #if __clang__ || !__GNUC__ || __GNUC__ >= 7
     assert(b_ <= e_);
 #endif
->>>>>>> 2e6f64e1
     return size_type(e_ - b_);
   }
   constexpr size_type walk_size() const {
@@ -547,13 +465,6 @@
     return *std::prev(e_);
   }
 
-<<<<<<< HEAD
-  template <typename Tgt>
-  auto to() const
-      -> decltype(Tgt(std::declval<Iter const&>(), std::declval<size_type>())) {
-    return Tgt(b_, size());
-  }
-=======
  private:
   // It would be nice to be able to implicit convert to any target type
   // T for which either an (Iter, Iter) or (Iter, size_type) noexcept
@@ -675,7 +586,6 @@
     return Tgt(b_, e_, static_cast<Args&&>(args)...);
   }
 
->>>>>>> 2e6f64e1
   // Works only for Range<const char*> and Range<char*>
   std::string str() const {
     return to<std::string>();
@@ -746,14 +656,9 @@
   // B) If you have to use this exact function then make your own hasher
   //    object and copy the body over (see thrift example: D3972362).
   //    https://github.com/facebook/fbthrift/commit/f8ed502e24ab4a32a9d5f266580
-<<<<<<< HEAD
-  FOLLY_DEPRECATED("Replace with folly::Hash if the hash is not serialized")
-  uint32_t hash() const {
-=======
   [[deprecated(
       "Replace with folly::Hash if the hash is not serialized")]] uint32_t
   hash() const {
->>>>>>> 2e6f64e1
     // Taken from fbi/nstring.h:
     //    Quick and dirty bernstein hash...fine for short ascii strings
     uint32_t hash = 5381;
@@ -773,16 +678,6 @@
   void subtract(size_type n) {
     if (UNLIKELY(n > size())) {
       throw_exception<std::out_of_range>("index out of range");
-<<<<<<< HEAD
-    }
-    e_ -= n;
-  }
-
-  Range subpiece(size_type first, size_type length = npos) const {
-    if (UNLIKELY(first > size())) {
-      throw_exception<std::out_of_range>("index out of range");
-=======
->>>>>>> 2e6f64e1
     }
 
     return Range(b_ + first, std::min(length, size() - first));
@@ -799,10 +694,6 @@
     e_ -= n;
   }
 
-<<<<<<< HEAD
-  Range uncheckedSubpiece(size_type first, size_type length = npos) const {
-    DCHECK_LE(first, size());
-=======
   Range subpiece(size_type first, size_type length = npos) const {
     if (UNLIKELY(first > size())) {
       throw_exception<std::out_of_range>("index out of range");
@@ -824,7 +715,6 @@
 
   Range uncheckedSubpiece(size_type first, size_type length = npos) const {
     assert(first <= size());
->>>>>>> 2e6f64e1
     return Range(b_ + first, std::min(length, size() - first));
   }
 
@@ -1310,14 +1200,11 @@
 }
 
 template <class Iter>
-<<<<<<< HEAD
-=======
 inline bool operator!=(const Range<Iter>& lhs, const Range<Iter>& rhs) {
   return !(operator==(lhs, rhs));
 }
 
 template <class Iter>
->>>>>>> 2e6f64e1
 inline bool operator<(const Range<Iter>& lhs, const Range<Iter>& rhs) {
   return lhs.compare(rhs) < 0;
 }
@@ -1359,14 +1246,9 @@
  * operator== through conversion for Range<const char*>
  */
 template <class T, class U>
-<<<<<<< HEAD
-_t<std::enable_if<detail::ComparableAsStringPiece<T, U>::value, bool>>
-operator==(const T& lhs, const U& rhs) {
-=======
 std::enable_if_t<detail::ComparableAsStringPiece<T, U>::value, bool> operator==(
     const T& lhs,
     const U& rhs) {
->>>>>>> 2e6f64e1
   return StringPiece(lhs) == StringPiece(rhs);
 }
 
@@ -1384,14 +1266,9 @@
  * operator< through conversion for Range<const char*>
  */
 template <class T, class U>
-<<<<<<< HEAD
-_t<std::enable_if<detail::ComparableAsStringPiece<T, U>::value, bool>>
-operator<(const T& lhs, const U& rhs) {
-=======
 std::enable_if_t<detail::ComparableAsStringPiece<T, U>::value, bool> operator<(
     const T& lhs,
     const U& rhs) {
->>>>>>> 2e6f64e1
   return StringPiece(lhs) < StringPiece(rhs);
 }
 
@@ -1399,14 +1276,9 @@
  * operator> through conversion for Range<const char*>
  */
 template <class T, class U>
-<<<<<<< HEAD
-_t<std::enable_if<detail::ComparableAsStringPiece<T, U>::value, bool>>
-operator>(const T& lhs, const U& rhs) {
-=======
 std::enable_if_t<detail::ComparableAsStringPiece<T, U>::value, bool> operator>(
     const T& lhs,
     const U& rhs) {
->>>>>>> 2e6f64e1
   return StringPiece(lhs) > StringPiece(rhs);
 }
 
@@ -1414,14 +1286,9 @@
  * operator< through conversion for Range<const char*>
  */
 template <class T, class U>
-<<<<<<< HEAD
-_t<std::enable_if<detail::ComparableAsStringPiece<T, U>::value, bool>>
-operator<=(const T& lhs, const U& rhs) {
-=======
 std::enable_if_t<detail::ComparableAsStringPiece<T, U>::value, bool> operator<=(
     const T& lhs,
     const U& rhs) {
->>>>>>> 2e6f64e1
   return StringPiece(lhs) <= StringPiece(rhs);
 }
 
@@ -1429,14 +1296,9 @@
  * operator> through conversion for Range<const char*>
  */
 template <class T, class U>
-<<<<<<< HEAD
-_t<std::enable_if<detail::ComparableAsStringPiece<T, U>::value, bool>>
-operator>=(const T& lhs, const U& rhs) {
-=======
 std::enable_if_t<detail::ComparableAsStringPiece<T, U>::value, bool> operator>=(
     const T& lhs,
     const U& rhs) {
->>>>>>> 2e6f64e1
   return StringPiece(lhs) >= StringPiece(rhs);
 }
 
@@ -1645,13 +1507,9 @@
 template <class T>
 struct hasher<
     folly::Range<T*>,
-<<<<<<< HEAD
-    typename std::enable_if<std::is_pod<T>::value, void>::type> {
-=======
     std::enable_if_t<std::is_integral<T>::value, void>> {
   using folly_is_avalanching = std::true_type;
 
->>>>>>> 2e6f64e1
   size_t operator()(folly::Range<T*> r) const {
     // std::is_integral<T> is too restrictive, but is sufficient to
     // guarantee we can just hash all of the underlying bytes to get a
@@ -1663,15 +1521,6 @@
   }
 };
 
-<<<<<<< HEAD
-template <typename H, typename K>
-struct IsAvalanchingHasher;
-
-template <typename T, typename E, typename K>
-struct IsAvalanchingHasher<hasher<folly::Range<T*>, E>, K> : std::true_type {};
-
-=======
->>>>>>> 2e6f64e1
 /**
  * _sp is a user-defined literal suffix to make an appropriate Range
  * specialization from a literal string.
@@ -1685,32 +1534,6 @@
     size_t len) noexcept {
   return Range<char const*>(str, len);
 }
-<<<<<<< HEAD
-
-constexpr Range<char16_t const*> operator"" _sp(
-    char16_t const* str,
-    size_t len) noexcept {
-  return Range<char16_t const*>(str, len);
-}
-
-constexpr Range<char32_t const*> operator"" _sp(
-    char32_t const* str,
-    size_t len) noexcept {
-  return Range<char32_t const*>(str, len);
-}
-
-constexpr Range<wchar_t const*> operator"" _sp(
-    wchar_t const* str,
-    size_t len) noexcept {
-  return Range<wchar_t const*>(str, len);
-}
-} // namespace string_piece_literals
-} // namespace literals
-
-} // namespace folly
-
-FOLLY_POP_WARNING
-=======
 
 #if __cpp_char8_t >= 201811L
 constexpr Range<char8_t const*> operator"" _sp(
@@ -1719,7 +1542,6 @@
   return Range<char8_t const*>(str, len);
 }
 #endif
->>>>>>> 2e6f64e1
 
 constexpr Range<char16_t const*> operator"" _sp(
     char16_t const* str,
