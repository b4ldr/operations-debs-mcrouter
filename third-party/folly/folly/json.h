--- conflicted
+++ resolved
@@ -1,9 +1,5 @@
 /*
-<<<<<<< HEAD
- * Copyright 2011-present Facebook, Inc.
-=======
  * Copyright (c) Facebook, Inc. and its affiliates.
->>>>>>> 2e6f64e1
  *
  * Licensed under the Apache License, Version 2.0 (the "License");
  * you may not use this file except in compliance with the License.
@@ -72,12 +68,8 @@
         double_num_digits(0), // ignored when mode is SHORTEST
         double_fallback(false),
         parse_numbers_as_strings(false),
-<<<<<<< HEAD
-        recursion_limit(100) {}
-=======
         recursion_limit(100),
         extra_ascii_to_escape_bitmap{{0, 0}} {}
->>>>>>> 2e6f64e1
 
   // If true, keys in an object can be non-strings.  (In strict
   // JSON, object keys must be strings.)  This is used by dynamic's
@@ -95,13 +87,9 @@
   // try to be minimally "pretty".
   bool pretty_formatting;
 
-<<<<<<< HEAD
-  // If true, non-ASCII utf8 characters would be encoded as \uXXXX.
-=======
   // If true, non-ASCII utf8 characters would be encoded as \uXXXX:
   // - if the code point is in [U+0000..U+FFFF] => encode as a single \uXXXX
   // - if the code point is > U+FFFF => encode as 2 UTF-16 surrogate pairs.
->>>>>>> 2e6f64e1
   bool encode_non_ascii;
 
   // Check that strings are valid utf8
@@ -140,11 +128,6 @@
 
   // Recursion limit when parsing.
   unsigned int recursion_limit;
-<<<<<<< HEAD
-};
-
-/*
-=======
 
   // Bitmap representing ASCII characters to escape with unicode
   // representations. The least significant bit of the first in the pair is
@@ -162,7 +145,6 @@
 std::array<uint64_t, 2> buildExtraAsciiToEscapeBitmap(StringPiece chars);
 
 /*
->>>>>>> 2e6f64e1
  * Main JSON serialization routine taking folly::dynamic parameters.
  * For the most common use cases there are simpler functions in the
  * main folly namespace below.
@@ -183,8 +165,6 @@
  * Strip all C99-like comments (i.e. // and / * ... * /)
  */
 std::string stripComments(StringPiece jsonC);
-<<<<<<< HEAD
-=======
 
 class FOLLY_EXPORT parse_error : public std::runtime_error {
  public:
@@ -208,7 +188,6 @@
 
 using metadata_map = std::unordered_map<dynamic const*, parse_metadata>;
 
->>>>>>> 2e6f64e1
 } // namespace json
 
 //////////////////////////////////////////////////////////////////////
