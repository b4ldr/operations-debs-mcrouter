--- conflicted
+++ resolved
@@ -1,9 +1,5 @@
 /*
-<<<<<<< HEAD
- * Copyright 2014-present Facebook, Inc.
-=======
  * Copyright (c) Facebook, Inc. and its affiliates.
->>>>>>> 2e6f64e1
  *
  * Licensed under the Apache License, Version 2.0 (the "License");
  * you may not use this file except in compliance with the License.
@@ -51,7 +47,6 @@
 namespace folly {
 
 #if FOLLY_SINGLETON_HAVE_DLSYM
-<<<<<<< HEAD
 namespace detail {
 static void singleton_hs_init_weak(int* argc, char** argv[])
     __attribute__((__weakref__("hs_init")));
@@ -72,28 +67,6 @@
 #endif
 }
 
-=======
->>>>>>> 2e6f64e1
-namespace detail {
-static void singleton_hs_init_weak(int* argc, char** argv[])
-    __attribute__((__weakref__("hs_init")));
-} // namespace detail
-#endif
-
-SingletonVault::Type SingletonVault::defaultVaultType() {
-#if FOLLY_SINGLETON_HAVE_DLSYM
-  bool isPython = dlsym(RTLD_DEFAULT, "Py_Main");
-  bool isHaskel =
-      detail::singleton_hs_init_weak || dlsym(RTLD_DEFAULT, "hs_init");
-  bool isJVM = dlsym(RTLD_DEFAULT, "JNI_GetCreatedJavaVMs");
-  bool isD = dlsym(RTLD_DEFAULT, "_d_run_main");
-
-  return isPython || isHaskel || isJVM || isD ? Type::Relaxed : Type::Strict;
-#else
-  return Type::Relaxed;
-#endif
-}
-
 namespace detail {
 
 std::string TypeDescriptor::name() const {
@@ -105,19 +78,7 @@
   return ret.toStdString();
 }
 
-<<<<<<< HEAD
-std::string TypeDescriptor::name() const {
-  auto ret = demangle(ti_.name());
-  if (tag_ti_ != std::type_index(typeid(DefaultTag))) {
-    ret += "/";
-    ret += demangle(tag_ti_.name());
-  }
-  return ret.toStdString();
-}
-
-=======
 // clang-format off
->>>>>>> 2e6f64e1
 [[noreturn]] void singletonWarnDoubleRegistrationAndAbort(
     const TypeDescriptor& type) {
   // Ensure the availability of std::cerr
@@ -126,7 +87,6 @@
                "underlying type; check for multiple definitions "
                "of type folly::Singleton<"
             << type.name() << ">\n";
-<<<<<<< HEAD
   std::abort();
 }
 
@@ -143,44 +103,18 @@
 
 [[noreturn]] void singletonWarnLeakyInstantiatingNotRegisteredAndAbort(
     const TypeDescriptor& type) {
-  auto ptr = SingletonVault::stackTraceGetter().load();
-  LOG(FATAL) << "Creating instance for unregistered singleton: "
-             << type.name() << "\n"
-             << "Stacktrace:"
-             << "\n" << (ptr ? (*ptr)() : "(not available)");
-=======
-  std::abort();
-}
-
-[[noreturn]] void singletonWarnLeakyDoubleRegistrationAndAbort(
-    const TypeDescriptor& type) {
-  // Ensure the availability of std::cerr
-  std::ios_base::Init ioInit;
-  std::cerr << "Double registration of singletons of the same "
-               "underlying type; check for multiple definitions "
-               "of type folly::LeakySingleton<"
-            << type.name() << ">\n";
-  std::abort();
-}
-
-[[noreturn]] void singletonWarnLeakyInstantiatingNotRegisteredAndAbort(
-    const TypeDescriptor& type) {
   auto trace = detail::getSingletonStackTrace();
   LOG(FATAL) << "Creating instance for unregistered singleton: " << type.name()
              << "\n"
              << "Stacktrace:\n" << (!trace.empty() ? trace : "(not available)");
   folly::assume_unreachable();
->>>>>>> 2e6f64e1
 }
 
 [[noreturn]] void singletonWarnRegisterMockEarlyAndAbort(
     const TypeDescriptor& type) {
   LOG(FATAL) << "Registering mock before singleton was registered: "
              << type.name();
-<<<<<<< HEAD
-=======
-  folly::assume_unreachable();
->>>>>>> 2e6f64e1
+  folly::assume_unreachable();
 }
 
 void singletonWarnDestroyInstanceLeak(
@@ -199,64 +133,34 @@
 [[noreturn]] void singletonWarnCreateCircularDependencyAndAbort(
     const TypeDescriptor& type) {
   LOG(FATAL) << "circular singleton dependency: " << type.name();
-<<<<<<< HEAD
-=======
-  folly::assume_unreachable();
->>>>>>> 2e6f64e1
+  folly::assume_unreachable();
 }
 
 [[noreturn]] void singletonWarnCreateUnregisteredAndAbort(
     const TypeDescriptor& type) {
-<<<<<<< HEAD
-  auto ptr = SingletonVault::stackTraceGetter().load();
-  LOG(FATAL) << "Creating instance for unregistered singleton: "
-             << type.name() << "\n"
-             << "Stacktrace:"
-             << "\n"
-             << (ptr ? (*ptr)() : "(not available)");
-=======
   auto trace = detail::getSingletonStackTrace();
   LOG(FATAL) << "Creating instance for unregistered singleton: " << type.name()
              << "\n"
              << "Stacktrace:\n" << (!trace.empty() ? trace : "(not available)");
   folly::assume_unreachable();
->>>>>>> 2e6f64e1
 }
 
 [[noreturn]] void singletonWarnCreateBeforeRegistrationCompleteAndAbort(
     const TypeDescriptor& type) {
-<<<<<<< HEAD
-  auto stack_trace_getter = SingletonVault::stackTraceGetter().load();
-  auto stack_trace = stack_trace_getter ? stack_trace_getter() : "";
-  if (!stack_trace.empty()) {
-    stack_trace = "Stack trace:\n" + stack_trace;
-  }
-
-=======
   auto trace = detail::getSingletonStackTrace();
->>>>>>> 2e6f64e1
   LOG(FATAL) << "Singleton " << type.name() << " requested before "
              << "registrationComplete() call.\n"
              << "This usually means that either main() never called "
              << "folly::init, or singleton was requested before main() "
              << "(which is not allowed).\n"
-<<<<<<< HEAD
-             << stack_trace;
+             << "Stacktrace:\n" << (!trace.empty() ? trace : "(not available)");
+  folly::assume_unreachable();
 }
 
 void singletonPrintDestructionStackTrace(const TypeDescriptor& type) {
-  std::string output = "Singleton " + type.name() + " was released.\n";
-
-  auto stack_trace_getter = SingletonVault::stackTraceGetter().load();
-  auto stack_trace = stack_trace_getter ? stack_trace_getter() : "";
-  if (stack_trace.empty()) {
-    output += "Failed to get release stack trace.";
-  } else {
-    output += "Release stack trace:\n";
-    output += stack_trace;
-  }
-
-  LOG(ERROR) << output;
+  auto trace = detail::getSingletonStackTrace();
+  LOG(ERROR) << "Singleton " << type.name() << " was released.\n"
+             << "Stacktrace:\n" << (!trace.empty() ? trace : "(not available)");
 }
 
 [[noreturn]] void singletonThrowNullCreator(const std::type_info& type) {
@@ -273,39 +177,8 @@
       " Singleton type is: " +
       type.name());
 }
-
-[[noreturn]] void SingletonVaultState::throwUnexpectedState(const char* msg) {
-  throw std::logic_error(msg);
-}
-
-=======
-             << "Stacktrace:\n" << (!trace.empty() ? trace : "(not available)");
-  folly::assume_unreachable();
-}
-
-void singletonPrintDestructionStackTrace(const TypeDescriptor& type) {
-  auto trace = detail::getSingletonStackTrace();
-  LOG(ERROR) << "Singleton " << type.name() << " was released.\n"
-             << "Stacktrace:\n" << (!trace.empty() ? trace : "(not available)");
-}
-
-[[noreturn]] void singletonThrowNullCreator(const std::type_info& type) {
-  auto const msg = sformat(
-      "nullptr_t should be passed if you want {} to be default constructed",
-      demangle(type));
-  throw std::logic_error(msg);
-}
-
-[[noreturn]] void singletonThrowGetInvokedAfterDestruction(
-    const TypeDescriptor& type) {
-  throw std::runtime_error(
-      "Raw pointer to a singleton requested after its destruction."
-      " Singleton type is: " +
-      type.name());
-}
 // clang-format on
 
->>>>>>> 2e6f64e1
 } // namespace detail
 
 namespace {
@@ -455,15 +328,9 @@
   {
     auto singletons = singletons_.rlock();
     auto creationOrder = creationOrder_.rlock();
-<<<<<<< HEAD
 
     CHECK_GE(singletons->size(), creationOrder->size());
 
-=======
-
-    CHECK_GE(singletons->size(), creationOrder->size());
-
->>>>>>> 2e6f64e1
     // Release all ReadMostlyMainPtrs at once
     {
       ReadMostlyMainPtrDeleter<> deleter;
