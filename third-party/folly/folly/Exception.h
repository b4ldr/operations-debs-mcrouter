--- conflicted
+++ resolved
@@ -1,9 +1,5 @@
 /*
-<<<<<<< HEAD
- * Copyright 2013-present Facebook, Inc.
-=======
  * Copyright (c) Facebook, Inc. and its affiliates.
->>>>>>> 2e6f64e1
  *
  * Licensed under the Apache License, Version 2.0 (the "License");
  * you may not use this file except in compliance with the License.
@@ -67,20 +63,12 @@
 
 // Helper to throw std::system_error
 [[noreturn]] inline void throwSystemErrorExplicit(int err, const char* msg) {
-<<<<<<< HEAD
-  throw makeSystemErrorExplicit(err, msg);
-=======
   throw_exception(makeSystemErrorExplicit(err, msg));
->>>>>>> 2e6f64e1
 }
 
 template <class... Args>
 [[noreturn]] void throwSystemErrorExplicit(int err, Args&&... args) {
-<<<<<<< HEAD
-  throw makeSystemErrorExplicit(err, std::forward<Args>(args)...);
-=======
   throw_exception(makeSystemErrorExplicit(err, std::forward<Args>(args)...));
->>>>>>> 2e6f64e1
 }
 
 // Helper to throw std::system_error from errno and components of a string
@@ -144,19 +132,11 @@
  * If cond is not true, raise an exception of type E.  E must have a ctor that
  * works with const char* (a description of the failure).
  */
-<<<<<<< HEAD
-#define CHECK_THROW(cond, E)           \
-  do {                                 \
-    if (!(cond)) {                     \
-      throw E("Check failed: " #cond); \
-    }                                  \
-=======
 #define CHECK_THROW(cond, E)                             \
   do {                                                   \
     if (!(cond)) {                                       \
       folly::throw_exception<E>("Check failed: " #cond); \
     }                                                    \
->>>>>>> 2e6f64e1
   } while (0)
 
 } // namespace folly