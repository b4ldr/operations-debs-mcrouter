--- conflicted
+++ resolved
@@ -1,9 +1,5 @@
 /*
-<<<<<<< HEAD
- * Copyright 2013-present Facebook, Inc.
-=======
  * Copyright (c) Facebook, Inc. and its affiliates.
->>>>>>> 2e6f64e1
  *
  * Licensed under the Apache License, Version 2.0 (the "License");
  * you may not use this file except in compliance with the License.
@@ -29,16 +25,6 @@
  * Portable version check.
  */
 #ifndef __GNUC_PREREQ
-<<<<<<< HEAD
-# if defined __GNUC__ && defined __GNUC_MINOR__
-/* nolint */
-#  define __GNUC_PREREQ(maj, min) ((__GNUC__ << 16) + __GNUC_MINOR__ >= \
-                                   ((maj) << 16) + (min))
-# else
-/* nolint */
-#  define __GNUC_PREREQ(maj, min) 0
-# endif
-=======
 #if defined __GNUC__ && defined __GNUC_MINOR__
 /* nolint */
 #define __GNUC_PREREQ(maj, min) \
@@ -47,21 +33,10 @@
 /* nolint */
 #define __GNUC_PREREQ(maj, min) 0
 #endif
->>>>>>> 2e6f64e1
 #endif
 
 // portable version check for clang
 #ifndef __CLANG_PREREQ
-<<<<<<< HEAD
-# if defined __clang__ && defined __clang_major__ && defined __clang_minor__
-/* nolint */
-#  define __CLANG_PREREQ(maj, min) \
-    ((__clang_major__ << 16) + __clang_minor__ >= ((maj) << 16) + (min))
-# else
-/* nolint */
-#  define __CLANG_PREREQ(maj, min) 0
-# endif
-=======
 #if defined __clang__ && defined __clang_major__ && defined __clang_minor__
 /* nolint */
 #define __CLANG_PREREQ(maj, min) \
@@ -70,7 +45,6 @@
 /* nolint */
 #define __CLANG_PREREQ(maj, min) 0
 #endif
->>>>>>> 2e6f64e1
 #endif
 
 #if defined(__has_builtin)
@@ -85,18 +59,6 @@
 #define FOLLY_HAS_FEATURE(...) 0
 #endif
 
-<<<<<<< HEAD
-#if defined(__has_include)
-#define FOLLY_HAS_INCLUDE(...) __has_include(__VA_ARGS__)
-#else
-#define FOLLY_HAS_INCLUDE(...) 0
-#endif
-
-/* Define a convenience macro to test when address sanitizer is being used
- * across the different compilers (e.g. clang, gcc) */
-#if FOLLY_HAS_FEATURE(address_sanitizer) || __SANITIZE_ADDRESS__
-# define FOLLY_SANITIZE_ADDRESS 1
-=======
 /* FOLLY_SANITIZE_ADDRESS is defined to 1 if the current compilation unit
  * is being compiled with ASAN enabled.
  *
@@ -113,7 +75,6 @@
 #if FOLLY_HAS_FEATURE(address_sanitizer) || __SANITIZE_ADDRESS__
 #define FOLLY_SANITIZE_ADDRESS 1
 #endif
->>>>>>> 2e6f64e1
 #endif
 
 /* Define attribute wrapper for function attribute used to disable
@@ -148,41 +109,6 @@
 #endif
 #endif
 
-<<<<<<< HEAD
-/* Define a convenience macro to test when thread sanitizer is being used
- * across the different compilers (e.g. clang, gcc) */
-#if FOLLY_HAS_FEATURE(thread_sanitizer) || __SANITIZE_THREAD__
-# define FOLLY_SANITIZE_THREAD 1
-#endif
-
-/**
- * Define a convenience macro to test when ASAN, UBSAN or TSAN sanitizer are
- * being used
- */
-#if defined(FOLLY_SANITIZE_ADDRESS) || defined(FOLLY_SANITIZE_THREAD) || \
-    defined(UNDEFINED_SANITIZER)
-#define FOLLY_SANITIZE 1
-#endif
-
-#if FOLLY_SANITIZE
-#define FOLLY_DISABLE_UNDEFINED_BEHAVIOR_SANITIZER(...) \
-  __attribute__((no_sanitize(__VA_ARGS__)))
-#else
-#define FOLLY_DISABLE_UNDEFINED_BEHAVIOR_SANITIZER(...)
-#endif // FOLLY_SANITIZE
-
-/**
- * Macro for marking functions as having public visibility.
- */
-#if defined(__GNUC__)
-# if __GNUC_PREREQ(4, 9)
-#  define FOLLY_EXPORT [[gnu::visibility("default")]]
-# else
-#  define FOLLY_EXPORT __attribute__((__visibility__("default")))
-# endif
-#else
-# define FOLLY_EXPORT
-=======
 #if FOLLY_SANITIZE_THREAD
 #define FOLLY_DISABLE_THREAD_SANITIZER \
   __attribute__((no_sanitize_thread, noinline))
@@ -236,41 +162,19 @@
 #define FOLLY_EXPORT __attribute__((__visibility__("default")))
 #else
 #define FOLLY_EXPORT
->>>>>>> 2e6f64e1
 #endif
 
 // noinline
 #ifdef _MSC_VER
-<<<<<<< HEAD
-# define FOLLY_NOINLINE __declspec(noinline)
-#elif defined(__clang__) || defined(__GNUC__)
-# define FOLLY_NOINLINE __attribute__((__noinline__))
-#else
-# define FOLLY_NOINLINE
-=======
 #define FOLLY_NOINLINE __declspec(noinline)
 #elif defined(__GNUC__)
 #define FOLLY_NOINLINE __attribute__((__noinline__))
 #else
 #define FOLLY_NOINLINE
->>>>>>> 2e6f64e1
 #endif
 
 // always inline
 #ifdef _MSC_VER
-<<<<<<< HEAD
-# define FOLLY_ALWAYS_INLINE __forceinline
-#elif defined(__clang__) || defined(__GNUC__)
-# define FOLLY_ALWAYS_INLINE inline __attribute__((__always_inline__))
-#else
-# define FOLLY_ALWAYS_INLINE inline
-#endif
-
-// attribute hidden
-#if _MSC_VER
-#define FOLLY_ATTR_VISIBILITY_HIDDEN
-#elif defined(__clang__) || defined(__GNUC__)
-=======
 #define FOLLY_ALWAYS_INLINE __forceinline
 #elif defined(__GNUC__)
 #define FOLLY_ALWAYS_INLINE inline __attribute__((__always_inline__))
@@ -282,7 +186,6 @@
 #if defined(_MSC_VER)
 #define FOLLY_ATTR_VISIBILITY_HIDDEN
 #elif defined(__GNUC__)
->>>>>>> 2e6f64e1
 #define FOLLY_ATTR_VISIBILITY_HIDDEN __attribute__((__visibility__("hidden")))
 #else
 #define FOLLY_ATTR_VISIBILITY_HIDDEN
@@ -291,10 +194,6 @@
 // An attribute for marking symbols as weak, if supported
 #if FOLLY_HAVE_WEAK_SYMBOLS
 #define FOLLY_ATTR_WEAK __attribute__((__weak__))
-<<<<<<< HEAD
-#else
-#define FOLLY_ATTR_WEAK
-=======
 #else
 #define FOLLY_ATTR_WEAK
 #endif
@@ -340,5 +239,4 @@
 #define FOLLY_ERASE_TRYCATCH inline
 #else
 #define FOLLY_ERASE_TRYCATCH FOLLY_ERASE
->>>>>>> 2e6f64e1
 #endif