/*
<<<<<<< HEAD
 * Copyright 2013-present Facebook, Inc.
=======
 * Copyright (c) Facebook, Inc. and its affiliates.
>>>>>>> 2e6f64e1
 *
 * Licensed under the Apache License, Version 2.0 (the "License");
 * you may not use this file except in compliance with the License.
 * You may obtain a copy of the License at
 *
 *     http://www.apache.org/licenses/LICENSE-2.0
 *
 * Unless required by applicable law or agreed to in writing, software
 * distributed under the License is distributed on an "AS IS" BASIS,
 * WITHOUT WARRANTIES OR CONDITIONS OF ANY KIND, either express or implied.
 * See the License for the specific language governing permissions and
 * limitations under the License.
 */

#include <folly/Uri.h>

<<<<<<< HEAD
=======
#include <algorithm>
>>>>>>> 2e6f64e1
#include <cctype>

#include <boost/regex.hpp>

namespace folly {

namespace {

std::string submatch(const boost::cmatch& m, int idx) {
<<<<<<< HEAD
  auto& sub = m[idx];
  return std::string(sub.first, sub.second);
}

template <class String>
void toLower(String& s) {
  for (auto& c : s) {
    c = char(tolower(c));
  }
}

=======
  const auto& sub = m[idx];
  return std::string(sub.first, sub.second);
}

>>>>>>> 2e6f64e1
} // namespace

Uri::Uri(StringPiece str) : hasAuthority_(false), port_(0) {
  static const boost::regex uriRegex(
      "([a-zA-Z][a-zA-Z0-9+.-]*):" // scheme:
      "([^?#]*)" // authority and path
      "(?:\\?([^#]*))?" // ?query
      "(?:#(.*))?"); // #fragment
  static const boost::regex authorityAndPathRegex("//([^/]*)(/.*)?");

  boost::cmatch match;
  if (UNLIKELY(!boost::regex_match(str.begin(), str.end(), match, uriRegex))) {
    throw std::invalid_argument(to<std::string>("invalid URI ", str));
  }

  scheme_ = submatch(match, 1);
  std::transform(scheme_.begin(), scheme_.end(), scheme_.begin(), ::tolower);

  StringPiece authorityAndPath(match[2].first, match[2].second);
  boost::cmatch authorityAndPathMatch;
  if (!boost::regex_match(
          authorityAndPath.begin(),
          authorityAndPath.end(),
          authorityAndPathMatch,
          authorityAndPathRegex)) {
    // Does not start with //, doesn't have authority
    hasAuthority_ = false;
    path_ = authorityAndPath.str();
  } else {
    static const boost::regex authorityRegex(
        "(?:([^@:]*)(?::([^@]*))?@)?" // username, password
        "(\\[[^\\]]*\\]|[^\\[:]*)" // host (IP-literal (e.g. '['+IPv6+']',
                                   // dotted-IPv4, or named host)
        "(?::(\\d*))?"); // port

    const auto authority = authorityAndPathMatch[1];
    boost::cmatch authorityMatch;
    if (!boost::regex_match(
            authority.first,
            authority.second,
            authorityMatch,
            authorityRegex)) {
      throw std::invalid_argument(to<std::string>(
          "invalid URI authority ",
          StringPiece(authority.first, authority.second)));
    }

    StringPiece port(authorityMatch[4].first, authorityMatch[4].second);
    if (!port.empty()) {
      try {
        port_ = to<uint16_t>(port);
      } catch (ConversionError const& e) {
        throw std::invalid_argument(
            to<std::string>("invalid URI port: ", e.what()));
      }
    }

    hasAuthority_ = true;
    username_ = submatch(authorityMatch, 1);
    password_ = submatch(authorityMatch, 2);
    host_ = submatch(authorityMatch, 3);
    path_ = submatch(authorityAndPathMatch, 2);
  }

  query_ = submatch(match, 3);
  fragment_ = submatch(match, 4);
}

std::string Uri::authority() const {
  std::string result;

  // Port is 5 characters max and we have up to 3 delimiters.
  result.reserve(host().size() + username().size() + password().size() + 8);

  if (!username().empty() || !password().empty()) {
    result.append(username());

    if (!password().empty()) {
      result.push_back(':');
      result.append(password());
    }

    result.push_back('@');
  }

  result.append(host());

  if (port() != 0) {
    result.push_back(':');
    toAppend(port(), &result);
  }

  return result;
}

std::string Uri::hostname() const {
<<<<<<< HEAD
  if (host_.size() > 0 && host_[0] == '[') {
=======
  if (!host_.empty() && host_[0] == '[') {
>>>>>>> 2e6f64e1
    // If it starts with '[', then it should end with ']', this is ensured by
    // regex
    return host_.substr(1, host_.size() - 2);
  }
  return host_;
}

const std::vector<std::pair<std::string, std::string>>& Uri::getQueryParams() {
  if (!query_.empty() && queryParams_.empty()) {
    // Parse query string
    static const boost::regex queryParamRegex(
        "(^|&)" /*start of query or start of parameter "&"*/
        "([^=&]*)=?" /*parameter name and "=" if value is expected*/
        "([^=&]*)" /*parameter value*/
        "(?=(&|$))" /*forward reference, next should be end of query or
                      start of next parameter*/);
    const boost::cregex_iterator paramBeginItr(
        query_.data(), query_.data() + query_.size(), queryParamRegex);
    boost::cregex_iterator paramEndItr;
    for (auto itr = paramBeginItr; itr != paramEndItr; ++itr) {
      if (itr->length(2) == 0) {
        // key is empty, ignore it
        continue;
      }
      queryParams_.emplace_back(
          std::string((*itr)[2].first, (*itr)[2].second), // parameter name
          std::string((*itr)[3].first, (*itr)[3].second) // parameter value
<<<<<<< HEAD
          );
=======
      );
>>>>>>> 2e6f64e1
    }
  }
  return queryParams_;
}

} // namespace folly<|MERGE_RESOLUTION|>--- conflicted
+++ resolved
@@ -1,9 +1,5 @@
 /*
-<<<<<<< HEAD
- * Copyright 2013-present Facebook, Inc.
-=======
  * Copyright (c) Facebook, Inc. and its affiliates.
->>>>>>> 2e6f64e1
  *
  * Licensed under the Apache License, Version 2.0 (the "License");
  * you may not use this file except in compliance with the License.
@@ -20,10 +16,7 @@
 
 #include <folly/Uri.h>
 
-<<<<<<< HEAD
-=======
 #include <algorithm>
->>>>>>> 2e6f64e1
 #include <cctype>
 
 #include <boost/regex.hpp>
@@ -33,24 +26,10 @@
 namespace {
 
 std::string submatch(const boost::cmatch& m, int idx) {
-<<<<<<< HEAD
-  auto& sub = m[idx];
-  return std::string(sub.first, sub.second);
-}
-
-template <class String>
-void toLower(String& s) {
-  for (auto& c : s) {
-    c = char(tolower(c));
-  }
-}
-
-=======
   const auto& sub = m[idx];
   return std::string(sub.first, sub.second);
 }
 
->>>>>>> 2e6f64e1
 } // namespace
 
 Uri::Uri(StringPiece str) : hasAuthority_(false), port_(0) {
@@ -147,11 +126,7 @@
 }
 
 std::string Uri::hostname() const {
-<<<<<<< HEAD
-  if (host_.size() > 0 && host_[0] == '[') {
-=======
   if (!host_.empty() && host_[0] == '[') {
->>>>>>> 2e6f64e1
     // If it starts with '[', then it should end with ']', this is ensured by
     // regex
     return host_.substr(1, host_.size() - 2);
@@ -179,11 +154,7 @@
       queryParams_.emplace_back(
           std::string((*itr)[2].first, (*itr)[2].second), // parameter name
           std::string((*itr)[3].first, (*itr)[3].second) // parameter value
-<<<<<<< HEAD
-          );
-=======
       );
->>>>>>> 2e6f64e1
     }
   }
   return queryParams_;
