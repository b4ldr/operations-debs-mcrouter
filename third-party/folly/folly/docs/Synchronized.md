`folly/Synchronized.h`
----------------------

`folly/Synchronized.h` introduces a simple abstraction for mutex-
based concurrency. It replaces convoluted, unwieldy, and just
plain wrong code with simple constructs that are easy to get
right and difficult to get wrong.

### Motivation

Many of our multithreaded C++ programs use shared data structures
associated with locks. This follows the time-honored adage of
mutex-based concurrency control "associate mutexes with data, not code".
Consider the following example:

``` Cpp

    class RequestHandler {
      ...
      RequestQueue requestQueue_;
      SharedMutex requestQueueMutex_;

      std::map<std::string, Endpoint> requestEndpoints_;
      SharedMutex requestEndpointsMutex_;

      HandlerState workState_;
      SharedMutex workStateMutex_;
      ...
    };
```

Whenever the code needs to read or write some of the protected
data, it acquires the mutex for reading or for reading and
writing. For example:

``` Cpp
    void RequestHandler::processRequest(const Request& request) {
      stop_watch<> watch;
      checkRequestValidity(request);
      SharedMutex::WriteHolder lock(requestQueueMutex_);
      requestQueue_.push_back(request);
      stats_->addStatValue("requestEnqueueLatency", watch.elapsed());
      LOG(INFO) << "enqueued request ID " << request.getID();
    }
```

However, the correctness of the technique is entirely predicated on
convention.  Developers manipulating these data members must take care
to explicitly acquire the correct lock for the data they wish to access.
There is no ostensible error for code that:

* manipulates a piece of data without acquiring its lock first
* acquires a different lock instead of the intended one
* acquires a lock in read mode but modifies the guarded data structure
* acquires a lock in read-write mode although it only has `const` access
  to the guarded data

### Introduction to `folly/Synchronized.h`

The same code sample could be rewritten with `Synchronized`
as follows:

``` Cpp
    class RequestHandler {
      ...
      Synchronized<RequestQueue> requestQueue_;
      Synchronized<std::map<std::string, Endpoint>> requestEndpoints_;
      Synchronized<HandlerState> workState_;
      ...
    };

    void RequestHandler::processRequest(const Request& request) {
      stop_watch<> watch;
      checkRequestValidity(request);
      requestQueue_.wlock()->push_back(request);
      stats_->addStatValue("requestEnqueueLatency", watch.elapsed());
      LOG(INFO) << "enqueued request ID " << request.getID();
    }
```

The rewrite does at maximum efficiency what needs to be done:
acquires the lock associated with the `RequestQueue` object, writes to
the queue, and releases the lock immediately thereafter.

On the face of it, that's not much to write home about, and not
an obvious improvement over the previous state of affairs. But
the features at work invisible in the code above are as important
as those that are visible:

* Unlike before, the data and the mutex protecting it are
  inextricably encapsulated together.
* If you tried to use `requestQueue_` without acquiring the lock you
  wouldn't be able to; it is virtually impossible to access the queue
  without acquiring the correct lock.
* The lock is released immediately after the insert operation is
  performed, and is not held for operations that do not need it.

If you need to perform several operations while holding the lock,
`Synchronized` provides several options for doing this.

The `wlock()` method (or `lock()` if you have a non-shared mutex type)
returns a `LockedPtr` object that can be stored in a variable.  The lock
will be held for as long as this object exists, similar to a
`std::unique_lock`.  This object can be used as if it were a pointer to
the underlying locked object:

``` Cpp
    {
      auto lockedQueue = requestQueue_.wlock();
      lockedQueue->push_back(request1);
      lockedQueue->push_back(request2);
    }
```

The `rlock()` function is similar to `wlock()`, but acquires a shared lock
rather than an exclusive lock.

We recommend explicitly opening a new nested scope whenever you store a
`LockedPtr` object, to help visibly delineate the critical section, and
to ensure that the `LockedPtr` is destroyed as soon as it is no longer
needed.

Alternatively, `Synchronized` also provides mechanisms to run a function while
holding the lock.  This makes it possible to use lambdas to define brief
critical sections:

``` Cpp
    void RequestHandler::processRequest(const Request& request) {
      stop_watch<> watch;
      checkRequestValidity(request);
      requestQueue_.withWLock([&](auto& queue) {
        // withWLock() automatically holds the lock for the
        // duration of this lambda function
        queue.push_back(request);
      });
      stats_->addStatValue("requestEnqueueLatency", watch.elapsed());
      LOG(INFO) << "enqueued request ID " << request.getID();
    }
```

One advantage of the `withWLock()` approach is that it forces a new
scope to be used for the critical section, making the critical section
more obvious in the code, and helping to encourage code that releases
the lock as soon as possible.

### Template class `Synchronized<T>`

#### Template Parameters

`Synchronized` is a template with two parameters, the data type and a
mutex type: `Synchronized<T, Mutex>`.

If not specified, the mutex type defaults to `folly::SharedMutex`.  However, any
mutex type supported by `folly::LockTraits` can be used instead.
`folly::LockTraits` can be specialized to support other custom mutex
<<<<<<< HEAD
types that it does not know about out of the box.  See
`folly/LockTraitsBoost.h` for an example of how to support additional mutex
types.

`Synchronized` provides slightly different APIs when instantiated with a
shared mutex type or an upgrade mutex type then with a plain exclusive mutex.
If instantiated with either of the two mutex types above (either through
having a member called lock_shared() or specializing `LockTraits` as in
`folly/LockTraitsBoost.h`) the `Synchronized` object has corresponding
=======
types that it does not know about out of the box.

`Synchronized` provides slightly different APIs when instantiated with a
shared mutex type or an upgrade mutex type then with a plain exclusive mutex.
If instantiated with either of the two mutex types above through having a
member called lock_shared(), the `Synchronized` object has corresponding
>>>>>>> 2e6f64e1
`wlock`, `rlock` or `ulock` methods to acquire different lock types.  When
using a shared or upgrade mutex type, these APIs ensure that callers make an
explicit choice to acquire a shared, exclusive or upgrade lock and that
callers do not unintentionally lock the mutex in the incorrect mode.  The
`rlock()` APIs only provide `const` access to the underlying data type,
ensuring that it cannot be modified when only holding a shared lock.

#### Constructors

The default constructor default-initializes the data and its
associated mutex.


The copy constructor locks the source for reading and copies its
data into the target. (The target is not locked as an object
under construction is only accessed by one thread.)

Finally, `Synchronized<T>` defines an explicit constructor that
takes an object of type `T` and copies it. For example:

``` Cpp
    // Default constructed
    Synchronized<map<string, int>> syncMap1;

    // Copy constructed
    Synchronized<map<string, int>> syncMap2(syncMap1);

    // Initializing from an existing map
    map<string, int> init;
    init["world"] = 42;
    Synchronized<map<string, int>> syncMap3(init);
    EXPECT_EQ(syncMap3->size(), 1);
```

#### Assignment, swap, and copying

The copy assignment operator copies the underlying source data
into a temporary with the source mutex locked, and then move the
temporary into the destination data with the destination mutex
locked. This technique avoids the need to lock both mutexes at
the same time. Mutexes are not copied or moved.

The move assignment operator assumes the source object is a true
rvalue and does lock lock the source mutex. It moves the source
data into the destination data with the destination mutex locked.

`swap` acquires locks on both mutexes in increasing order of
object address, and then swaps the underlying data. This avoids
potential deadlock, which may otherwise happen should one thread
do `a = b` while another thread does `b = a`.

The data copy assignment operator copies the parameter into the
destination data while the destination mutex is locked.

The data move assignment operator moves the parameter into the
destination data while the destination mutex is locked.

To get a copy of the guarded data, there are two methods
available: `void copy(T*)` and `T copy()`. The first copies data
to a provided target and the second returns a copy by value. Both
operations are done under a read lock. Example:

``` Cpp
    Synchronized<vector<string>> syncVec1, syncVec2;
    vector<string> vec;

    // Assign
    syncVec1 = syncVec2;
    // Assign straight from vector
    syncVec1 = vec;

    // Swap
    syncVec1.swap(syncVec2);
    // Swap with vector
    syncVec1.swap(vec);

    // Copy to given target
    syncVec1.copy(&vec);
    // Get a copy by value
    auto copy = syncVec1.copy();
```

#### `lock()`

If the mutex type used with `Synchronized` is a simple exclusive mutex
type (as opposed to a shared mutex), `Synchronized<T>` provides a
`lock()` method that returns a `LockedPtr<T>` to access the data while
holding the lock.

The `LockedPtr` object returned by `lock()` holds the lock for as long
as it exists.  Whenever possible, prefer declaring a separate inner
scope for storing this variable, to make sure the `LockedPtr` is
destroyed as soon as the lock is no longer needed:

``` Cpp
    void fun(Synchronized<vector<string>, std::mutex>& vec) {
      {
        auto locked = vec.lock();
        locked->push_back("hello");
        locked->push_back("world");
      }
      LOG(INFO) << "successfully added greeting";
    }
```

#### `wlock()` and `rlock()`

If the mutex type used with `Synchronized` is a shared mutex type,
`Synchronized<T>` provides a `wlock()` method that acquires an exclusive
lock, and an `rlock()` method that acquires a shared lock.

The `LockedPtr` returned by `rlock()` only provides const access to the
internal data, to ensure that it cannot be modified while only holding a
shared lock.

``` Cpp
    int computeSum(const Synchronized<vector<int>>& vec) {
      int sum = 0;
      auto locked = vec.rlock();
      for (int n : *locked) {
        sum += n;
      }
      return sum;
    }

    void doubleValues(Synchronized<vector<int>>& vec) {
      auto locked = vec.wlock();
      for (int& n : *locked) {
        n *= 2;
      }
    }
```

This example brings us to a cautionary discussion.  The `LockedPtr`
object returned by `lock()`, `wlock()`, or `rlock()` only holds the lock
as long as it exists.  This object makes it difficult to access the data
without holding the lock, but not impossible.  In particular you should
never store a raw pointer or reference to the internal data for longer
than the lifetime of the `LockedPtr` object.

For instance, if we had written the following code in the examples
above, this would have continued accessing the vector after the lock had
been released:

``` Cpp
    // No. NO. NO!
    for (int& n : *vec.wlock()) {
      n *= 2;
    }
```

The `vec.wlock()` return value is destroyed in this case as soon as the
internal range iterators are created.  The range iterators point into
the vector's data, but lock is released immediately, before executing
the loop body.

Needless to say, this is a crime punishable by long debugging nights.

Range-based for loops are slightly subtle about the lifetime of objects
used in the initializer statement.  Most other problematic use cases are
a bit easier to spot than this, since the lifetime of the `LockedPtr` is
more explicitly visible.

#### `withLock()`

As an alternative to the `lock()` API, `Synchronized` also provides a
`withLock()` method that executes a function or lambda expression while
holding the lock.  The function receives a reference to the data as its
only argument.

This has a few benefits compared to `lock()`:

* The lambda expression requires its own nested scope, making critical
  sections more visible in the code.  Callers are recommended to define
  a new scope when using `lock()` if they choose to, but this is not
  required.  `withLock()` ensures that a new scope must always be
  defined.
* Because a new scope is required, `withLock()` also helps encourage
  users to release the lock as soon as possible.  Because the critical
  section scope is easily visible in the code, it is harder to
  accidentally put extraneous code inside the critical section without
  realizing it.
* The separate lambda scope makes it more difficult to store raw
  pointers or references to the protected data and continue using those
  pointers outside the critical section.

For example, `withLock()` makes the range-based for loop mistake from
above much harder to accidentally run into:

``` Cpp
    vec.withLock([](auto& locked) {
      for (int& n : locked) {
        n *= 2;
      }
    });
```

This code does not have the same problem as the counter-example with
`wlock()` above, since the lock is held for the duration of the loop.

When using `Synchronized` with a shared mutex type, it provides separate
`withWLock()` and `withRLock()` methods instead of `withLock()`.

#### `ulock()` and `withULockPtr()`

`Synchronized` also supports upgrading and downgrading mutex lock levels as
long as the mutex type used to instantiate the `Synchronized` type has the
same interface as the mutex types in the C++ standard library, or if
`LockTraits` is specialized for the mutex type and the specialization is
visible. See below for an intro to upgrade mutexes.

An upgrade lock can be acquired as usual either with the `ulock()` method or
the `withULockPtr()` method as so

``` Cpp
    {
      // only const access allowed to the underlying object when an upgrade lock
      // is acquired
      auto ulock = vec.ulock();
      auto newSize = ulock->size();
    }

    auto newSize = vec.withULockPtr([](auto ulock) {
      // only const access allowed to the underlying object when an upgrade lock
      // is acquired
      return ulock->size();
    });
```

An upgrade lock acquired via `ulock()` or `withULockPtr()` can be upgraded or
downgraded by calling any of the following methods on the `LockedPtr` proxy

* `moveFromUpgradeToWrite()`
* `moveFromWriteToUpgrade()`
* `moveFromWriteToRead()`
* `moveFromUpgradeToRead()`

Calling these leaves the `LockedPtr` object on which the method was called in
an invalid `null` state and returns another LockedPtr proxy holding the
specified lock.  The upgrade or downgrade is done atomically - the
`Synchronized` object is never in an unlocked state during the lock state
transition.  For example

``` Cpp
    auto ulock = obj.ulock();
    if (ulock->needsUpdate()) {
      auto wlock = ulock.moveFromUpgradeToWrite();

      // ulock is now null

      wlock->updateObj();
    }
```

This "move" can also occur in the context of a `withULockPtr()`
(`withWLockPtr()` or `withRLockPtr()` work as well!) function as so

``` Cpp
    auto newSize = obj.withULockPtr([](auto ulock) {
      if (ulock->needsUpdate()) {

        // release upgrade lock get write lock atomically
        auto wlock = ulock.moveFromUpgradeToWrite();
        // ulock is now null
        wlock->updateObj();

        // release write lock and acquire read lock atomically
        auto rlock = wlock.moveFromWriteToRead();
        // wlock is now null
        return rlock->newSize();

      } else {

        // release upgrade lock and acquire read lock atomically
        auto rlock = ulock.moveFromUpgradeToRead();
        // ulock is now null
        return rlock->newSize();
      }
    });
```

#### Intro to upgrade mutexes:

An upgrade mutex is a shared mutex with an extra state called `upgrade` and an
atomic state transition from `upgrade` to `unique`. The `upgrade` state is more
powerful than the `shared` state but less powerful than the `unique` state.

An upgrade lock permits only const access to shared state for doing reads. It
does not permit mutable access to shared state for doing writes. Only a unique
lock permits mutable access for doing writes.

An upgrade lock may be held concurrently with any number of shared locks on the
same mutex. An upgrade lock is exclusive with other upgrade locks and unique
locks on the same mutex - only one upgrade lock or unique lock may be held at a
time.

The upgrade mutex solves the problem of doing a read of shared state and then
optionally doing a write to shared state efficiently under contention. Consider
this scenario with a shared mutex:

``` Cpp
    struct MyObect {
      bool isUpdateRequired() const;
      void doUpdate();
    };

    struct MyContainingObject {
      folly::Synchronized<MyObject> sync;

      void mightHappenConcurrently() {
        // first check
        if (!sync.rlock()->isUpdateRequired()) {
          return;
        }
        sync.withWLock([&](auto& state) {
          // second check
          if (!state.isUpdateRequired()) {
            return;
          }
          state.doUpdate();
        });
      }
    };
```

Here, the second `isUpdateRequired` check happens under a unique lock. This
means that the second check cannot be done concurrently with other threads doing
first `isUpdateRequired` checks under the shared lock, even though the second
check, like the first check, is read-only and requires only const access to the
shared state.

This may even introduce unnecessary blocking under contention. Since the default
mutex type, `folly::SharedMutex`, has write priority, the unique lock protecting
the second check may introduce unnecessary blocking to all the other threads
that are attempting to acquire a shared lock to protect the first check. This
problem is called reader starvation.

One solution is to use a shared mutex type with read priority, such as
`folly::SharedMutexReadPriority`. That can introduce less blocking under
contention to the other threads attemping to acquire a shared lock to do the
first check. However, that may backfire and cause threads which are attempting
to acquire a unique lock (for the second check) to stall, waiting for a moment
in time when there are no shared locks held on the mutex, a moment in time that
may never even happen. This problem is called writer starvation.

Starvation is a tricky problem to solve in general. But we can partially side-
step it in our case.

An alternative solution is to use an upgrade lock for the second check. Threads
attempting to acquire an upgrade lock for the second check do not introduce
unnecessary blocking to all other threads that are attempting to acquire a
shared lock for the first check. Only after the second check passes, and the
upgrade lock transitions atomically from an upgrade lock to a unique lock, does
the unique lock introduce *necessary* blocking to the other threads attempting
to acquire a shared lock. With this solution, unlike the solution without the
upgrade lock, the second check may be done concurrently with all other first
checks rather than blocking or being blocked by them.

The example would then look like:

``` Cpp
    struct MyObect {
      bool isUpdateRequired() const;
      void doUpdate();
    };

    struct MyContainingObject {
      folly::Synchronized<MyObject> sync;

      void mightHappenConcurrently() {
        // first check
        if (!sync.rlock()->isUpdateRequired()) {
          return;
        }
        sync.withULockPtr([&](auto ulock) {
          // second check
          if (!ulock->isUpdateRequired()) {
            return;
          }
          auto wlock = ulock.moveFromUpgradeToWrite();
          wlock->doUpdate();
        });
      }
    };
```

Note: Some shared mutex implementations offer an atomic state transition from
`shared` to `unique` and some upgrade mutex implementations offer an atomic
state transition from `shared` to `upgrade`. These atomic state transitions are
dangerous, however, and can deadlock when done concurrently on the same mutex.
For example, if threads A and B both hold shared locks on a mutex and are both
attempting to transition atomically from shared to upgrade locks, the threads
are deadlocked. Likewise if they are both attempting to transition atomically
from shared to unique locks, or one is attempting to transition atomically from
shared to upgrade while the other is attempting to transition atomically from
shared to unique. Therefore, `LockTraits` does not expose either of these
dangerous atomic state transitions even when the underlying mutex type supports
them. Likewise, `Synchronized`'s `LockedPtr` proxies do not expose these
dangerous atomic state transitions either.

#### Timed Locking

When `Synchronized` is used with a mutex type that supports timed lock
acquisition, `lock()`, `wlock()`, and `rlock()` can all take an optional
`std::chrono::duration` argument.  This argument specifies a timeout to
use for acquiring the lock.  If the lock is not acquired before the
timeout expires, a null `LockedPtr` object will be returned.  Callers
must explicitly check the return value before using it:

``` Cpp
    void fun(Synchronized<vector<string>>& vec) {
      {
        auto locked = vec.lock(10ms);
        if (!locked) {
          throw std::runtime_error("failed to acquire lock");
        }
        locked->push_back("hello");
        locked->push_back("world");
      }
      LOG(INFO) << "successfully added greeting";
    }
```

#### `unlock()` and `scopedUnlock()`

`Synchronized` is a good mechanism for enforcing scoped
synchronization, but it has the inherent limitation that it
requires the critical section to be, well, scoped. Sometimes the
code structure requires a fleeting "escape" from the iron fist of
synchronization, while still inside the critical section scope.

One common pattern is releasing the lock early on error code paths,
prior to logging an error message.  The `LockedPtr` class provides an
`unlock()` method that makes this possible:

``` Cpp
    Synchronized<map<int, string>> dic;
    ...
    {
      auto locked = dic.rlock();
      auto iter = locked->find(0);
      if (iter == locked.end()) {
        locked.unlock();  // don't hold the lock while logging
        LOG(ERROR) << "key 0 not found";
        return false;
      }
      processValue(*iter);
    }
    LOG(INFO) << "succeeded";
```

For more complex nested control flow scenarios, `scopedUnlock()` returns
an object that will release the lock for as long as it exists, and will
reacquire the lock when it goes out of scope.

``` Cpp

    Synchronized<map<int, string>> dic;
    ...
    {
      auto locked = dic.wlock();
      auto iter = locked->find(0);
      if (iter == locked->end()) {
        {
          auto unlocker = locked.scopedUnlock();
          LOG(INFO) << "Key 0 not found, inserting it."
        }
        locked->emplace(0, "zero");
      } else {
        *iter = "zero";
      }
    }
```

Clearly `scopedUnlock()` comes with specific caveats and
liabilities. You must assume that during the `scopedUnlock()`
section, other threads might have changed the protected structure
in arbitrary ways. In the example above, you cannot use the
iterator `iter` and you cannot assume that the key `0` is not in the
map; another thread might have inserted it while you were
bragging on `LOG(INFO)`.

Whenever a `LockedPtr` object has been unlocked, whether with `unlock()`
or `scopedUnlock()`, it will behave as if it is null.  `isNull()` will
return true.  Dereferencing an unlocked `LockedPtr` is not allowed and
will result in undefined behavior.

#### `Synchronized` and `std::condition_variable`

When used with a `std::mutex`, `Synchronized` supports using a
`std::condition_variable` with its internal mutex.  This allows a
`condition_variable` to be used to wait for a particular change to occur
in the internal data.

The `LockedPtr` returned by `Synchronized<T, std::mutex>::lock()` has a
`getUniqueLock()` method that returns a reference to a
`std::unique_lock<std::mutex>`, which can be given to the
`std::condition_variable`:

``` Cpp
    Synchronized<vector<string>, std::mutex> vec;
    std::condition_variable emptySignal;

    // Assuming some other thread will put data on vec and signal
    // emptySignal, we can then wait on it as follows:
    auto locked = vec.lock();
    emptySignal.wait(locked.getUniqueLock(),
                     [&] { return !locked->empty(); });
```

### `acquireLocked()`

Sometimes locking just one object won't be able to cut the mustard. Consider a
function that needs to lock two `Synchronized` objects at the
same time - for example, to copy some data from one to the other.
At first sight, it looks like sequential `wlock()` calls will work just
fine:

``` Cpp
    void fun(Synchronized<vector<int>>& a, Synchronized<vector<int>>& b) {
      auto lockedA = a.wlock();
      auto lockedB = b.wlock();
      ... use lockedA and lockedB ...
    }
```

This code compiles and may even run most of the time, but embeds
a deadly peril: if one threads call `fun(x, y)` and another
thread calls `fun(y, x)`, then the two threads are liable to
deadlocking as each thread will be waiting for a lock the other
is holding. This issue is a classic that applies regardless of
the fact the objects involved have the same type.

This classic problem has a classic solution: all threads must
acquire locks in the same order. The actual order is not
important, just the fact that the order is the same in all
threads. Many libraries simply acquire mutexes in increasing
order of their address, which is what we'll do, too. The
`acquireLocked()` function takes care of all details of proper
locking of two objects and offering their innards.  It returns a
`std::tuple` of `LockedPtr`s:

``` Cpp
    void fun(Synchronized<vector<int>>& a, Synchronized<vector<int>>& b) {
      auto ret = folly::acquireLocked(a, b);
      auto& lockedA = std::get<0>(ret);
      auto& lockedB = std::get<1>(ret);
      ... use lockedA and lockedB ...
    }
```

Note that C++ 17 introduces
(structured binding syntax)[(http://wg21.link/P0144r2)]
which will make the returned tuple more convenient to use:

``` Cpp
    void fun(Synchronized<vector<int>>& a, Synchronized<vector<int>>& b) {
      auto [lockedA, lockedB] = folly::acquireLocked(a, b);
      ... use lockedA and lockedB ...
    }
```

An `acquireLockedPair()` function is also available, which returns a
`std::pair` instead of a `std::tuple`.  This is more convenient to use
in many situations, until compiler support for structured bindings is
more widely available.

### Synchronizing several data items with one mutex

The library is geared at protecting one object of a given type
with a mutex. However, sometimes we'd like to protect two or more
members with the same mutex. Consider for example a bidirectional
map, i.e. a map that holds an `int` to `string` mapping and also
the converse `string` to `int` mapping. The two maps would need
to be manipulated simultaneously. There are at least two designs
that come to mind.

#### Using a nested `struct`

You can easily pack the needed data items in a little struct.
For example:

``` Cpp
    class Server {
      struct BiMap {
        map<int, string> direct;
        map<string, int> inverse;
      };
      Synchronized<BiMap> bimap_;
      ...
    };
    ...
    bimap_.withLock([](auto& locked) {
      locked.direct[0] = "zero";
      locked.inverse["zero"] = 0;
    });
```

With this code in tow you get to use `bimap_` just like any other
`Synchronized` object, without much effort.

#### Using `std::tuple`

If you won't stop short of using a spaceship-era approach,
`std::tuple` is there for you. The example above could be
rewritten for the same functionality like this:

``` Cpp
    class Server {
      Synchronized<tuple<map<int, string>, map<string, int>>> bimap_;
      ...
    };
    ...
    bimap_.withLock([](auto& locked) {
      get<0>(locked)[0] = "zero";
      get<1>(locked)["zero"] = 0;
    });
```

The code uses `std::get` with compile-time integers to access the
fields in the tuple. The relative advantages and disadvantages of
using a local struct vs. `std::tuple` are quite obvious - in the
first case you need to invest in the definition, in the second
case you need to put up with slightly more verbose and less clear
access syntax.

### Summary

`Synchronized` and its supporting tools offer you a simple,
robust paradigm for mutual exclusion-based concurrency. Instead
of manually pairing data with the mutexes that protect it and
relying on convention to use them appropriately, you can benefit
of encapsulation and typechecking to offload a large part of that
task and to provide good guarantees.<|MERGE_RESOLUTION|>--- conflicted
+++ resolved
@@ -153,24 +153,12 @@
 If not specified, the mutex type defaults to `folly::SharedMutex`.  However, any
 mutex type supported by `folly::LockTraits` can be used instead.
 `folly::LockTraits` can be specialized to support other custom mutex
-<<<<<<< HEAD
-types that it does not know about out of the box.  See
-`folly/LockTraitsBoost.h` for an example of how to support additional mutex
-types.
-
-`Synchronized` provides slightly different APIs when instantiated with a
-shared mutex type or an upgrade mutex type then with a plain exclusive mutex.
-If instantiated with either of the two mutex types above (either through
-having a member called lock_shared() or specializing `LockTraits` as in
-`folly/LockTraitsBoost.h`) the `Synchronized` object has corresponding
-=======
 types that it does not know about out of the box.
 
 `Synchronized` provides slightly different APIs when instantiated with a
 shared mutex type or an upgrade mutex type then with a plain exclusive mutex.
 If instantiated with either of the two mutex types above through having a
 member called lock_shared(), the `Synchronized` object has corresponding
->>>>>>> 2e6f64e1
 `wlock`, `rlock` or `ulock` methods to acquire different lock types.  When
 using a shared or upgrade mutex type, these APIs ensure that callers make an
 explicit choice to acquire a shared, exclusive or upgrade lock and that
