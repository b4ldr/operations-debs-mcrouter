--- conflicted
+++ resolved
@@ -1,10 +1,5 @@
 ### `folly/`
 
-<<<<<<< HEAD
-For a high level overview see the [README](../../README.md)
-
-=======
->>>>>>> 2e6f64e1
 ### Components
 
 Below is a list of (some) Folly components in alphabetical order, along with
@@ -95,11 +90,7 @@
 
 A polymorphic wrapper for callables similar to `std::function` but not copyable and therefore able to wrap non-copyable callables, such as lambdas that capture move-only types like `std::unique_ptr` or `folly::Promise`.
 
-<<<<<<< HEAD
-### [`futures/`](../futures/README.md)
-=======
 ### [`futures/`](Futures.md)
->>>>>>> 2e6f64e1
 
 Futures is a framework for expressing asynchronous code in C++ using the Promise/Future pattern.
 
