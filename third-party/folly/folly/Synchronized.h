/*
<<<<<<< HEAD
 * Copyright 2011-present Facebook, Inc.
=======
 * Copyright (c) Facebook, Inc. and its affiliates.
>>>>>>> 2e6f64e1
 *
 * Licensed under the Apache License, Version 2.0 (the "License");
 * you may not use this file except in compliance with the License.
 * You may obtain a copy of the License at
 *
 *     http://www.apache.org/licenses/LICENSE-2.0
 *
 * Unless required by applicable law or agreed to in writing, software
 * distributed under the License is distributed on an "AS IS" BASIS,
 * WITHOUT WARRANTIES OR CONDITIONS OF ANY KIND, either express or implied.
 * See the License for the specific language governing permissions and
 * limitations under the License.
 */

/**
 * This module implements a Synchronized abstraction useful in
 * mutex-based concurrency.
 *
 * The Synchronized<T, Mutex> class is the primary public API exposed by this
 * module.  See folly/docs/Synchronized.md for a more complete explanation of
 * this class and its benefits.
 */

#pragma once

<<<<<<< HEAD
=======
#include <folly/Function.h>
>>>>>>> 2e6f64e1
#include <folly/Likely.h>
#include <folly/LockTraits.h>
#include <folly/Preprocessor.h>
#include <folly/SharedMutex.h>
#include <folly/Traits.h>
#include <folly/Utility.h>
<<<<<<< HEAD
#include <glog/logging.h>
#include <mutex>
=======
#include <folly/container/Foreach.h>
#include <folly/functional/ApplyTuple.h>
#include <glog/logging.h>

#include <array>
#include <mutex>
#include <tuple>
>>>>>>> 2e6f64e1
#include <type_traits>
#include <utility>

namespace folly {

template <class LockedType, class Mutex, class LockPolicy>
class LockedPtrBase;
template <class LockedType, class LockPolicy>
class LockedPtr;
<<<<<<< HEAD
template <class LockedType, class LockPolicy = LockPolicyExclusive>
class LockedGuardPtr;
=======
>>>>>>> 2e6f64e1

/**
 * Public version of LockInterfaceDispatcher that contains the MutexLevel enum
 * for the passed in mutex type
 *
 * This is decoupled from MutexLevelValueImpl in LockTraits.h because this
 * ensures that a heterogenous mutex with a different API can be used.  For
 * example - if a mutex does not have a lock_shared() method but the
 * LockTraits specialization for it supports a static non member
 * lock_shared(Mutex&) it can be used as a shared mutex and will provide
 * rlock() and wlock() functions.
 */
template <class Mutex>
using MutexLevelValue = detail::MutexLevelValueImpl<
    true,
    LockTraits<Mutex>::is_shared,
    LockTraits<Mutex>::is_upgrade>;

/**
 * SynchronizedBase is a helper parent class for Synchronized<T>.
 *
 * It provides wlock() and rlock() methods for shared mutex types,
 * or lock() methods for purely exclusive mutex types.
 */
template <class Subclass, detail::MutexLevel level>
class SynchronizedBase;

/**
 * SynchronizedBase specialization for shared mutex types.
 *
 * This class provides wlock() and rlock() methods for acquiring the lock and
 * accessing the data.
 */
template <class Subclass>
class SynchronizedBase<Subclass, detail::MutexLevel::SHARED> {
 public:
<<<<<<< HEAD
  using LockedPtr = ::folly::LockedPtr<Subclass, LockPolicyExclusive>;
  using ConstWLockedPtr =
      ::folly::LockedPtr<const Subclass, LockPolicyExclusive>;
  using ConstLockedPtr = ::folly::LockedPtr<const Subclass, LockPolicyShared>;
=======
  using WLockedPtr = ::folly::LockedPtr<Subclass, LockPolicyExclusive>;
  using ConstWLockedPtr =
      ::folly::LockedPtr<const Subclass, LockPolicyExclusive>;

  using RLockedPtr = ::folly::LockedPtr<Subclass, LockPolicyShared>;
  using ConstRLockedPtr = ::folly::LockedPtr<const Subclass, LockPolicyShared>;

  using TryWLockedPtr = ::folly::LockedPtr<Subclass, LockPolicyTryExclusive>;
  using ConstTryWLockedPtr =
      ::folly::LockedPtr<const Subclass, LockPolicyTryExclusive>;

  using TryRLockedPtr = ::folly::LockedPtr<Subclass, LockPolicyTryShared>;
  using ConstTryRLockedPtr =
      ::folly::LockedPtr<const Subclass, LockPolicyTryShared>;

  // These aliases are deprecated.
  // TODO: Codemod them away.
  using LockedPtr = WLockedPtr;
  using ConstLockedPtr = ConstRLockedPtr;
>>>>>>> 2e6f64e1

  /**
   * Acquire an exclusive lock, and return a LockedPtr that can be used to
   * safely access the datum.
   *
   * LockedPtr offers operator -> and * to provide access to the datum.
   * The lock will be released when the LockedPtr is destroyed.
   */
  LockedPtr wlock() {
    return LockedPtr(static_cast<Subclass*>(this));
  }
  ConstWLockedPtr wlock() const {
    return ConstWLockedPtr(static_cast<const Subclass*>(this));
  }

  /**
<<<<<<< HEAD
   * Acquire a read lock, and return a ConstLockedPtr that can be used to
   * safely access the datum.
   */
=======
   * Attempts to acquire the lock in exclusive mode.  If acquisition is
   * unsuccessful, the returned LockedPtr will be null.
   *
   * (Use LockedPtr::operator bool() or LockedPtr::isNull() to check for
   * validity.)
   */
  TryWLockedPtr tryWLock() {
    return TryWLockedPtr{static_cast<Subclass*>(this)};
  }
  ConstTryWLockedPtr tryWLock() const {
    return ConstTryWLockedPtr{static_cast<const Subclass*>(this)};
  }

  /**
   * Acquire a read lock. The returned LockedPtr will have force const
   * access to the data unless the lock is acquired in non-const
   * context and asNonConstUnsafe() is used.
   */
  RLockedPtr rlock() {
    return RLockedPtr(static_cast<Subclass*>(this));
  }
>>>>>>> 2e6f64e1
  ConstLockedPtr rlock() const {
    return ConstLockedPtr(static_cast<const Subclass*>(this));
  }

  /**
<<<<<<< HEAD
   * Attempts to acquire the lock, or fails if the timeout elapses first.
   * If acquisition is unsuccessful, the returned LockedPtr will be null.
   *
   * (Use LockedPtr::isNull() to check for validity.)
=======
   * Attempts to acquire the lock in shared mode.  If acquisition is
   * unsuccessful, the returned LockedPtr will be null.
   *
   * (Use LockedPtr::operator bool() or LockedPtr::isNull() to check for
   * validity.)
   */
  TryRLockedPtr tryRLock() {
    return TryRLockedPtr{static_cast<Subclass*>(this)};
  }
  ConstTryRLockedPtr tryRLock() const {
    return ConstTryRLockedPtr{static_cast<const Subclass*>(this)};
  }

  /**
   * Attempts to acquire the lock, or fails if the timeout elapses first.
   * If acquisition is unsuccessful, the returned LockedPtr will be null.
   *
   * (Use LockedPtr::operator bool() or LockedPtr::isNull() to check for
   * validity.)
>>>>>>> 2e6f64e1
   */
  template <class Rep, class Period>
  LockedPtr wlock(const std::chrono::duration<Rep, Period>& timeout) {
    return LockedPtr(static_cast<Subclass*>(this), timeout);
  }
  template <class Rep, class Period>
<<<<<<< HEAD
  ConstWLockedPtr wlock(
      const std::chrono::duration<Rep, Period>& timeout) const {
    return ConstWLockedPtr(static_cast<const Subclass*>(this), timeout);
=======
  LockedPtr wlock(const std::chrono::duration<Rep, Period>& timeout) const {
    return LockedPtr(static_cast<const Subclass*>(this), timeout);
>>>>>>> 2e6f64e1
  }

  /**
   * Attempts to acquire the lock, or fails if the timeout elapses first.
   * If acquisition is unsuccessful, the returned LockedPtr will be null.
   *
<<<<<<< HEAD
   * (Use LockedPtr::isNull() to check for validity.)
   */
  template <class Rep, class Period>
  ConstLockedPtr rlock(
      const std::chrono::duration<Rep, Period>& timeout) const {
    return ConstLockedPtr(static_cast<const Subclass*>(this), timeout);
  }

  /*
   * Note: C++ 17 adds guaranteed copy elision.  (http://wg21.link/P0135)
   * Once compilers support this, it would be nice to add wguard() and rguard()
   * methods that return LockedGuardPtr objects.
   */

=======
   * (Use LockedPtr::operator bool() or LockedPtr::isNull() to check for
   * validity.)
   */
  template <class Rep, class Period>
  RLockedPtr rlock(const std::chrono::duration<Rep, Period>& timeout) {
    return RLockedPtr(static_cast<Subclass*>(this), timeout);
  }
  template <class Rep, class Period>
  ConstRLockedPtr rlock(
      const std::chrono::duration<Rep, Period>& timeout) const {
    return ConstRLockedPtr(static_cast<const Subclass*>(this), timeout);
  }

>>>>>>> 2e6f64e1
  /**
   * Invoke a function while holding the lock exclusively.
   *
   * A reference to the datum will be passed into the function as its only
   * argument.
   *
   * This can be used with a lambda argument for easily defining small critical
   * sections in the code.  For example:
   *
   *   auto value = obj.withWLock([](auto& data) {
   *     data.doStuff();
   *     return data.getValue();
   *   });
   */
  template <class Function>
  auto withWLock(Function&& function) {
<<<<<<< HEAD
    LockedGuardPtr<Subclass, LockPolicyExclusive> guardPtr(
        static_cast<Subclass*>(this));
    return function(*guardPtr);
  }
  template <class Function>
  auto withWLock(Function&& function) const {
    LockedGuardPtr<const Subclass, LockPolicyExclusive> guardPtr(
        static_cast<const Subclass*>(this));
    return function(*guardPtr);
=======
    return function(*wlock());
  }
  template <class Function>
  auto withWLock(Function&& function) const {
    return function(*wlock());
>>>>>>> 2e6f64e1
  }

  /**
   * Invoke a function while holding the lock exclusively.
   *
   * This is similar to withWLock(), but the function will be passed a
   * LockedPtr rather than a reference to the data itself.
   *
   * This allows scopedUnlock() to be called on the LockedPtr argument if
   * desired.
   */
  template <class Function>
  auto withWLockPtr(Function&& function) {
    return function(wlock());
  }
  template <class Function>
  auto withWLockPtr(Function&& function) const {
    return function(wlock());
  }

  /**
   * Invoke a function while holding an the lock in shared mode.
   *
   * A const reference to the datum will be passed into the function as its
   * only argument.
   */
  template <class Function>
  auto withRLock(Function&& function) const {
<<<<<<< HEAD
    LockedGuardPtr<const Subclass, LockPolicyShared> guardPtr(
        static_cast<const Subclass*>(this));
    return function(*guardPtr);
=======
    return function(*rlock());
  }

  template <class Function>
  auto withRLockPtr(Function&& function) {
    return function(rlock());
>>>>>>> 2e6f64e1
  }

  template <class Function>
  auto withRLockPtr(Function&& function) const {
    return function(rlock());
  }
};

/**
 * SynchronizedBase specialization for upgrade mutex types.
 *
 * This class provides all the functionality provided by the SynchronizedBase
 * specialization for shared mutexes and a ulock() method that returns an
<<<<<<< HEAD
 * upgradable lock RAII proxy
=======
 * upgrade lock RAII proxy
>>>>>>> 2e6f64e1
 */
template <class Subclass>
class SynchronizedBase<Subclass, detail::MutexLevel::UPGRADE>
    : public SynchronizedBase<Subclass, detail::MutexLevel::SHARED> {
 public:
  using UpgradeLockedPtr = ::folly::LockedPtr<Subclass, LockPolicyUpgrade>;
  using ConstUpgradeLockedPtr =
      ::folly::LockedPtr<const Subclass, LockPolicyUpgrade>;
<<<<<<< HEAD
  using UpgradeLockedGuardPtr =
      ::folly::LockedGuardPtr<Subclass, LockPolicyUpgrade>;
  using ConstUpgradeLockedGuardPtr =
      ::folly::LockedGuardPtr<const Subclass, LockPolicyUpgrade>;

  /**
   * Acquire an upgrade lock and return a LockedPtr that can be used to safely
   * access the datum
   *
   * And the const version
   */
  UpgradeLockedPtr ulock() {
    return UpgradeLockedPtr(static_cast<Subclass*>(this));
  }
  ConstUpgradeLockedPtr ulock() const {
    return ConstUpgradeLockedPtr(static_cast<const Subclass*>(this));
  }

  /**
   * Acquire an upgrade lock and return a LockedPtr that can be used to safely
   * access the datum
   *
   * And the const version
   */
  template <class Rep, class Period>
  UpgradeLockedPtr ulock(const std::chrono::duration<Rep, Period>& timeout) {
    return UpgradeLockedPtr(static_cast<Subclass*>(this), timeout);
  }
  template <class Rep, class Period>
  UpgradeLockedPtr ulock(
      const std::chrono::duration<Rep, Period>& timeout) const {
    return ConstUpgradeLockedPtr(static_cast<const Subclass*>(this), timeout);
  }

  /**
   * Invoke a function while holding the lock.
   *
   * A reference to the datum will be passed into the function as its only
   * argument.
   *
   * This can be used with a lambda argument for easily defining small critical
   * sections in the code.  For example:
   *
   *   auto value = obj.withULock([](auto& data) {
   *     data.doStuff();
   *     return data.getValue();
   *   });
   *
   * This is probably not the function you want.  If the intent is to read the
   * data object and determine whether you should upgrade to a write lock then
   * the withULockPtr() method should be called instead, since it gives access
   * to the LockedPtr proxy (which can be upgraded via the
   * moveFromUpgradeToWrite() method)
   */
  template <class Function>
  auto withULock(Function&& function) const {
    ConstUpgradeLockedGuardPtr guardPtr(static_cast<const Subclass*>(this));
    return function(*guardPtr);
  }

  /**
   * Invoke a function while holding the lock exclusively.
   *
   * This is similar to withULock(), but the function will be passed a
   * LockedPtr rather than a reference to the data itself.
   *
   * This allows scopedUnlock() and getUniqueLock() to be called on the
   * LockedPtr argument.
   *
   * This also allows you to upgrade the LockedPtr proxy to a write state so
   * that changes can be made to the underlying data
   */
  template <class Function>
  auto withULockPtr(Function&& function) {
    return function(ulock());
  }
  template <class Function>
  auto withULockPtr(Function&& function) const {
    return function(ulock());
  }
};

/**
 * SynchronizedBase specialization for non-shared mutex types.
 *
 * This class provides lock() methods for acquiring the lock and accessing the
 * data.
 */
template <class Subclass>
class SynchronizedBase<Subclass, detail::MutexLevel::UNIQUE> {
 public:
  using LockedPtr = ::folly::LockedPtr<Subclass, LockPolicyExclusive>;
  using ConstLockedPtr =
      ::folly::LockedPtr<const Subclass, LockPolicyExclusive>;

  /**
   * Acquire a lock, and return a LockedPtr that can be used to safely access
   * the datum.
   */
  LockedPtr lock() {
    return LockedPtr(static_cast<Subclass*>(this));
  }

  /**
   * Acquire a lock, and return a ConstLockedPtr that can be used to safely
   * access the datum.
   */
  ConstLockedPtr lock() const {
    return ConstLockedPtr(static_cast<const Subclass*>(this));
  }

  /**
   * Attempts to acquire the lock, or fails if the timeout elapses first.
   * If acquisition is unsuccessful, the returned LockedPtr will be null.
   */
  template <class Rep, class Period>
  LockedPtr lock(const std::chrono::duration<Rep, Period>& timeout) {
    return LockedPtr(static_cast<Subclass*>(this), timeout);
  }

  /**
   * Attempts to acquire the lock, or fails if the timeout elapses first.
   * If acquisition is unsuccessful, the returned LockedPtr will be null.
   */
  template <class Rep, class Period>
  ConstLockedPtr lock(const std::chrono::duration<Rep, Period>& timeout) const {
    return ConstLockedPtr(static_cast<const Subclass*>(this), timeout);
  }

  /*
   * Note: C++ 17 adds guaranteed copy elision.  (http://wg21.link/P0135)
   * Once compilers support this, it would be nice to add guard() methods that
   * return LockedGuardPtr objects.
   */

  /**
   * Invoke a function while holding the lock.
   *
   * A reference to the datum will be passed into the function as its only
   * argument.
   *
   * This can be used with a lambda argument for easily defining small critical
   * sections in the code.  For example:
   *
   *   auto value = obj.withLock([](auto& data) {
   *     data.doStuff();
   *     return data.getValue();
   *   });
   */
  template <class Function>
  auto withLock(Function&& function) {
    LockedGuardPtr<Subclass, LockPolicyExclusive> guardPtr(
        static_cast<Subclass*>(this));
    return function(*guardPtr);
  }
  template <class Function>
  auto withLock(Function&& function) const {
    LockedGuardPtr<const Subclass, LockPolicyExclusive> guardPtr(
        static_cast<const Subclass*>(this));
    return function(*guardPtr);
  }

  /**
=======

  using TryUpgradeLockedPtr =
      ::folly::LockedPtr<Subclass, LockPolicyTryUpgrade>;
  using ConstTryUpgradeLockedPtr =
      ::folly::LockedPtr<const Subclass, LockPolicyTryUpgrade>;

  /**
   * Acquire an upgrade lock. The returned LockedPtr will have force
   * const access to the data unless the lock is acquired in non-const
   * context and asNonConstUnsafe() is used.
   */
  UpgradeLockedPtr ulock() {
    return UpgradeLockedPtr(static_cast<Subclass*>(this));
  }
  ConstUpgradeLockedPtr ulock() const {
    return ConstUpgradeLockedPtr(static_cast<const Subclass*>(this));
  }

  /**
   * Attempts to acquire the lock in upgrade mode.  If acquisition is
   * unsuccessful, the returned LockedPtr will be null.
   *
   * (Use LockedPtr::operator bool() or LockedPtr::isNull() to check for
   * validity.)
   */
  TryUpgradeLockedPtr tryULock() {
    return TryUpgradeLockedPtr{static_cast<Subclass*>(this)};
  }

  /**
   * Acquire an upgrade lock and return a LockedPtr that can be used to safely
   * access the datum
   *
   * And the const version
   */
  template <class Rep, class Period>
  UpgradeLockedPtr ulock(const std::chrono::duration<Rep, Period>& timeout) {
    return UpgradeLockedPtr(static_cast<Subclass*>(this), timeout);
  }

  /**
   * Invoke a function while holding the lock.
   *
   * A reference to the datum will be passed into the function as its only
   * argument.
   *
   * This can be used with a lambda argument for easily defining small critical
   * sections in the code.  For example:
   *
   *   auto value = obj.withULock([](auto& data) {
   *     data.doStuff();
   *     return data.getValue();
   *   });
   *
   * This is probably not the function you want.  If the intent is to read the
   * data object and determine whether you should upgrade to a write lock then
   * the withULockPtr() method should be called instead, since it gives access
   * to the LockedPtr proxy (which can be upgraded via the
   * moveFromUpgradeToWrite() method)
   */
  template <class Function>
  auto withULock(Function&& function) {
    return function(*ulock());
  }
  template <class Function>
  auto withULock(Function&& function) const {
    return function(*ulock());
  }

  /**
   * Invoke a function while holding the lock exclusively.
   *
   * This is similar to withULock(), but the function will be passed a
   * LockedPtr rather than a reference to the data itself.
   *
   * This allows scopedUnlock() and getUniqueLock() to be called on the
   * LockedPtr argument.
   *
   * This also allows you to upgrade the LockedPtr proxy to a write state so
   * that changes can be made to the underlying data
   */
  template <class Function>
  auto withULockPtr(Function&& function) {
    return function(ulock());
  }
  template <class Function>
  auto withULockPtr(Function&& function) const {
    return function(ulock());
  }
};

/**
 * SynchronizedBase specialization for non-shared mutex types.
 *
 * This class provides lock() methods for acquiring the lock and accessing the
 * data.
 */
template <class Subclass>
class SynchronizedBase<Subclass, detail::MutexLevel::UNIQUE> {
 public:
  using LockedPtr = ::folly::LockedPtr<Subclass, LockPolicyExclusive>;
  using ConstLockedPtr =
      ::folly::LockedPtr<const Subclass, LockPolicyExclusive>;

  using TryLockedPtr = ::folly::LockedPtr<Subclass, LockPolicyTryExclusive>;
  using ConstTryLockedPtr =
      ::folly::LockedPtr<const Subclass, LockPolicyTryExclusive>;

  /**
   * Acquire a lock, and return a LockedPtr that can be used to safely access
   * the datum.
   */
  LockedPtr lock() {
    return LockedPtr(static_cast<Subclass*>(this));
  }

  /**
   * Acquire a lock, and return a ConstLockedPtr that can be used to safely
   * access the datum.
   */
  ConstLockedPtr lock() const {
    return ConstLockedPtr(static_cast<const Subclass*>(this));
  }

  /**
   * Attempts to acquire the lock in exclusive mode.  If acquisition is
   * unsuccessful, the returned LockedPtr will be null.
   *
   * (Use LockedPtr::operator bool() or LockedPtr::isNull() to check for
   * validity.)
   */
  TryLockedPtr tryLock() {
    return TryLockedPtr{static_cast<Subclass*>(this)};
  }
  ConstTryLockedPtr tryLock() const {
    return ConstTryLockedPtr{static_cast<const Subclass*>(this)};
  }

  /**
   * Attempts to acquire the lock, or fails if the timeout elapses first.
   * If acquisition is unsuccessful, the returned LockedPtr will be null.
   */
  template <class Rep, class Period>
  LockedPtr lock(const std::chrono::duration<Rep, Period>& timeout) {
    return LockedPtr(static_cast<Subclass*>(this), timeout);
  }

  /**
   * Attempts to acquire the lock, or fails if the timeout elapses first.
   * If acquisition is unsuccessful, the returned LockedPtr will be null.
   */
  template <class Rep, class Period>
  ConstLockedPtr lock(const std::chrono::duration<Rep, Period>& timeout) const {
    return ConstLockedPtr(static_cast<const Subclass*>(this), timeout);
  }

  /**
   * Invoke a function while holding the lock.
   *
   * A reference to the datum will be passed into the function as its only
   * argument.
   *
   * This can be used with a lambda argument for easily defining small critical
   * sections in the code.  For example:
   *
   *   auto value = obj.withLock([](auto& data) {
   *     data.doStuff();
   *     return data.getValue();
   *   });
   */
  template <class Function>
  auto withLock(Function&& function) {
    return function(*lock());
  }
  template <class Function>
  auto withLock(Function&& function) const {
    return function(*lock());
  }

  /**
>>>>>>> 2e6f64e1
   * Invoke a function while holding the lock exclusively.
   *
   * This is similar to withWLock(), but the function will be passed a
   * LockedPtr rather than a reference to the data itself.
   *
   * This allows scopedUnlock() and getUniqueLock() to be called on the
   * LockedPtr argument.
   */
  template <class Function>
  auto withLockPtr(Function&& function) {
    return function(lock());
  }
  template <class Function>
  auto withLockPtr(Function&& function) const {
    return function(lock());
  }
};

/**
 * Synchronized<T> encapsulates an object of type T (a "datum") paired
 * with a mutex. The only way to access the datum is while the mutex
 * is locked, and Synchronized makes it virtually impossible to do
 * otherwise. The code that would access the datum in unsafe ways
 * would look odd and convoluted, thus readily alerting the human
 * reviewer. In contrast, the code that uses Synchronized<T> correctly
 * looks simple and intuitive.
 *
 * The second parameter must be a mutex type.  Any mutex type supported by
 * LockTraits<Mutex> can be used.  By default any class with lock() and
 * unlock() methods will work automatically.  LockTraits can be specialized to
 * teach Synchronized how to use other custom mutex types.  See the
 * documentation in LockTraits.h for additional details.
 *
 * Supported mutexes that work by default include std::mutex,
 * std::recursive_mutex, std::timed_mutex, std::recursive_timed_mutex,
 * folly::SharedMutex, folly::RWSpinLock, and folly::SpinLock.
<<<<<<< HEAD
 * Include LockTraitsBoost.h to get additional LockTraits specializations to
 * support the following boost mutex types: boost::mutex,
 * boost::recursive_mutex, boost::shared_mutex, boost::timed_mutex, and
 * boost::recursive_timed_mutex.
=======
>>>>>>> 2e6f64e1
 */
template <class T, class Mutex = SharedMutex>
struct Synchronized : public SynchronizedBase<
                          Synchronized<T, Mutex>,
                          MutexLevelValue<Mutex>::value> {
<<<<<<< HEAD
 private:
  using Base =
      SynchronizedBase<Synchronized<T, Mutex>, MutexLevelValue<Mutex>::value>;
  static constexpr bool nxCopyCtor{
      std::is_nothrow_copy_constructible<T>::value};
  static constexpr bool nxMoveCtor{
      std::is_nothrow_move_constructible<T>::value};
=======
 private:
  using Base =
      SynchronizedBase<Synchronized<T, Mutex>, MutexLevelValue<Mutex>::value>;
  static constexpr bool nxCopyCtor{
      std::is_nothrow_copy_constructible<T>::value};
  static constexpr bool nxMoveCtor{
      std::is_nothrow_move_constructible<T>::value};

  // used to disable copy construction and assignment
  class NonImplementedType;

 public:
  using LockedPtr = typename Base::LockedPtr;
  using ConstLockedPtr = typename Base::ConstLockedPtr;
  using DataType = T;
  using MutexType = Mutex;

  /**
   * Default constructor leaves both members call their own default
   * constructor.
   */
  Synchronized() = default;

 public:
  /**
   * Copy constructor; deprecated
   *
   * Enabled only when the data type is copy-constructible.
   *
   * Takes a shared-or-exclusive lock on the source mutex while performing the
   * copy-construction of the destination data from the source data. No lock is
   * taken on the destination mutex.
   *
   * May throw even when the data type is is nothrow-copy-constructible because
   * acquiring a lock may throw.
   */
  /* implicit */ Synchronized(typename std::conditional<
                              std::is_copy_constructible<T>::value,
                              const Synchronized&,
                              NonImplementedType>::type rhs) /* may throw */
      : Synchronized(rhs.copy()) {}

  /**
   * Move constructor; deprecated
   *
   * Move-constructs from the source data without locking either the source or
   * the destination mutex.
   *
   * Semantically, assumes that the source object is a true rvalue and therefore
   * that no synchronization is required for accessing it.
   */
  Synchronized(Synchronized&& rhs) noexcept(nxMoveCtor)
      : Synchronized(std::move(rhs.datum_)) {}

  /**
   * Constructor taking a datum as argument copies it. There is no
   * need to lock the constructing object.
   */
  explicit Synchronized(const T& rhs) noexcept(nxCopyCtor) : datum_(rhs) {}

  /**
   * Constructor taking a datum rvalue as argument moves it. Again,
   * there is no need to lock the constructing object.
   */
  explicit Synchronized(T&& rhs) noexcept(nxMoveCtor)
      : datum_(std::move(rhs)) {}

  /**
   * Lets you construct non-movable types in-place. Use the constexpr
   * instance `in_place` as the first argument.
   */
  template <typename... Args>
  explicit Synchronized(in_place_t, Args&&... args)
      : datum_(std::forward<Args>(args)...) {}

  /**
   * Lets you construct the synchronized object and also pass construction
   * parameters to the underlying mutex if desired
   */
  template <typename... DatumArgs, typename... MutexArgs>
  Synchronized(
      std::piecewise_construct_t,
      std::tuple<DatumArgs...> datumArgs,
      std::tuple<MutexArgs...> mutexArgs)
      : Synchronized{std::piecewise_construct,
                     std::move(datumArgs),
                     std::move(mutexArgs),
                     std::make_index_sequence<sizeof...(DatumArgs)>{},
                     std::make_index_sequence<sizeof...(MutexArgs)>{}} {}

  /**
   * Copy assignment operator; deprecated
   *
   * Enabled only when the data type is copy-constructible and move-assignable.
   *
   * Move-assigns from a copy of the source data.
   *
   * Takes a shared-or-exclusive lock on the source mutex while copying the
   * source data to a temporary. Takes an exclusive lock on the destination
   * mutex while move-assigning from the temporary.
   *
   * This technique consts an extra temporary but avoids the need to take locks
   * on both mutexes together.
   */
  Synchronized& operator=(typename std::conditional<
                          std::is_copy_constructible<T>::value &&
                              std::is_move_assignable<T>::value,
                          const Synchronized&,
                          NonImplementedType>::type rhs) {
    return *this = rhs.copy();
  }

  /**
   * Move assignment operator; deprecated
   *
   * Takes an exclusive lock on the destination mutex while move-assigning the
   * destination data from the source data. The source mutex is not locked or
   * otherwise accessed.
   *
   * Semantically, assumes that the source object is a true rvalue and therefore
   * that no synchronization is required for accessing it.
   */
  Synchronized& operator=(Synchronized&& rhs) {
    return *this = std::move(rhs.datum_);
  }

  /**
   * Lock object, assign datum.
   */
  Synchronized& operator=(const T& rhs) {
    if (&datum_ != &rhs) {
      auto guard = LockedPtr{this};
      datum_ = rhs;
    }
    return *this;
  }

  /**
   * Lock object, move-assign datum.
   */
  Synchronized& operator=(T&& rhs) {
    if (&datum_ != &rhs) {
      auto guard = LockedPtr{this};
      datum_ = std::move(rhs);
    }
    return *this;
  }

  /**
   * Acquire an appropriate lock based on the context.
   *
   * If the mutex is a shared mutex, and the Synchronized instance is const,
   * this acquires a shared lock.  Otherwise this acquires an exclusive lock.
   *
   * In general, prefer using the explicit rlock() and wlock() methods
   * for read-write locks, and lock() for purely exclusive locks.
   *
   * contextualLock() is primarily intended for use in other template functions
   * that do not necessarily know the lock type.
   */
  LockedPtr contextualLock() {
    return LockedPtr(this);
  }
  ConstLockedPtr contextualLock() const {
    return ConstLockedPtr(this);
  }
  template <class Rep, class Period>
  LockedPtr contextualLock(const std::chrono::duration<Rep, Period>& timeout) {
    return LockedPtr(this, timeout);
  }
  template <class Rep, class Period>
  ConstLockedPtr contextualLock(
      const std::chrono::duration<Rep, Period>& timeout) const {
    return ConstLockedPtr(this, timeout);
  }
  /**
   * contextualRLock() acquires a read lock if the mutex type is shared,
   * or a regular exclusive lock for non-shared mutex types.
   *
   * contextualRLock() when you know that you prefer a read lock (if
   * available), even if the Synchronized<T> object itself is non-const.
   */
  ConstLockedPtr contextualRLock() const {
    return ConstLockedPtr(this);
  }
  template <class Rep, class Period>
  ConstLockedPtr contextualRLock(
      const std::chrono::duration<Rep, Period>& timeout) const {
    return ConstLockedPtr(this, timeout);
  }

  /**
   * This accessor offers a LockedPtr. In turn, LockedPtr offers
   * operator-> returning a pointer to T. The operator-> keeps
   * expanding until it reaches a pointer, so syncobj->foo() will lock
   * the object and call foo() against it.
   *
   * NOTE: This API is planned to be deprecated in an upcoming diff.
   * Prefer using lock(), wlock(), or rlock() instead.
   */
  [[deprecated("use explicit lock(), wlock(), or rlock() instead")]] LockedPtr
  operator->() {
    return LockedPtr(this);
  }

  /**
   * Obtain a ConstLockedPtr.
   *
   * NOTE: This API is planned to be deprecated in an upcoming diff.
   * Prefer using lock(), wlock(), or rlock() instead.
   */
  [[deprecated(
      "use explicit lock(), wlock(), or rlock() instead")]] ConstLockedPtr
  operator->() const {
    return ConstLockedPtr(this);
  }

  /**
   * Attempts to acquire for a given number of milliseconds. If
   * acquisition is unsuccessful, the returned LockedPtr is nullptr.
   *
   * NOTE: This API is deprecated.  Use lock(), wlock(), or rlock() instead.
   * In the future it will be marked with a deprecation attribute to emit
   * build-time warnings, and then it will be removed entirely.
   */
  LockedPtr timedAcquire(unsigned int milliseconds) {
    return LockedPtr(this, std::chrono::milliseconds(milliseconds));
  }

  /**
   * Attempts to acquire for a given number of milliseconds. If
   * acquisition is unsuccessful, the returned ConstLockedPtr is nullptr.
   *
   * NOTE: This API is deprecated.  Use lock(), wlock(), or rlock() instead.
   * In the future it will be marked with a deprecation attribute to emit
   * build-time warnings, and then it will be removed entirely.
   */
  ConstLockedPtr timedAcquire(unsigned int milliseconds) const {
    return ConstLockedPtr(this, std::chrono::milliseconds(milliseconds));
  }

  /**
   * Swaps with another Synchronized. Protected against
   * self-swap. Only data is swapped. Locks are acquired in increasing
   * address order.
   */
  void swap(Synchronized& rhs) {
    if (this == &rhs) {
      return;
    }
    if (this > &rhs) {
      return rhs.swap(*this);
    }
    auto guard1 = LockedPtr{this};
    auto guard2 = LockedPtr{&rhs};

    using std::swap;
    swap(datum_, rhs.datum_);
  }

  /**
   * Swap with another datum. Recommended because it keeps the mutex
   * held only briefly.
   */
  void swap(T& rhs) {
    LockedPtr guard(this);

    using std::swap;
    swap(datum_, rhs);
  }

  /**
   * Assign another datum and return the original value. Recommended
   * because it keeps the mutex held only briefly.
   */
  T exchange(T&& rhs) {
    swap(rhs);
    return std::move(rhs);
  }

  /**
   * Copies datum to a given target.
   */
  void copyInto(T& target) const {
    ConstLockedPtr guard(this);
    target = datum_;
  }

  /**
   * Returns a fresh copy of the datum.
   */
  T copy() const {
    ConstLockedPtr guard(this);
    return datum_;
  }

  /**
   * Returns a reference to the datum without acquiring a lock.
   *
   * Provided as a backdoor for call-sites where it is known safe to be used.
   * For example, when it is known that only one thread has access to the
   * Synchronized instance.
   *
   * To be used with care - this method explicitly overrides the normal safety
   * guarantees provided by the rest of the Synchronized API.
   */
  T& unsafeGetUnlocked() {
    return datum_;
  }
  const T& unsafeGetUnlocked() const {
    return datum_;
  }

 private:
  template <class LockedType, class MutexType, class LockPolicy>
  friend class folly::LockedPtrBase;
  template <class LockedType, class LockPolicy>
  friend class folly::LockedPtr;

  /**
   * Helper constructors to enable Synchronized for
   * non-default constructible types T.
   * Guards are created in actual public constructors and are alive
   * for the time required to construct the object
   */
  Synchronized(
      const Synchronized& rhs,
      const ConstLockedPtr& /*guard*/) noexcept(nxCopyCtor)
      : datum_(rhs.datum_) {}

  Synchronized(Synchronized&& rhs, const LockedPtr& /*guard*/) noexcept(
      nxMoveCtor)
      : datum_(std::move(rhs.datum_)) {}

  template <
      typename... DatumArgs,
      typename... MutexArgs,
      std::size_t... IndicesOne,
      std::size_t... IndicesTwo>
  Synchronized(
      std::piecewise_construct_t,
      std::tuple<DatumArgs...> datumArgs,
      std::tuple<MutexArgs...> mutexArgs,
      std::index_sequence<IndicesOne...>,
      std::index_sequence<IndicesTwo...>)
      : datum_{std::get<IndicesOne>(std::move(datumArgs))...},
        mutex_{std::get<IndicesTwo>(std::move(mutexArgs))...} {}

  // Synchronized data members
  T datum_;
  mutable Mutex mutex_;
};

template <class SynchronizedType, class LockPolicy>
class ScopedUnlocker;

namespace detail {
/*
 * A helper alias that resolves to "const T" if the template parameter
 * is a const Synchronized<T>, or "T" if the parameter is not const.
 */
template <class SynchronizedType, bool AllowsConcurrentAccess>
using SynchronizedDataType = typename std::conditional<
    AllowsConcurrentAccess || std::is_const<SynchronizedType>::value,
    typename SynchronizedType::DataType const,
    typename SynchronizedType::DataType>::type;
/*
 * A helper alias that resolves to a ConstLockedPtr if the template parameter
 * is a const Synchronized<T>, or a LockedPtr if the parameter is not const.
 */
template <class SynchronizedType>
using LockedPtrType = typename std::conditional<
    std::is_const<SynchronizedType>::value,
    typename SynchronizedType::ConstLockedPtr,
    typename SynchronizedType::LockedPtr>::type;

template <
    typename Synchronized,
    typename LockFunc,
    typename TryLockFunc,
    typename... Args>
class SynchronizedLocker {
 public:
  using LockedPtr = invoke_result_t<LockFunc&, Synchronized&, const Args&...>;

  template <typename LockFuncType, typename TryLockFuncType, typename... As>
  SynchronizedLocker(
      Synchronized& sync,
      LockFuncType&& lockFunc,
      TryLockFuncType tryLockFunc,
      As&&... as)
      : synchronized{sync},
        lockFunc_{std::forward<LockFuncType>(lockFunc)},
        tryLockFunc_{std::forward<TryLockFuncType>(tryLockFunc)},
        args_{std::forward<As>(as)...} {}

  auto lock() const {
    auto args = std::tuple<const Args&...>{args_};
    return apply(lockFunc_, std::tuple_cat(std::tie(synchronized), args));
  }
  auto tryLock() const {
    return tryLockFunc_(synchronized);
  }

 private:
  Synchronized& synchronized;
  LockFunc lockFunc_;
  TryLockFunc tryLockFunc_;
  std::tuple<Args...> args_;
};

template <
    typename Synchronized,
    typename LockFunc,
    typename TryLockFunc,
    typename... Args>
auto makeSynchronizedLocker(
    Synchronized& synchronized,
    LockFunc&& lockFunc,
    TryLockFunc&& tryLockFunc,
    Args&&... args) {
  using LockFuncType = std::decay_t<LockFunc>;
  using TryLockFuncType = std::decay_t<TryLockFunc>;
  return SynchronizedLocker<
      Synchronized,
      LockFuncType,
      TryLockFuncType,
      std::decay_t<Args>...>{synchronized,
                             std::forward<LockFunc>(lockFunc),
                             std::forward<TryLockFunc>(tryLockFunc),
                             std::forward<Args>(args)...};
}

/**
 * Acquire locks for multiple Synchronized<T> objects, in a deadlock-safe
 * manner.
 *
 * The function uses the "smart and polite" algorithm from this link
 * http://howardhinnant.github.io/dining_philosophers.html#Polite
 *
 * The gist of the algorithm is that it locks a mutex, then tries to lock the
 * other mutexes in a non-blocking manner.  If all the locks succeed, we are
 * done, if not, we release the locks we have held, yield to allow other
 * threads to continue and then block on the mutex that we failed to acquire.
 *
 * This allows dynamically yielding ownership of all the mutexes but one, so
 * that other threads can continue doing work and locking the other mutexes.
 * See the benchmarks in folly/test/SynchronizedBenchmark.cpp for more.
 */
template <typename... SynchronizedLocker>
auto lock(SynchronizedLocker... lockersIn)
    -> std::tuple<typename SynchronizedLocker::LockedPtr...> {
  // capture the list of lockers as a tuple
  auto lockers = std::forward_as_tuple(lockersIn...);

  // make a list of null LockedPtr instances that we will return to the caller
  auto lockedPtrs = std::tuple<typename SynchronizedLocker::LockedPtr...>{};

  // start by locking the first thing in the list
  std::get<0>(lockedPtrs) = std::get<0>(lockers).lock();
  auto indexLocked = 0;

  while (true) {
    auto couldLockAll = true;

    for_each(lockers, [&](auto& locker, auto index) {
      // if we should try_lock on the current locker then do so
      if (index != indexLocked) {
        auto lockedPtr = locker.tryLock();

        // if we were unable to lock this mutex,
        //
        // 1. release all the locks,
        // 2. yield control to another thread to be nice
        // 3. block on the mutex we failed to lock, acquire the lock
        // 4. break out and set the index of the current mutex to indicate
        //    which mutex we have locked
        if (!lockedPtr) {
          // writing lockedPtrs = decltype(lockedPtrs){} does not compile on
          // gcc, I believe this is a bug D7676798
          lockedPtrs = std::tuple<typename SynchronizedLocker::LockedPtr...>{};

          std::this_thread::yield();
          fetch(lockedPtrs, index) = locker.lock();
          indexLocked = index;
          couldLockAll = false;

          return loop_break;
        }

        // else store the locked mutex in the list we return
        fetch(lockedPtrs, index) = std::move(lockedPtr);
      }

      return loop_continue;
    });

    if (couldLockAll) {
      return lockedPtrs;
    }
  }
}

template <typename Synchronized, typename... Args>
auto wlock(Synchronized& synchronized, Args&&... args) {
  return detail::makeSynchronizedLocker(
      synchronized,
      [](auto& s, auto&&... a) {
        return s.wlock(std::forward<decltype(a)>(a)...);
      },
      [](auto& s) { return s.tryWLock(); },
      std::forward<Args>(args)...);
}
template <typename Synchronized, typename... Args>
auto rlock(Synchronized& synchronized, Args&&... args) {
  return detail::makeSynchronizedLocker(
      synchronized,
      [](auto& s, auto&&... a) {
        return s.rlock(std::forward<decltype(a)>(a)...);
      },
      [](auto& s) { return s.tryRLock(); },
      std::forward<Args>(args)...);
}
template <typename Synchronized, typename... Args>
auto ulock(Synchronized& synchronized, Args&&... args) {
  return detail::makeSynchronizedLocker(
      synchronized,
      [](auto& s, auto&&... a) {
        return s.ulock(std::forward<decltype(a)>(a)...);
      },
      [](auto& s) { return s.tryULock(); },
      std::forward<Args>(args)...);
}
template <typename Synchronized, typename... Args>
auto lock(Synchronized& synchronized, Args&&... args) {
  return detail::makeSynchronizedLocker(
      synchronized,
      [](auto& s, auto&&... a) {
        return s.lock(std::forward<decltype(a)>(a)...);
      },
      [](auto& s) { return s.tryLock(); },
      std::forward<Args>(args)...);
}

} // namespace detail

/**
 * A helper base class for implementing LockedPtr.
 *
 * The main reason for having this as a separate class is so we can specialize
 * it for std::mutex, so we can expose a std::unique_lock to the caller
 * when std::mutex is being used.  This allows callers to use a
 * std::condition_variable with the mutex from a Synchronized<T, std::mutex>.
 *
 * We don't use std::unique_lock with other Mutex types since it makes the
 * LockedPtr class slightly larger, and it makes the logic to support
 * ScopedUnlocker slightly more complicated.  std::mutex is the only one that
 * really seems to benefit from the unique_lock.  std::condition_variable
 * itself only supports std::unique_lock<std::mutex>, so there doesn't seem to
 * be any real benefit to exposing the unique_lock with other mutex types.
 *
 * Note that the SynchronizedType template parameter may or may not be const
 * qualified.
 */
template <class SynchronizedType, class Mutex, class LockPolicy>
class LockedPtrBase {
 public:
  using MutexType = Mutex;
  friend class folly::ScopedUnlocker<SynchronizedType, LockPolicy>;
>>>>>>> 2e6f64e1

  // used to disable copy construction and assignment
  class NonImplementedType;

 public:
  using LockedPtr = typename Base::LockedPtr;
  using ConstLockedPtr = typename Base::ConstLockedPtr;
  using DataType = T;
  using MutexType = Mutex;

  /**
<<<<<<< HEAD
   * Default constructor leaves both members call their own default
   * constructor.
   */
  Synchronized() = default;

  /**
   * Copy constructor copies the data (with locking the source and
   * all) but does NOT copy the mutex. Doing so would result in
   * deadlocks.
   *
   * Note that the copy constructor may throw because it acquires a lock in
   * the contextualRLock() method
   */
 public:
  /* implicit */ Synchronized(typename std::conditional<
                              std::is_copy_constructible<T>::value,
                              const Synchronized&,
                              NonImplementedType>::type rhs) /* may throw */
      : Synchronized(rhs, rhs.contextualRLock()) {}

  /**
   * Move constructor moves the data (with locking the source and all)
   * but does not move the mutex.
   *
   * Note that the move constructor may throw because it acquires a lock.
   * Since the move constructor is not declared noexcept, when objects of this
   * class are used as elements in a vector or a similar container.  The
   * elements might not be moved around when resizing.  They might be copied
   * instead.  You have been warned.
   */
  Synchronized(Synchronized&& rhs) /* may throw */
      : Synchronized(std::move(rhs), rhs.contextualLock()) {}
=======
   * Friend all instantiations of LockedPtr and LockedPtrBase
   */
  template <typename S, typename L>
  friend class folly::LockedPtr;
  template <typename S, typename M, typename L>
  friend class LockedPtrBase;

  /**
   * Destructor releases.
   */
  ~LockedPtrBase() {
    if (parent_) {
      LockPolicy::unlock(parent_->mutex_);
    }
  }

  /**
   * Unlock the synchronized data.
   *
   * The LockedPtr can no longer be dereferenced after unlock() has been
   * called.  isValid() will return false on an unlocked LockedPtr.
   *
   * unlock() can only be called on a LockedPtr that is valid.
   */
  void unlock() {
    DCHECK(parent_ != nullptr);
    LockPolicy::unlock(parent_->mutex_);
    parent_ = nullptr;
  }

 protected:
  LockedPtrBase() {}
  explicit LockedPtrBase(SynchronizedType* parent) : parent_(parent) {
    DCHECK(parent);
    if (!LockPolicy::lock(parent_->mutex_)) {
      parent_ = nullptr;
    }
  }
  template <class Rep, class Period>
  LockedPtrBase(
      SynchronizedType* parent,
      const std::chrono::duration<Rep, Period>& timeout) {
    if (LockPolicy::try_lock_for(parent->mutex_, timeout)) {
      this->parent_ = parent;
    }
  }
  LockedPtrBase(LockedPtrBase&& rhs) noexcept
      : parent_{std::exchange(rhs.parent_, nullptr)} {}
  LockedPtrBase& operator=(LockedPtrBase&& rhs) noexcept {
    assignImpl(*this, rhs);
    return *this;
  }

  /**
   * Templated move construct and assignment operators
   *
   * These allow converting LockedPtr types that have the same unlocking
   * policy to each other.  This allows us to write code like
   *
   *  auto wlock = sync.wlock();
   *  wlock.unlock();
   *
   *  auto ulock = sync.ulock();
   *  wlock = ulock.moveFromUpgradeToWrite();
   */
  template <typename LockPolicyType>
  LockedPtrBase(
      LockedPtrBase<SynchronizedType, Mutex, LockPolicyType>&& rhs) noexcept
      : parent_{std::exchange(rhs.parent_, nullptr)} {}
  template <typename LockPolicyType>
  LockedPtrBase& operator=(
      LockedPtrBase<SynchronizedType, Mutex, LockPolicyType>&& rhs) noexcept {
    assignImpl(*this, rhs);
    return *this;
  }
>>>>>>> 2e6f64e1

  /**
   * Implementation for the assignment operator
   */
  template <typename LockPolicyLhs, typename LockPolicyRhs>
  void assignImpl(
      LockedPtrBase<SynchronizedType, Mutex, LockPolicyLhs>& lhs,
      LockedPtrBase<SynchronizedType, Mutex, LockPolicyRhs>& rhs) noexcept {
    if (lhs.parent_) {
      LockPolicy::unlock(lhs.parent_->mutex_);
    }

    lhs.parent_ = std::exchange(rhs.parent_, nullptr);
  }

  using UnlockerData = SynchronizedType*;

  /**
   * Get a pointer to the Synchronized object from the UnlockerData.
   *
   * In the generic case UnlockerData is just the Synchronized pointer,
   * so we return it as is.  (This function is more interesting in the
   * std::mutex specialization below.)
   */
  static SynchronizedType* getSynchronized(UnlockerData data) {
    return data;
  }

  UnlockerData releaseLock() {
    DCHECK(parent_ != nullptr);
    auto current = parent_;
    parent_ = nullptr;
    LockPolicy::unlock(current->mutex_);
    return current;
  }
  void reacquireLock(UnlockerData&& data) {
    DCHECK(parent_ == nullptr);
    parent_ = data;
    LockPolicy::lock(parent_->mutex_);
  }

  SynchronizedType* parent_ = nullptr;
};

/**
 * LockedPtrBase specialization for use with std::mutex.
 *
 * When std::mutex is used we use a std::unique_lock to hold the mutex.
 * This makes it possible to use std::condition_variable with a
 * Synchronized<T, std::mutex>.
 */
template <class SynchronizedType, class LockPolicy>
class LockedPtrBase<SynchronizedType, std::mutex, LockPolicy> {
 public:
  using MutexType = std::mutex;
  friend class folly::ScopedUnlocker<SynchronizedType, LockPolicy>;

  /**
<<<<<<< HEAD
   * Lets you construct non-movable types in-place. Use the constexpr
   * instance `in_place` as the first argument.
   */
  template <typename... Args>
  explicit Synchronized(in_place_t, Args&&... args)
      : datum_(std::forward<Args>(args)...) {}

  /**
   * Lets you construct the synchronized object and also pass construction
   * parameters to the underlying mutex if desired
   */
  template <typename... DatumArgs, typename... MutexArgs>
  Synchronized(
      std::piecewise_construct_t,
      std::tuple<DatumArgs...> datumArgs,
      std::tuple<MutexArgs...> mutexArgs)
      : Synchronized{std::piecewise_construct,
                     std::move(datumArgs),
                     std::move(mutexArgs),
                     make_index_sequence<sizeof...(DatumArgs)>{},
                     make_index_sequence<sizeof...(MutexArgs)>{}} {}

  /**
   * The canonical assignment operator only assigns the data, NOT the
   * mutex. It locks the two objects in ascending order of their
   * addresses.
   */
  Synchronized& operator=(typename std::conditional<
                          std::is_copy_assignable<T>::value,
                          const Synchronized&,
                          NonImplementedType>::type rhs) {
    if (this == &rhs) {
      // Self-assignment, pass.
    } else if (this < &rhs) {
      auto guard1 = operator->();
      auto guard2 = rhs.operator->();
      datum_ = rhs.datum_;
    } else {
      auto guard1 = rhs.operator->();
      auto guard2 = operator->();
      datum_ = rhs.datum_;
    }
=======
   * Friend all instantiations of LockedPtr and LockedPtrBase
   */
  template <typename S, typename L>
  friend class folly::LockedPtr;
  template <typename S, typename M, typename L>
  friend class LockedPtrBase;

  /**
   * Destructor releases.
   */
  ~LockedPtrBase() {
    // The std::unique_lock will automatically release the lock when it is
    // destroyed, so we don't need to do anything extra here.
  }

  LockedPtrBase(LockedPtrBase&& rhs) noexcept
      : lock_{std::move(rhs.lock_)},
        parent_{std::exchange(rhs.parent_, nullptr)} {}
  LockedPtrBase& operator=(LockedPtrBase&& rhs) noexcept {
    assignImpl(*this, rhs);
>>>>>>> 2e6f64e1
    return *this;
  }

  /**
   * Templated move construct and assignment operators
   *
   * These allow converting LockedPtr types that have the same unlocking
   * policy to each other.
   */
  template <typename LockPolicyType>
  LockedPtrBase(LockedPtrBase<SynchronizedType, std::mutex, LockPolicyType>&&
                    other) noexcept
      : lock_{std::move(other.lock_)},
        parent_{std::exchange(other.parent_, nullptr)} {}
  template <typename LockPolicyType>
  LockedPtrBase& operator=(
      LockedPtrBase<SynchronizedType, std::mutex, LockPolicyType>&&
          rhs) noexcept {
    assignImpl(*this, rhs);
    return *this;
  }

  /**
   * Implementation for the assignment operator
   */
  template <typename LockPolicyLhs, typename LockPolicyRhs>
  void assignImpl(
      LockedPtrBase<SynchronizedType, std::mutex, LockPolicyLhs>& lhs,
      LockedPtrBase<SynchronizedType, std::mutex, LockPolicyRhs>&
          rhs) noexcept {
    lhs.lock_ = std::move(rhs.lock_);
    lhs.parent_ = std::exchange(rhs.parent_, nullptr);
  }

  /**
   * Get a reference to the std::unique_lock.
   *
   * This is provided so that callers can use Synchronized<T, std::mutex>
   * with a std::condition_variable.
   *
   * While this API could be used to bypass the normal Synchronized APIs and
   * manually interact with the underlying unique_lock, this is strongly
   * discouraged.
   */
  std::unique_lock<std::mutex>& getUniqueLock() {
    return lock_;
  }

  /**
<<<<<<< HEAD
   * Acquire an appropriate lock based on the context.
   *
   * If the mutex is a shared mutex, and the Synchronized instance is const,
   * this acquires a shared lock.  Otherwise this acquires an exclusive lock.
   *
   * In general, prefer using the explicit rlock() and wlock() methods
   * for read-write locks, and lock() for purely exclusive locks.
   *
   * contextualLock() is primarily intended for use in other template functions
   * that do not necessarily know the lock type.
   */
  LockedPtr contextualLock() {
    return LockedPtr(this);
  }
  ConstLockedPtr contextualLock() const {
    return ConstLockedPtr(this);
  }
  template <class Rep, class Period>
  LockedPtr contextualLock(const std::chrono::duration<Rep, Period>& timeout) {
    return LockedPtr(this, timeout);
  }
  template <class Rep, class Period>
  ConstLockedPtr contextualLock(
      const std::chrono::duration<Rep, Period>& timeout) const {
    return ConstLockedPtr(this, timeout);
  }
  /**
   * contextualRLock() acquires a read lock if the mutex type is shared,
   * or a regular exclusive lock for non-shared mutex types.
   *
   * contextualRLock() when you know that you prefer a read lock (if
   * available), even if the Synchronized<T> object itself is non-const.
   */
  ConstLockedPtr contextualRLock() const {
    return ConstLockedPtr(this);
  }
  template <class Rep, class Period>
  ConstLockedPtr contextualRLock(
      const std::chrono::duration<Rep, Period>& timeout) const {
    return ConstLockedPtr(this, timeout);
  }

  /**
   * This accessor offers a LockedPtr. In turn, LockedPtr offers
   * operator-> returning a pointer to T. The operator-> keeps
   * expanding until it reaches a pointer, so syncobj->foo() will lock
   * the object and call foo() against it.
   *
   * NOTE: This API is planned to be deprecated in an upcoming diff.
   * Prefer using lock(), wlock(), or rlock() instead.
   */
  LockedPtr operator->() {
    return LockedPtr(this);
=======
   * Unlock the synchronized data.
   *
   * The LockedPtr can no longer be dereferenced after unlock() has been
   * called.  isValid() will return false on an unlocked LockedPtr.
   *
   * unlock() can only be called on a LockedPtr that is valid.
   */
  void unlock() {
    DCHECK(parent_ != nullptr);
    lock_.unlock();
    parent_ = nullptr;
  }

 protected:
  LockedPtrBase() {}
  explicit LockedPtrBase(SynchronizedType* parent)
      : lock_{parent->mutex_, std::adopt_lock}, parent_{parent} {
    DCHECK(parent);
    if (!LockPolicy::lock(parent_->mutex_)) {
      parent_ = nullptr;
      lock_.release();
    }
  }

  using UnlockerData =
      std::pair<std::unique_lock<std::mutex>, SynchronizedType*>;

  static SynchronizedType* getSynchronized(const UnlockerData& data) {
    return data.second;
  }

  UnlockerData releaseLock() {
    DCHECK(parent_ != nullptr);
    UnlockerData data(std::move(lock_), parent_);
    parent_ = nullptr;
    data.first.unlock();
    return data;
  }
  void reacquireLock(UnlockerData&& data) {
    lock_ = std::move(data.first);
    lock_.lock();
    parent_ = data.second;
  }

  // The specialization for std::mutex does have to store slightly more
  // state than the default implementation.
  std::unique_lock<std::mutex> lock_;
  SynchronizedType* parent_ = nullptr;
};

/**
 * This class temporarily unlocks a LockedPtr in a scoped manner.
 */
template <class SynchronizedType, class LockPolicy>
class ScopedUnlocker {
 public:
  explicit ScopedUnlocker(LockedPtr<SynchronizedType, LockPolicy>* p)
      : ptr_(p), data_(ptr_->releaseLock()) {}
  ScopedUnlocker(const ScopedUnlocker&) = delete;
  ScopedUnlocker& operator=(const ScopedUnlocker&) = delete;
  ScopedUnlocker(ScopedUnlocker&& other) noexcept
      : ptr_(std::exchange(other.ptr_, nullptr)),
        data_(std::move(other.data_)) {}
  ScopedUnlocker& operator=(ScopedUnlocker&& other) = delete;

  ~ScopedUnlocker() {
    if (ptr_) {
      ptr_->reacquireLock(std::move(data_));
    }
  }

  /**
   * Return a pointer to the Synchronized object used by this ScopedUnlocker.
   */
  SynchronizedType* getSynchronized() const {
    return LockedPtr<SynchronizedType, LockPolicy>::getSynchronized(data_);
  }

 private:
  using Data = typename LockedPtr<SynchronizedType, LockPolicy>::UnlockerData;
  LockedPtr<SynchronizedType, LockPolicy>* ptr_{nullptr};
  Data data_;
};

/**
 * A LockedPtr keeps a Synchronized<T> object locked for the duration of
 * LockedPtr's existence.
 *
 * It provides access the datum's members directly by using operator->() and
 * operator*().
 *
 * The LockPolicy parameter controls whether or not the lock is acquired in
 * exclusive or shared mode.
 */
template <class SynchronizedType, class LockPolicy>
class LockedPtr : public LockedPtrBase<
                      SynchronizedType,
                      typename SynchronizedType::MutexType,
                      LockPolicy> {
 private:
  using Base = LockedPtrBase<
      SynchronizedType,
      typename SynchronizedType::MutexType,
      LockPolicy>;
  constexpr static bool AllowsConcurrentAccess =
      LockPolicy::allows_concurrent_access;
  using UnlockerData = typename Base::UnlockerData;
  // CDataType is the DataType with the appropriate const-qualification
  using CDataType =
      detail::SynchronizedDataType<SynchronizedType, AllowsConcurrentAccess>;
  // Enable only if the unlock policy of the other LockPolicy is the same as
  // ours
  template <typename LockPolicyOther>
  using EnableIfSameUnlockPolicy = std::enable_if_t<std::is_same<
      typename LockPolicy::UnlockPolicy,
      typename LockPolicyOther::UnlockPolicy>::value>;

  // friend other LockedPtr types
  template <typename SynchronizedTypeOther, typename LockPolicyOther>
  friend class LockedPtr;

 public:
  using DataType = typename SynchronizedType::DataType;
  using MutexType = typename SynchronizedType::MutexType;
  using Synchronized = typename std::remove_const<SynchronizedType>::type;
  friend class ScopedUnlocker<SynchronizedType, LockPolicy>;

  /**
   * Creates an uninitialized LockedPtr.
   *
   * Dereferencing an uninitialized LockedPtr is not allowed.
   */
  LockedPtr() {}

  /**
   * Takes a Synchronized<T> and locks it.
   */
  explicit LockedPtr(SynchronizedType* parent) : Base(parent) {}

  /**
   * Takes a Synchronized<T> and attempts to lock it, within the specified
   * timeout.
   *
   * Blocks until the lock is acquired or until the specified timeout expires.
   * If the timeout expired without acquiring the lock, the LockedPtr will be
   * null, and LockedPtr::isNull() will return true.
   */
  template <class Rep, class Period>
  LockedPtr(
      SynchronizedType* parent,
      const std::chrono::duration<Rep, Period>& timeout)
      : Base(parent, timeout) {}

  /**
   * Move constructor.
   */
  LockedPtr(LockedPtr&& rhs) noexcept = default;
  template <
      typename LockPolicyType,
      EnableIfSameUnlockPolicy<LockPolicyType>* = nullptr>
  LockedPtr(LockedPtr<SynchronizedType, LockPolicyType>&& other) noexcept
      : Base{std::move(other)} {}

  /**
   * Move assignment operator.
   */
  LockedPtr& operator=(LockedPtr&& rhs) noexcept = default;
  template <
      typename LockPolicyType,
      EnableIfSameUnlockPolicy<LockPolicyType>* = nullptr>
  LockedPtr& operator=(
      LockedPtr<SynchronizedType, LockPolicyType>&& other) noexcept {
    Base::operator=(std::move(other));
    return *this;
>>>>>>> 2e6f64e1
  }

  /*
   * Copy constructor and assignment operator are deleted.
   */
  LockedPtr(const LockedPtr& rhs) = delete;
  LockedPtr& operator=(const LockedPtr& rhs) = delete;

  /**
<<<<<<< HEAD
   * Obtain a ConstLockedPtr.
   *
   * NOTE: This API is planned to be deprecated in an upcoming diff.
   * Prefer using lock(), wlock(), or rlock() instead.
=======
   * Destructor releases.
>>>>>>> 2e6f64e1
   */
  ~LockedPtr() {}

  /**
<<<<<<< HEAD
   * Attempts to acquire for a given number of milliseconds. If
   * acquisition is unsuccessful, the returned LockedPtr is nullptr.
   *
   * NOTE: This API is deprecated.  Use lock(), wlock(), or rlock() instead.
   * In the future it will be marked with a deprecation attribute to emit
   * build-time warnings, and then it will be removed entirely.
   */
  LockedPtr timedAcquire(unsigned int milliseconds) {
    return LockedPtr(this, std::chrono::milliseconds(milliseconds));
  }

  /**
   * Attempts to acquire for a given number of milliseconds. If
   * acquisition is unsuccessful, the returned ConstLockedPtr is nullptr.
   *
   * NOTE: This API is deprecated.  Use lock(), wlock(), or rlock() instead.
   * In the future it will be marked with a deprecation attribute to emit
   * build-time warnings, and then it will be removed entirely.
   */
  ConstLockedPtr timedAcquire(unsigned int milliseconds) const {
    return ConstLockedPtr(this, std::chrono::milliseconds(milliseconds));
  }

  /**
   * Sometimes, although you have a mutable object, you only want to
   * call a const method against it. The most efficient way to achieve
   * that is by using a read lock. You get to do so by using
   * obj.asConst()->method() instead of obj->method().
   *
   * NOTE: This API is planned to be deprecated in an upcoming diff.
   * Use rlock() instead.
=======
   * Check if this LockedPtr is uninitialized, or points to valid locked data.
   *
   * This method can be used to check if a timed-acquire operation succeeded.
   * If an acquire operation times out it will result in a null LockedPtr.
   *
   * A LockedPtr is always either null, or holds a lock to valid data.
   * Methods such as scopedUnlock() reset the LockedPtr to null for the
   * duration of the unlock.
   */
  bool isNull() const {
    return this->parent_ == nullptr;
  }

  /**
   * Explicit boolean conversion.
   *
   * Returns !isNull()
   */
  explicit operator bool() const {
    return this->parent_ != nullptr;
  }

  /**
   * Access the locked data.
   *
   * This method should only be used if the LockedPtr is valid.
   */
  CDataType* operator->() const {
    return &this->parent_->datum_;
  }

  /**
   * Access the locked data.
   *
   * This method should only be used if the LockedPtr is valid.
   */
  CDataType& operator*() const {
    return this->parent_->datum_;
  }

  /**
   * Locks that allow concurrent access (shared, upgrade) force const
   * access with the standard accessors even if the Synchronized
   * object is non-const.
   *
   * In some cases non-const access can be needed, for example:
   *
   *   - Under an upgrade lock, to get references that will be mutated
   *     after upgrading to a write lock.
   *
   *   - Under an read lock, if some mutating operations on the data
   *     are thread safe (e.g. mutating the value in an associative
   *     container with reference stability).
   *
   * asNonConstUnsafe() returns a non-const reference to the data if
   * the parent Synchronized object was non-const at the point of lock
   * acquisition.
>>>>>>> 2e6f64e1
   */
  template <typename = void>
  DataType& asNonConstUnsafe() const {
    static_assert(
        AllowsConcurrentAccess && !std::is_const<SynchronizedType>::value,
        "asNonConstUnsafe() is only available on non-exclusive locks"
        " acquired in a non-const context");

    return this->parent_->datum_;
  }

  /**
   * Temporarily unlock the LockedPtr, and reset it to null.
   *
   * Returns an helper object that will re-lock and restore the LockedPtr when
   * the helper is destroyed.  The LockedPtr may not be dereferenced for as
   * long as this helper object exists.
   */
  ScopedUnlocker<SynchronizedType, LockPolicy> scopedUnlock() {
    return ScopedUnlocker<SynchronizedType, LockPolicy>(this);
  }

  /***************************************************************************
   * Upgrade lock methods.
   * These are disabled via SFINAE when the mutex is not an upgrade mutex.
   **************************************************************************/
  /**
   * Move the locked ptr from an upgrade state to an exclusive state.  The
   * current lock is left in a null state.
   */
<<<<<<< HEAD
  void swap(T& rhs) {
    LockedPtr guard(this);

    using std::swap;
    swap(datum_, rhs);
  }

  /**
   * Assign another datum and return the original value. Recommended
   * because it keeps the mutex held only briefly.
   */
  T exchange(T&& rhs) {
    swap(rhs);
    return std::move(rhs);
  }

  /**
   * Copies datum to a given target.
   */
  void copy(T* target) const {
    ConstLockedPtr guard(this);
    *target = datum_;
=======
  template <
      typename SyncType = SynchronizedType,
      typename = typename std::enable_if<
          LockTraits<typename SyncType::MutexType>::is_upgrade>::type>
  LockedPtr<SynchronizedType, LockPolicyFromUpgradeToExclusive>
  moveFromUpgradeToWrite() {
    return LockedPtr<SynchronizedType, LockPolicyFromUpgradeToExclusive>(
        std::exchange(this->parent_, nullptr));
  }

  /**
   * Move the locked ptr from an exclusive state to an upgrade state.  The
   * current lock is left in a null state.
   */
  template <
      typename SyncType = SynchronizedType,
      typename = typename std::enable_if<
          LockTraits<typename SyncType::MutexType>::is_upgrade>::type>
  LockedPtr<SynchronizedType, LockPolicyFromExclusiveToUpgrade>
  moveFromWriteToUpgrade() {
    return LockedPtr<SynchronizedType, LockPolicyFromExclusiveToUpgrade>(
        std::exchange(this->parent_, nullptr));
>>>>>>> 2e6f64e1
  }

  /**
   * Move the locked ptr from an upgrade state to a shared state.  The
   * current lock is left in a null state.
   */
<<<<<<< HEAD
  T copy() const {
    ConstLockedPtr guard(this);
    return datum_;
  }

 private:
  template <class LockedType, class MutexType, class LockPolicy>
  friend class folly::LockedPtrBase;
  template <class LockedType, class LockPolicy>
  friend class folly::LockedPtr;
  template <class LockedType, class LockPolicy>
  friend class folly::LockedGuardPtr;

  /**
   * Helper constructors to enable Synchronized for
   * non-default constructible types T.
   * Guards are created in actual public constructors and are alive
   * for the time required to construct the object
   */
  Synchronized(
      const Synchronized& rhs,
      const ConstLockedPtr& /*guard*/) noexcept(nxCopyCtor)
      : datum_(rhs.datum_) {}

  Synchronized(Synchronized&& rhs, const LockedPtr& /*guard*/) noexcept(
      nxMoveCtor)
      : datum_(std::move(rhs.datum_)) {}

  template <
      typename... DatumArgs,
      typename... MutexArgs,
      std::size_t... IndicesOne,
      std::size_t... IndicesTwo>
  Synchronized(
      std::piecewise_construct_t,
      std::tuple<DatumArgs...> datumArgs,
      std::tuple<MutexArgs...> mutexArgs,
      std::index_sequence<IndicesOne...>,
      std::index_sequence<IndicesTwo...>)
      : datum_{std::get<IndicesOne>(std::move(datumArgs))...},
        mutex_{std::get<IndicesTwo>(std::move(mutexArgs))...} {}

  // Synchronized data members
  T datum_;
  mutable Mutex mutex_;
};

template <class SynchronizedType, class LockPolicy>
class ScopedUnlocker;

namespace detail {
/*
 * A helper alias that resolves to "const T" if the template parameter
 * is a const Synchronized<T>, or "T" if the parameter is not const.
 */
template <class SynchronizedType>
using SynchronizedDataType = typename std::conditional<
    std::is_const<SynchronizedType>::value,
    typename SynchronizedType::DataType const,
    typename SynchronizedType::DataType>::type;
/*
 * A helper alias that resolves to a ConstLockedPtr if the template parameter
 * is a const Synchronized<T>, or a LockedPtr if the parameter is not const.
 */
template <class SynchronizedType>
using LockedPtrType = typename std::conditional<
    std::is_const<SynchronizedType>::value,
    typename SynchronizedType::ConstLockedPtr,
    typename SynchronizedType::LockedPtr>::type;
} // namespace detail

/**
 * A helper base class for implementing LockedPtr.
 *
 * The main reason for having this as a separate class is so we can specialize
 * it for std::mutex, so we can expose a std::unique_lock to the caller
 * when std::mutex is being used.  This allows callers to use a
 * std::condition_variable with the mutex from a Synchronized<T, std::mutex>.
 *
 * We don't use std::unique_lock with other Mutex types since it makes the
 * LockedPtr class slightly larger, and it makes the logic to support
 * ScopedUnlocker slightly more complicated.  std::mutex is the only one that
 * really seems to benefit from the unique_lock.  std::condition_variable
 * itself only supports std::unique_lock<std::mutex>, so there doesn't seem to
 * be any real benefit to exposing the unique_lock with other mutex types.
 *
 * Note that the SynchronizedType template parameter may or may not be const
 * qualified.
 */
template <class SynchronizedType, class Mutex, class LockPolicy>
class LockedPtrBase {
 public:
  using MutexType = Mutex;
  friend class folly::ScopedUnlocker<SynchronizedType, LockPolicy>;

  /**
   * Destructor releases.
   */
  ~LockedPtrBase() {
    if (parent_) {
      LockPolicy::unlock(parent_->mutex_);
    }
  }

  /**
   * Unlock the synchronized data.
   *
   * The LockedPtr can no longer be dereferenced after unlock() has been
   * called.  isValid() will return false on an unlocked LockedPtr.
   *
   * unlock() can only be called on a LockedPtr that is valid.
   */
  void unlock() {
    DCHECK(parent_ != nullptr);
    LockPolicy::unlock(parent_->mutex_);
    parent_ = nullptr;
  }

 protected:
  LockedPtrBase() {}
  explicit LockedPtrBase(SynchronizedType* parent) : parent_(parent) {
    LockPolicy::lock(parent_->mutex_);
  }
  template <class Rep, class Period>
  LockedPtrBase(
      SynchronizedType* parent,
      const std::chrono::duration<Rep, Period>& timeout) {
    if (LockPolicy::try_lock_for(parent->mutex_, timeout)) {
      this->parent_ = parent;
    }
  }
  LockedPtrBase(LockedPtrBase&& rhs) noexcept : parent_(rhs.parent_) {
    rhs.parent_ = nullptr;
  }
  LockedPtrBase& operator=(LockedPtrBase&& rhs) noexcept {
    if (parent_) {
      LockPolicy::unlock(parent_->mutex_);
    }

    parent_ = rhs.parent_;
    rhs.parent_ = nullptr;
    return *this;
  }

  using UnlockerData = SynchronizedType*;

  /**
   * Get a pointer to the Synchronized object from the UnlockerData.
   *
   * In the generic case UnlockerData is just the Synchronized pointer,
   * so we return it as is.  (This function is more interesting in the
   * std::mutex specialization below.)
   */
  static SynchronizedType* getSynchronized(UnlockerData data) {
    return data;
  }

  UnlockerData releaseLock() {
    DCHECK(parent_ != nullptr);
    auto current = parent_;
    parent_ = nullptr;
    LockPolicy::unlock(current->mutex_);
    return current;
  }
  void reacquireLock(UnlockerData&& data) {
    DCHECK(parent_ == nullptr);
    parent_ = data;
    LockPolicy::lock(parent_->mutex_);
  }

  SynchronizedType* parent_ = nullptr;
};

/**
 * LockedPtrBase specialization for use with std::mutex.
 *
 * When std::mutex is used we use a std::unique_lock to hold the mutex.
 * This makes it possible to use std::condition_variable with a
 * Synchronized<T, std::mutex>.
 */
template <class SynchronizedType, class LockPolicy>
class LockedPtrBase<SynchronizedType, std::mutex, LockPolicy> {
 public:
  using MutexType = std::mutex;
  friend class folly::ScopedUnlocker<SynchronizedType, LockPolicy>;

  /**
   * Destructor releases.
   */
  ~LockedPtrBase() {
    // The std::unique_lock will automatically release the lock when it is
    // destroyed, so we don't need to do anything extra here.
  }

  LockedPtrBase(LockedPtrBase&& rhs) noexcept
      : lock_(std::move(rhs.lock_)), parent_(rhs.parent_) {
    rhs.parent_ = nullptr;
  }
  LockedPtrBase& operator=(LockedPtrBase&& rhs) noexcept {
    lock_ = std::move(rhs.lock_);
    parent_ = rhs.parent_;
    rhs.parent_ = nullptr;
    return *this;
  }

  /**
   * Get a reference to the std::unique_lock.
   *
   * This is provided so that callers can use Synchronized<T, std::mutex>
   * with a std::condition_variable.
   *
   * While this API could be used to bypass the normal Synchronized APIs and
   * manually interact with the underlying unique_lock, this is strongly
   * discouraged.
   */
  std::unique_lock<std::mutex>& getUniqueLock() {
    return lock_;
  }

  /**
   * Unlock the synchronized data.
   *
   * The LockedPtr can no longer be dereferenced after unlock() has been
   * called.  isValid() will return false on an unlocked LockedPtr.
   *
   * unlock() can only be called on a LockedPtr that is valid.
   */
  void unlock() {
    DCHECK(parent_ != nullptr);
    lock_.unlock();
    parent_ = nullptr;
  }

 protected:
  LockedPtrBase() {}
  explicit LockedPtrBase(SynchronizedType* parent)
      : lock_(parent->mutex_), parent_(parent) {}

  using UnlockerData =
      std::pair<std::unique_lock<std::mutex>, SynchronizedType*>;

  static SynchronizedType* getSynchronized(const UnlockerData& data) {
    return data.second;
  }

  UnlockerData releaseLock() {
    DCHECK(parent_ != nullptr);
    UnlockerData data(std::move(lock_), parent_);
    parent_ = nullptr;
    data.first.unlock();
    return data;
  }
  void reacquireLock(UnlockerData&& data) {
    lock_ = std::move(data.first);
    lock_.lock();
    parent_ = data.second;
  }

  // The specialization for std::mutex does have to store slightly more
  // state than the default implementation.
  std::unique_lock<std::mutex> lock_;
  SynchronizedType* parent_ = nullptr;
};

/**
 * This class temporarily unlocks a LockedPtr in a scoped manner.
 */
template <class SynchronizedType, class LockPolicy>
class ScopedUnlocker {
 public:
  explicit ScopedUnlocker(LockedPtr<SynchronizedType, LockPolicy>* p)
      : ptr_(p), data_(ptr_->releaseLock()) {}
  ScopedUnlocker(const ScopedUnlocker&) = delete;
  ScopedUnlocker& operator=(const ScopedUnlocker&) = delete;
  ScopedUnlocker(ScopedUnlocker&& other) noexcept
      : ptr_(other.ptr_), data_(std::move(other.data_)) {
    other.ptr_ = nullptr;
  }
  ScopedUnlocker& operator=(ScopedUnlocker&& other) = delete;

  ~ScopedUnlocker() {
    if (ptr_) {
      ptr_->reacquireLock(std::move(data_));
    }
  }

  /**
   * Return a pointer to the Synchronized object used by this ScopedUnlocker.
   */
  SynchronizedType* getSynchronized() const {
    return LockedPtr<SynchronizedType, LockPolicy>::getSynchronized(data_);
  }

 private:
  using Data = typename LockedPtr<SynchronizedType, LockPolicy>::UnlockerData;
  LockedPtr<SynchronizedType, LockPolicy>* ptr_{nullptr};
  Data data_;
};

/**
 * A LockedPtr keeps a Synchronized<T> object locked for the duration of
 * LockedPtr's existence.
 *
 * It provides access the datum's members directly by using operator->() and
 * operator*().
 *
 * The LockPolicy parameter controls whether or not the lock is acquired in
 * exclusive or shared mode.
 */
template <class SynchronizedType, class LockPolicy>
class LockedPtr : public LockedPtrBase<
                      SynchronizedType,
                      typename SynchronizedType::MutexType,
                      LockPolicy> {
 private:
  using Base = LockedPtrBase<
      SynchronizedType,
      typename SynchronizedType::MutexType,
      LockPolicy>;
  using UnlockerData = typename Base::UnlockerData;
  // CDataType is the DataType with the appropriate const-qualification
  using CDataType = detail::SynchronizedDataType<SynchronizedType>;

 public:
  using DataType = typename SynchronizedType::DataType;
  using MutexType = typename SynchronizedType::MutexType;
  using Synchronized = typename std::remove_const<SynchronizedType>::type;
  friend class ScopedUnlocker<SynchronizedType, LockPolicy>;

  /**
   * Creates an uninitialized LockedPtr.
   *
   * Dereferencing an uninitialized LockedPtr is not allowed.
   */
  LockedPtr() {}

  /**
   * Takes a Synchronized<T> and locks it.
   */
  explicit LockedPtr(SynchronizedType* parent) : Base(parent) {}

  /**
   * Takes a Synchronized<T> and attempts to lock it, within the specified
   * timeout.
   *
   * Blocks until the lock is acquired or until the specified timeout expires.
   * If the timeout expired without acquiring the lock, the LockedPtr will be
   * null, and LockedPtr::isNull() will return true.
   */
  template <class Rep, class Period>
  LockedPtr(
      SynchronizedType* parent,
      const std::chrono::duration<Rep, Period>& timeout)
      : Base(parent, timeout) {}

  /**
   * Move constructor.
   */
  LockedPtr(LockedPtr&& rhs) noexcept = default;

  /**
   * Move assignment operator.
   */
  LockedPtr& operator=(LockedPtr&& rhs) noexcept = default;

  /*
   * Copy constructor and assignment operator are deleted.
   */
  LockedPtr(const LockedPtr& rhs) = delete;
  LockedPtr& operator=(const LockedPtr& rhs) = delete;

  /**
   * Destructor releases.
   */
  ~LockedPtr() {}

  /**
   * Check if this LockedPtr is uninitialized, or points to valid locked data.
   *
   * This method can be used to check if a timed-acquire operation succeeded.
   * If an acquire operation times out it will result in a null LockedPtr.
   *
   * A LockedPtr is always either null, or holds a lock to valid data.
   * Methods such as scopedUnlock() reset the LockedPtr to null for the
   * duration of the unlock.
   */
  bool isNull() const {
    return this->parent_ == nullptr;
  }

  /**
   * Explicit boolean conversion.
   *
   * Returns !isNull()
   */
  explicit operator bool() const {
    return this->parent_ != nullptr;
  }

  /**
   * Access the locked data.
   *
   * This method should only be used if the LockedPtr is valid.
   */
  CDataType* operator->() const {
    return &this->parent_->datum_;
  }

  /**
   * Access the locked data.
   *
   * This method should only be used if the LockedPtr is valid.
   */
  CDataType& operator*() const {
    return this->parent_->datum_;
  }

  /**
   * Temporarily unlock the LockedPtr, and reset it to null.
   *
   * Returns an helper object that will re-lock and restore the LockedPtr when
   * the helper is destroyed.  The LockedPtr may not be dereferenced for as
   * long as this helper object exists.
   */
  ScopedUnlocker<SynchronizedType, LockPolicy> scopedUnlock() {
    return ScopedUnlocker<SynchronizedType, LockPolicy>(this);
  }

  /***************************************************************************
   * Upgradable lock methods.
   * These are disabled via SFINAE when the mutex is not upgradable
   **************************************************************************/
  /**
   * Move the locked ptr from an upgrade state to an exclusive state.  The
   * current lock is left in a null state.
   */
  template <
      typename SyncType = SynchronizedType,
      typename = typename std::enable_if<
          LockTraits<typename SyncType::MutexType>::is_upgrade>::type>
  LockedPtr<SynchronizedType, LockPolicyFromUpgradeToExclusive>
  moveFromUpgradeToWrite() {
    auto* parent_to_pass_on = this->parent_;
    this->parent_ = nullptr;
    return LockedPtr<SynchronizedType, LockPolicyFromUpgradeToExclusive>(
        parent_to_pass_on);
  }

  /**
   * Move the locked ptr from an exclusive state to an upgrade state.  The
   * current lock is left in a null state.
   */
  template <
      typename SyncType = SynchronizedType,
      typename = typename std::enable_if<
          LockTraits<typename SyncType::MutexType>::is_upgrade>::type>
  LockedPtr<SynchronizedType, LockPolicyFromExclusiveToUpgrade>
  moveFromWriteToUpgrade() {
    auto* parent_to_pass_on = this->parent_;
    this->parent_ = nullptr;
    return LockedPtr<SynchronizedType, LockPolicyFromExclusiveToUpgrade>(
        parent_to_pass_on);
  }

  /**
   * Move the locked ptr from an upgrade state to a shared state.  The
   * current lock is left in a null state.
   */
  template <
      typename SyncType = SynchronizedType,
      typename = typename std::enable_if<
          LockTraits<typename SyncType::MutexType>::is_upgrade>::type>
  LockedPtr<SynchronizedType, LockPolicyFromUpgradeToShared>
  moveFromUpgradeToRead() {
    auto* parent_to_pass_on = this->parent_;
    this->parent_ = nullptr;
    return LockedPtr<SynchronizedType, LockPolicyFromUpgradeToShared>(
        parent_to_pass_on);
  }

  /**
   * Move the locked ptr from an exclusive state to a shared state.  The
   * current lock is left in a null state.
   */
  template <
      typename SyncType = SynchronizedType,
      typename = typename std::enable_if<
          LockTraits<typename SyncType::MutexType>::is_upgrade>::type>
  LockedPtr<SynchronizedType, LockPolicyFromExclusiveToShared>
  moveFromWriteToRead() {
    auto* parent_to_pass_on = this->parent_;
    this->parent_ = nullptr;
    return LockedPtr<SynchronizedType, LockPolicyFromExclusiveToShared>(
        parent_to_pass_on);
  }
};

/**
 * LockedGuardPtr is a simplified version of LockedPtr.
 *
 * It is non-movable, and supports fewer features than LockedPtr.  However, it
 * is ever-so-slightly more performant than LockedPtr.  (The destructor can
 * unconditionally release the lock, without requiring a conditional branch.)
 *
 * The relationship between LockedGuardPtr and LockedPtr is similar to that
 * between std::lock_guard and std::unique_lock.
 */
template <class SynchronizedType, class LockPolicy>
class LockedGuardPtr {
 private:
  // CDataType is the DataType with the appropriate const-qualification
  using CDataType = detail::SynchronizedDataType<SynchronizedType>;

 public:
  using DataType = typename SynchronizedType::DataType;
  using MutexType = typename SynchronizedType::MutexType;
  using Synchronized = typename std::remove_const<SynchronizedType>::type;

  LockedGuardPtr() = delete;

  /**
   * Takes a Synchronized<T> and locks it.
   */
  explicit LockedGuardPtr(SynchronizedType* parent) : parent_(parent) {
    LockPolicy::lock(parent_->mutex_);
  }

  /**
   * Destructor releases.
   */
  ~LockedGuardPtr() {
    LockPolicy::unlock(parent_->mutex_);
  }

  /**
   * Access the locked data.
   */
  CDataType* operator->() const {
    return &parent_->datum_;
  }

  /**
   * Access the locked data.
   */
  CDataType& operator*() const {
    return parent_->datum_;
  }

 private:
  // This is the entire state of LockedGuardPtr.
  SynchronizedType* const parent_{nullptr};
};
=======
  template <
      typename SyncType = SynchronizedType,
      typename = typename std::enable_if<
          LockTraits<typename SyncType::MutexType>::is_upgrade>::type>
  LockedPtr<SynchronizedType, LockPolicyFromUpgradeToShared>
  moveFromUpgradeToRead() {
    return LockedPtr<SynchronizedType, LockPolicyFromUpgradeToShared>(
        std::exchange(this->parent_, nullptr));
  }

  /**
   * Move the locked ptr from an exclusive state to a shared state.  The
   * current lock is left in a null state.
   */
  template <
      typename SyncType = SynchronizedType,
      typename = typename std::enable_if<
          LockTraits<typename SyncType::MutexType>::is_upgrade>::type>
  LockedPtr<SynchronizedType, LockPolicyFromExclusiveToShared>
  moveFromWriteToRead() {
    return LockedPtr<SynchronizedType, LockPolicyFromExclusiveToShared>(
        std::exchange(this->parent_, nullptr));
  }
};

/**
 * Helper functions that should be passed to either a lock() or synchronized()
 * invocation, these return implementation defined structs that will be used
 * to lock the synchronized instance appropriately.
 *
 *    lock(wlock(one), rlock(two), wlock(three));
 *    synchronized([](auto one, two) { ... }, wlock(one), rlock(two));
 *
 * For example in the above rlock() produces an implementation defined read
 * locking helper instance and wlock() a write locking helper
 *
 * Subsequent arguments passed to these locking helpers, after the first, will
 * be passed by const-ref to the corresponding function on the synchronized
 * instance.  This means that if the function accepts these parameters by
 * value, they will be copied.  Note that it is not necessary that the primary
 * locking function will be invoked at all (for eg.  the implementation might
 * just invoke the try*Lock() method)
 *
 *    // Try to acquire the lock for one second
 *    synchronized([](auto) { ... }, wlock(one, 1s));
 *
 *    // The timed lock acquire might never actually be called, if it is not
 *    // needed by the underlying deadlock avoiding algorithm
 *    synchronized([](auto, auto) { ... }, rlock(one), wlock(two, 1s));
 *
 * Note that the arguments passed to to *lock() calls will be passed by
 * const-ref to the function invocation, as the implementation might use them
 * many times
 */
template <typename D, typename M, typename... Args>
auto wlock(Synchronized<D, M>& synchronized, Args&&... args) {
  return detail::wlock(synchronized, std::forward<Args>(args)...);
}
template <typename D, typename M, typename... Args>
auto wlock(const Synchronized<D, M>& synchronized, Args&&... args) {
  return detail::wlock(synchronized, std::forward<Args>(args)...);
}
template <typename Data, typename Mutex, typename... Args>
auto rlock(const Synchronized<Data, Mutex>& synchronized, Args&&... args) {
  return detail::rlock(synchronized, std::forward<Args>(args)...);
}
template <typename D, typename M, typename... Args>
auto ulock(Synchronized<D, M>& synchronized, Args&&... args) {
  return detail::ulock(synchronized, std::forward<Args>(args)...);
}
template <typename D, typename M, typename... Args>
auto lock(Synchronized<D, M>& synchronized, Args&&... args) {
  return detail::lock(synchronized, std::forward<Args>(args)...);
}
template <typename D, typename M, typename... Args>
auto lock(const Synchronized<D, M>& synchronized, Args&&... args) {
  return detail::lock(synchronized, std::forward<Args>(args)...);
}

/**
 * Acquire locks for multiple Synchronized<> objects, in a deadlock-safe
 * manner.
 *
 * Wrap the synchronized instances with the appropriate locking strategy by
 * using one of the four strategies - folly::lock (exclusive acquire for
 * exclusive only mutexes), folly::rlock (shared acquire for shareable
 * mutexes), folly::wlock (exclusive acquire for shareable mutexes) or
 * folly::ulock (upgrade acquire for upgrade mutexes) (see above)
 *
 * The locks will be acquired and the passed callable will be invoked with the
 * LockedPtr instances in the order that they were passed to the function
 */
template <typename Func, typename... SynchronizedLockers>
decltype(auto) synchronized(Func&& func, SynchronizedLockers&&... lockers) {
  return apply(
      std::forward<Func>(func),
      lock(std::forward<SynchronizedLockers>(lockers)...));
}

/**
 * Acquire locks on many lockables or synchronized instances in such a way
 * that the sequence of calls within the function does not cause deadlocks.
 *
 * This can often result in a performance boost as compared to simply
 * acquiring your locks in an ordered manner.  Even for very simple cases.
 * The algorithm tried to adjust to contention by blocking on the mutex it
 * thinks is the best fit, leaving all other mutexes open to be locked by
 * other threads.  See the benchmarks in folly/test/SynchronizedBenchmark.cpp
 * for more
 *
 * This works differently as compared to the locking algorithm in libstdc++
 * and is the recommended way to acquire mutexes in a generic order safe
 * manner.  Performance benchmarks show that this does better than the one in
 * libstdc++ even for the simple cases
 *
 * Usage is the same as std::lock() for arbitrary lockables
 *
 *    folly::lock(one, two, three);
 *
 * To make it work with folly::Synchronized you have to specify how you want
 * the locks to be acquired, use the folly::wlock(), folly::rlock(),
 * folly::ulock() and folly::lock() helpers defined below
 *
 *    auto [one, two] = lock(folly::wlock(a), folly::rlock(b));
 *
 * Note that you can/must avoid the folly:: namespace prefix on the lock()
 * function if you use the helpers, ADL lookup is done to find the lock function
 *
 * This will execute the deadlock avoidance algorithm and acquire a write lock
 * for a and a read lock for b
 */
template <typename LockableOne, typename LockableTwo, typename... Lockables>
void lock(LockableOne& one, LockableTwo& two, Lockables&... lockables) {
  auto locker = [](auto& lockable) {
    using Lockable = std::remove_reference_t<decltype(lockable)>;
    return detail::makeSynchronizedLocker(
        lockable,
        [](auto& l) { return std::unique_lock<Lockable>{l}; },
        [](auto& l) {
          auto lock = std::unique_lock<Lockable>{l, std::defer_lock};
          lock.try_lock();
          return lock;
        });
  };
  auto locks = lock(locker(one), locker(two), locker(lockables)...);

  // release ownership of the locks from the RAII lock wrapper returned by the
  // function above
  for_each(locks, [&](auto& lock) { lock.release(); });
}
>>>>>>> 2e6f64e1

/**
 * Acquire locks for multiple Synchronized<T> objects, in a deadlock-safe
 * manner.
 *
 * The locks are acquired in order from lowest address to highest address.
 * (Note that this is not necessarily the same algorithm used by std::lock().)
<<<<<<< HEAD
 *
 * For parameters that are const and support shared locks, a read lock is
 * acquired.  Otherwise an exclusive lock is acquired.
 *
 * TODO: Extend acquireLocked() with variadic template versions that
 * allow for more than 2 Synchronized arguments.  (I haven't given too much
 * thought about how to implement this.  It seems like it would be rather
 * complicated, but I think it should be possible.)
=======
 * For parameters that are const and support shared locks, a read lock is
 * acquired.  Otherwise an exclusive lock is acquired.
 *
 * use lock() with folly::wlock(), folly::rlock() and folly::ulock() for
 * arbitrary locking without causing a deadlock (as much as possible), with the
 * same effects as std::lock()
>>>>>>> 2e6f64e1
 */
template <class Sync1, class Sync2>
std::tuple<detail::LockedPtrType<Sync1>, detail::LockedPtrType<Sync2>>
acquireLocked(Sync1& l1, Sync2& l2) {
  if (static_cast<const void*>(&l1) < static_cast<const void*>(&l2)) {
    auto p1 = l1.contextualLock();
    auto p2 = l2.contextualLock();
    return std::make_tuple(std::move(p1), std::move(p2));
  } else {
    auto p2 = l2.contextualLock();
    auto p1 = l1.contextualLock();
    return std::make_tuple(std::move(p1), std::move(p2));
  }
}

/**
 * A version of acquireLocked() that returns a std::pair rather than a
 * std::tuple, which is easier to use in many places.
 */
template <class Sync1, class Sync2>
std::pair<detail::LockedPtrType<Sync1>, detail::LockedPtrType<Sync2>>
acquireLockedPair(Sync1& l1, Sync2& l2) {
  auto lockedPtrs = acquireLocked(l1, l2);
  return {std::move(std::get<0>(lockedPtrs)),
          std::move(std::get<1>(lockedPtrs))};
}

/************************************************************************
 * NOTE: All APIs below this line will be deprecated in upcoming diffs.
 ************************************************************************/

// Non-member swap primitive
template <class T, class M>
void swap(Synchronized<T, M>& lhs, Synchronized<T, M>& rhs) {
  lhs.swap(rhs);
}

/**
 * Disambiguate the name var by concatenating the line number of the original
 * point of expansion. This avoids shadowing warnings for nested
 * SYNCHRONIZEDs. The name is consistent if used multiple times within
 * another macro.
 * Only for internal use.
 */
#define SYNCHRONIZED_VAR(var) FB_CONCATENATE(SYNCHRONIZED_##var##_, __LINE__)

<<<<<<< HEAD
/**
=======
namespace detail {
struct [[deprecated(
    "use explicit lock(), wlock(), or rlock() instead")]] SYNCHRONIZED_macro_is_deprecated{};
}

/**
 * NOTE: This API is deprecated.  Use lock(), wlock(), rlock() or the withLock
 * functions instead.  In the future it will be marked with a deprecation
 * attribute to emit build-time warnings, and then it will be removed entirely.
 *
>>>>>>> 2e6f64e1
 * SYNCHRONIZED is the main facility that makes Synchronized<T>
 * helpful. It is a pseudo-statement that introduces a scope where the
 * object is locked. Inside that scope you get to access the unadorned
 * datum.
 *
 * Example:
 *
 * Synchronized<vector<int>> svector;
 * ...
 * SYNCHRONIZED (svector) { ... use svector as a vector<int> ... }
 * or
 * SYNCHRONIZED (v, svector) { ... use v as a vector<int> ... }
 *
 * Refer to folly/docs/Synchronized.md for a detailed explanation and more
 * examples.
 */
<<<<<<< HEAD
#define SYNCHRONIZED(...)                                             \
  FOLLY_PUSH_WARNING                                                  \
  FOLLY_GCC_DISABLE_WARNING("-Wshadow")                               \
  FOLLY_MSVC_DISABLE_WARNING(4189) /* initialized but unreferenced */ \
  FOLLY_MSVC_DISABLE_WARNING(4456) /* declaration hides local */      \
  FOLLY_MSVC_DISABLE_WARNING(4457) /* declaration hides parameter */  \
  FOLLY_MSVC_DISABLE_WARNING(4458) /* declaration hides member */     \
  FOLLY_MSVC_DISABLE_WARNING(4459) /* declaration hides global */     \
  FOLLY_GCC_DISABLE_NEW_SHADOW_WARNINGS                               \
  if (bool SYNCHRONIZED_VAR(state) = false) {                         \
  } else                                                              \
    for (auto SYNCHRONIZED_VAR(lockedPtr) =                           \
             (FB_VA_GLUE(FB_ARG_2_OR_1, (__VA_ARGS__))).operator->(); \
         !SYNCHRONIZED_VAR(state);                                    \
         SYNCHRONIZED_VAR(state) = true)                              \
      for (auto& FB_VA_GLUE(FB_ARG_1, (__VA_ARGS__)) =                \
               *SYNCHRONIZED_VAR(lockedPtr).operator->();             \
           !SYNCHRONIZED_VAR(state);                                  \
           SYNCHRONIZED_VAR(state) = true)                            \
  FOLLY_POP_WARNING
=======
#define SYNCHRONIZED(...)                                                 \
  FOLLY_PUSH_WARNING                                                      \
  FOLLY_GNU_DISABLE_WARNING("-Wshadow")                                   \
  FOLLY_MSVC_DISABLE_WARNING(4189) /* initialized but unreferenced */     \
  FOLLY_MSVC_DISABLE_WARNING(4456) /* declaration hides local */          \
  FOLLY_MSVC_DISABLE_WARNING(4457) /* declaration hides parameter */      \
  FOLLY_MSVC_DISABLE_WARNING(4458) /* declaration hides member */         \
  FOLLY_MSVC_DISABLE_WARNING(4459) /* declaration hides global */         \
  FOLLY_GCC_DISABLE_NEW_SHADOW_WARNINGS                                   \
  if (bool SYNCHRONIZED_VAR(state) = false) {                             \
    ::folly::detail::SYNCHRONIZED_macro_is_deprecated{};                  \
  } else                                                                  \
    for (auto SYNCHRONIZED_VAR(lockedPtr) =                               \
             (FB_VA_GLUE(FB_ARG_2_OR_1, (__VA_ARGS__))).contextualLock(); \
         !SYNCHRONIZED_VAR(state);                                        \
         SYNCHRONIZED_VAR(state) = true)                                  \
      for (auto& FB_VA_GLUE(FB_ARG_1, (__VA_ARGS__)) =                    \
               *SYNCHRONIZED_VAR(lockedPtr).operator->();                 \
           !SYNCHRONIZED_VAR(state);                                      \
           SYNCHRONIZED_VAR(state) = true)                                \
    FOLLY_POP_WARNING
>>>>>>> 2e6f64e1

/**
 * NOTE: This API is deprecated.  Use lock(), wlock(), rlock() or the withLock
 * functions instead.  In the future it will be marked with a deprecation
 * attribute to emit build-time warnings, and then it will be removed entirely.
 */
#define TIMED_SYNCHRONIZED(timeout, ...)                                       \
  if (bool SYNCHRONIZED_VAR(state) = false) {                                  \
<<<<<<< HEAD
=======
    ::folly::detail::SYNCHRONIZED_macro_is_deprecated{};                       \
>>>>>>> 2e6f64e1
  } else                                                                       \
    for (auto SYNCHRONIZED_VAR(lockedPtr) =                                    \
             (FB_VA_GLUE(FB_ARG_2_OR_1, (__VA_ARGS__))).timedAcquire(timeout); \
         !SYNCHRONIZED_VAR(state);                                             \
         SYNCHRONIZED_VAR(state) = true)                                       \
      for (auto FB_VA_GLUE(FB_ARG_1, (__VA_ARGS__)) =                          \
               (!SYNCHRONIZED_VAR(lockedPtr)                                   \
                    ? nullptr                                                  \
                    : SYNCHRONIZED_VAR(lockedPtr).operator->());               \
           !SYNCHRONIZED_VAR(state);                                           \
           SYNCHRONIZED_VAR(state) = true)

/**
 * NOTE: This API is deprecated.  Use lock(), wlock(), rlock() or the withLock
 * functions instead.  In the future it will be marked with a deprecation
 * attribute to emit build-time warnings, and then it will be removed entirely.
 *
 * Similar to SYNCHRONIZED, but only uses a read lock.
 */
#define SYNCHRONIZED_CONST(...)            \
  SYNCHRONIZED(                            \
      FB_VA_GLUE(FB_ARG_1, (__VA_ARGS__)), \
      as_const(FB_VA_GLUE(FB_ARG_2_OR_1, (__VA_ARGS__))))

/**
 * NOTE: This API is deprecated.  Use lock(), wlock(), rlock() or the withLock
 * functions instead.  In the future it will be marked with a deprecation
 * attribute to emit build-time warnings, and then it will be removed entirely.
 *
 * Similar to TIMED_SYNCHRONIZED, but only uses a read lock.
 */
#define TIMED_SYNCHRONIZED_CONST(timeout, ...) \
  TIMED_SYNCHRONIZED(                          \
      timeout,                                 \
      FB_VA_GLUE(FB_ARG_1, (__VA_ARGS__)),     \
<<<<<<< HEAD
      (FB_VA_GLUE(FB_ARG_2_OR_1, (__VA_ARGS__))).asConst())

/**
=======
      as_const(FB_VA_GLUE(FB_ARG_2_OR_1, (__VA_ARGS__))))

/**
 * NOTE: This API is deprecated.  Use lock(), wlock(), rlock() or the withLock
 * functions instead.  In the future it will be marked with a deprecation
 * attribute to emit build-time warnings, and then it will be removed entirely.
 *
>>>>>>> 2e6f64e1
 * Synchronizes two Synchronized objects (they may encapsulate
 * different data). Synchronization is done in increasing address of
 * object order, so there is no deadlock risk.
 */
#define SYNCHRONIZED_DUAL(n1, e1, n2, e2)                                      \
  if (bool SYNCHRONIZED_VAR(state) = false) {                                  \
<<<<<<< HEAD
=======
    ::folly::detail::SYNCHRONIZED_macro_is_deprecated{};                       \
>>>>>>> 2e6f64e1
  } else                                                                       \
    for (auto SYNCHRONIZED_VAR(ptrs) = acquireLockedPair(e1, e2);              \
         !SYNCHRONIZED_VAR(state);                                             \
         SYNCHRONIZED_VAR(state) = true)                                       \
      for (auto& n1 = *SYNCHRONIZED_VAR(ptrs).first; !SYNCHRONIZED_VAR(state); \
           SYNCHRONIZED_VAR(state) = true)                                     \
        for (auto& n2 = *SYNCHRONIZED_VAR(ptrs).second;                        \
             !SYNCHRONIZED_VAR(state);                                         \
             SYNCHRONIZED_VAR(state) = true)

} /* namespace folly */<|MERGE_RESOLUTION|>--- conflicted
+++ resolved
@@ -1,9 +1,5 @@
 /*
-<<<<<<< HEAD
- * Copyright 2011-present Facebook, Inc.
-=======
  * Copyright (c) Facebook, Inc. and its affiliates.
->>>>>>> 2e6f64e1
  *
  * Licensed under the Apache License, Version 2.0 (the "License");
  * you may not use this file except in compliance with the License.
@@ -29,20 +25,13 @@
 
 #pragma once
 
-<<<<<<< HEAD
-=======
 #include <folly/Function.h>
->>>>>>> 2e6f64e1
 #include <folly/Likely.h>
 #include <folly/LockTraits.h>
 #include <folly/Preprocessor.h>
 #include <folly/SharedMutex.h>
 #include <folly/Traits.h>
 #include <folly/Utility.h>
-<<<<<<< HEAD
-#include <glog/logging.h>
-#include <mutex>
-=======
 #include <folly/container/Foreach.h>
 #include <folly/functional/ApplyTuple.h>
 #include <glog/logging.h>
@@ -50,7 +39,6 @@
 #include <array>
 #include <mutex>
 #include <tuple>
->>>>>>> 2e6f64e1
 #include <type_traits>
 #include <utility>
 
@@ -60,11 +48,6 @@
 class LockedPtrBase;
 template <class LockedType, class LockPolicy>
 class LockedPtr;
-<<<<<<< HEAD
-template <class LockedType, class LockPolicy = LockPolicyExclusive>
-class LockedGuardPtr;
-=======
->>>>>>> 2e6f64e1
 
 /**
  * Public version of LockInterfaceDispatcher that contains the MutexLevel enum
@@ -101,12 +84,6 @@
 template <class Subclass>
 class SynchronizedBase<Subclass, detail::MutexLevel::SHARED> {
  public:
-<<<<<<< HEAD
-  using LockedPtr = ::folly::LockedPtr<Subclass, LockPolicyExclusive>;
-  using ConstWLockedPtr =
-      ::folly::LockedPtr<const Subclass, LockPolicyExclusive>;
-  using ConstLockedPtr = ::folly::LockedPtr<const Subclass, LockPolicyShared>;
-=======
   using WLockedPtr = ::folly::LockedPtr<Subclass, LockPolicyExclusive>;
   using ConstWLockedPtr =
       ::folly::LockedPtr<const Subclass, LockPolicyExclusive>;
@@ -126,7 +103,6 @@
   // TODO: Codemod them away.
   using LockedPtr = WLockedPtr;
   using ConstLockedPtr = ConstRLockedPtr;
->>>>>>> 2e6f64e1
 
   /**
    * Acquire an exclusive lock, and return a LockedPtr that can be used to
@@ -143,11 +119,6 @@
   }
 
   /**
-<<<<<<< HEAD
-   * Acquire a read lock, and return a ConstLockedPtr that can be used to
-   * safely access the datum.
-   */
-=======
    * Attempts to acquire the lock in exclusive mode.  If acquisition is
    * unsuccessful, the returned LockedPtr will be null.
    *
@@ -169,74 +140,44 @@
   RLockedPtr rlock() {
     return RLockedPtr(static_cast<Subclass*>(this));
   }
->>>>>>> 2e6f64e1
   ConstLockedPtr rlock() const {
     return ConstLockedPtr(static_cast<const Subclass*>(this));
   }
 
   /**
-<<<<<<< HEAD
+   * Attempts to acquire the lock in shared mode.  If acquisition is
+   * unsuccessful, the returned LockedPtr will be null.
+   *
+   * (Use LockedPtr::operator bool() or LockedPtr::isNull() to check for
+   * validity.)
+   */
+  TryRLockedPtr tryRLock() {
+    return TryRLockedPtr{static_cast<Subclass*>(this)};
+  }
+  ConstTryRLockedPtr tryRLock() const {
+    return ConstTryRLockedPtr{static_cast<const Subclass*>(this)};
+  }
+
+  /**
    * Attempts to acquire the lock, or fails if the timeout elapses first.
    * If acquisition is unsuccessful, the returned LockedPtr will be null.
    *
-   * (Use LockedPtr::isNull() to check for validity.)
-=======
-   * Attempts to acquire the lock in shared mode.  If acquisition is
-   * unsuccessful, the returned LockedPtr will be null.
-   *
    * (Use LockedPtr::operator bool() or LockedPtr::isNull() to check for
    * validity.)
-   */
-  TryRLockedPtr tryRLock() {
-    return TryRLockedPtr{static_cast<Subclass*>(this)};
-  }
-  ConstTryRLockedPtr tryRLock() const {
-    return ConstTryRLockedPtr{static_cast<const Subclass*>(this)};
-  }
-
-  /**
-   * Attempts to acquire the lock, or fails if the timeout elapses first.
-   * If acquisition is unsuccessful, the returned LockedPtr will be null.
-   *
-   * (Use LockedPtr::operator bool() or LockedPtr::isNull() to check for
-   * validity.)
->>>>>>> 2e6f64e1
    */
   template <class Rep, class Period>
   LockedPtr wlock(const std::chrono::duration<Rep, Period>& timeout) {
     return LockedPtr(static_cast<Subclass*>(this), timeout);
   }
   template <class Rep, class Period>
-<<<<<<< HEAD
-  ConstWLockedPtr wlock(
-      const std::chrono::duration<Rep, Period>& timeout) const {
-    return ConstWLockedPtr(static_cast<const Subclass*>(this), timeout);
-=======
   LockedPtr wlock(const std::chrono::duration<Rep, Period>& timeout) const {
     return LockedPtr(static_cast<const Subclass*>(this), timeout);
->>>>>>> 2e6f64e1
   }
 
   /**
    * Attempts to acquire the lock, or fails if the timeout elapses first.
    * If acquisition is unsuccessful, the returned LockedPtr will be null.
    *
-<<<<<<< HEAD
-   * (Use LockedPtr::isNull() to check for validity.)
-   */
-  template <class Rep, class Period>
-  ConstLockedPtr rlock(
-      const std::chrono::duration<Rep, Period>& timeout) const {
-    return ConstLockedPtr(static_cast<const Subclass*>(this), timeout);
-  }
-
-  /*
-   * Note: C++ 17 adds guaranteed copy elision.  (http://wg21.link/P0135)
-   * Once compilers support this, it would be nice to add wguard() and rguard()
-   * methods that return LockedGuardPtr objects.
-   */
-
-=======
    * (Use LockedPtr::operator bool() or LockedPtr::isNull() to check for
    * validity.)
    */
@@ -250,7 +191,6 @@
     return ConstRLockedPtr(static_cast<const Subclass*>(this), timeout);
   }
 
->>>>>>> 2e6f64e1
   /**
    * Invoke a function while holding the lock exclusively.
    *
@@ -267,23 +207,11 @@
    */
   template <class Function>
   auto withWLock(Function&& function) {
-<<<<<<< HEAD
-    LockedGuardPtr<Subclass, LockPolicyExclusive> guardPtr(
-        static_cast<Subclass*>(this));
-    return function(*guardPtr);
-  }
-  template <class Function>
-  auto withWLock(Function&& function) const {
-    LockedGuardPtr<const Subclass, LockPolicyExclusive> guardPtr(
-        static_cast<const Subclass*>(this));
-    return function(*guardPtr);
-=======
     return function(*wlock());
   }
   template <class Function>
   auto withWLock(Function&& function) const {
     return function(*wlock());
->>>>>>> 2e6f64e1
   }
 
   /**
@@ -312,18 +240,12 @@
    */
   template <class Function>
   auto withRLock(Function&& function) const {
-<<<<<<< HEAD
-    LockedGuardPtr<const Subclass, LockPolicyShared> guardPtr(
-        static_cast<const Subclass*>(this));
-    return function(*guardPtr);
-=======
     return function(*rlock());
   }
 
   template <class Function>
   auto withRLockPtr(Function&& function) {
     return function(rlock());
->>>>>>> 2e6f64e1
   }
 
   template <class Function>
@@ -337,11 +259,7 @@
  *
  * This class provides all the functionality provided by the SynchronizedBase
  * specialization for shared mutexes and a ulock() method that returns an
-<<<<<<< HEAD
- * upgradable lock RAII proxy
-=======
  * upgrade lock RAII proxy
->>>>>>> 2e6f64e1
  */
 template <class Subclass>
 class SynchronizedBase<Subclass, detail::MutexLevel::UPGRADE>
@@ -350,23 +268,33 @@
   using UpgradeLockedPtr = ::folly::LockedPtr<Subclass, LockPolicyUpgrade>;
   using ConstUpgradeLockedPtr =
       ::folly::LockedPtr<const Subclass, LockPolicyUpgrade>;
-<<<<<<< HEAD
-  using UpgradeLockedGuardPtr =
-      ::folly::LockedGuardPtr<Subclass, LockPolicyUpgrade>;
-  using ConstUpgradeLockedGuardPtr =
-      ::folly::LockedGuardPtr<const Subclass, LockPolicyUpgrade>;
-
-  /**
-   * Acquire an upgrade lock and return a LockedPtr that can be used to safely
-   * access the datum
-   *
-   * And the const version
+
+  using TryUpgradeLockedPtr =
+      ::folly::LockedPtr<Subclass, LockPolicyTryUpgrade>;
+  using ConstTryUpgradeLockedPtr =
+      ::folly::LockedPtr<const Subclass, LockPolicyTryUpgrade>;
+
+  /**
+   * Acquire an upgrade lock. The returned LockedPtr will have force
+   * const access to the data unless the lock is acquired in non-const
+   * context and asNonConstUnsafe() is used.
    */
   UpgradeLockedPtr ulock() {
     return UpgradeLockedPtr(static_cast<Subclass*>(this));
   }
   ConstUpgradeLockedPtr ulock() const {
     return ConstUpgradeLockedPtr(static_cast<const Subclass*>(this));
+  }
+
+  /**
+   * Attempts to acquire the lock in upgrade mode.  If acquisition is
+   * unsuccessful, the returned LockedPtr will be null.
+   *
+   * (Use LockedPtr::operator bool() or LockedPtr::isNull() to check for
+   * validity.)
+   */
+  TryUpgradeLockedPtr tryULock() {
+    return TryUpgradeLockedPtr{static_cast<Subclass*>(this)};
   }
 
   /**
@@ -378,11 +306,6 @@
   template <class Rep, class Period>
   UpgradeLockedPtr ulock(const std::chrono::duration<Rep, Period>& timeout) {
     return UpgradeLockedPtr(static_cast<Subclass*>(this), timeout);
-  }
-  template <class Rep, class Period>
-  UpgradeLockedPtr ulock(
-      const std::chrono::duration<Rep, Period>& timeout) const {
-    return ConstUpgradeLockedPtr(static_cast<const Subclass*>(this), timeout);
   }
 
   /**
@@ -406,9 +329,12 @@
    * moveFromUpgradeToWrite() method)
    */
   template <class Function>
+  auto withULock(Function&& function) {
+    return function(*ulock());
+  }
+  template <class Function>
   auto withULock(Function&& function) const {
-    ConstUpgradeLockedGuardPtr guardPtr(static_cast<const Subclass*>(this));
-    return function(*guardPtr);
+    return function(*ulock());
   }
 
   /**
@@ -446,6 +372,10 @@
   using ConstLockedPtr =
       ::folly::LockedPtr<const Subclass, LockPolicyExclusive>;
 
+  using TryLockedPtr = ::folly::LockedPtr<Subclass, LockPolicyTryExclusive>;
+  using ConstTryLockedPtr =
+      ::folly::LockedPtr<const Subclass, LockPolicyTryExclusive>;
+
   /**
    * Acquire a lock, and return a LockedPtr that can be used to safely access
    * the datum.
@@ -460,6 +390,20 @@
    */
   ConstLockedPtr lock() const {
     return ConstLockedPtr(static_cast<const Subclass*>(this));
+  }
+
+  /**
+   * Attempts to acquire the lock in exclusive mode.  If acquisition is
+   * unsuccessful, the returned LockedPtr will be null.
+   *
+   * (Use LockedPtr::operator bool() or LockedPtr::isNull() to check for
+   * validity.)
+   */
+  TryLockedPtr tryLock() {
+    return TryLockedPtr{static_cast<Subclass*>(this)};
+  }
+  ConstTryLockedPtr tryLock() const {
+    return ConstTryLockedPtr{static_cast<const Subclass*>(this)};
   }
 
   /**
@@ -479,12 +423,6 @@
   ConstLockedPtr lock(const std::chrono::duration<Rep, Period>& timeout) const {
     return ConstLockedPtr(static_cast<const Subclass*>(this), timeout);
   }
-
-  /*
-   * Note: C++ 17 adds guaranteed copy elision.  (http://wg21.link/P0135)
-   * Once compilers support this, it would be nice to add guard() methods that
-   * return LockedGuardPtr objects.
-   */
 
   /**
    * Invoke a function while holding the lock.
@@ -502,191 +440,6 @@
    */
   template <class Function>
   auto withLock(Function&& function) {
-    LockedGuardPtr<Subclass, LockPolicyExclusive> guardPtr(
-        static_cast<Subclass*>(this));
-    return function(*guardPtr);
-  }
-  template <class Function>
-  auto withLock(Function&& function) const {
-    LockedGuardPtr<const Subclass, LockPolicyExclusive> guardPtr(
-        static_cast<const Subclass*>(this));
-    return function(*guardPtr);
-  }
-
-  /**
-=======
-
-  using TryUpgradeLockedPtr =
-      ::folly::LockedPtr<Subclass, LockPolicyTryUpgrade>;
-  using ConstTryUpgradeLockedPtr =
-      ::folly::LockedPtr<const Subclass, LockPolicyTryUpgrade>;
-
-  /**
-   * Acquire an upgrade lock. The returned LockedPtr will have force
-   * const access to the data unless the lock is acquired in non-const
-   * context and asNonConstUnsafe() is used.
-   */
-  UpgradeLockedPtr ulock() {
-    return UpgradeLockedPtr(static_cast<Subclass*>(this));
-  }
-  ConstUpgradeLockedPtr ulock() const {
-    return ConstUpgradeLockedPtr(static_cast<const Subclass*>(this));
-  }
-
-  /**
-   * Attempts to acquire the lock in upgrade mode.  If acquisition is
-   * unsuccessful, the returned LockedPtr will be null.
-   *
-   * (Use LockedPtr::operator bool() or LockedPtr::isNull() to check for
-   * validity.)
-   */
-  TryUpgradeLockedPtr tryULock() {
-    return TryUpgradeLockedPtr{static_cast<Subclass*>(this)};
-  }
-
-  /**
-   * Acquire an upgrade lock and return a LockedPtr that can be used to safely
-   * access the datum
-   *
-   * And the const version
-   */
-  template <class Rep, class Period>
-  UpgradeLockedPtr ulock(const std::chrono::duration<Rep, Period>& timeout) {
-    return UpgradeLockedPtr(static_cast<Subclass*>(this), timeout);
-  }
-
-  /**
-   * Invoke a function while holding the lock.
-   *
-   * A reference to the datum will be passed into the function as its only
-   * argument.
-   *
-   * This can be used with a lambda argument for easily defining small critical
-   * sections in the code.  For example:
-   *
-   *   auto value = obj.withULock([](auto& data) {
-   *     data.doStuff();
-   *     return data.getValue();
-   *   });
-   *
-   * This is probably not the function you want.  If the intent is to read the
-   * data object and determine whether you should upgrade to a write lock then
-   * the withULockPtr() method should be called instead, since it gives access
-   * to the LockedPtr proxy (which can be upgraded via the
-   * moveFromUpgradeToWrite() method)
-   */
-  template <class Function>
-  auto withULock(Function&& function) {
-    return function(*ulock());
-  }
-  template <class Function>
-  auto withULock(Function&& function) const {
-    return function(*ulock());
-  }
-
-  /**
-   * Invoke a function while holding the lock exclusively.
-   *
-   * This is similar to withULock(), but the function will be passed a
-   * LockedPtr rather than a reference to the data itself.
-   *
-   * This allows scopedUnlock() and getUniqueLock() to be called on the
-   * LockedPtr argument.
-   *
-   * This also allows you to upgrade the LockedPtr proxy to a write state so
-   * that changes can be made to the underlying data
-   */
-  template <class Function>
-  auto withULockPtr(Function&& function) {
-    return function(ulock());
-  }
-  template <class Function>
-  auto withULockPtr(Function&& function) const {
-    return function(ulock());
-  }
-};
-
-/**
- * SynchronizedBase specialization for non-shared mutex types.
- *
- * This class provides lock() methods for acquiring the lock and accessing the
- * data.
- */
-template <class Subclass>
-class SynchronizedBase<Subclass, detail::MutexLevel::UNIQUE> {
- public:
-  using LockedPtr = ::folly::LockedPtr<Subclass, LockPolicyExclusive>;
-  using ConstLockedPtr =
-      ::folly::LockedPtr<const Subclass, LockPolicyExclusive>;
-
-  using TryLockedPtr = ::folly::LockedPtr<Subclass, LockPolicyTryExclusive>;
-  using ConstTryLockedPtr =
-      ::folly::LockedPtr<const Subclass, LockPolicyTryExclusive>;
-
-  /**
-   * Acquire a lock, and return a LockedPtr that can be used to safely access
-   * the datum.
-   */
-  LockedPtr lock() {
-    return LockedPtr(static_cast<Subclass*>(this));
-  }
-
-  /**
-   * Acquire a lock, and return a ConstLockedPtr that can be used to safely
-   * access the datum.
-   */
-  ConstLockedPtr lock() const {
-    return ConstLockedPtr(static_cast<const Subclass*>(this));
-  }
-
-  /**
-   * Attempts to acquire the lock in exclusive mode.  If acquisition is
-   * unsuccessful, the returned LockedPtr will be null.
-   *
-   * (Use LockedPtr::operator bool() or LockedPtr::isNull() to check for
-   * validity.)
-   */
-  TryLockedPtr tryLock() {
-    return TryLockedPtr{static_cast<Subclass*>(this)};
-  }
-  ConstTryLockedPtr tryLock() const {
-    return ConstTryLockedPtr{static_cast<const Subclass*>(this)};
-  }
-
-  /**
-   * Attempts to acquire the lock, or fails if the timeout elapses first.
-   * If acquisition is unsuccessful, the returned LockedPtr will be null.
-   */
-  template <class Rep, class Period>
-  LockedPtr lock(const std::chrono::duration<Rep, Period>& timeout) {
-    return LockedPtr(static_cast<Subclass*>(this), timeout);
-  }
-
-  /**
-   * Attempts to acquire the lock, or fails if the timeout elapses first.
-   * If acquisition is unsuccessful, the returned LockedPtr will be null.
-   */
-  template <class Rep, class Period>
-  ConstLockedPtr lock(const std::chrono::duration<Rep, Period>& timeout) const {
-    return ConstLockedPtr(static_cast<const Subclass*>(this), timeout);
-  }
-
-  /**
-   * Invoke a function while holding the lock.
-   *
-   * A reference to the datum will be passed into the function as its only
-   * argument.
-   *
-   * This can be used with a lambda argument for easily defining small critical
-   * sections in the code.  For example:
-   *
-   *   auto value = obj.withLock([](auto& data) {
-   *     data.doStuff();
-   *     return data.getValue();
-   *   });
-   */
-  template <class Function>
-  auto withLock(Function&& function) {
     return function(*lock());
   }
   template <class Function>
@@ -695,7 +448,6 @@
   }
 
   /**
->>>>>>> 2e6f64e1
    * Invoke a function while holding the lock exclusively.
    *
    * This is similar to withWLock(), but the function will be passed a
@@ -732,27 +484,11 @@
  * Supported mutexes that work by default include std::mutex,
  * std::recursive_mutex, std::timed_mutex, std::recursive_timed_mutex,
  * folly::SharedMutex, folly::RWSpinLock, and folly::SpinLock.
-<<<<<<< HEAD
- * Include LockTraitsBoost.h to get additional LockTraits specializations to
- * support the following boost mutex types: boost::mutex,
- * boost::recursive_mutex, boost::shared_mutex, boost::timed_mutex, and
- * boost::recursive_timed_mutex.
-=======
->>>>>>> 2e6f64e1
  */
 template <class T, class Mutex = SharedMutex>
 struct Synchronized : public SynchronizedBase<
                           Synchronized<T, Mutex>,
                           MutexLevelValue<Mutex>::value> {
-<<<<<<< HEAD
- private:
-  using Base =
-      SynchronizedBase<Synchronized<T, Mutex>, MutexLevelValue<Mutex>::value>;
-  static constexpr bool nxCopyCtor{
-      std::is_nothrow_copy_constructible<T>::value};
-  static constexpr bool nxMoveCtor{
-      std::is_nothrow_move_constructible<T>::value};
-=======
  private:
   using Base =
       SynchronizedBase<Synchronized<T, Mutex>, MutexLevelValue<Mutex>::value>;
@@ -1322,7 +1058,6 @@
  public:
   using MutexType = Mutex;
   friend class folly::ScopedUnlocker<SynchronizedType, LockPolicy>;
->>>>>>> 2e6f64e1
 
   // used to disable copy construction and assignment
   class NonImplementedType;
@@ -1334,40 +1069,6 @@
   using MutexType = Mutex;
 
   /**
-<<<<<<< HEAD
-   * Default constructor leaves both members call their own default
-   * constructor.
-   */
-  Synchronized() = default;
-
-  /**
-   * Copy constructor copies the data (with locking the source and
-   * all) but does NOT copy the mutex. Doing so would result in
-   * deadlocks.
-   *
-   * Note that the copy constructor may throw because it acquires a lock in
-   * the contextualRLock() method
-   */
- public:
-  /* implicit */ Synchronized(typename std::conditional<
-                              std::is_copy_constructible<T>::value,
-                              const Synchronized&,
-                              NonImplementedType>::type rhs) /* may throw */
-      : Synchronized(rhs, rhs.contextualRLock()) {}
-
-  /**
-   * Move constructor moves the data (with locking the source and all)
-   * but does not move the mutex.
-   *
-   * Note that the move constructor may throw because it acquires a lock.
-   * Since the move constructor is not declared noexcept, when objects of this
-   * class are used as elements in a vector or a similar container.  The
-   * elements might not be moved around when resizing.  They might be copied
-   * instead.  You have been warned.
-   */
-  Synchronized(Synchronized&& rhs) /* may throw */
-      : Synchronized(std::move(rhs), rhs.contextualLock()) {}
-=======
    * Friend all instantiations of LockedPtr and LockedPtrBase
    */
   template <typename S, typename L>
@@ -1443,7 +1144,6 @@
     assignImpl(*this, rhs);
     return *this;
   }
->>>>>>> 2e6f64e1
 
   /**
    * Implementation for the assignment operator
@@ -1502,50 +1202,6 @@
   friend class folly::ScopedUnlocker<SynchronizedType, LockPolicy>;
 
   /**
-<<<<<<< HEAD
-   * Lets you construct non-movable types in-place. Use the constexpr
-   * instance `in_place` as the first argument.
-   */
-  template <typename... Args>
-  explicit Synchronized(in_place_t, Args&&... args)
-      : datum_(std::forward<Args>(args)...) {}
-
-  /**
-   * Lets you construct the synchronized object and also pass construction
-   * parameters to the underlying mutex if desired
-   */
-  template <typename... DatumArgs, typename... MutexArgs>
-  Synchronized(
-      std::piecewise_construct_t,
-      std::tuple<DatumArgs...> datumArgs,
-      std::tuple<MutexArgs...> mutexArgs)
-      : Synchronized{std::piecewise_construct,
-                     std::move(datumArgs),
-                     std::move(mutexArgs),
-                     make_index_sequence<sizeof...(DatumArgs)>{},
-                     make_index_sequence<sizeof...(MutexArgs)>{}} {}
-
-  /**
-   * The canonical assignment operator only assigns the data, NOT the
-   * mutex. It locks the two objects in ascending order of their
-   * addresses.
-   */
-  Synchronized& operator=(typename std::conditional<
-                          std::is_copy_assignable<T>::value,
-                          const Synchronized&,
-                          NonImplementedType>::type rhs) {
-    if (this == &rhs) {
-      // Self-assignment, pass.
-    } else if (this < &rhs) {
-      auto guard1 = operator->();
-      auto guard2 = rhs.operator->();
-      datum_ = rhs.datum_;
-    } else {
-      auto guard1 = rhs.operator->();
-      auto guard2 = operator->();
-      datum_ = rhs.datum_;
-    }
-=======
    * Friend all instantiations of LockedPtr and LockedPtrBase
    */
   template <typename S, typename L>
@@ -1566,7 +1222,6 @@
         parent_{std::exchange(rhs.parent_, nullptr)} {}
   LockedPtrBase& operator=(LockedPtrBase&& rhs) noexcept {
     assignImpl(*this, rhs);
->>>>>>> 2e6f64e1
     return *this;
   }
 
@@ -1616,61 +1271,6 @@
   }
 
   /**
-<<<<<<< HEAD
-   * Acquire an appropriate lock based on the context.
-   *
-   * If the mutex is a shared mutex, and the Synchronized instance is const,
-   * this acquires a shared lock.  Otherwise this acquires an exclusive lock.
-   *
-   * In general, prefer using the explicit rlock() and wlock() methods
-   * for read-write locks, and lock() for purely exclusive locks.
-   *
-   * contextualLock() is primarily intended for use in other template functions
-   * that do not necessarily know the lock type.
-   */
-  LockedPtr contextualLock() {
-    return LockedPtr(this);
-  }
-  ConstLockedPtr contextualLock() const {
-    return ConstLockedPtr(this);
-  }
-  template <class Rep, class Period>
-  LockedPtr contextualLock(const std::chrono::duration<Rep, Period>& timeout) {
-    return LockedPtr(this, timeout);
-  }
-  template <class Rep, class Period>
-  ConstLockedPtr contextualLock(
-      const std::chrono::duration<Rep, Period>& timeout) const {
-    return ConstLockedPtr(this, timeout);
-  }
-  /**
-   * contextualRLock() acquires a read lock if the mutex type is shared,
-   * or a regular exclusive lock for non-shared mutex types.
-   *
-   * contextualRLock() when you know that you prefer a read lock (if
-   * available), even if the Synchronized<T> object itself is non-const.
-   */
-  ConstLockedPtr contextualRLock() const {
-    return ConstLockedPtr(this);
-  }
-  template <class Rep, class Period>
-  ConstLockedPtr contextualRLock(
-      const std::chrono::duration<Rep, Period>& timeout) const {
-    return ConstLockedPtr(this, timeout);
-  }
-
-  /**
-   * This accessor offers a LockedPtr. In turn, LockedPtr offers
-   * operator-> returning a pointer to T. The operator-> keeps
-   * expanding until it reaches a pointer, so syncobj->foo() will lock
-   * the object and call foo() against it.
-   *
-   * NOTE: This API is planned to be deprecated in an upcoming diff.
-   * Prefer using lock(), wlock(), or rlock() instead.
-   */
-  LockedPtr operator->() {
-    return LockedPtr(this);
-=======
    * Unlock the synchronized data.
    *
    * The LockedPtr can no longer be dereferenced after unlock() has been
@@ -1845,7 +1445,6 @@
       LockedPtr<SynchronizedType, LockPolicyType>&& other) noexcept {
     Base::operator=(std::move(other));
     return *this;
->>>>>>> 2e6f64e1
   }
 
   /*
@@ -1855,51 +1454,11 @@
   LockedPtr& operator=(const LockedPtr& rhs) = delete;
 
   /**
-<<<<<<< HEAD
-   * Obtain a ConstLockedPtr.
-   *
-   * NOTE: This API is planned to be deprecated in an upcoming diff.
-   * Prefer using lock(), wlock(), or rlock() instead.
-=======
    * Destructor releases.
->>>>>>> 2e6f64e1
    */
   ~LockedPtr() {}
 
   /**
-<<<<<<< HEAD
-   * Attempts to acquire for a given number of milliseconds. If
-   * acquisition is unsuccessful, the returned LockedPtr is nullptr.
-   *
-   * NOTE: This API is deprecated.  Use lock(), wlock(), or rlock() instead.
-   * In the future it will be marked with a deprecation attribute to emit
-   * build-time warnings, and then it will be removed entirely.
-   */
-  LockedPtr timedAcquire(unsigned int milliseconds) {
-    return LockedPtr(this, std::chrono::milliseconds(milliseconds));
-  }
-
-  /**
-   * Attempts to acquire for a given number of milliseconds. If
-   * acquisition is unsuccessful, the returned ConstLockedPtr is nullptr.
-   *
-   * NOTE: This API is deprecated.  Use lock(), wlock(), or rlock() instead.
-   * In the future it will be marked with a deprecation attribute to emit
-   * build-time warnings, and then it will be removed entirely.
-   */
-  ConstLockedPtr timedAcquire(unsigned int milliseconds) const {
-    return ConstLockedPtr(this, std::chrono::milliseconds(milliseconds));
-  }
-
-  /**
-   * Sometimes, although you have a mutable object, you only want to
-   * call a const method against it. The most efficient way to achieve
-   * that is by using a read lock. You get to do so by using
-   * obj.asConst()->method() instead of obj->method().
-   *
-   * NOTE: This API is planned to be deprecated in an upcoming diff.
-   * Use rlock() instead.
-=======
    * Check if this LockedPtr is uninitialized, or points to valid locked data.
    *
    * This method can be used to check if a timed-acquire operation succeeded.
@@ -1957,7 +1516,6 @@
    * asNonConstUnsafe() returns a non-const reference to the data if
    * the parent Synchronized object was non-const at the point of lock
    * acquisition.
->>>>>>> 2e6f64e1
    */
   template <typename = void>
   DataType& asNonConstUnsafe() const {
@@ -1988,30 +1546,6 @@
    * Move the locked ptr from an upgrade state to an exclusive state.  The
    * current lock is left in a null state.
    */
-<<<<<<< HEAD
-  void swap(T& rhs) {
-    LockedPtr guard(this);
-
-    using std::swap;
-    swap(datum_, rhs);
-  }
-
-  /**
-   * Assign another datum and return the original value. Recommended
-   * because it keeps the mutex held only briefly.
-   */
-  T exchange(T&& rhs) {
-    swap(rhs);
-    return std::move(rhs);
-  }
-
-  /**
-   * Copies datum to a given target.
-   */
-  void copy(T* target) const {
-    ConstLockedPtr guard(this);
-    *target = datum_;
-=======
   template <
       typename SyncType = SynchronizedType,
       typename = typename std::enable_if<
@@ -2034,567 +1568,12 @@
   moveFromWriteToUpgrade() {
     return LockedPtr<SynchronizedType, LockPolicyFromExclusiveToUpgrade>(
         std::exchange(this->parent_, nullptr));
->>>>>>> 2e6f64e1
   }
 
   /**
    * Move the locked ptr from an upgrade state to a shared state.  The
    * current lock is left in a null state.
    */
-<<<<<<< HEAD
-  T copy() const {
-    ConstLockedPtr guard(this);
-    return datum_;
-  }
-
- private:
-  template <class LockedType, class MutexType, class LockPolicy>
-  friend class folly::LockedPtrBase;
-  template <class LockedType, class LockPolicy>
-  friend class folly::LockedPtr;
-  template <class LockedType, class LockPolicy>
-  friend class folly::LockedGuardPtr;
-
-  /**
-   * Helper constructors to enable Synchronized for
-   * non-default constructible types T.
-   * Guards are created in actual public constructors and are alive
-   * for the time required to construct the object
-   */
-  Synchronized(
-      const Synchronized& rhs,
-      const ConstLockedPtr& /*guard*/) noexcept(nxCopyCtor)
-      : datum_(rhs.datum_) {}
-
-  Synchronized(Synchronized&& rhs, const LockedPtr& /*guard*/) noexcept(
-      nxMoveCtor)
-      : datum_(std::move(rhs.datum_)) {}
-
-  template <
-      typename... DatumArgs,
-      typename... MutexArgs,
-      std::size_t... IndicesOne,
-      std::size_t... IndicesTwo>
-  Synchronized(
-      std::piecewise_construct_t,
-      std::tuple<DatumArgs...> datumArgs,
-      std::tuple<MutexArgs...> mutexArgs,
-      std::index_sequence<IndicesOne...>,
-      std::index_sequence<IndicesTwo...>)
-      : datum_{std::get<IndicesOne>(std::move(datumArgs))...},
-        mutex_{std::get<IndicesTwo>(std::move(mutexArgs))...} {}
-
-  // Synchronized data members
-  T datum_;
-  mutable Mutex mutex_;
-};
-
-template <class SynchronizedType, class LockPolicy>
-class ScopedUnlocker;
-
-namespace detail {
-/*
- * A helper alias that resolves to "const T" if the template parameter
- * is a const Synchronized<T>, or "T" if the parameter is not const.
- */
-template <class SynchronizedType>
-using SynchronizedDataType = typename std::conditional<
-    std::is_const<SynchronizedType>::value,
-    typename SynchronizedType::DataType const,
-    typename SynchronizedType::DataType>::type;
-/*
- * A helper alias that resolves to a ConstLockedPtr if the template parameter
- * is a const Synchronized<T>, or a LockedPtr if the parameter is not const.
- */
-template <class SynchronizedType>
-using LockedPtrType = typename std::conditional<
-    std::is_const<SynchronizedType>::value,
-    typename SynchronizedType::ConstLockedPtr,
-    typename SynchronizedType::LockedPtr>::type;
-} // namespace detail
-
-/**
- * A helper base class for implementing LockedPtr.
- *
- * The main reason for having this as a separate class is so we can specialize
- * it for std::mutex, so we can expose a std::unique_lock to the caller
- * when std::mutex is being used.  This allows callers to use a
- * std::condition_variable with the mutex from a Synchronized<T, std::mutex>.
- *
- * We don't use std::unique_lock with other Mutex types since it makes the
- * LockedPtr class slightly larger, and it makes the logic to support
- * ScopedUnlocker slightly more complicated.  std::mutex is the only one that
- * really seems to benefit from the unique_lock.  std::condition_variable
- * itself only supports std::unique_lock<std::mutex>, so there doesn't seem to
- * be any real benefit to exposing the unique_lock with other mutex types.
- *
- * Note that the SynchronizedType template parameter may or may not be const
- * qualified.
- */
-template <class SynchronizedType, class Mutex, class LockPolicy>
-class LockedPtrBase {
- public:
-  using MutexType = Mutex;
-  friend class folly::ScopedUnlocker<SynchronizedType, LockPolicy>;
-
-  /**
-   * Destructor releases.
-   */
-  ~LockedPtrBase() {
-    if (parent_) {
-      LockPolicy::unlock(parent_->mutex_);
-    }
-  }
-
-  /**
-   * Unlock the synchronized data.
-   *
-   * The LockedPtr can no longer be dereferenced after unlock() has been
-   * called.  isValid() will return false on an unlocked LockedPtr.
-   *
-   * unlock() can only be called on a LockedPtr that is valid.
-   */
-  void unlock() {
-    DCHECK(parent_ != nullptr);
-    LockPolicy::unlock(parent_->mutex_);
-    parent_ = nullptr;
-  }
-
- protected:
-  LockedPtrBase() {}
-  explicit LockedPtrBase(SynchronizedType* parent) : parent_(parent) {
-    LockPolicy::lock(parent_->mutex_);
-  }
-  template <class Rep, class Period>
-  LockedPtrBase(
-      SynchronizedType* parent,
-      const std::chrono::duration<Rep, Period>& timeout) {
-    if (LockPolicy::try_lock_for(parent->mutex_, timeout)) {
-      this->parent_ = parent;
-    }
-  }
-  LockedPtrBase(LockedPtrBase&& rhs) noexcept : parent_(rhs.parent_) {
-    rhs.parent_ = nullptr;
-  }
-  LockedPtrBase& operator=(LockedPtrBase&& rhs) noexcept {
-    if (parent_) {
-      LockPolicy::unlock(parent_->mutex_);
-    }
-
-    parent_ = rhs.parent_;
-    rhs.parent_ = nullptr;
-    return *this;
-  }
-
-  using UnlockerData = SynchronizedType*;
-
-  /**
-   * Get a pointer to the Synchronized object from the UnlockerData.
-   *
-   * In the generic case UnlockerData is just the Synchronized pointer,
-   * so we return it as is.  (This function is more interesting in the
-   * std::mutex specialization below.)
-   */
-  static SynchronizedType* getSynchronized(UnlockerData data) {
-    return data;
-  }
-
-  UnlockerData releaseLock() {
-    DCHECK(parent_ != nullptr);
-    auto current = parent_;
-    parent_ = nullptr;
-    LockPolicy::unlock(current->mutex_);
-    return current;
-  }
-  void reacquireLock(UnlockerData&& data) {
-    DCHECK(parent_ == nullptr);
-    parent_ = data;
-    LockPolicy::lock(parent_->mutex_);
-  }
-
-  SynchronizedType* parent_ = nullptr;
-};
-
-/**
- * LockedPtrBase specialization for use with std::mutex.
- *
- * When std::mutex is used we use a std::unique_lock to hold the mutex.
- * This makes it possible to use std::condition_variable with a
- * Synchronized<T, std::mutex>.
- */
-template <class SynchronizedType, class LockPolicy>
-class LockedPtrBase<SynchronizedType, std::mutex, LockPolicy> {
- public:
-  using MutexType = std::mutex;
-  friend class folly::ScopedUnlocker<SynchronizedType, LockPolicy>;
-
-  /**
-   * Destructor releases.
-   */
-  ~LockedPtrBase() {
-    // The std::unique_lock will automatically release the lock when it is
-    // destroyed, so we don't need to do anything extra here.
-  }
-
-  LockedPtrBase(LockedPtrBase&& rhs) noexcept
-      : lock_(std::move(rhs.lock_)), parent_(rhs.parent_) {
-    rhs.parent_ = nullptr;
-  }
-  LockedPtrBase& operator=(LockedPtrBase&& rhs) noexcept {
-    lock_ = std::move(rhs.lock_);
-    parent_ = rhs.parent_;
-    rhs.parent_ = nullptr;
-    return *this;
-  }
-
-  /**
-   * Get a reference to the std::unique_lock.
-   *
-   * This is provided so that callers can use Synchronized<T, std::mutex>
-   * with a std::condition_variable.
-   *
-   * While this API could be used to bypass the normal Synchronized APIs and
-   * manually interact with the underlying unique_lock, this is strongly
-   * discouraged.
-   */
-  std::unique_lock<std::mutex>& getUniqueLock() {
-    return lock_;
-  }
-
-  /**
-   * Unlock the synchronized data.
-   *
-   * The LockedPtr can no longer be dereferenced after unlock() has been
-   * called.  isValid() will return false on an unlocked LockedPtr.
-   *
-   * unlock() can only be called on a LockedPtr that is valid.
-   */
-  void unlock() {
-    DCHECK(parent_ != nullptr);
-    lock_.unlock();
-    parent_ = nullptr;
-  }
-
- protected:
-  LockedPtrBase() {}
-  explicit LockedPtrBase(SynchronizedType* parent)
-      : lock_(parent->mutex_), parent_(parent) {}
-
-  using UnlockerData =
-      std::pair<std::unique_lock<std::mutex>, SynchronizedType*>;
-
-  static SynchronizedType* getSynchronized(const UnlockerData& data) {
-    return data.second;
-  }
-
-  UnlockerData releaseLock() {
-    DCHECK(parent_ != nullptr);
-    UnlockerData data(std::move(lock_), parent_);
-    parent_ = nullptr;
-    data.first.unlock();
-    return data;
-  }
-  void reacquireLock(UnlockerData&& data) {
-    lock_ = std::move(data.first);
-    lock_.lock();
-    parent_ = data.second;
-  }
-
-  // The specialization for std::mutex does have to store slightly more
-  // state than the default implementation.
-  std::unique_lock<std::mutex> lock_;
-  SynchronizedType* parent_ = nullptr;
-};
-
-/**
- * This class temporarily unlocks a LockedPtr in a scoped manner.
- */
-template <class SynchronizedType, class LockPolicy>
-class ScopedUnlocker {
- public:
-  explicit ScopedUnlocker(LockedPtr<SynchronizedType, LockPolicy>* p)
-      : ptr_(p), data_(ptr_->releaseLock()) {}
-  ScopedUnlocker(const ScopedUnlocker&) = delete;
-  ScopedUnlocker& operator=(const ScopedUnlocker&) = delete;
-  ScopedUnlocker(ScopedUnlocker&& other) noexcept
-      : ptr_(other.ptr_), data_(std::move(other.data_)) {
-    other.ptr_ = nullptr;
-  }
-  ScopedUnlocker& operator=(ScopedUnlocker&& other) = delete;
-
-  ~ScopedUnlocker() {
-    if (ptr_) {
-      ptr_->reacquireLock(std::move(data_));
-    }
-  }
-
-  /**
-   * Return a pointer to the Synchronized object used by this ScopedUnlocker.
-   */
-  SynchronizedType* getSynchronized() const {
-    return LockedPtr<SynchronizedType, LockPolicy>::getSynchronized(data_);
-  }
-
- private:
-  using Data = typename LockedPtr<SynchronizedType, LockPolicy>::UnlockerData;
-  LockedPtr<SynchronizedType, LockPolicy>* ptr_{nullptr};
-  Data data_;
-};
-
-/**
- * A LockedPtr keeps a Synchronized<T> object locked for the duration of
- * LockedPtr's existence.
- *
- * It provides access the datum's members directly by using operator->() and
- * operator*().
- *
- * The LockPolicy parameter controls whether or not the lock is acquired in
- * exclusive or shared mode.
- */
-template <class SynchronizedType, class LockPolicy>
-class LockedPtr : public LockedPtrBase<
-                      SynchronizedType,
-                      typename SynchronizedType::MutexType,
-                      LockPolicy> {
- private:
-  using Base = LockedPtrBase<
-      SynchronizedType,
-      typename SynchronizedType::MutexType,
-      LockPolicy>;
-  using UnlockerData = typename Base::UnlockerData;
-  // CDataType is the DataType with the appropriate const-qualification
-  using CDataType = detail::SynchronizedDataType<SynchronizedType>;
-
- public:
-  using DataType = typename SynchronizedType::DataType;
-  using MutexType = typename SynchronizedType::MutexType;
-  using Synchronized = typename std::remove_const<SynchronizedType>::type;
-  friend class ScopedUnlocker<SynchronizedType, LockPolicy>;
-
-  /**
-   * Creates an uninitialized LockedPtr.
-   *
-   * Dereferencing an uninitialized LockedPtr is not allowed.
-   */
-  LockedPtr() {}
-
-  /**
-   * Takes a Synchronized<T> and locks it.
-   */
-  explicit LockedPtr(SynchronizedType* parent) : Base(parent) {}
-
-  /**
-   * Takes a Synchronized<T> and attempts to lock it, within the specified
-   * timeout.
-   *
-   * Blocks until the lock is acquired or until the specified timeout expires.
-   * If the timeout expired without acquiring the lock, the LockedPtr will be
-   * null, and LockedPtr::isNull() will return true.
-   */
-  template <class Rep, class Period>
-  LockedPtr(
-      SynchronizedType* parent,
-      const std::chrono::duration<Rep, Period>& timeout)
-      : Base(parent, timeout) {}
-
-  /**
-   * Move constructor.
-   */
-  LockedPtr(LockedPtr&& rhs) noexcept = default;
-
-  /**
-   * Move assignment operator.
-   */
-  LockedPtr& operator=(LockedPtr&& rhs) noexcept = default;
-
-  /*
-   * Copy constructor and assignment operator are deleted.
-   */
-  LockedPtr(const LockedPtr& rhs) = delete;
-  LockedPtr& operator=(const LockedPtr& rhs) = delete;
-
-  /**
-   * Destructor releases.
-   */
-  ~LockedPtr() {}
-
-  /**
-   * Check if this LockedPtr is uninitialized, or points to valid locked data.
-   *
-   * This method can be used to check if a timed-acquire operation succeeded.
-   * If an acquire operation times out it will result in a null LockedPtr.
-   *
-   * A LockedPtr is always either null, or holds a lock to valid data.
-   * Methods such as scopedUnlock() reset the LockedPtr to null for the
-   * duration of the unlock.
-   */
-  bool isNull() const {
-    return this->parent_ == nullptr;
-  }
-
-  /**
-   * Explicit boolean conversion.
-   *
-   * Returns !isNull()
-   */
-  explicit operator bool() const {
-    return this->parent_ != nullptr;
-  }
-
-  /**
-   * Access the locked data.
-   *
-   * This method should only be used if the LockedPtr is valid.
-   */
-  CDataType* operator->() const {
-    return &this->parent_->datum_;
-  }
-
-  /**
-   * Access the locked data.
-   *
-   * This method should only be used if the LockedPtr is valid.
-   */
-  CDataType& operator*() const {
-    return this->parent_->datum_;
-  }
-
-  /**
-   * Temporarily unlock the LockedPtr, and reset it to null.
-   *
-   * Returns an helper object that will re-lock and restore the LockedPtr when
-   * the helper is destroyed.  The LockedPtr may not be dereferenced for as
-   * long as this helper object exists.
-   */
-  ScopedUnlocker<SynchronizedType, LockPolicy> scopedUnlock() {
-    return ScopedUnlocker<SynchronizedType, LockPolicy>(this);
-  }
-
-  /***************************************************************************
-   * Upgradable lock methods.
-   * These are disabled via SFINAE when the mutex is not upgradable
-   **************************************************************************/
-  /**
-   * Move the locked ptr from an upgrade state to an exclusive state.  The
-   * current lock is left in a null state.
-   */
-  template <
-      typename SyncType = SynchronizedType,
-      typename = typename std::enable_if<
-          LockTraits<typename SyncType::MutexType>::is_upgrade>::type>
-  LockedPtr<SynchronizedType, LockPolicyFromUpgradeToExclusive>
-  moveFromUpgradeToWrite() {
-    auto* parent_to_pass_on = this->parent_;
-    this->parent_ = nullptr;
-    return LockedPtr<SynchronizedType, LockPolicyFromUpgradeToExclusive>(
-        parent_to_pass_on);
-  }
-
-  /**
-   * Move the locked ptr from an exclusive state to an upgrade state.  The
-   * current lock is left in a null state.
-   */
-  template <
-      typename SyncType = SynchronizedType,
-      typename = typename std::enable_if<
-          LockTraits<typename SyncType::MutexType>::is_upgrade>::type>
-  LockedPtr<SynchronizedType, LockPolicyFromExclusiveToUpgrade>
-  moveFromWriteToUpgrade() {
-    auto* parent_to_pass_on = this->parent_;
-    this->parent_ = nullptr;
-    return LockedPtr<SynchronizedType, LockPolicyFromExclusiveToUpgrade>(
-        parent_to_pass_on);
-  }
-
-  /**
-   * Move the locked ptr from an upgrade state to a shared state.  The
-   * current lock is left in a null state.
-   */
-  template <
-      typename SyncType = SynchronizedType,
-      typename = typename std::enable_if<
-          LockTraits<typename SyncType::MutexType>::is_upgrade>::type>
-  LockedPtr<SynchronizedType, LockPolicyFromUpgradeToShared>
-  moveFromUpgradeToRead() {
-    auto* parent_to_pass_on = this->parent_;
-    this->parent_ = nullptr;
-    return LockedPtr<SynchronizedType, LockPolicyFromUpgradeToShared>(
-        parent_to_pass_on);
-  }
-
-  /**
-   * Move the locked ptr from an exclusive state to a shared state.  The
-   * current lock is left in a null state.
-   */
-  template <
-      typename SyncType = SynchronizedType,
-      typename = typename std::enable_if<
-          LockTraits<typename SyncType::MutexType>::is_upgrade>::type>
-  LockedPtr<SynchronizedType, LockPolicyFromExclusiveToShared>
-  moveFromWriteToRead() {
-    auto* parent_to_pass_on = this->parent_;
-    this->parent_ = nullptr;
-    return LockedPtr<SynchronizedType, LockPolicyFromExclusiveToShared>(
-        parent_to_pass_on);
-  }
-};
-
-/**
- * LockedGuardPtr is a simplified version of LockedPtr.
- *
- * It is non-movable, and supports fewer features than LockedPtr.  However, it
- * is ever-so-slightly more performant than LockedPtr.  (The destructor can
- * unconditionally release the lock, without requiring a conditional branch.)
- *
- * The relationship between LockedGuardPtr and LockedPtr is similar to that
- * between std::lock_guard and std::unique_lock.
- */
-template <class SynchronizedType, class LockPolicy>
-class LockedGuardPtr {
- private:
-  // CDataType is the DataType with the appropriate const-qualification
-  using CDataType = detail::SynchronizedDataType<SynchronizedType>;
-
- public:
-  using DataType = typename SynchronizedType::DataType;
-  using MutexType = typename SynchronizedType::MutexType;
-  using Synchronized = typename std::remove_const<SynchronizedType>::type;
-
-  LockedGuardPtr() = delete;
-
-  /**
-   * Takes a Synchronized<T> and locks it.
-   */
-  explicit LockedGuardPtr(SynchronizedType* parent) : parent_(parent) {
-    LockPolicy::lock(parent_->mutex_);
-  }
-
-  /**
-   * Destructor releases.
-   */
-  ~LockedGuardPtr() {
-    LockPolicy::unlock(parent_->mutex_);
-  }
-
-  /**
-   * Access the locked data.
-   */
-  CDataType* operator->() const {
-    return &parent_->datum_;
-  }
-
-  /**
-   * Access the locked data.
-   */
-  CDataType& operator*() const {
-    return parent_->datum_;
-  }
-
- private:
-  // This is the entire state of LockedGuardPtr.
-  SynchronizedType* const parent_{nullptr};
-};
-=======
   template <
       typename SyncType = SynchronizedType,
       typename = typename std::enable_if<
@@ -2745,7 +1724,6 @@
   // function above
   for_each(locks, [&](auto& lock) { lock.release(); });
 }
->>>>>>> 2e6f64e1
 
 /**
  * Acquire locks for multiple Synchronized<T> objects, in a deadlock-safe
@@ -2753,23 +1731,12 @@
  *
  * The locks are acquired in order from lowest address to highest address.
  * (Note that this is not necessarily the same algorithm used by std::lock().)
-<<<<<<< HEAD
- *
- * For parameters that are const and support shared locks, a read lock is
- * acquired.  Otherwise an exclusive lock is acquired.
- *
- * TODO: Extend acquireLocked() with variadic template versions that
- * allow for more than 2 Synchronized arguments.  (I haven't given too much
- * thought about how to implement this.  It seems like it would be rather
- * complicated, but I think it should be possible.)
-=======
  * For parameters that are const and support shared locks, a read lock is
  * acquired.  Otherwise an exclusive lock is acquired.
  *
  * use lock() with folly::wlock(), folly::rlock() and folly::ulock() for
  * arbitrary locking without causing a deadlock (as much as possible), with the
  * same effects as std::lock()
->>>>>>> 2e6f64e1
  */
 template <class Sync1, class Sync2>
 std::tuple<detail::LockedPtrType<Sync1>, detail::LockedPtrType<Sync2>>
@@ -2816,9 +1783,6 @@
  */
 #define SYNCHRONIZED_VAR(var) FB_CONCATENATE(SYNCHRONIZED_##var##_, __LINE__)
 
-<<<<<<< HEAD
-/**
-=======
 namespace detail {
 struct [[deprecated(
     "use explicit lock(), wlock(), or rlock() instead")]] SYNCHRONIZED_macro_is_deprecated{};
@@ -2829,7 +1793,6 @@
  * functions instead.  In the future it will be marked with a deprecation
  * attribute to emit build-time warnings, and then it will be removed entirely.
  *
->>>>>>> 2e6f64e1
  * SYNCHRONIZED is the main facility that makes Synchronized<T>
  * helpful. It is a pseudo-statement that introduces a scope where the
  * object is locked. Inside that scope you get to access the unadorned
@@ -2846,28 +1809,6 @@
  * Refer to folly/docs/Synchronized.md for a detailed explanation and more
  * examples.
  */
-<<<<<<< HEAD
-#define SYNCHRONIZED(...)                                             \
-  FOLLY_PUSH_WARNING                                                  \
-  FOLLY_GCC_DISABLE_WARNING("-Wshadow")                               \
-  FOLLY_MSVC_DISABLE_WARNING(4189) /* initialized but unreferenced */ \
-  FOLLY_MSVC_DISABLE_WARNING(4456) /* declaration hides local */      \
-  FOLLY_MSVC_DISABLE_WARNING(4457) /* declaration hides parameter */  \
-  FOLLY_MSVC_DISABLE_WARNING(4458) /* declaration hides member */     \
-  FOLLY_MSVC_DISABLE_WARNING(4459) /* declaration hides global */     \
-  FOLLY_GCC_DISABLE_NEW_SHADOW_WARNINGS                               \
-  if (bool SYNCHRONIZED_VAR(state) = false) {                         \
-  } else                                                              \
-    for (auto SYNCHRONIZED_VAR(lockedPtr) =                           \
-             (FB_VA_GLUE(FB_ARG_2_OR_1, (__VA_ARGS__))).operator->(); \
-         !SYNCHRONIZED_VAR(state);                                    \
-         SYNCHRONIZED_VAR(state) = true)                              \
-      for (auto& FB_VA_GLUE(FB_ARG_1, (__VA_ARGS__)) =                \
-               *SYNCHRONIZED_VAR(lockedPtr).operator->();             \
-           !SYNCHRONIZED_VAR(state);                                  \
-           SYNCHRONIZED_VAR(state) = true)                            \
-  FOLLY_POP_WARNING
-=======
 #define SYNCHRONIZED(...)                                                 \
   FOLLY_PUSH_WARNING                                                      \
   FOLLY_GNU_DISABLE_WARNING("-Wshadow")                                   \
@@ -2889,7 +1830,6 @@
            !SYNCHRONIZED_VAR(state);                                      \
            SYNCHRONIZED_VAR(state) = true)                                \
     FOLLY_POP_WARNING
->>>>>>> 2e6f64e1
 
 /**
  * NOTE: This API is deprecated.  Use lock(), wlock(), rlock() or the withLock
@@ -2898,10 +1838,7 @@
  */
 #define TIMED_SYNCHRONIZED(timeout, ...)                                       \
   if (bool SYNCHRONIZED_VAR(state) = false) {                                  \
-<<<<<<< HEAD
-=======
     ::folly::detail::SYNCHRONIZED_macro_is_deprecated{};                       \
->>>>>>> 2e6f64e1
   } else                                                                       \
     for (auto SYNCHRONIZED_VAR(lockedPtr) =                                    \
              (FB_VA_GLUE(FB_ARG_2_OR_1, (__VA_ARGS__))).timedAcquire(timeout); \
@@ -2937,11 +1874,6 @@
   TIMED_SYNCHRONIZED(                          \
       timeout,                                 \
       FB_VA_GLUE(FB_ARG_1, (__VA_ARGS__)),     \
-<<<<<<< HEAD
-      (FB_VA_GLUE(FB_ARG_2_OR_1, (__VA_ARGS__))).asConst())
-
-/**
-=======
       as_const(FB_VA_GLUE(FB_ARG_2_OR_1, (__VA_ARGS__))))
 
 /**
@@ -2949,17 +1881,13 @@
  * functions instead.  In the future it will be marked with a deprecation
  * attribute to emit build-time warnings, and then it will be removed entirely.
  *
->>>>>>> 2e6f64e1
  * Synchronizes two Synchronized objects (they may encapsulate
  * different data). Synchronization is done in increasing address of
  * object order, so there is no deadlock risk.
  */
 #define SYNCHRONIZED_DUAL(n1, e1, n2, e2)                                      \
   if (bool SYNCHRONIZED_VAR(state) = false) {                                  \
-<<<<<<< HEAD
-=======
     ::folly::detail::SYNCHRONIZED_macro_is_deprecated{};                       \
->>>>>>> 2e6f64e1
   } else                                                                       \
     for (auto SYNCHRONIZED_VAR(ptrs) = acquireLockedPair(e1, e2);              \
          !SYNCHRONIZED_VAR(state);                                             \
