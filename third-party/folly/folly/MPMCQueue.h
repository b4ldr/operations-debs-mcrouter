--- conflicted
+++ resolved
@@ -1,9 +1,5 @@
 /*
-<<<<<<< HEAD
- * Copyright 2013-present Facebook, Inc.
-=======
  * Copyright (c) Facebook, Inc. and its affiliates.
->>>>>>> 2e6f64e1
  *
  * Licensed under the Apache License, Version 2.0 (the "License");
  * you may not use this file except in compliance with the License.
@@ -26,11 +22,6 @@
 #include <cstring>
 #include <limits>
 #include <type_traits>
-<<<<<<< HEAD
-
-#include <boost/noncopyable.hpp>
-=======
->>>>>>> 2e6f64e1
 
 #include <folly/Traits.h>
 #include <folly/concurrency/CacheLocality.h>
@@ -113,16 +104,6 @@
     typename T,
     template <typename> class Atom = std::atomic,
     bool Dynamic = false>
-<<<<<<< HEAD
-class MPMCQueue : public detail::MPMCQueueBase<MPMCQueue<T,Atom,Dynamic>> {
-  friend class detail::MPMCPipelineStageImpl<T>;
-  using Slot = detail::SingleElementQueue<T,Atom>;
- public:
-
-  explicit MPMCQueue(size_t queueCapacity)
-    : detail::MPMCQueueBase<MPMCQueue<T,Atom,Dynamic>>(queueCapacity)
-  {
-=======
 class MPMCQueue : public detail::MPMCQueueBase<MPMCQueue<T, Atom, Dynamic>> {
   friend class detail::MPMCPipelineStageImpl<T>;
   using Slot = detail::SingleElementQueue<T, Atom>;
@@ -130,23 +111,16 @@
  public:
   explicit MPMCQueue(size_t queueCapacity)
       : detail::MPMCQueueBase<MPMCQueue<T, Atom, Dynamic>>(queueCapacity) {
->>>>>>> 2e6f64e1
     this->stride_ = this->computeStride(queueCapacity);
     this->slots_ = new Slot[queueCapacity + 2 * this->kSlotPadding];
   }
 
-<<<<<<< HEAD
-  MPMCQueue() noexcept { }
-};
-
-=======
   MPMCQueue() noexcept {}
 };
 
 /// *** The dynamic version of MPMCQueue is deprecated. ***
 /// Use UnboundedQueue instead.
 
->>>>>>> 2e6f64e1
 /// The dynamic version of MPMCQueue allows dynamic expansion of queue
 /// capacity, such that a queue may start with a smaller capacity than
 /// specified and expand only if needed. Users may optionally specify
@@ -203,25 +177,6 @@
 /// The dynamic version is a partial specialization of MPMCQueue with
 /// Dynamic == true
 template <typename T, template <typename> class Atom>
-<<<<<<< HEAD
-class MPMCQueue<T,Atom,true> :
-      public detail::MPMCQueueBase<MPMCQueue<T,Atom,true>> {
-  friend class detail::MPMCQueueBase<MPMCQueue<T,Atom,true>>;
-  using Slot = detail::SingleElementQueue<T,Atom>;
-
-  struct ClosedArray {
-    uint64_t offset_ {0};
-    Slot* slots_ {nullptr};
-    size_t capacity_ {0};
-    int stride_ {0};
-  };
-
- public:
-
-  explicit MPMCQueue(size_t queueCapacity)
-    : detail::MPMCQueueBase<MPMCQueue<T,Atom,true>>(queueCapacity)
-  {
-=======
 class MPMCQueue<T, Atom, true>
     : public detail::MPMCQueueBase<MPMCQueue<T, Atom, true>> {
   friend class detail::MPMCQueueBase<MPMCQueue<T, Atom, true>>;
@@ -237,24 +192,15 @@
  public:
   explicit MPMCQueue(size_t queueCapacity)
       : detail::MPMCQueueBase<MPMCQueue<T, Atom, true>>(queueCapacity) {
->>>>>>> 2e6f64e1
     size_t cap = std::min<size_t>(kDefaultMinDynamicCapacity, queueCapacity);
     initQueue(cap, kDefaultExpansionMultiplier);
   }
 
-<<<<<<< HEAD
-  explicit MPMCQueue(size_t queueCapacity,
-                     size_t minCapacity,
-                     size_t expansionMultiplier)
-    : detail::MPMCQueueBase<MPMCQueue<T,Atom,true>>(queueCapacity)
-  {
-=======
   explicit MPMCQueue(
       size_t queueCapacity,
       size_t minCapacity,
       size_t expansionMultiplier)
       : detail::MPMCQueueBase<MPMCQueue<T, Atom, true>>(queueCapacity) {
->>>>>>> 2e6f64e1
     minCapacity = std::max<size_t>(1, minCapacity);
     size_t cap = std::min<size_t>(minCapacity, queueCapacity);
     expansionMultiplier = std::max<size_t>(2, expansionMultiplier);
@@ -266,26 +212,6 @@
     closed_ = nullptr;
   }
 
-<<<<<<< HEAD
-  MPMCQueue(MPMCQueue<T,Atom,true>&& rhs) noexcept {
-    this->capacity_ = rhs.capacity_;
-    this->slots_ = rhs.slots_;
-    this->stride_ = rhs.stride_;
-    this->dstate_.store(rhs.dstate_.load(std::memory_order_relaxed),
-                        std::memory_order_relaxed);
-    this->dcapacity_.store(rhs.dcapacity_.load(std::memory_order_relaxed),
-                           std::memory_order_relaxed);
-    this->pushTicket_.store(rhs.pushTicket_.load(std::memory_order_relaxed),
-                            std::memory_order_relaxed);
-    this->popTicket_.store(rhs.popTicket_.load(std::memory_order_relaxed),
-                           std::memory_order_relaxed);
-    this->pushSpinCutoff_.store(
-      rhs.pushSpinCutoff_.load(std::memory_order_relaxed),
-      std::memory_order_relaxed);
-    this->popSpinCutoff_.store(
-      rhs.popSpinCutoff_.load(std::memory_order_relaxed),
-      std::memory_order_relaxed);
-=======
   MPMCQueue(MPMCQueue<T, Atom, true>&& rhs) noexcept {
     this->capacity_ = rhs.capacity_;
     new (&this->dslots_)
@@ -309,18 +235,12 @@
     this->popSpinCutoff_.store(
         rhs.popSpinCutoff_.load(std::memory_order_relaxed),
         std::memory_order_relaxed);
->>>>>>> 2e6f64e1
     dmult_ = rhs.dmult_;
     closed_ = rhs.closed_;
 
     rhs.capacity_ = 0;
-<<<<<<< HEAD
-    rhs.slots_ = nullptr;
-    rhs.stride_ = 0;
-=======
     rhs.dslots_.store(nullptr, std::memory_order_relaxed);
     rhs.dstride_.store(0, std::memory_order_relaxed);
->>>>>>> 2e6f64e1
     rhs.dstate_.store(0, std::memory_order_relaxed);
     rhs.dcapacity_.store(0, std::memory_order_relaxed);
     rhs.pushTicket_.store(0, std::memory_order_relaxed);
@@ -331,11 +251,7 @@
     rhs.closed_ = nullptr;
   }
 
-<<<<<<< HEAD
-  MPMCQueue<T,Atom, true> const& operator= (MPMCQueue<T,Atom, true>&& rhs) {
-=======
   MPMCQueue<T, Atom, true> const& operator=(MPMCQueue<T, Atom, true>&& rhs) {
->>>>>>> 2e6f64e1
     if (this != &rhs) {
       this->~MPMCQueue();
       new (this) MPMCQueue(std::move(rhs));
@@ -350,8 +266,6 @@
       }
       delete[] closed_;
     }
-<<<<<<< HEAD
-=======
     using AtomInt = Atom<int>;
     this->dstride_.~AtomInt();
     using AtomSlot = Atom<Slot*>;
@@ -359,18 +273,13 @@
     auto slots = this->dslots_.load();
     this->dslots_.~AtomSlot();
     this->slots_ = slots;
->>>>>>> 2e6f64e1
   }
 
   size_t allocatedCapacity() const noexcept {
     return this->dcapacity_.load(std::memory_order_relaxed);
   }
 
-<<<<<<< HEAD
-  template <typename ...Args>
-=======
   template <typename... Args>
->>>>>>> 2e6f64e1
   void blockingWrite(Args&&... args) noexcept {
     uint64_t ticket = this->pushTicket_++;
     Slot* slots;
@@ -408,13 +317,8 @@
         }
       }
     } while (true);
-<<<<<<< HEAD
-    this->enqueueWithTicketBase(ticket-offset, slots, cap, stride,
-                                std::forward<Args>(args)...);
-=======
     this->enqueueWithTicketBase(
         ticket - offset, slots, cap, stride, std::forward<Args>(args)...);
->>>>>>> 2e6f64e1
   }
 
   void blockingReadWithTicket(uint64_t& ticket, T& elem) noexcept {
@@ -430,11 +334,7 @@
     // If there was an expansion after the corresponding push ticket
     // was issued, adjust accordingly
     maybeUpdateFromClosed(state, ticket, offset, slots, cap, stride);
-<<<<<<< HEAD
-    this->dequeueWithTicketBase(ticket-offset, slots, cap, stride, elem);
-=======
     this->dequeueWithTicketBase(ticket - offset, slots, cap, stride, elem);
->>>>>>> 2e6f64e1
   }
 
  private:
@@ -450,40 +350,24 @@
   ClosedArray* closed_;
 
   void initQueue(const size_t cap, const size_t mult) {
-<<<<<<< HEAD
-    this->stride_ = this->computeStride(cap);
-    this->slots_ = new Slot[cap + 2 * this->kSlotPadding];
-=======
     new (&this->dstride_) Atom<int>(this->computeStride(cap));
     Slot* slots = new Slot[cap + 2 * this->kSlotPadding];
     new (&this->dslots_) Atom<Slot*>(slots);
->>>>>>> 2e6f64e1
     this->dstate_.store(0);
     this->dcapacity_.store(cap);
     dmult_ = mult;
     size_t maxClosed = 0;
-<<<<<<< HEAD
-    for (size_t expanded = cap;
-         expanded < this->capacity_;
-         expanded *= mult) {
-=======
     for (size_t expanded = cap; expanded < this->capacity_; expanded *= mult) {
->>>>>>> 2e6f64e1
       ++maxClosed;
     }
     closed_ = (maxClosed > 0) ? new ClosedArray[maxClosed] : nullptr;
   }
 
   bool tryObtainReadyPushTicket(
-<<<<<<< HEAD
-      uint64_t& ticket, Slot*& slots, size_t& cap, int& stride
-  ) noexcept {
-=======
       uint64_t& ticket,
       Slot*& slots,
       size_t& cap,
       int& stride) noexcept {
->>>>>>> 2e6f64e1
     uint64_t state;
     do {
       ticket = this->pushTicket_.load(std::memory_order_acquire); // A
@@ -526,15 +410,10 @@
   }
 
   bool tryObtainPromisedPushTicket(
-<<<<<<< HEAD
-    uint64_t& ticket, Slot*& slots, size_t& cap, int& stride
-  ) noexcept {
-=======
       uint64_t& ticket,
       Slot*& slots,
       size_t& cap,
       int& stride) noexcept {
->>>>>>> 2e6f64e1
     uint64_t state;
     do {
       ticket = this->pushTicket_.load(std::memory_order_acquire);
@@ -571,15 +450,10 @@
   }
 
   bool tryObtainReadyPopTicket(
-<<<<<<< HEAD
-    uint64_t& ticket, Slot*& slots, size_t& cap, int& stride
-  ) noexcept {
-=======
       uint64_t& ticket,
       Slot*& slots,
       size_t& cap,
       int& stride) noexcept {
->>>>>>> 2e6f64e1
     uint64_t state;
     do {
       ticket = this->popTicket_.load(std::memory_order_relaxed);
@@ -607,15 +481,10 @@
   }
 
   bool tryObtainPromisedPopTicket(
-<<<<<<< HEAD
-    uint64_t& ticket, Slot*& slots, size_t& cap, int& stride
-  ) noexcept {
-=======
       uint64_t& ticket,
       Slot*& slots,
       size_t& cap,
       int& stride) noexcept {
->>>>>>> 2e6f64e1
     uint64_t state;
     do {
       ticket = this->popTicket_.load(std::memory_order_acquire);
@@ -642,11 +511,7 @@
   }
 
   /// Enqueues an element with a specific ticket number
-<<<<<<< HEAD
-  template <typename ...Args>
-=======
   template <typename... Args>
->>>>>>> 2e6f64e1
   void enqueueWithTicket(const uint64_t ticket, Args&&... args) noexcept {
     Slot* slots;
     size_t cap;
@@ -661,13 +526,8 @@
     // accordingly
     maybeUpdateFromClosed(state, ticket, offset, slots, cap, stride);
 
-<<<<<<< HEAD
-    this->enqueueWithTicketBase(ticket-offset, slots, cap, stride,
-                                std::forward<Args>(args)...);
-=======
     this->enqueueWithTicketBase(
         ticket - offset, slots, cap, stride, std::forward<Args>(args)...);
->>>>>>> 2e6f64e1
   }
 
   uint64_t getOffset(const uint64_t state) const noexcept {
@@ -728,15 +588,10 @@
 
   /// Seqlock read-only section
   bool trySeqlockReadSection(
-<<<<<<< HEAD
-    uint64_t& state, Slot*& slots, size_t& cap, int& stride
-  ) noexcept {
-=======
       uint64_t& state,
       Slot*& slots,
       size_t& cap,
       int& stride) noexcept {
->>>>>>> 2e6f64e1
     state = this->dstate_.load(std::memory_order_acquire);
     if (state & 1) {
       // Locked.
@@ -779,25 +634,6 @@
     return false;
   }
 };
-<<<<<<< HEAD
-
-namespace detail {
-
-/// CRTP specialization of MPMCQueueBase
-template <
-    template <typename T, template <typename> class Atom, bool Dynamic>
-    class Derived,
-    typename T,
-    template <typename> class Atom,
-    bool Dynamic>
-class MPMCQueueBase<Derived<T, Atom, Dynamic>> : boost::noncopyable {
-
-// Note: Using CRTP static casts in several functions of this base
-// template instead of making called functions virtual or duplicating
-// the code of calling functions in the derived partially specialized
-// template
-=======
->>>>>>> 2e6f64e1
 
 namespace detail {
 
@@ -822,21 +658,6 @@
  public:
   typedef T value_type;
 
-<<<<<<< HEAD
-  using Slot = detail::SingleElementQueue<T,Atom>;
-
-  explicit MPMCQueueBase(size_t queueCapacity)
-    : capacity_(queueCapacity)
-    , pushTicket_(0)
-    , popTicket_(0)
-    , pushSpinCutoff_(0)
-    , popSpinCutoff_(0)
-  {
-    if (queueCapacity == 0) {
-      throw std::invalid_argument(
-        "MPMCQueue with explicit capacity 0 is impossible"
-        // Stride computation in derived classes would sigfpe if capacity is 0
-=======
   using Slot = detail::SingleElementQueue<T, Atom>;
 
   explicit MPMCQueueBase(size_t queueCapacity)
@@ -851,7 +672,6 @@
       throw std::invalid_argument(
           "MPMCQueue with explicit capacity 0 is impossible"
           // Stride computation in derived classes would sigfpe if capacity is 0
->>>>>>> 2e6f64e1
       );
     }
 
@@ -867,18 +687,6 @@
   /// A default-constructed queue is useful because a usable (non-zero
   /// capacity) queue can be moved onto it or swapped with it
   MPMCQueueBase() noexcept
-<<<<<<< HEAD
-    : capacity_(0)
-    , slots_(nullptr)
-    , stride_(0)
-    , dstate_(0)
-    , dcapacity_(0)
-    , pushTicket_(0)
-    , popTicket_(0)
-    , pushSpinCutoff_(0)
-    , popSpinCutoff_(0)
-  {}
-=======
       : capacity_(0),
         slots_(nullptr),
         stride_(0),
@@ -888,24 +696,10 @@
         popTicket_(0),
         pushSpinCutoff_(0),
         popSpinCutoff_(0) {}
->>>>>>> 2e6f64e1
 
   /// IMPORTANT: The move constructor is here to make it easier to perform
   /// the initialization phase, it is not safe to use when there are any
   /// concurrent accesses (this is not checked).
-<<<<<<< HEAD
-  MPMCQueueBase(MPMCQueueBase<Derived<T,Atom,Dynamic>>&& rhs) noexcept
-    : capacity_(rhs.capacity_)
-    , slots_(rhs.slots_)
-    , stride_(rhs.stride_)
-    , dstate_(rhs.dstate_.load(std::memory_order_relaxed))
-    , dcapacity_(rhs.dcapacity_.load(std::memory_order_relaxed))
-    , pushTicket_(rhs.pushTicket_.load(std::memory_order_relaxed))
-    , popTicket_(rhs.popTicket_.load(std::memory_order_relaxed))
-    , pushSpinCutoff_(rhs.pushSpinCutoff_.load(std::memory_order_relaxed))
-    , popSpinCutoff_(rhs.popSpinCutoff_.load(std::memory_order_relaxed))
-  {
-=======
   MPMCQueueBase(MPMCQueueBase<Derived<T, Atom, Dynamic>>&& rhs) noexcept
       : capacity_(rhs.capacity_),
         slots_(rhs.slots_),
@@ -916,7 +710,6 @@
         popTicket_(rhs.popTicket_.load(std::memory_order_relaxed)),
         pushSpinCutoff_(rhs.pushSpinCutoff_.load(std::memory_order_relaxed)),
         popSpinCutoff_(rhs.popSpinCutoff_.load(std::memory_order_relaxed)) {
->>>>>>> 2e6f64e1
     // relaxed ops are okay for the previous reads, since rhs queue can't
     // be in concurrent use
 
@@ -935,13 +728,8 @@
   /// IMPORTANT: The move operator is here to make it easier to perform
   /// the initialization phase, it is not safe to use when there are any
   /// concurrent accesses (this is not checked).
-<<<<<<< HEAD
-  MPMCQueueBase<Derived<T,Atom,Dynamic>> const& operator=
-    (MPMCQueueBase<Derived<T,Atom,Dynamic>>&& rhs) {
-=======
   MPMCQueueBase<Derived<T, Atom, Dynamic>> const& operator=(
       MPMCQueueBase<Derived<T, Atom, Dynamic>>&& rhs) {
->>>>>>> 2e6f64e1
     if (this != &rhs) {
       this->~MPMCQueueBase();
       new (this) MPMCQueueBase(std::move(rhs));
@@ -1045,13 +833,8 @@
   /// to a T constructor.
   template <typename... Args>
   void blockingWrite(Args&&... args) noexcept {
-<<<<<<< HEAD
-    enqueueWithTicketBase(pushTicket_++, slots_, capacity_, stride_,
-                          std::forward<Args>(args)...);
-=======
     enqueueWithTicketBase(
         pushTicket_++, slots_, capacity_, stride_, std::forward<Args>(args)...);
->>>>>>> 2e6f64e1
   }
 
   /// If an item can be enqueued with no blocking, does so and returns
@@ -1073,19 +856,11 @@
     Slot* slots;
     size_t cap;
     int stride;
-<<<<<<< HEAD
-    if (static_cast<Derived<T,Atom,Dynamic>*>(this)->
-        tryObtainReadyPushTicket(ticket, slots, cap, stride)) {
-      // we have pre-validated that the ticket won't block
-      enqueueWithTicketBase(ticket, slots, cap, stride,
-                            std::forward<Args>(args)...);
-=======
     if (static_cast<Derived<T, Atom, Dynamic>*>(this)->tryObtainReadyPushTicket(
             ticket, slots, cap, stride)) {
       // we have pre-validated that the ticket won't block
       enqueueWithTicketBase(
           ticket, slots, cap, stride, std::forward<Args>(args)...);
->>>>>>> 2e6f64e1
       return true;
     } else {
       return false;
@@ -1101,19 +876,11 @@
     size_t cap;
     int stride;
     if (tryObtainPromisedPushTicketUntil(ticket, slots, cap, stride, when)) {
-<<<<<<< HEAD
-        // we have pre-validated that the ticket won't block, or rather that
-        // it won't block longer than it takes another thread to dequeue an
-        // element from the slot it identifies.
-      enqueueWithTicketBase(ticket, slots, cap, stride,
-                            std::forward<Args>(args)...);
-=======
       // we have pre-validated that the ticket won't block, or rather that
       // it won't block longer than it takes another thread to dequeue an
       // element from the slot it identifies.
       enqueueWithTicketBase(
           ticket, slots, cap, stride, std::forward<Args>(args)...);
->>>>>>> 2e6f64e1
       return true;
     } else {
       return false;
@@ -1139,21 +906,12 @@
     Slot* slots;
     size_t cap;
     int stride;
-<<<<<<< HEAD
-    if (static_cast<Derived<T,Atom,Dynamic>*>(this)->
-        tryObtainPromisedPushTicket(ticket, slots, cap, stride)) {
-      // some other thread is already dequeuing the slot into which we
-      // are going to enqueue, but we might have to wait for them to finish
-      enqueueWithTicketBase(ticket, slots, cap, stride,
-                            std::forward<Args>(args)...);
-=======
     if (static_cast<Derived<T, Atom, Dynamic>*>(this)
             ->tryObtainPromisedPushTicket(ticket, slots, cap, stride)) {
       // some other thread is already dequeuing the slot into which we
       // are going to enqueue, but we might have to wait for them to finish
       enqueueWithTicketBase(
           ticket, slots, cap, stride, std::forward<Args>(args)...);
->>>>>>> 2e6f64e1
       return true;
     } else {
       return false;
@@ -1164,13 +922,8 @@
   /// is available
   void blockingRead(T& elem) noexcept {
     uint64_t ticket;
-<<<<<<< HEAD
-    static_cast<Derived<T,Atom,Dynamic>*>(this)->
-      blockingReadWithTicket(ticket, elem);
-=======
     static_cast<Derived<T, Atom, Dynamic>*>(this)->blockingReadWithTicket(
         ticket, elem);
->>>>>>> 2e6f64e1
   }
 
   /// Same as blockingRead() but also records the ticket nunmer
@@ -1192,13 +945,8 @@
     Slot* slots;
     size_t cap;
     int stride;
-<<<<<<< HEAD
-    if (static_cast<Derived<T,Atom,Dynamic>*>(this)->
-        tryObtainReadyPopTicket(ticket, slots, cap, stride)) {
-=======
     if (static_cast<Derived<T, Atom, Dynamic>*>(this)->tryObtainReadyPopTicket(
             ticket, slots, cap, stride)) {
->>>>>>> 2e6f64e1
       // the ticket has been pre-validated to not block
       dequeueWithTicketBase(ticket, slots, cap, stride, elem);
       return true;
@@ -1236,13 +984,8 @@
     Slot* slots;
     size_t cap;
     int stride;
-<<<<<<< HEAD
-    if (static_cast<Derived<T,Atom,Dynamic>*>(this)->
-        tryObtainPromisedPopTicket(ticket, slots, cap, stride)) {
-=======
     if (static_cast<Derived<T, Atom, Dynamic>*>(this)
             ->tryObtainPromisedPopTicket(ticket, slots, cap, stride)) {
->>>>>>> 2e6f64e1
       // the matching enqueue already has a ticket, but might not be done
       dequeueWithTicketBase(ticket, slots, cap, stride, elem);
       return true;
@@ -1371,26 +1114,16 @@
   /// won't block.  Returns true on immediate success, false on immediate
   /// failure.
   bool tryObtainReadyPushTicket(
-<<<<<<< HEAD
-    uint64_t& ticket, Slot*& slots, size_t& cap, int& stride
-  ) noexcept {
-=======
       uint64_t& ticket,
       Slot*& slots,
       size_t& cap,
       int& stride) noexcept {
->>>>>>> 2e6f64e1
     ticket = pushTicket_.load(std::memory_order_acquire); // A
     slots = slots_;
     cap = capacity_;
     stride = stride_;
     while (true) {
-<<<<<<< HEAD
-      if (!slots[idx(ticket, cap, stride)]
-          .mayEnqueue(turn(ticket, cap))) {
-=======
       if (!slots[idx(ticket, cap, stride)].mayEnqueue(turn(ticket, cap))) {
->>>>>>> 2e6f64e1
         // if we call enqueue(ticket, ...) on the SingleElementQueue
         // right now it would block, but this might no longer be the next
         // ticket.  We can increase the chance of tryEnqueue success under
@@ -1419,15 +1152,6 @@
   /// ticket is filled on success AND failure.
   template <class Clock>
   bool tryObtainPromisedPushTicketUntil(
-<<<<<<< HEAD
-    uint64_t& ticket, Slot*& slots, size_t& cap, int& stride,
-    const std::chrono::time_point<Clock>& when
-  ) noexcept {
-    bool deadlineReached = false;
-    while (!deadlineReached) {
-      if (static_cast<Derived<T,Atom,Dynamic>*>(this)->
-          tryObtainPromisedPushTicket(ticket, slots, cap, stride)) {
-=======
       uint64_t& ticket,
       Slot*& slots,
       size_t& cap,
@@ -1437,25 +1161,18 @@
     while (!deadlineReached) {
       if (static_cast<Derived<T, Atom, Dynamic>*>(this)
               ->tryObtainPromisedPushTicket(ticket, slots, cap, stride)) {
->>>>>>> 2e6f64e1
         return true;
       }
       // ticket is a blocking ticket until the preceding ticket has been
       // processed: wait until this ticket's turn arrives. We have not reserved
       // this ticket so we will have to re-attempt to get a non-blocking ticket
       // if we wake up before we time-out.
-<<<<<<< HEAD
-      deadlineReached = !slots[idx(ticket, cap, stride)]
-        .tryWaitForEnqueueTurnUntil(turn(ticket, cap), pushSpinCutoff_,
-                                    (ticket % kAdaptationFreq) == 0, when);
-=======
       deadlineReached =
           !slots[idx(ticket, cap, stride)].tryWaitForEnqueueTurnUntil(
               turn(ticket, cap),
               pushSpinCutoff_,
               (ticket % kAdaptationFreq) == 0,
               when);
->>>>>>> 2e6f64e1
     }
     return false;
   }
@@ -1466,15 +1183,10 @@
   /// other thread's pop is still in progress (ticket has been granted but
   /// pop has not yet completed).
   bool tryObtainPromisedPushTicket(
-<<<<<<< HEAD
-    uint64_t& ticket, Slot*& slots, size_t& cap, int& stride
-  ) noexcept {
-=======
       uint64_t& ticket,
       Slot*& slots,
       size_t& cap,
       int& stride) noexcept {
->>>>>>> 2e6f64e1
     auto numPushes = pushTicket_.load(std::memory_order_acquire); // A
     slots = slots_;
     cap = capacity_;
@@ -1500,26 +1212,16 @@
   /// won't block.  Returns true on immediate success, false on immediate
   /// failure.
   bool tryObtainReadyPopTicket(
-<<<<<<< HEAD
-    uint64_t& ticket, Slot*& slots, size_t& cap, int& stride
-  ) noexcept {
-=======
       uint64_t& ticket,
       Slot*& slots,
       size_t& cap,
       int& stride) noexcept {
->>>>>>> 2e6f64e1
     ticket = popTicket_.load(std::memory_order_acquire);
     slots = slots_;
     cap = capacity_;
     stride = stride_;
     while (true) {
-<<<<<<< HEAD
-      if (!slots[idx(ticket, cap, stride)]
-          .mayDequeue(turn(ticket, cap))) {
-=======
       if (!slots[idx(ticket, cap, stride)].mayDequeue(turn(ticket, cap))) {
->>>>>>> 2e6f64e1
         auto prev = ticket;
         ticket = popTicket_.load(std::memory_order_acquire);
         if (prev == ticket) {
@@ -1575,15 +1277,10 @@
   /// have to block waiting for them to finish executing code inside the
   /// MPMCQueue itself.
   bool tryObtainPromisedPopTicket(
-<<<<<<< HEAD
-    uint64_t& ticket, Slot*& slots, size_t& cap, int& stride
-  ) noexcept {
-=======
       uint64_t& ticket,
       Slot*& slots,
       size_t& cap,
       int& stride) noexcept {
->>>>>>> 2e6f64e1
     auto numPops = popTicket_.load(std::memory_order_acquire); // A
     slots = slots_;
     cap = capacity_;
@@ -1604,24 +1301,6 @@
   }
 
   // Given a ticket, constructs an enqueued item using args
-<<<<<<< HEAD
-  template <typename ...Args>
-  void enqueueWithTicketBase(
-    uint64_t ticket, Slot* slots, size_t cap, int stride, Args&&... args
-  ) noexcept {
-    slots[idx(ticket, cap, stride)]
-      .enqueue(turn(ticket, cap),
-               pushSpinCutoff_,
-               (ticket % kAdaptationFreq) == 0,
-               std::forward<Args>(args)...);
-  }
-
-  // To support tracking ticket numbers in MPMCPipelineStageImpl
-  template <typename ...Args>
-  void enqueueWithTicket(uint64_t ticket, Args&&... args) noexcept {
-    enqueueWithTicketBase(ticket, slots_, capacity_, stride_,
-                          std::forward<Args>(args)...);
-=======
   template <typename... Args>
   void enqueueWithTicketBase(
       uint64_t ticket,
@@ -1641,21 +1320,10 @@
   void enqueueWithTicket(uint64_t ticket, Args&&... args) noexcept {
     enqueueWithTicketBase(
         ticket, slots_, capacity_, stride_, std::forward<Args>(args)...);
->>>>>>> 2e6f64e1
   }
 
   // Given a ticket, dequeues the corresponding element
   void dequeueWithTicketBase(
-<<<<<<< HEAD
-    uint64_t ticket, Slot* slots, size_t cap, int stride, T& elem
-  ) noexcept {
-    assert(cap != 0);
-    slots[idx(ticket, cap, stride)]
-      .dequeue(turn(ticket, cap),
-               popSpinCutoff_,
-               (ticket % kAdaptationFreq) == 0,
-               elem);
-=======
       uint64_t ticket,
       Slot* slots,
       size_t cap,
@@ -1667,7 +1335,6 @@
         popSpinCutoff_,
         (ticket % kAdaptationFreq) == 0,
         elem);
->>>>>>> 2e6f64e1
   }
 };
 
@@ -1689,18 +1356,11 @@
       typename... Args,
       typename = typename std::enable_if<
           std::is_nothrow_constructible<T, Args...>::value>::type>
-<<<<<<< HEAD
-  void enqueue(const uint32_t turn,
-               Atom<uint32_t>& spinCutoff,
-               const bool updateSpinCutoff,
-               Args&&... args) noexcept {
-=======
   void enqueue(
       const uint32_t turn,
       Atom<uint32_t>& spinCutoff,
       const bool updateSpinCutoff,
       Args&&... args) noexcept {
->>>>>>> 2e6f64e1
     sequencer_.waitForTurn(turn * 2, spinCutoff, updateSpinCutoff);
     new (&contents_) T(std::forward<Args>(args)...);
     sequencer_.completeTurn(turn * 2);
