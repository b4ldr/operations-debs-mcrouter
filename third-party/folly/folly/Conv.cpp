/*
<<<<<<< HEAD
 * Copyright 2011-present Facebook, Inc.
=======
 * Copyright (c) Facebook, Inc. and its affiliates.
>>>>>>> 2e6f64e1
 *
 * Licensed under the Apache License, Version 2.0 (the "License");
 * you may not use this file except in compliance with the License.
 * You may obtain a copy of the License at
 *
 *     http://www.apache.org/licenses/LICENSE-2.0
 *
 * Unless required by applicable law or agreed to in writing, software
 * distributed under the License is distributed on an "AS IS" BASIS,
 * WITHOUT WARRANTIES OR CONDITIONS OF ANY KIND, either express or implied.
 * See the License for the specific language governing permissions and
 * limitations under the License.
 */
<<<<<<< HEAD
=======

>>>>>>> 2e6f64e1
#include <folly/Conv.h>
#include <array>

namespace folly {
namespace detail {

namespace {

/**
 * Finds the first non-digit in a string. The number of digits
 * searched depends on the precision of the Tgt integral. Assumes the
 * string starts with NO whitespace and NO sign.
 *
 * The semantics of the routine is:
 *   for (;; ++b) {
 *     if (b >= e || !isdigit(*b)) return b;
 *   }
 *
 *  Complete unrolling marks bottom-line (i.e. entire conversion)
 *  improvements of 20%.
 */
inline const char* findFirstNonDigit(const char* b, const char* e) {
  for (; b < e; ++b) {
    auto const c = static_cast<unsigned>(*b) - '0';
    if (c >= 10) {
      break;
    }
  }
  return b;
}

// Maximum value of number when represented as a string
template <class T>
struct MaxString {
  static const char* const value;
};

<<<<<<< HEAD
template <> const char *const MaxString<uint8_t>::value = "255";
template <> const char *const MaxString<uint16_t>::value = "65535";
template <> const char *const MaxString<uint32_t>::value = "4294967295";
=======
template <>
const char* const MaxString<uint8_t>::value = "255";
template <>
const char* const MaxString<uint16_t>::value = "65535";
template <>
const char* const MaxString<uint32_t>::value = "4294967295";
>>>>>>> 2e6f64e1
#if __SIZEOF_LONG__ == 4
template <>
const char* const MaxString<unsigned long>::value = "4294967295";
#else
template <>
const char* const MaxString<unsigned long>::value = "18446744073709551615";
#endif
<<<<<<< HEAD
static_assert(sizeof(unsigned long) >= 4,
              "Wrong value for MaxString<unsigned long>::value,"
              " please update.");
template <> const char *const MaxString<unsigned long long>::value =
  "18446744073709551615";
static_assert(sizeof(unsigned long long) >= 8,
              "Wrong value for MaxString<unsigned long long>::value"
              ", please update.");

#if FOLLY_HAVE_INT128_T
template <> const char *const MaxString<__uint128_t>::value =
  "340282366920938463463374607431768211455";
=======
static_assert(
    sizeof(unsigned long) >= 4,
    "Wrong value for MaxString<unsigned long>::value,"
    " please update.");
template <>
const char* const MaxString<unsigned long long>::value = "18446744073709551615";
static_assert(
    sizeof(unsigned long long) >= 8,
    "Wrong value for MaxString<unsigned long long>::value"
    ", please update.");

#if FOLLY_HAVE_INT128_T
template <>
const char* const MaxString<__uint128_t>::value =
    "340282366920938463463374607431768211455";
>>>>>>> 2e6f64e1
#endif

/*
 * Lookup tables that converts from a decimal character value to an integral
 * binary value, shifted by a decimal "shift" multiplier.
 * For all character values in the range '0'..'9', the table at those
 * index locations returns the actual decimal value shifted by the multiplier.
 * For all other values, the lookup table returns an invalid OOR value.
 */
// Out-of-range flag value, larger than the largest value that can fit in
// four decimal bytes (9999), but four of these added up together should
// still not overflow uint16_t.
constexpr int32_t OOR = 10000;

alignas(16) constexpr uint16_t shift1[] = {
<<<<<<< HEAD
  OOR, OOR, OOR, OOR, OOR, OOR, OOR, OOR, OOR, OOR,  // 0-9
  OOR, OOR, OOR, OOR, OOR, OOR, OOR, OOR, OOR, OOR,  //  10
  OOR, OOR, OOR, OOR, OOR, OOR, OOR, OOR, OOR, OOR,  //  20
  OOR, OOR, OOR, OOR, OOR, OOR, OOR, OOR, OOR, OOR,  //  30
  OOR, OOR, OOR, OOR, OOR, OOR, OOR, OOR, 0,         //  40
  1, 2, 3, 4, 5, 6, 7, 8, 9, OOR, OOR,
  OOR, OOR, OOR, OOR, OOR, OOR, OOR, OOR, OOR, OOR,  //  60
  OOR, OOR, OOR, OOR, OOR, OOR, OOR, OOR, OOR, OOR,  //  70
  OOR, OOR, OOR, OOR, OOR, OOR, OOR, OOR, OOR, OOR,  //  80
  OOR, OOR, OOR, OOR, OOR, OOR, OOR, OOR, OOR, OOR,  //  90
  OOR, OOR, OOR, OOR, OOR, OOR, OOR, OOR, OOR, OOR,  // 100
  OOR, OOR, OOR, OOR, OOR, OOR, OOR, OOR, OOR, OOR,  // 110
  OOR, OOR, OOR, OOR, OOR, OOR, OOR, OOR, OOR, OOR,  // 120
  OOR, OOR, OOR, OOR, OOR, OOR, OOR, OOR, OOR, OOR,  // 130
  OOR, OOR, OOR, OOR, OOR, OOR, OOR, OOR, OOR, OOR,  // 140
  OOR, OOR, OOR, OOR, OOR, OOR, OOR, OOR, OOR, OOR,  // 150
  OOR, OOR, OOR, OOR, OOR, OOR, OOR, OOR, OOR, OOR,  // 160
  OOR, OOR, OOR, OOR, OOR, OOR, OOR, OOR, OOR, OOR,  // 170
  OOR, OOR, OOR, OOR, OOR, OOR, OOR, OOR, OOR, OOR,  // 180
  OOR, OOR, OOR, OOR, OOR, OOR, OOR, OOR, OOR, OOR,  // 190
  OOR, OOR, OOR, OOR, OOR, OOR, OOR, OOR, OOR, OOR,  // 200
  OOR, OOR, OOR, OOR, OOR, OOR, OOR, OOR, OOR, OOR,  // 210
  OOR, OOR, OOR, OOR, OOR, OOR, OOR, OOR, OOR, OOR,  // 220
  OOR, OOR, OOR, OOR, OOR, OOR, OOR, OOR, OOR, OOR,  // 230
  OOR, OOR, OOR, OOR, OOR, OOR, OOR, OOR, OOR, OOR,  // 240
  OOR, OOR, OOR, OOR, OOR, OOR                       // 250
};

alignas(16) constexpr uint16_t shift10[] = {
  OOR, OOR, OOR, OOR, OOR, OOR, OOR, OOR, OOR, OOR,  // 0-9
  OOR, OOR, OOR, OOR, OOR, OOR, OOR, OOR, OOR, OOR,  //  10
  OOR, OOR, OOR, OOR, OOR, OOR, OOR, OOR, OOR, OOR,  //  20
  OOR, OOR, OOR, OOR, OOR, OOR, OOR, OOR, OOR, OOR,  //  30
  OOR, OOR, OOR, OOR, OOR, OOR, OOR, OOR, 0,         //  40
  10, 20, 30, 40, 50, 60, 70, 80, 90, OOR, OOR,
  OOR, OOR, OOR, OOR, OOR, OOR, OOR, OOR, OOR, OOR,  //  60
  OOR, OOR, OOR, OOR, OOR, OOR, OOR, OOR, OOR, OOR,  //  70
  OOR, OOR, OOR, OOR, OOR, OOR, OOR, OOR, OOR, OOR,  //  80
  OOR, OOR, OOR, OOR, OOR, OOR, OOR, OOR, OOR, OOR,  //  90
  OOR, OOR, OOR, OOR, OOR, OOR, OOR, OOR, OOR, OOR,  // 100
  OOR, OOR, OOR, OOR, OOR, OOR, OOR, OOR, OOR, OOR,  // 110
  OOR, OOR, OOR, OOR, OOR, OOR, OOR, OOR, OOR, OOR,  // 120
  OOR, OOR, OOR, OOR, OOR, OOR, OOR, OOR, OOR, OOR,  // 130
  OOR, OOR, OOR, OOR, OOR, OOR, OOR, OOR, OOR, OOR,  // 140
  OOR, OOR, OOR, OOR, OOR, OOR, OOR, OOR, OOR, OOR,  // 150
  OOR, OOR, OOR, OOR, OOR, OOR, OOR, OOR, OOR, OOR,  // 160
  OOR, OOR, OOR, OOR, OOR, OOR, OOR, OOR, OOR, OOR,  // 170
  OOR, OOR, OOR, OOR, OOR, OOR, OOR, OOR, OOR, OOR,  // 180
  OOR, OOR, OOR, OOR, OOR, OOR, OOR, OOR, OOR, OOR,  // 190
  OOR, OOR, OOR, OOR, OOR, OOR, OOR, OOR, OOR, OOR,  // 200
  OOR, OOR, OOR, OOR, OOR, OOR, OOR, OOR, OOR, OOR,  // 210
  OOR, OOR, OOR, OOR, OOR, OOR, OOR, OOR, OOR, OOR,  // 220
  OOR, OOR, OOR, OOR, OOR, OOR, OOR, OOR, OOR, OOR,  // 230
  OOR, OOR, OOR, OOR, OOR, OOR, OOR, OOR, OOR, OOR,  // 240
  OOR, OOR, OOR, OOR, OOR, OOR                       // 250
};

alignas(16) constexpr uint16_t shift100[] = {
  OOR, OOR, OOR, OOR, OOR, OOR, OOR, OOR, OOR, OOR,  // 0-9
  OOR, OOR, OOR, OOR, OOR, OOR, OOR, OOR, OOR, OOR,  //  10
  OOR, OOR, OOR, OOR, OOR, OOR, OOR, OOR, OOR, OOR,  //  20
  OOR, OOR, OOR, OOR, OOR, OOR, OOR, OOR, OOR, OOR,  //  30
  OOR, OOR, OOR, OOR, OOR, OOR, OOR, OOR, 0,         //  40
  100, 200, 300, 400, 500, 600, 700, 800, 900, OOR, OOR,
  OOR, OOR, OOR, OOR, OOR, OOR, OOR, OOR, OOR, OOR,  //  60
  OOR, OOR, OOR, OOR, OOR, OOR, OOR, OOR, OOR, OOR,  //  70
  OOR, OOR, OOR, OOR, OOR, OOR, OOR, OOR, OOR, OOR,  //  80
  OOR, OOR, OOR, OOR, OOR, OOR, OOR, OOR, OOR, OOR,  //  90
  OOR, OOR, OOR, OOR, OOR, OOR, OOR, OOR, OOR, OOR,  // 100
  OOR, OOR, OOR, OOR, OOR, OOR, OOR, OOR, OOR, OOR,  // 110
  OOR, OOR, OOR, OOR, OOR, OOR, OOR, OOR, OOR, OOR,  // 120
  OOR, OOR, OOR, OOR, OOR, OOR, OOR, OOR, OOR, OOR,  // 130
  OOR, OOR, OOR, OOR, OOR, OOR, OOR, OOR, OOR, OOR,  // 140
  OOR, OOR, OOR, OOR, OOR, OOR, OOR, OOR, OOR, OOR,  // 150
  OOR, OOR, OOR, OOR, OOR, OOR, OOR, OOR, OOR, OOR,  // 160
  OOR, OOR, OOR, OOR, OOR, OOR, OOR, OOR, OOR, OOR,  // 170
  OOR, OOR, OOR, OOR, OOR, OOR, OOR, OOR, OOR, OOR,  // 180
  OOR, OOR, OOR, OOR, OOR, OOR, OOR, OOR, OOR, OOR,  // 190
  OOR, OOR, OOR, OOR, OOR, OOR, OOR, OOR, OOR, OOR,  // 200
  OOR, OOR, OOR, OOR, OOR, OOR, OOR, OOR, OOR, OOR,  // 210
  OOR, OOR, OOR, OOR, OOR, OOR, OOR, OOR, OOR, OOR,  // 220
  OOR, OOR, OOR, OOR, OOR, OOR, OOR, OOR, OOR, OOR,  // 230
  OOR, OOR, OOR, OOR, OOR, OOR, OOR, OOR, OOR, OOR,  // 240
  OOR, OOR, OOR, OOR, OOR, OOR                       // 250
};

alignas(16) constexpr uint16_t shift1000[] = {
  OOR, OOR, OOR, OOR, OOR, OOR, OOR, OOR, OOR, OOR,  // 0-9
  OOR, OOR, OOR, OOR, OOR, OOR, OOR, OOR, OOR, OOR,  //  10
  OOR, OOR, OOR, OOR, OOR, OOR, OOR, OOR, OOR, OOR,  //  20
  OOR, OOR, OOR, OOR, OOR, OOR, OOR, OOR, OOR, OOR,  //  30
  OOR, OOR, OOR, OOR, OOR, OOR, OOR, OOR, 0,         //  40
  1000, 2000, 3000, 4000, 5000, 6000, 7000, 8000, 9000, OOR, OOR,
  OOR, OOR, OOR, OOR, OOR, OOR, OOR, OOR, OOR, OOR,  //  60
  OOR, OOR, OOR, OOR, OOR, OOR, OOR, OOR, OOR, OOR,  //  70
  OOR, OOR, OOR, OOR, OOR, OOR, OOR, OOR, OOR, OOR,  //  80
  OOR, OOR, OOR, OOR, OOR, OOR, OOR, OOR, OOR, OOR,  //  90
  OOR, OOR, OOR, OOR, OOR, OOR, OOR, OOR, OOR, OOR,  // 100
  OOR, OOR, OOR, OOR, OOR, OOR, OOR, OOR, OOR, OOR,  // 110
  OOR, OOR, OOR, OOR, OOR, OOR, OOR, OOR, OOR, OOR,  // 120
  OOR, OOR, OOR, OOR, OOR, OOR, OOR, OOR, OOR, OOR,  // 130
  OOR, OOR, OOR, OOR, OOR, OOR, OOR, OOR, OOR, OOR,  // 140
  OOR, OOR, OOR, OOR, OOR, OOR, OOR, OOR, OOR, OOR,  // 150
  OOR, OOR, OOR, OOR, OOR, OOR, OOR, OOR, OOR, OOR,  // 160
  OOR, OOR, OOR, OOR, OOR, OOR, OOR, OOR, OOR, OOR,  // 170
  OOR, OOR, OOR, OOR, OOR, OOR, OOR, OOR, OOR, OOR,  // 180
  OOR, OOR, OOR, OOR, OOR, OOR, OOR, OOR, OOR, OOR,  // 190
  OOR, OOR, OOR, OOR, OOR, OOR, OOR, OOR, OOR, OOR,  // 200
  OOR, OOR, OOR, OOR, OOR, OOR, OOR, OOR, OOR, OOR,  // 210
  OOR, OOR, OOR, OOR, OOR, OOR, OOR, OOR, OOR, OOR,  // 220
  OOR, OOR, OOR, OOR, OOR, OOR, OOR, OOR, OOR, OOR,  // 230
  OOR, OOR, OOR, OOR, OOR, OOR, OOR, OOR, OOR, OOR,  // 240
  OOR, OOR, OOR, OOR, OOR, OOR                       // 250
=======
    OOR, OOR, OOR, OOR, OOR, OOR, OOR, OOR, OOR, OOR, // 0-9
    OOR, OOR, OOR, OOR, OOR, OOR, OOR, OOR, OOR, OOR, //  10
    OOR, OOR, OOR, OOR, OOR, OOR, OOR, OOR, OOR, OOR, //  20
    OOR, OOR, OOR, OOR, OOR, OOR, OOR, OOR, OOR, OOR, //  30
    OOR, OOR, OOR, OOR, OOR, OOR, OOR, OOR, 0,   1, //  40
    2,   3,   4,   5,   6,   7,   8,   9,   OOR, OOR,
    OOR, OOR, OOR, OOR, OOR, OOR, OOR, OOR, OOR, OOR, //  60
    OOR, OOR, OOR, OOR, OOR, OOR, OOR, OOR, OOR, OOR, //  70
    OOR, OOR, OOR, OOR, OOR, OOR, OOR, OOR, OOR, OOR, //  80
    OOR, OOR, OOR, OOR, OOR, OOR, OOR, OOR, OOR, OOR, //  90
    OOR, OOR, OOR, OOR, OOR, OOR, OOR, OOR, OOR, OOR, // 100
    OOR, OOR, OOR, OOR, OOR, OOR, OOR, OOR, OOR, OOR, // 110
    OOR, OOR, OOR, OOR, OOR, OOR, OOR, OOR, OOR, OOR, // 120
    OOR, OOR, OOR, OOR, OOR, OOR, OOR, OOR, OOR, OOR, // 130
    OOR, OOR, OOR, OOR, OOR, OOR, OOR, OOR, OOR, OOR, // 140
    OOR, OOR, OOR, OOR, OOR, OOR, OOR, OOR, OOR, OOR, // 150
    OOR, OOR, OOR, OOR, OOR, OOR, OOR, OOR, OOR, OOR, // 160
    OOR, OOR, OOR, OOR, OOR, OOR, OOR, OOR, OOR, OOR, // 170
    OOR, OOR, OOR, OOR, OOR, OOR, OOR, OOR, OOR, OOR, // 180
    OOR, OOR, OOR, OOR, OOR, OOR, OOR, OOR, OOR, OOR, // 190
    OOR, OOR, OOR, OOR, OOR, OOR, OOR, OOR, OOR, OOR, // 200
    OOR, OOR, OOR, OOR, OOR, OOR, OOR, OOR, OOR, OOR, // 210
    OOR, OOR, OOR, OOR, OOR, OOR, OOR, OOR, OOR, OOR, // 220
    OOR, OOR, OOR, OOR, OOR, OOR, OOR, OOR, OOR, OOR, // 230
    OOR, OOR, OOR, OOR, OOR, OOR, OOR, OOR, OOR, OOR, // 240
    OOR, OOR, OOR, OOR, OOR, OOR // 250
};

alignas(16) constexpr uint16_t shift10[] = {
    OOR, OOR, OOR, OOR, OOR, OOR, OOR, OOR, OOR, OOR, // 0-9
    OOR, OOR, OOR, OOR, OOR, OOR, OOR, OOR, OOR, OOR, //  10
    OOR, OOR, OOR, OOR, OOR, OOR, OOR, OOR, OOR, OOR, //  20
    OOR, OOR, OOR, OOR, OOR, OOR, OOR, OOR, OOR, OOR, //  30
    OOR, OOR, OOR, OOR, OOR, OOR, OOR, OOR, 0,   10, //  40
    20,  30,  40,  50,  60,  70,  80,  90,  OOR, OOR,
    OOR, OOR, OOR, OOR, OOR, OOR, OOR, OOR, OOR, OOR, //  60
    OOR, OOR, OOR, OOR, OOR, OOR, OOR, OOR, OOR, OOR, //  70
    OOR, OOR, OOR, OOR, OOR, OOR, OOR, OOR, OOR, OOR, //  80
    OOR, OOR, OOR, OOR, OOR, OOR, OOR, OOR, OOR, OOR, //  90
    OOR, OOR, OOR, OOR, OOR, OOR, OOR, OOR, OOR, OOR, // 100
    OOR, OOR, OOR, OOR, OOR, OOR, OOR, OOR, OOR, OOR, // 110
    OOR, OOR, OOR, OOR, OOR, OOR, OOR, OOR, OOR, OOR, // 120
    OOR, OOR, OOR, OOR, OOR, OOR, OOR, OOR, OOR, OOR, // 130
    OOR, OOR, OOR, OOR, OOR, OOR, OOR, OOR, OOR, OOR, // 140
    OOR, OOR, OOR, OOR, OOR, OOR, OOR, OOR, OOR, OOR, // 150
    OOR, OOR, OOR, OOR, OOR, OOR, OOR, OOR, OOR, OOR, // 160
    OOR, OOR, OOR, OOR, OOR, OOR, OOR, OOR, OOR, OOR, // 170
    OOR, OOR, OOR, OOR, OOR, OOR, OOR, OOR, OOR, OOR, // 180
    OOR, OOR, OOR, OOR, OOR, OOR, OOR, OOR, OOR, OOR, // 190
    OOR, OOR, OOR, OOR, OOR, OOR, OOR, OOR, OOR, OOR, // 200
    OOR, OOR, OOR, OOR, OOR, OOR, OOR, OOR, OOR, OOR, // 210
    OOR, OOR, OOR, OOR, OOR, OOR, OOR, OOR, OOR, OOR, // 220
    OOR, OOR, OOR, OOR, OOR, OOR, OOR, OOR, OOR, OOR, // 230
    OOR, OOR, OOR, OOR, OOR, OOR, OOR, OOR, OOR, OOR, // 240
    OOR, OOR, OOR, OOR, OOR, OOR // 250
};

alignas(16) constexpr uint16_t shift100[] = {
    OOR, OOR, OOR, OOR, OOR, OOR, OOR, OOR, OOR, OOR, // 0-9
    OOR, OOR, OOR, OOR, OOR, OOR, OOR, OOR, OOR, OOR, //  10
    OOR, OOR, OOR, OOR, OOR, OOR, OOR, OOR, OOR, OOR, //  20
    OOR, OOR, OOR, OOR, OOR, OOR, OOR, OOR, OOR, OOR, //  30
    OOR, OOR, OOR, OOR, OOR, OOR, OOR, OOR, 0,   100, //  40
    200, 300, 400, 500, 600, 700, 800, 900, OOR, OOR,
    OOR, OOR, OOR, OOR, OOR, OOR, OOR, OOR, OOR, OOR, //  60
    OOR, OOR, OOR, OOR, OOR, OOR, OOR, OOR, OOR, OOR, //  70
    OOR, OOR, OOR, OOR, OOR, OOR, OOR, OOR, OOR, OOR, //  80
    OOR, OOR, OOR, OOR, OOR, OOR, OOR, OOR, OOR, OOR, //  90
    OOR, OOR, OOR, OOR, OOR, OOR, OOR, OOR, OOR, OOR, // 100
    OOR, OOR, OOR, OOR, OOR, OOR, OOR, OOR, OOR, OOR, // 110
    OOR, OOR, OOR, OOR, OOR, OOR, OOR, OOR, OOR, OOR, // 120
    OOR, OOR, OOR, OOR, OOR, OOR, OOR, OOR, OOR, OOR, // 130
    OOR, OOR, OOR, OOR, OOR, OOR, OOR, OOR, OOR, OOR, // 140
    OOR, OOR, OOR, OOR, OOR, OOR, OOR, OOR, OOR, OOR, // 150
    OOR, OOR, OOR, OOR, OOR, OOR, OOR, OOR, OOR, OOR, // 160
    OOR, OOR, OOR, OOR, OOR, OOR, OOR, OOR, OOR, OOR, // 170
    OOR, OOR, OOR, OOR, OOR, OOR, OOR, OOR, OOR, OOR, // 180
    OOR, OOR, OOR, OOR, OOR, OOR, OOR, OOR, OOR, OOR, // 190
    OOR, OOR, OOR, OOR, OOR, OOR, OOR, OOR, OOR, OOR, // 200
    OOR, OOR, OOR, OOR, OOR, OOR, OOR, OOR, OOR, OOR, // 210
    OOR, OOR, OOR, OOR, OOR, OOR, OOR, OOR, OOR, OOR, // 220
    OOR, OOR, OOR, OOR, OOR, OOR, OOR, OOR, OOR, OOR, // 230
    OOR, OOR, OOR, OOR, OOR, OOR, OOR, OOR, OOR, OOR, // 240
    OOR, OOR, OOR, OOR, OOR, OOR // 250
};

alignas(16) constexpr uint16_t shift1000[] = {
    OOR,  OOR,  OOR,  OOR,  OOR,  OOR,  OOR,  OOR,  OOR, OOR, // 0-9
    OOR,  OOR,  OOR,  OOR,  OOR,  OOR,  OOR,  OOR,  OOR, OOR, //  10
    OOR,  OOR,  OOR,  OOR,  OOR,  OOR,  OOR,  OOR,  OOR, OOR, //  20
    OOR,  OOR,  OOR,  OOR,  OOR,  OOR,  OOR,  OOR,  OOR, OOR, //  30
    OOR,  OOR,  OOR,  OOR,  OOR,  OOR,  OOR,  OOR,  0,   1000, //  40
    2000, 3000, 4000, 5000, 6000, 7000, 8000, 9000, OOR, OOR,
    OOR,  OOR,  OOR,  OOR,  OOR,  OOR,  OOR,  OOR,  OOR, OOR, //  60
    OOR,  OOR,  OOR,  OOR,  OOR,  OOR,  OOR,  OOR,  OOR, OOR, //  70
    OOR,  OOR,  OOR,  OOR,  OOR,  OOR,  OOR,  OOR,  OOR, OOR, //  80
    OOR,  OOR,  OOR,  OOR,  OOR,  OOR,  OOR,  OOR,  OOR, OOR, //  90
    OOR,  OOR,  OOR,  OOR,  OOR,  OOR,  OOR,  OOR,  OOR, OOR, // 100
    OOR,  OOR,  OOR,  OOR,  OOR,  OOR,  OOR,  OOR,  OOR, OOR, // 110
    OOR,  OOR,  OOR,  OOR,  OOR,  OOR,  OOR,  OOR,  OOR, OOR, // 120
    OOR,  OOR,  OOR,  OOR,  OOR,  OOR,  OOR,  OOR,  OOR, OOR, // 130
    OOR,  OOR,  OOR,  OOR,  OOR,  OOR,  OOR,  OOR,  OOR, OOR, // 140
    OOR,  OOR,  OOR,  OOR,  OOR,  OOR,  OOR,  OOR,  OOR, OOR, // 150
    OOR,  OOR,  OOR,  OOR,  OOR,  OOR,  OOR,  OOR,  OOR, OOR, // 160
    OOR,  OOR,  OOR,  OOR,  OOR,  OOR,  OOR,  OOR,  OOR, OOR, // 170
    OOR,  OOR,  OOR,  OOR,  OOR,  OOR,  OOR,  OOR,  OOR, OOR, // 180
    OOR,  OOR,  OOR,  OOR,  OOR,  OOR,  OOR,  OOR,  OOR, OOR, // 190
    OOR,  OOR,  OOR,  OOR,  OOR,  OOR,  OOR,  OOR,  OOR, OOR, // 200
    OOR,  OOR,  OOR,  OOR,  OOR,  OOR,  OOR,  OOR,  OOR, OOR, // 210
    OOR,  OOR,  OOR,  OOR,  OOR,  OOR,  OOR,  OOR,  OOR, OOR, // 220
    OOR,  OOR,  OOR,  OOR,  OOR,  OOR,  OOR,  OOR,  OOR, OOR, // 230
    OOR,  OOR,  OOR,  OOR,  OOR,  OOR,  OOR,  OOR,  OOR, OOR, // 240
    OOR,  OOR,  OOR,  OOR,  OOR,  OOR // 250
>>>>>>> 2e6f64e1
};

struct ErrorString {
  const char* string;
  bool quote;
};

// Keep this in sync with ConversionCode in Conv.h
constexpr const std::array<
    ErrorString,
    static_cast<std::size_t>(ConversionCode::NUM_ERROR_CODES)>
    kErrorStrings{{
        {"Success", true},
        {"Empty input string", true},
        {"No digits found in input string", true},
        {"Integer overflow when parsing bool (must be 0 or 1)", true},
        {"Invalid value for bool", true},
        {"Non-digit character found", true},
        {"Invalid leading character", true},
        {"Overflow during conversion", true},
        {"Negative overflow during conversion", true},
        {"Unable to convert string to floating point value", true},
        {"Non-whitespace character found after end of conversion", true},
        {"Overflow during arithmetic conversion", false},
        {"Negative overflow during arithmetic conversion", false},
        {"Loss of precision during arithmetic conversion", false},
    }};

// Check if ASCII is really ASCII
<<<<<<< HEAD
using IsAscii = std::
    integral_constant<bool, 'A' == 65 && 'Z' == 90 && 'a' == 97 && 'z' == 122>;
=======
using IsAscii =
    bool_constant<'A' == 65 && 'Z' == 90 && 'a' == 97 && 'z' == 122>;
>>>>>>> 2e6f64e1

// The code in this file that uses tolower() really only cares about
// 7-bit ASCII characters, so we can take a nice shortcut here.
inline char tolower_ascii(char in) {
  return IsAscii::value ? in | 0x20 : char(std::tolower(in));
}

inline bool bool_str_cmp(const char** b, size_t len, const char* value) {
  // Can't use strncasecmp, since we want to ensure that the full value matches
  const char* p = *b;
  const char* e = *b + len;
  const char* v = value;
  while (*v != '\0') {
    if (p == e || tolower_ascii(*p) != *v) { // value is already lowercase
      return false;
    }
    ++p;
    ++v;
  }

  *b = p;
  return true;
}

} // namespace

Expected<bool, ConversionCode> str_to_bool(StringPiece* src) noexcept {
  auto b = src->begin(), e = src->end();
  for (;; ++b) {
    if (b >= e) {
      return makeUnexpected(ConversionCode::EMPTY_INPUT_STRING);
    }
    if (!std::isspace(*b)) {
      break;
    }
  }

  bool result;
<<<<<<< HEAD
  size_t len = size_t(e - b);
=======
  auto len = size_t(e - b);
>>>>>>> 2e6f64e1
  switch (*b) {
    case '0':
    case '1': {
      result = false;
      for (; b < e && isdigit(*b); ++b) {
        if (result || (*b != '0' && *b != '1')) {
          return makeUnexpected(ConversionCode::BOOL_OVERFLOW);
        }
        result = (*b == '1');
      }
      break;
    }
    case 'y':
    case 'Y':
      result = true;
      if (!bool_str_cmp(&b, len, "yes")) {
        ++b; // accept the single 'y' character
      }
      break;
    case 'n':
    case 'N':
      result = false;
      if (!bool_str_cmp(&b, len, "no")) {
        ++b;
      }
      break;
    case 't':
    case 'T':
      result = true;
      if (!bool_str_cmp(&b, len, "true")) {
        ++b;
      }
      break;
    case 'f':
    case 'F':
      result = false;
      if (!bool_str_cmp(&b, len, "false")) {
        ++b;
      }
      break;
    case 'o':
    case 'O':
      if (bool_str_cmp(&b, len, "on")) {
        result = true;
      } else if (bool_str_cmp(&b, len, "off")) {
        result = false;
      } else {
        return makeUnexpected(ConversionCode::BOOL_INVALID_VALUE);
      }
      break;
    default:
      return makeUnexpected(ConversionCode::BOOL_INVALID_VALUE);
  }

  src->assign(b, e);

  return result;
}

/**
 * StringPiece to double, with progress information. Alters the
 * StringPiece parameter to munch the already-parsed characters.
 */
template <class Tgt>
Expected<Tgt, ConversionCode> str_to_floating(StringPiece* src) noexcept {
  using namespace double_conversion;
<<<<<<< HEAD
  static StringToDoubleConverter
    conv(StringToDoubleConverter::ALLOW_TRAILING_JUNK
         | StringToDoubleConverter::ALLOW_LEADING_SPACES,
         0.0,
         // return this for junk input string
         std::numeric_limits<double>::quiet_NaN(),
         nullptr, nullptr);
=======
  static StringToDoubleConverter conv(
      StringToDoubleConverter::ALLOW_TRAILING_JUNK |
          StringToDoubleConverter::ALLOW_LEADING_SPACES,
      0.0,
      // return this for junk input string
      std::numeric_limits<double>::quiet_NaN(),
      nullptr,
      nullptr);
>>>>>>> 2e6f64e1

  if (src->empty()) {
    return makeUnexpected(ConversionCode::EMPTY_INPUT_STRING);
  }

  int length;
  auto result = conv.StringToDouble(
      src->data(),
      static_cast<int>(src->size()),
      &length); // processed char count

  if (!std::isnan(result)) {
    // If we get here with length = 0, the input string is empty.
    // If we get here with result = 0.0, it's either because the string
    // contained only whitespace, or because we had an actual zero value
    // (with potential trailing junk). If it was only whitespace, we
    // want to raise an error; length will point past the last character
    // that was processed, so we need to check if that character was
    // whitespace or not.
    if (length == 0 ||
        (result == 0.0 && std::isspace((*src)[size_t(length) - 1]))) {
      return makeUnexpected(ConversionCode::EMPTY_INPUT_STRING);
    }
<<<<<<< HEAD
=======
    if (length >= 2) {
      const char* suffix = src->data() + length - 1;
      // double_conversion doesn't update length correctly when there is an
      // incomplete exponent specifier. Converting "12e-f-g" shouldn't consume
      // any more than "12", but it will consume "12e-".

      // "123-" should only parse "123"
      if (*suffix == '-' || *suffix == '+') {
        --suffix;
        --length;
      }
      // "12e-f-g" or "12euro" should only parse "12"
      if (*suffix == 'e' || *suffix == 'E') {
        --length;
      }
    }
>>>>>>> 2e6f64e1
    src->advance(size_t(length));
    return Tgt(result);
  }

  auto* e = src->end();
  auto* b =
      std::find_if_not(src->begin(), e, [](char c) { return std::isspace(c); });

  // There must be non-whitespace, otherwise we would have caught this above
  assert(b < e);
<<<<<<< HEAD
  size_t size = size_t(e - b);
=======
  auto size = size_t(e - b);
>>>>>>> 2e6f64e1

  bool negative = false;
  if (*b == '-') {
    negative = true;
    ++b;
    --size;
  }

  result = 0.0;

  switch (tolower_ascii(*b)) {
    case 'i':
      if (size >= 3 && tolower_ascii(b[1]) == 'n' &&
          tolower_ascii(b[2]) == 'f') {
        if (size >= 8 && tolower_ascii(b[3]) == 'i' &&
            tolower_ascii(b[4]) == 'n' && tolower_ascii(b[5]) == 'i' &&
            tolower_ascii(b[6]) == 't' && tolower_ascii(b[7]) == 'y') {
          b += 8;
        } else {
          b += 3;
        }
        result = std::numeric_limits<Tgt>::infinity();
      }
      break;

    case 'n':
      if (size >= 3 && tolower_ascii(b[1]) == 'a' &&
          tolower_ascii(b[2]) == 'n') {
        b += 3;
        result = std::numeric_limits<Tgt>::quiet_NaN();
      }
      break;

    default:
      break;
  }

  if (result == 0.0) {
    // All bets are off
    return makeUnexpected(ConversionCode::STRING_TO_FLOAT_ERROR);
  }

  if (negative) {
    result = -result;
  }

  src->assign(b, e);

  return Tgt(result);
}

template Expected<float, ConversionCode> str_to_floating<float>(
    StringPiece* src) noexcept;
template Expected<double, ConversionCode> str_to_floating<double>(
    StringPiece* src) noexcept;

/**
 * This class takes care of additional processing needed for signed values,
 * like leading sign character and overflow checks.
 */
template <typename T, bool IsSigned = std::is_signed<T>::value>
class SignedValueHandler;

template <typename T>
class SignedValueHandler<T, true> {
 public:
  ConversionCode init(const char*& b) {
    negative_ = false;
    if (!std::isdigit(*b)) {
      if (*b == '-') {
        negative_ = true;
      } else if (UNLIKELY(*b != '+')) {
        return ConversionCode::INVALID_LEADING_CHAR;
      }
      ++b;
    }
    return ConversionCode::SUCCESS;
  }

  ConversionCode overflow() {
    return negative_ ? ConversionCode::NEGATIVE_OVERFLOW
                     : ConversionCode::POSITIVE_OVERFLOW;
  }

  template <typename U>
  Expected<T, ConversionCode> finalize(U value) {
    T rv;
    if (negative_) {
<<<<<<< HEAD
      rv = T(-value);
=======
      FOLLY_PUSH_WARNING
      FOLLY_MSVC_DISABLE_WARNING(4146)

      // unary minus operator applied to unsigned type, result still unsigned
      rv = T(-value);

      FOLLY_POP_WARNING

>>>>>>> 2e6f64e1
      if (UNLIKELY(rv > 0)) {
        return makeUnexpected(ConversionCode::NEGATIVE_OVERFLOW);
      }
    } else {
      rv = T(value);
      if (UNLIKELY(rv < 0)) {
        return makeUnexpected(ConversionCode::POSITIVE_OVERFLOW);
      }
    }
    return rv;
  }

 private:
  bool negative_;
};

// For unsigned types, we don't need any extra processing
template <typename T>
class SignedValueHandler<T, false> {
 public:
  ConversionCode init(const char*&) {
    return ConversionCode::SUCCESS;
  }

  ConversionCode overflow() {
    return ConversionCode::POSITIVE_OVERFLOW;
  }

  Expected<T, ConversionCode> finalize(T value) {
    return value;
  }
};

/**
 * String represented as a pair of pointers to char to signed/unsigned
 * integrals. Assumes NO whitespace before or after, and also that the
 * string is composed entirely of digits (and an optional sign only for
 * signed types). String may be empty, in which case digits_to returns
 * an appropriate error.
 */
template <class Tgt>
inline Expected<Tgt, ConversionCode> digits_to(
    const char* b,
    const char* const e) noexcept {
  using UT = typename std::make_unsigned<Tgt>::type;
  assert(b <= e);

  SignedValueHandler<Tgt> sgn;

  auto err = sgn.init(b);
  if (UNLIKELY(err != ConversionCode::SUCCESS)) {
    return makeUnexpected(err);
  }

<<<<<<< HEAD
  size_t size = size_t(e - b);
=======
  auto size = size_t(e - b);
>>>>>>> 2e6f64e1

  /* Although the string is entirely made of digits, we still need to
   * check for overflow.
   */
  if (size > std::numeric_limits<UT>::digits10) {
    // Leading zeros?
    if (b < e && *b == '0') {
      for (++b;; ++b) {
        if (b == e) {
          return Tgt(0); // just zeros, e.g. "0000"
        }
        if (*b != '0') {
          size = size_t(e - b);
          break;
        }
      }
    }
    if (size > std::numeric_limits<UT>::digits10 &&
        (size != std::numeric_limits<UT>::digits10 + 1 ||
         strncmp(b, MaxString<UT>::value, size) > 0)) {
      return makeUnexpected(sgn.overflow());
    }
  }

  // Here we know that the number won't overflow when
  // converted. Proceed without checks.

  UT result = 0;

  for (; e - b >= 4; b += 4) {
<<<<<<< HEAD
    result *= static_cast<UT>(10000);
=======
    result *= UT(10000);
>>>>>>> 2e6f64e1
    const int32_t r0 = shift1000[static_cast<size_t>(b[0])];
    const int32_t r1 = shift100[static_cast<size_t>(b[1])];
    const int32_t r2 = shift10[static_cast<size_t>(b[2])];
    const int32_t r3 = shift1[static_cast<size_t>(b[3])];
    const auto sum = r0 + r1 + r2 + r3;
    if (sum >= OOR) {
      goto outOfRange;
    }
    result += UT(sum);
  }

  switch (e - b) {
<<<<<<< HEAD
  case 3: {
    const int32_t r0 = shift100[static_cast<size_t>(b[0])];
    const int32_t r1 = shift10[static_cast<size_t>(b[1])];
    const int32_t r2 = shift1[static_cast<size_t>(b[2])];
    const auto sum = r0 + r1 + r2;
    if (sum >= OOR) {
      goto outOfRange;
    }
    result = UT(1000 * result + sum);
    break;
  }
  case 2: {
    const int32_t r0 = shift10[static_cast<size_t>(b[0])];
    const int32_t r1 = shift1[static_cast<size_t>(b[1])];
    const auto sum = r0 + r1;
    if (sum >= OOR) {
      goto outOfRange;
    }
    result = UT(100 * result + sum);
    break;
  }
  case 1: {
    const int32_t sum = shift1[static_cast<size_t>(b[0])];
    if (sum >= OOR) {
      goto outOfRange;
    }
    result = UT(10 * result + sum);
    break;
  }
  default:
    assert(b == e);
    if (size == 0) {
      return makeUnexpected(ConversionCode::NO_DIGITS);
    }
    break;
  }

  return sgn.finalize(result);

outOfRange:
  return makeUnexpected(ConversionCode::NON_DIGIT_CHAR);
}

template Expected<char, ConversionCode> digits_to<char>(
    const char*,
    const char*) noexcept;
template Expected<signed char, ConversionCode> digits_to<signed char>(
    const char*,
    const char*) noexcept;
template Expected<unsigned char, ConversionCode> digits_to<unsigned char>(
    const char*,
    const char*) noexcept;

template Expected<short, ConversionCode> digits_to<short>(
    const char*,
    const char*) noexcept;
template Expected<unsigned short, ConversionCode> digits_to<unsigned short>(
    const char*,
    const char*) noexcept;

template Expected<int, ConversionCode> digits_to<int>(
    const char*,
    const char*) noexcept;
template Expected<unsigned int, ConversionCode> digits_to<unsigned int>(
    const char*,
    const char*) noexcept;

template Expected<long, ConversionCode> digits_to<long>(
    const char*,
    const char*) noexcept;
template Expected<unsigned long, ConversionCode> digits_to<unsigned long>(
    const char*,
    const char*) noexcept;

template Expected<long long, ConversionCode> digits_to<long long>(
    const char*,
    const char*) noexcept;
template Expected<unsigned long long, ConversionCode>
digits_to<unsigned long long>(const char*, const char*) noexcept;

#if FOLLY_HAVE_INT128_T
template Expected<__int128, ConversionCode> digits_to<__int128>(
    const char*,
    const char*) noexcept;
template Expected<unsigned __int128, ConversionCode>
digits_to<unsigned __int128>(const char*, const char*) noexcept;
#endif

/**
 * StringPiece to integrals, with progress information. Alters the
 * StringPiece parameter to munch the already-parsed characters.
 */
template <class Tgt>
Expected<Tgt, ConversionCode> str_to_integral(StringPiece* src) noexcept {
  using UT = typename std::make_unsigned<Tgt>::type;

  auto b = src->data(), past = src->data() + src->size();

  for (;; ++b) {
    if (UNLIKELY(b >= past)) {
      return makeUnexpected(ConversionCode::EMPTY_INPUT_STRING);
    }
    if (!std::isspace(*b)) {
      break;
    }
  }

  SignedValueHandler<Tgt> sgn;
  auto err = sgn.init(b);

  if (UNLIKELY(err != ConversionCode::SUCCESS)) {
    return makeUnexpected(err);
  }
  if (std::is_signed<Tgt>::value && UNLIKELY(b >= past)) {
    return makeUnexpected(ConversionCode::NO_DIGITS);
  }
  if (UNLIKELY(!isdigit(*b))) {
    return makeUnexpected(ConversionCode::NON_DIGIT_CHAR);
  }

=======
    case 3: {
      const int32_t r0 = shift100[static_cast<size_t>(b[0])];
      const int32_t r1 = shift10[static_cast<size_t>(b[1])];
      const int32_t r2 = shift1[static_cast<size_t>(b[2])];
      const auto sum = r0 + r1 + r2;
      if (sum >= OOR) {
        goto outOfRange;
      }
      result = UT(1000 * result + sum);
      break;
    }
    case 2: {
      const int32_t r0 = shift10[static_cast<size_t>(b[0])];
      const int32_t r1 = shift1[static_cast<size_t>(b[1])];
      const auto sum = r0 + r1;
      if (sum >= OOR) {
        goto outOfRange;
      }
      result = UT(100 * result + sum);
      break;
    }
    case 1: {
      const int32_t sum = shift1[static_cast<size_t>(b[0])];
      if (sum >= OOR) {
        goto outOfRange;
      }
      result = UT(10 * result + sum);
      break;
    }
    default:
      assert(b == e);
      if (size == 0) {
        return makeUnexpected(ConversionCode::NO_DIGITS);
      }
      break;
  }

  return sgn.finalize(result);

outOfRange:
  return makeUnexpected(ConversionCode::NON_DIGIT_CHAR);
}

template Expected<char, ConversionCode> digits_to<char>(
    const char*,
    const char*) noexcept;
template Expected<signed char, ConversionCode> digits_to<signed char>(
    const char*,
    const char*) noexcept;
template Expected<unsigned char, ConversionCode> digits_to<unsigned char>(
    const char*,
    const char*) noexcept;

template Expected<short, ConversionCode> digits_to<short>(
    const char*,
    const char*) noexcept;
template Expected<unsigned short, ConversionCode> digits_to<unsigned short>(
    const char*,
    const char*) noexcept;

template Expected<int, ConversionCode> digits_to<int>(
    const char*,
    const char*) noexcept;
template Expected<unsigned int, ConversionCode> digits_to<unsigned int>(
    const char*,
    const char*) noexcept;

template Expected<long, ConversionCode> digits_to<long>(
    const char*,
    const char*) noexcept;
template Expected<unsigned long, ConversionCode> digits_to<unsigned long>(
    const char*,
    const char*) noexcept;

template Expected<long long, ConversionCode> digits_to<long long>(
    const char*,
    const char*) noexcept;
template Expected<unsigned long long, ConversionCode>
digits_to<unsigned long long>(const char*, const char*) noexcept;

#if FOLLY_HAVE_INT128_T
template Expected<__int128, ConversionCode> digits_to<__int128>(
    const char*,
    const char*) noexcept;
template Expected<unsigned __int128, ConversionCode>
digits_to<unsigned __int128>(const char*, const char*) noexcept;
#endif

/**
 * StringPiece to integrals, with progress information. Alters the
 * StringPiece parameter to munch the already-parsed characters.
 */
template <class Tgt>
Expected<Tgt, ConversionCode> str_to_integral(StringPiece* src) noexcept {
  using UT = typename std::make_unsigned<Tgt>::type;

  auto b = src->data(), past = src->data() + src->size();

  for (;; ++b) {
    if (UNLIKELY(b >= past)) {
      return makeUnexpected(ConversionCode::EMPTY_INPUT_STRING);
    }
    if (!std::isspace(*b)) {
      break;
    }
  }

  SignedValueHandler<Tgt> sgn;
  auto err = sgn.init(b);

  if (UNLIKELY(err != ConversionCode::SUCCESS)) {
    return makeUnexpected(err);
  }
  if (std::is_signed<Tgt>::value && UNLIKELY(b >= past)) {
    return makeUnexpected(ConversionCode::NO_DIGITS);
  }
  if (UNLIKELY(!isdigit(*b))) {
    return makeUnexpected(ConversionCode::NON_DIGIT_CHAR);
  }

>>>>>>> 2e6f64e1
  auto m = findFirstNonDigit(b + 1, past);

  auto tmp = digits_to<UT>(b, m);

  if (UNLIKELY(!tmp.hasValue())) {
    return makeUnexpected(
        tmp.error() == ConversionCode::POSITIVE_OVERFLOW ? sgn.overflow()
                                                         : tmp.error());
  }

  auto res = sgn.finalize(tmp.value());

  if (res.hasValue()) {
    src->advance(size_t(m - src->data()));
  }

  return res;
}

template Expected<char, ConversionCode> str_to_integral<char>(
    StringPiece* src) noexcept;
template Expected<signed char, ConversionCode> str_to_integral<signed char>(
    StringPiece* src) noexcept;
template Expected<unsigned char, ConversionCode> str_to_integral<unsigned char>(
    StringPiece* src) noexcept;

template Expected<short, ConversionCode> str_to_integral<short>(
    StringPiece* src) noexcept;
template Expected<unsigned short, ConversionCode>
str_to_integral<unsigned short>(StringPiece* src) noexcept;

template Expected<int, ConversionCode> str_to_integral<int>(
    StringPiece* src) noexcept;
template Expected<unsigned int, ConversionCode> str_to_integral<unsigned int>(
    StringPiece* src) noexcept;

template Expected<long, ConversionCode> str_to_integral<long>(
    StringPiece* src) noexcept;
template Expected<unsigned long, ConversionCode> str_to_integral<unsigned long>(
    StringPiece* src) noexcept;

template Expected<long long, ConversionCode> str_to_integral<long long>(
    StringPiece* src) noexcept;
template Expected<unsigned long long, ConversionCode>
str_to_integral<unsigned long long>(StringPiece* src) noexcept;

#if FOLLY_HAVE_INT128_T
template Expected<__int128, ConversionCode> str_to_integral<__int128>(
    StringPiece* src) noexcept;
template Expected<unsigned __int128, ConversionCode>
str_to_integral<unsigned __int128>(StringPiece* src) noexcept;
#endif

} // namespace detail

ConversionError makeConversionError(ConversionCode code, StringPiece input) {
  using namespace detail;
  static_assert(
      std::is_unsigned<std::underlying_type<ConversionCode>::type>::value,
      "ConversionCode should be unsigned");
  assert((std::size_t)code < kErrorStrings.size());
  const ErrorString& err = kErrorStrings[(std::size_t)code];
  if (code == ConversionCode::EMPTY_INPUT_STRING && input.empty()) {
    return {err.string, code};
  }
  std::string tmp(err.string);
  tmp.append(": ");
  if (err.quote) {
    tmp.append(1, '"');
  }
<<<<<<< HEAD
  if (input.size() > 0) {
=======
  if (!input.empty()) {
>>>>>>> 2e6f64e1
    tmp.append(input.data(), input.size());
  }
  if (err.quote) {
    tmp.append(1, '"');
  }
  return {tmp, code};
}

} // namespace folly<|MERGE_RESOLUTION|>--- conflicted
+++ resolved
@@ -1,9 +1,5 @@
 /*
-<<<<<<< HEAD
- * Copyright 2011-present Facebook, Inc.
-=======
  * Copyright (c) Facebook, Inc. and its affiliates.
->>>>>>> 2e6f64e1
  *
  * Licensed under the Apache License, Version 2.0 (the "License");
  * you may not use this file except in compliance with the License.
@@ -17,10 +13,7 @@
  * See the License for the specific language governing permissions and
  * limitations under the License.
  */
-<<<<<<< HEAD
-=======
-
->>>>>>> 2e6f64e1
+
 #include <folly/Conv.h>
 #include <array>
 
@@ -58,18 +51,12 @@
   static const char* const value;
 };
 
-<<<<<<< HEAD
-template <> const char *const MaxString<uint8_t>::value = "255";
-template <> const char *const MaxString<uint16_t>::value = "65535";
-template <> const char *const MaxString<uint32_t>::value = "4294967295";
-=======
 template <>
 const char* const MaxString<uint8_t>::value = "255";
 template <>
 const char* const MaxString<uint16_t>::value = "65535";
 template <>
 const char* const MaxString<uint32_t>::value = "4294967295";
->>>>>>> 2e6f64e1
 #if __SIZEOF_LONG__ == 4
 template <>
 const char* const MaxString<unsigned long>::value = "4294967295";
@@ -77,20 +64,6 @@
 template <>
 const char* const MaxString<unsigned long>::value = "18446744073709551615";
 #endif
-<<<<<<< HEAD
-static_assert(sizeof(unsigned long) >= 4,
-              "Wrong value for MaxString<unsigned long>::value,"
-              " please update.");
-template <> const char *const MaxString<unsigned long long>::value =
-  "18446744073709551615";
-static_assert(sizeof(unsigned long long) >= 8,
-              "Wrong value for MaxString<unsigned long long>::value"
-              ", please update.");
-
-#if FOLLY_HAVE_INT128_T
-template <> const char *const MaxString<__uint128_t>::value =
-  "340282366920938463463374607431768211455";
-=======
 static_assert(
     sizeof(unsigned long) >= 4,
     "Wrong value for MaxString<unsigned long>::value,"
@@ -106,7 +79,6 @@
 template <>
 const char* const MaxString<__uint128_t>::value =
     "340282366920938463463374607431768211455";
->>>>>>> 2e6f64e1
 #endif
 
 /*
@@ -122,121 +94,6 @@
 constexpr int32_t OOR = 10000;
 
 alignas(16) constexpr uint16_t shift1[] = {
-<<<<<<< HEAD
-  OOR, OOR, OOR, OOR, OOR, OOR, OOR, OOR, OOR, OOR,  // 0-9
-  OOR, OOR, OOR, OOR, OOR, OOR, OOR, OOR, OOR, OOR,  //  10
-  OOR, OOR, OOR, OOR, OOR, OOR, OOR, OOR, OOR, OOR,  //  20
-  OOR, OOR, OOR, OOR, OOR, OOR, OOR, OOR, OOR, OOR,  //  30
-  OOR, OOR, OOR, OOR, OOR, OOR, OOR, OOR, 0,         //  40
-  1, 2, 3, 4, 5, 6, 7, 8, 9, OOR, OOR,
-  OOR, OOR, OOR, OOR, OOR, OOR, OOR, OOR, OOR, OOR,  //  60
-  OOR, OOR, OOR, OOR, OOR, OOR, OOR, OOR, OOR, OOR,  //  70
-  OOR, OOR, OOR, OOR, OOR, OOR, OOR, OOR, OOR, OOR,  //  80
-  OOR, OOR, OOR, OOR, OOR, OOR, OOR, OOR, OOR, OOR,  //  90
-  OOR, OOR, OOR, OOR, OOR, OOR, OOR, OOR, OOR, OOR,  // 100
-  OOR, OOR, OOR, OOR, OOR, OOR, OOR, OOR, OOR, OOR,  // 110
-  OOR, OOR, OOR, OOR, OOR, OOR, OOR, OOR, OOR, OOR,  // 120
-  OOR, OOR, OOR, OOR, OOR, OOR, OOR, OOR, OOR, OOR,  // 130
-  OOR, OOR, OOR, OOR, OOR, OOR, OOR, OOR, OOR, OOR,  // 140
-  OOR, OOR, OOR, OOR, OOR, OOR, OOR, OOR, OOR, OOR,  // 150
-  OOR, OOR, OOR, OOR, OOR, OOR, OOR, OOR, OOR, OOR,  // 160
-  OOR, OOR, OOR, OOR, OOR, OOR, OOR, OOR, OOR, OOR,  // 170
-  OOR, OOR, OOR, OOR, OOR, OOR, OOR, OOR, OOR, OOR,  // 180
-  OOR, OOR, OOR, OOR, OOR, OOR, OOR, OOR, OOR, OOR,  // 190
-  OOR, OOR, OOR, OOR, OOR, OOR, OOR, OOR, OOR, OOR,  // 200
-  OOR, OOR, OOR, OOR, OOR, OOR, OOR, OOR, OOR, OOR,  // 210
-  OOR, OOR, OOR, OOR, OOR, OOR, OOR, OOR, OOR, OOR,  // 220
-  OOR, OOR, OOR, OOR, OOR, OOR, OOR, OOR, OOR, OOR,  // 230
-  OOR, OOR, OOR, OOR, OOR, OOR, OOR, OOR, OOR, OOR,  // 240
-  OOR, OOR, OOR, OOR, OOR, OOR                       // 250
-};
-
-alignas(16) constexpr uint16_t shift10[] = {
-  OOR, OOR, OOR, OOR, OOR, OOR, OOR, OOR, OOR, OOR,  // 0-9
-  OOR, OOR, OOR, OOR, OOR, OOR, OOR, OOR, OOR, OOR,  //  10
-  OOR, OOR, OOR, OOR, OOR, OOR, OOR, OOR, OOR, OOR,  //  20
-  OOR, OOR, OOR, OOR, OOR, OOR, OOR, OOR, OOR, OOR,  //  30
-  OOR, OOR, OOR, OOR, OOR, OOR, OOR, OOR, 0,         //  40
-  10, 20, 30, 40, 50, 60, 70, 80, 90, OOR, OOR,
-  OOR, OOR, OOR, OOR, OOR, OOR, OOR, OOR, OOR, OOR,  //  60
-  OOR, OOR, OOR, OOR, OOR, OOR, OOR, OOR, OOR, OOR,  //  70
-  OOR, OOR, OOR, OOR, OOR, OOR, OOR, OOR, OOR, OOR,  //  80
-  OOR, OOR, OOR, OOR, OOR, OOR, OOR, OOR, OOR, OOR,  //  90
-  OOR, OOR, OOR, OOR, OOR, OOR, OOR, OOR, OOR, OOR,  // 100
-  OOR, OOR, OOR, OOR, OOR, OOR, OOR, OOR, OOR, OOR,  // 110
-  OOR, OOR, OOR, OOR, OOR, OOR, OOR, OOR, OOR, OOR,  // 120
-  OOR, OOR, OOR, OOR, OOR, OOR, OOR, OOR, OOR, OOR,  // 130
-  OOR, OOR, OOR, OOR, OOR, OOR, OOR, OOR, OOR, OOR,  // 140
-  OOR, OOR, OOR, OOR, OOR, OOR, OOR, OOR, OOR, OOR,  // 150
-  OOR, OOR, OOR, OOR, OOR, OOR, OOR, OOR, OOR, OOR,  // 160
-  OOR, OOR, OOR, OOR, OOR, OOR, OOR, OOR, OOR, OOR,  // 170
-  OOR, OOR, OOR, OOR, OOR, OOR, OOR, OOR, OOR, OOR,  // 180
-  OOR, OOR, OOR, OOR, OOR, OOR, OOR, OOR, OOR, OOR,  // 190
-  OOR, OOR, OOR, OOR, OOR, OOR, OOR, OOR, OOR, OOR,  // 200
-  OOR, OOR, OOR, OOR, OOR, OOR, OOR, OOR, OOR, OOR,  // 210
-  OOR, OOR, OOR, OOR, OOR, OOR, OOR, OOR, OOR, OOR,  // 220
-  OOR, OOR, OOR, OOR, OOR, OOR, OOR, OOR, OOR, OOR,  // 230
-  OOR, OOR, OOR, OOR, OOR, OOR, OOR, OOR, OOR, OOR,  // 240
-  OOR, OOR, OOR, OOR, OOR, OOR                       // 250
-};
-
-alignas(16) constexpr uint16_t shift100[] = {
-  OOR, OOR, OOR, OOR, OOR, OOR, OOR, OOR, OOR, OOR,  // 0-9
-  OOR, OOR, OOR, OOR, OOR, OOR, OOR, OOR, OOR, OOR,  //  10
-  OOR, OOR, OOR, OOR, OOR, OOR, OOR, OOR, OOR, OOR,  //  20
-  OOR, OOR, OOR, OOR, OOR, OOR, OOR, OOR, OOR, OOR,  //  30
-  OOR, OOR, OOR, OOR, OOR, OOR, OOR, OOR, 0,         //  40
-  100, 200, 300, 400, 500, 600, 700, 800, 900, OOR, OOR,
-  OOR, OOR, OOR, OOR, OOR, OOR, OOR, OOR, OOR, OOR,  //  60
-  OOR, OOR, OOR, OOR, OOR, OOR, OOR, OOR, OOR, OOR,  //  70
-  OOR, OOR, OOR, OOR, OOR, OOR, OOR, OOR, OOR, OOR,  //  80
-  OOR, OOR, OOR, OOR, OOR, OOR, OOR, OOR, OOR, OOR,  //  90
-  OOR, OOR, OOR, OOR, OOR, OOR, OOR, OOR, OOR, OOR,  // 100
-  OOR, OOR, OOR, OOR, OOR, OOR, OOR, OOR, OOR, OOR,  // 110
-  OOR, OOR, OOR, OOR, OOR, OOR, OOR, OOR, OOR, OOR,  // 120
-  OOR, OOR, OOR, OOR, OOR, OOR, OOR, OOR, OOR, OOR,  // 130
-  OOR, OOR, OOR, OOR, OOR, OOR, OOR, OOR, OOR, OOR,  // 140
-  OOR, OOR, OOR, OOR, OOR, OOR, OOR, OOR, OOR, OOR,  // 150
-  OOR, OOR, OOR, OOR, OOR, OOR, OOR, OOR, OOR, OOR,  // 160
-  OOR, OOR, OOR, OOR, OOR, OOR, OOR, OOR, OOR, OOR,  // 170
-  OOR, OOR, OOR, OOR, OOR, OOR, OOR, OOR, OOR, OOR,  // 180
-  OOR, OOR, OOR, OOR, OOR, OOR, OOR, OOR, OOR, OOR,  // 190
-  OOR, OOR, OOR, OOR, OOR, OOR, OOR, OOR, OOR, OOR,  // 200
-  OOR, OOR, OOR, OOR, OOR, OOR, OOR, OOR, OOR, OOR,  // 210
-  OOR, OOR, OOR, OOR, OOR, OOR, OOR, OOR, OOR, OOR,  // 220
-  OOR, OOR, OOR, OOR, OOR, OOR, OOR, OOR, OOR, OOR,  // 230
-  OOR, OOR, OOR, OOR, OOR, OOR, OOR, OOR, OOR, OOR,  // 240
-  OOR, OOR, OOR, OOR, OOR, OOR                       // 250
-};
-
-alignas(16) constexpr uint16_t shift1000[] = {
-  OOR, OOR, OOR, OOR, OOR, OOR, OOR, OOR, OOR, OOR,  // 0-9
-  OOR, OOR, OOR, OOR, OOR, OOR, OOR, OOR, OOR, OOR,  //  10
-  OOR, OOR, OOR, OOR, OOR, OOR, OOR, OOR, OOR, OOR,  //  20
-  OOR, OOR, OOR, OOR, OOR, OOR, OOR, OOR, OOR, OOR,  //  30
-  OOR, OOR, OOR, OOR, OOR, OOR, OOR, OOR, 0,         //  40
-  1000, 2000, 3000, 4000, 5000, 6000, 7000, 8000, 9000, OOR, OOR,
-  OOR, OOR, OOR, OOR, OOR, OOR, OOR, OOR, OOR, OOR,  //  60
-  OOR, OOR, OOR, OOR, OOR, OOR, OOR, OOR, OOR, OOR,  //  70
-  OOR, OOR, OOR, OOR, OOR, OOR, OOR, OOR, OOR, OOR,  //  80
-  OOR, OOR, OOR, OOR, OOR, OOR, OOR, OOR, OOR, OOR,  //  90
-  OOR, OOR, OOR, OOR, OOR, OOR, OOR, OOR, OOR, OOR,  // 100
-  OOR, OOR, OOR, OOR, OOR, OOR, OOR, OOR, OOR, OOR,  // 110
-  OOR, OOR, OOR, OOR, OOR, OOR, OOR, OOR, OOR, OOR,  // 120
-  OOR, OOR, OOR, OOR, OOR, OOR, OOR, OOR, OOR, OOR,  // 130
-  OOR, OOR, OOR, OOR, OOR, OOR, OOR, OOR, OOR, OOR,  // 140
-  OOR, OOR, OOR, OOR, OOR, OOR, OOR, OOR, OOR, OOR,  // 150
-  OOR, OOR, OOR, OOR, OOR, OOR, OOR, OOR, OOR, OOR,  // 160
-  OOR, OOR, OOR, OOR, OOR, OOR, OOR, OOR, OOR, OOR,  // 170
-  OOR, OOR, OOR, OOR, OOR, OOR, OOR, OOR, OOR, OOR,  // 180
-  OOR, OOR, OOR, OOR, OOR, OOR, OOR, OOR, OOR, OOR,  // 190
-  OOR, OOR, OOR, OOR, OOR, OOR, OOR, OOR, OOR, OOR,  // 200
-  OOR, OOR, OOR, OOR, OOR, OOR, OOR, OOR, OOR, OOR,  // 210
-  OOR, OOR, OOR, OOR, OOR, OOR, OOR, OOR, OOR, OOR,  // 220
-  OOR, OOR, OOR, OOR, OOR, OOR, OOR, OOR, OOR, OOR,  // 230
-  OOR, OOR, OOR, OOR, OOR, OOR, OOR, OOR, OOR, OOR,  // 240
-  OOR, OOR, OOR, OOR, OOR, OOR                       // 250
-=======
     OOR, OOR, OOR, OOR, OOR, OOR, OOR, OOR, OOR, OOR, // 0-9
     OOR, OOR, OOR, OOR, OOR, OOR, OOR, OOR, OOR, OOR, //  10
     OOR, OOR, OOR, OOR, OOR, OOR, OOR, OOR, OOR, OOR, //  20
@@ -350,7 +207,6 @@
     OOR,  OOR,  OOR,  OOR,  OOR,  OOR,  OOR,  OOR,  OOR, OOR, // 230
     OOR,  OOR,  OOR,  OOR,  OOR,  OOR,  OOR,  OOR,  OOR, OOR, // 240
     OOR,  OOR,  OOR,  OOR,  OOR,  OOR // 250
->>>>>>> 2e6f64e1
 };
 
 struct ErrorString {
@@ -380,13 +236,8 @@
     }};
 
 // Check if ASCII is really ASCII
-<<<<<<< HEAD
-using IsAscii = std::
-    integral_constant<bool, 'A' == 65 && 'Z' == 90 && 'a' == 97 && 'z' == 122>;
-=======
 using IsAscii =
     bool_constant<'A' == 65 && 'Z' == 90 && 'a' == 97 && 'z' == 122>;
->>>>>>> 2e6f64e1
 
 // The code in this file that uses tolower() really only cares about
 // 7-bit ASCII characters, so we can take a nice shortcut here.
@@ -425,11 +276,7 @@
   }
 
   bool result;
-<<<<<<< HEAD
-  size_t len = size_t(e - b);
-=======
   auto len = size_t(e - b);
->>>>>>> 2e6f64e1
   switch (*b) {
     case '0':
     case '1': {
@@ -496,15 +343,6 @@
 template <class Tgt>
 Expected<Tgt, ConversionCode> str_to_floating(StringPiece* src) noexcept {
   using namespace double_conversion;
-<<<<<<< HEAD
-  static StringToDoubleConverter
-    conv(StringToDoubleConverter::ALLOW_TRAILING_JUNK
-         | StringToDoubleConverter::ALLOW_LEADING_SPACES,
-         0.0,
-         // return this for junk input string
-         std::numeric_limits<double>::quiet_NaN(),
-         nullptr, nullptr);
-=======
   static StringToDoubleConverter conv(
       StringToDoubleConverter::ALLOW_TRAILING_JUNK |
           StringToDoubleConverter::ALLOW_LEADING_SPACES,
@@ -513,7 +351,6 @@
       std::numeric_limits<double>::quiet_NaN(),
       nullptr,
       nullptr);
->>>>>>> 2e6f64e1
 
   if (src->empty()) {
     return makeUnexpected(ConversionCode::EMPTY_INPUT_STRING);
@@ -537,8 +374,6 @@
         (result == 0.0 && std::isspace((*src)[size_t(length) - 1]))) {
       return makeUnexpected(ConversionCode::EMPTY_INPUT_STRING);
     }
-<<<<<<< HEAD
-=======
     if (length >= 2) {
       const char* suffix = src->data() + length - 1;
       // double_conversion doesn't update length correctly when there is an
@@ -555,7 +390,6 @@
         --length;
       }
     }
->>>>>>> 2e6f64e1
     src->advance(size_t(length));
     return Tgt(result);
   }
@@ -566,11 +400,7 @@
 
   // There must be non-whitespace, otherwise we would have caught this above
   assert(b < e);
-<<<<<<< HEAD
-  size_t size = size_t(e - b);
-=======
   auto size = size_t(e - b);
->>>>>>> 2e6f64e1
 
   bool negative = false;
   if (*b == '-') {
@@ -659,9 +489,6 @@
   Expected<T, ConversionCode> finalize(U value) {
     T rv;
     if (negative_) {
-<<<<<<< HEAD
-      rv = T(-value);
-=======
       FOLLY_PUSH_WARNING
       FOLLY_MSVC_DISABLE_WARNING(4146)
 
@@ -670,7 +497,6 @@
 
       FOLLY_POP_WARNING
 
->>>>>>> 2e6f64e1
       if (UNLIKELY(rv > 0)) {
         return makeUnexpected(ConversionCode::NEGATIVE_OVERFLOW);
       }
@@ -725,11 +551,7 @@
     return makeUnexpected(err);
   }
 
-<<<<<<< HEAD
-  size_t size = size_t(e - b);
-=======
   auto size = size_t(e - b);
->>>>>>> 2e6f64e1
 
   /* Although the string is entirely made of digits, we still need to
    * check for overflow.
@@ -760,11 +582,7 @@
   UT result = 0;
 
   for (; e - b >= 4; b += 4) {
-<<<<<<< HEAD
-    result *= static_cast<UT>(10000);
-=======
     result *= UT(10000);
->>>>>>> 2e6f64e1
     const int32_t r0 = shift1000[static_cast<size_t>(b[0])];
     const int32_t r1 = shift100[static_cast<size_t>(b[1])];
     const int32_t r2 = shift10[static_cast<size_t>(b[2])];
@@ -777,42 +595,41 @@
   }
 
   switch (e - b) {
-<<<<<<< HEAD
-  case 3: {
-    const int32_t r0 = shift100[static_cast<size_t>(b[0])];
-    const int32_t r1 = shift10[static_cast<size_t>(b[1])];
-    const int32_t r2 = shift1[static_cast<size_t>(b[2])];
-    const auto sum = r0 + r1 + r2;
-    if (sum >= OOR) {
-      goto outOfRange;
-    }
-    result = UT(1000 * result + sum);
-    break;
-  }
-  case 2: {
-    const int32_t r0 = shift10[static_cast<size_t>(b[0])];
-    const int32_t r1 = shift1[static_cast<size_t>(b[1])];
-    const auto sum = r0 + r1;
-    if (sum >= OOR) {
-      goto outOfRange;
-    }
-    result = UT(100 * result + sum);
-    break;
-  }
-  case 1: {
-    const int32_t sum = shift1[static_cast<size_t>(b[0])];
-    if (sum >= OOR) {
-      goto outOfRange;
-    }
-    result = UT(10 * result + sum);
-    break;
-  }
-  default:
-    assert(b == e);
-    if (size == 0) {
-      return makeUnexpected(ConversionCode::NO_DIGITS);
-    }
-    break;
+    case 3: {
+      const int32_t r0 = shift100[static_cast<size_t>(b[0])];
+      const int32_t r1 = shift10[static_cast<size_t>(b[1])];
+      const int32_t r2 = shift1[static_cast<size_t>(b[2])];
+      const auto sum = r0 + r1 + r2;
+      if (sum >= OOR) {
+        goto outOfRange;
+      }
+      result = UT(1000 * result + sum);
+      break;
+    }
+    case 2: {
+      const int32_t r0 = shift10[static_cast<size_t>(b[0])];
+      const int32_t r1 = shift1[static_cast<size_t>(b[1])];
+      const auto sum = r0 + r1;
+      if (sum >= OOR) {
+        goto outOfRange;
+      }
+      result = UT(100 * result + sum);
+      break;
+    }
+    case 1: {
+      const int32_t sum = shift1[static_cast<size_t>(b[0])];
+      if (sum >= OOR) {
+        goto outOfRange;
+      }
+      result = UT(10 * result + sum);
+      break;
+    }
+    default:
+      assert(b == e);
+      if (size == 0) {
+        return makeUnexpected(ConversionCode::NO_DIGITS);
+      }
+      break;
   }
 
   return sgn.finalize(result);
@@ -898,128 +715,6 @@
     return makeUnexpected(ConversionCode::NON_DIGIT_CHAR);
   }
 
-=======
-    case 3: {
-      const int32_t r0 = shift100[static_cast<size_t>(b[0])];
-      const int32_t r1 = shift10[static_cast<size_t>(b[1])];
-      const int32_t r2 = shift1[static_cast<size_t>(b[2])];
-      const auto sum = r0 + r1 + r2;
-      if (sum >= OOR) {
-        goto outOfRange;
-      }
-      result = UT(1000 * result + sum);
-      break;
-    }
-    case 2: {
-      const int32_t r0 = shift10[static_cast<size_t>(b[0])];
-      const int32_t r1 = shift1[static_cast<size_t>(b[1])];
-      const auto sum = r0 + r1;
-      if (sum >= OOR) {
-        goto outOfRange;
-      }
-      result = UT(100 * result + sum);
-      break;
-    }
-    case 1: {
-      const int32_t sum = shift1[static_cast<size_t>(b[0])];
-      if (sum >= OOR) {
-        goto outOfRange;
-      }
-      result = UT(10 * result + sum);
-      break;
-    }
-    default:
-      assert(b == e);
-      if (size == 0) {
-        return makeUnexpected(ConversionCode::NO_DIGITS);
-      }
-      break;
-  }
-
-  return sgn.finalize(result);
-
-outOfRange:
-  return makeUnexpected(ConversionCode::NON_DIGIT_CHAR);
-}
-
-template Expected<char, ConversionCode> digits_to<char>(
-    const char*,
-    const char*) noexcept;
-template Expected<signed char, ConversionCode> digits_to<signed char>(
-    const char*,
-    const char*) noexcept;
-template Expected<unsigned char, ConversionCode> digits_to<unsigned char>(
-    const char*,
-    const char*) noexcept;
-
-template Expected<short, ConversionCode> digits_to<short>(
-    const char*,
-    const char*) noexcept;
-template Expected<unsigned short, ConversionCode> digits_to<unsigned short>(
-    const char*,
-    const char*) noexcept;
-
-template Expected<int, ConversionCode> digits_to<int>(
-    const char*,
-    const char*) noexcept;
-template Expected<unsigned int, ConversionCode> digits_to<unsigned int>(
-    const char*,
-    const char*) noexcept;
-
-template Expected<long, ConversionCode> digits_to<long>(
-    const char*,
-    const char*) noexcept;
-template Expected<unsigned long, ConversionCode> digits_to<unsigned long>(
-    const char*,
-    const char*) noexcept;
-
-template Expected<long long, ConversionCode> digits_to<long long>(
-    const char*,
-    const char*) noexcept;
-template Expected<unsigned long long, ConversionCode>
-digits_to<unsigned long long>(const char*, const char*) noexcept;
-
-#if FOLLY_HAVE_INT128_T
-template Expected<__int128, ConversionCode> digits_to<__int128>(
-    const char*,
-    const char*) noexcept;
-template Expected<unsigned __int128, ConversionCode>
-digits_to<unsigned __int128>(const char*, const char*) noexcept;
-#endif
-
-/**
- * StringPiece to integrals, with progress information. Alters the
- * StringPiece parameter to munch the already-parsed characters.
- */
-template <class Tgt>
-Expected<Tgt, ConversionCode> str_to_integral(StringPiece* src) noexcept {
-  using UT = typename std::make_unsigned<Tgt>::type;
-
-  auto b = src->data(), past = src->data() + src->size();
-
-  for (;; ++b) {
-    if (UNLIKELY(b >= past)) {
-      return makeUnexpected(ConversionCode::EMPTY_INPUT_STRING);
-    }
-    if (!std::isspace(*b)) {
-      break;
-    }
-  }
-
-  SignedValueHandler<Tgt> sgn;
-  auto err = sgn.init(b);
-
-  if (UNLIKELY(err != ConversionCode::SUCCESS)) {
-    return makeUnexpected(err);
-  }
-  if (std::is_signed<Tgt>::value && UNLIKELY(b >= past)) {
-    return makeUnexpected(ConversionCode::NO_DIGITS);
-  }
-  if (UNLIKELY(!isdigit(*b))) {
-    return makeUnexpected(ConversionCode::NON_DIGIT_CHAR);
-  }
-
->>>>>>> 2e6f64e1
   auto m = findFirstNonDigit(b + 1, past);
 
   auto tmp = digits_to<UT>(b, m);
@@ -1090,11 +785,7 @@
   if (err.quote) {
     tmp.append(1, '"');
   }
-<<<<<<< HEAD
-  if (input.size() > 0) {
-=======
   if (!input.empty()) {
->>>>>>> 2e6f64e1
     tmp.append(input.data(), input.size());
   }
   if (err.quote) {
