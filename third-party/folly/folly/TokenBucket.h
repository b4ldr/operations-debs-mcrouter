/*
<<<<<<< HEAD
 * Copyright 2015-present Facebook, Inc.
=======
 * Copyright (c) Facebook, Inc. and its affiliates.
>>>>>>> 2e6f64e1
 *
 * Licensed under the Apache License, Version 2.0 (the "License");
 * you may not use this file except in compliance with the License.
 * You may obtain a copy of the License at
 *
 *     http://www.apache.org/licenses/LICENSE-2.0
 *
 * Unless required by applicable law or agreed to in writing, software
 * distributed under the License is distributed on an "AS IS" BASIS,
 * WITHOUT WARRANTIES OR CONDITIONS OF ANY KIND, either express or implied.
 * See the License for the specific language governing permissions and
 * limitations under the License.
 */

#pragma once

#include <algorithm>
#include <atomic>
#include <chrono>
#include <thread>

#include <folly/Likely.h>
<<<<<<< HEAD
=======
#include <folly/Optional.h>
>>>>>>> 2e6f64e1
#include <folly/concurrency/CacheLocality.h>

namespace folly {

/**
 * Thread-safe (atomic) token bucket implementation.
 *
 * A token bucket (http://en.wikipedia.org/wiki/Token_bucket) models a stream
 * of events with an average rate and some amount of burstiness. The canonical
 * example is a packet switched network: the network can accept some number of
 * bytes per second and the bytes come in finite packets (bursts). A token
 * bucket stores up to a fixed number of tokens (the burst size). Some number
 * of tokens are removed when an event occurs. The tokens are replenished at a
<<<<<<< HEAD
 * fixed rate.
=======
 * fixed rate. Failure to allocate tokens implies resource is unavailable and
 * caller needs to implement its own retry mechanism. For simple cases where
 * caller is okay with a FIFO starvation-free scheduling behavior, there are
 * also APIs to 'borrow' from the future effectively assigning a start time to
 * the caller when it should proceed with using the resource. It is also
 * possible to 'return' previously allocated tokens to make them available to
 * other users. Returns in excess of burstSize are considered expired and
 * will not be available to later callers.
>>>>>>> 2e6f64e1
 *
 * This implementation records the last time it was updated. This allows the
 * token bucket to add tokens "just in time" when tokens are requested.
 *
 * The "dynamic" base variant allows the token generation rate and maximum
 * burst size to change with every token consumption.
 *
 * @tparam Clock Clock type, must be steady i.e. monotonic.
 */
template <typename Clock = std::chrono::steady_clock>
class BasicDynamicTokenBucket {
  static_assert(Clock::is_steady, "clock must be steady");

 public:
  /**
   * Constructor.
   *
   * @param zeroTime Initial time at which to consider the token bucket
   *                 starting to fill. Defaults to 0, so by default token
   *                 buckets are "full" after construction.
   */
  explicit BasicDynamicTokenBucket(double zeroTime = 0) noexcept
      : zeroTime_(zeroTime) {}

  /**
   * Copy constructor.
   *
   * Thread-safe. (Copy constructors of derived classes may not be thread-safe
   * however.)
   */
  BasicDynamicTokenBucket(const BasicDynamicTokenBucket& other) noexcept
      : zeroTime_(other.zeroTime_.load()) {}

  /**
   * Copy-assignment operator.
   *
   * Warning: not thread safe for the object being assigned to (including
   * self-assignment). Thread-safe for the other object.
   */
  BasicDynamicTokenBucket& operator=(
      const BasicDynamicTokenBucket& other) noexcept {
    zeroTime_ = other.zeroTime_.load();
    return *this;
  }

  /**
   * Re-initialize token bucket.
   *
   * Thread-safe.
   *
   * @param zeroTime Initial time at which to consider the token bucket
   *                 starting to fill. Defaults to 0, so by default token
   *                 bucket is reset to "full".
   */
  void reset(double zeroTime = 0) noexcept {
    zeroTime_ = zeroTime;
<<<<<<< HEAD
  }

  /**
   * Returns the current time in seconds since Epoch.
   */
  static double defaultClockNow() noexcept {
    using dur = std::chrono::duration<double>;
    auto const now = Clock::now().time_since_epoch();
    return std::chrono::duration_cast<dur>(now).count();
  }

  /**
   * Attempts to consume some number of tokens. Tokens are first added to the
   * bucket based on the time elapsed since the last attempt to consume tokens.
   * Note: Attempts to consume more tokens than the burst size will always
   * fail.
   *
   * Thread-safe.
   *
   * @param toConsume The number of tokens to consume.
   * @param rate Number of tokens to generate per second.
   * @param burstSize Maximum burst size. Must be greater than 0.
   * @param nowInSeconds Current time in seconds. Should be monotonically
   *                     increasing from the nowInSeconds specified in
   *                     this token bucket's constructor.
   * @return True if the rate limit check passed, false otherwise.
   */
  bool consume(
=======
  }

  /**
   * Returns the current time in seconds since Epoch.
   */
  static double defaultClockNow() noexcept {
    auto const now = Clock::now().time_since_epoch();
    return std::chrono::duration<double>(now).count();
  }

  /**
   * Attempts to consume some number of tokens. Tokens are first added to the
   * bucket based on the time elapsed since the last attempt to consume tokens.
   * Note: Attempts to consume more tokens than the burst size will always
   * fail.
   *
   * Thread-safe.
   *
   * @param toConsume The number of tokens to consume.
   * @param rate Number of tokens to generate per second.
   * @param burstSize Maximum burst size. Must be greater than 0.
   * @param nowInSeconds Current time in seconds. Should be monotonically
   *                     increasing from the nowInSeconds specified in
   *                     this token bucket's constructor.
   * @return True if the rate limit check passed, false otherwise.
   */
  bool consume(
      double toConsume,
      double rate,
      double burstSize,
      double nowInSeconds = defaultClockNow()) {
    assert(rate > 0);
    assert(burstSize > 0);

    if (nowInSeconds <= zeroTime_.load()) {
      return 0;
    }

    return consumeImpl(
        rate, burstSize, nowInSeconds, [toConsume](double& tokens) {
          if (tokens < toConsume) {
            return false;
          }
          tokens -= toConsume;
          return true;
        });
  }

  /**
   * Similar to consume, but always consumes some number of tokens.  If the
   * bucket contains enough tokens - consumes toConsume tokens.  Otherwise the
   * bucket is drained.
   *
   * Thread-safe.
   *
   * @param toConsume The number of tokens to consume.
   * @param rate Number of tokens to generate per second.
   * @param burstSize Maximum burst size. Must be greater than 0.
   * @param nowInSeconds Current time in seconds. Should be monotonically
   *                     increasing from the nowInSeconds specified in
   *                     this token bucket's constructor.
   * @return number of tokens that were consumed.
   */
  double consumeOrDrain(
      double toConsume,
      double rate,
      double burstSize,
      double nowInSeconds = defaultClockNow()) {
    assert(rate > 0);
    assert(burstSize > 0);

    if (nowInSeconds <= zeroTime_.load()) {
      return 0;
    }

    double consumed;
    consumeImpl(
        rate, burstSize, nowInSeconds, [&consumed, toConsume](double& tokens) {
          if (tokens < toConsume) {
            consumed = tokens;
            tokens = 0.0;
          } else {
            consumed = toConsume;
            tokens -= toConsume;
          }
          return true;
        });
    return consumed;
  }

  /**
   * Return extra tokens back to the bucket. This will move the zeroTime_
   * value back based on the rate.
   *
   * Thread-safe.
   */
  void returnTokens(double tokensToReturn, double rate) {
    assert(rate > 0);
    assert(tokensToReturn > 0);

    returnTokensImpl(tokensToReturn, rate);
  }

  /**
   * Like consumeOrDrain but the call will always satisfy the asked for count.
   * It does so by borrowing tokens from the future (zeroTime_ will move
   * forward) if the currently available count isn't sufficient.
   *
   * Returns a folly::Optional<double>. The optional wont be set if the request
   * cannot be satisfied: only case is when it is larger than burstSize. The
   * value of the optional is a double indicating the time in seconds that the
   * caller needs to wait at which the reservation becomes valid. The caller
   * could simply sleep for the returned duration to smooth out the allocation
   * to match the rate limiter or do some other computation in the meantime. In
   * any case, any regular consume or consumeOrDrain calls will fail to allocate
   * any tokens until the future time is reached.
   *
   * Note: It is assumed the caller will not ask for a very large count nor use
   * it immediately (if not waiting inline) as that would break the burst
   * prevention the limiter is meant to be used for.
   *
   * Thread-safe.
   */
  Optional<double> consumeWithBorrowNonBlocking(
>>>>>>> 2e6f64e1
      double toConsume,
      double rate,
      double burstSize,
      double nowInSeconds = defaultClockNow()) {
    assert(rate > 0);
    assert(burstSize > 0);

<<<<<<< HEAD
    return this->consumeImpl(
        rate, burstSize, nowInSeconds, [toConsume](double& tokens) {
          if (tokens < toConsume) {
            return false;
          }
          tokens -= toConsume;
          return true;
        });
  }

  /**
   * Similar to consume, but always consumes some number of tokens.  If the
   * bucket contains enough tokens - consumes toConsume tokens.  Otherwise the
   * bucket is drained.
   *
   * Thread-safe.
   *
   * @param toConsume The number of tokens to consume.
   * @param rate Number of tokens to generate per second.
   * @param burstSize Maximum burst size. Must be greater than 0.
   * @param nowInSeconds Current time in seconds. Should be monotonically
   *                     increasing from the nowInSeconds specified in
   *                     this token bucket's constructor.
   * @return number of tokens that were consumed.
   */
  double consumeOrDrain(
      double toConsume,
      double rate,
      double burstSize,
      double nowInSeconds = defaultClockNow()) {
    assert(rate > 0);
    assert(burstSize > 0);

    double consumed;
    this->consumeImpl(
        rate, burstSize, nowInSeconds, [&consumed, toConsume](double& tokens) {
          if (tokens < toConsume) {
            consumed = tokens;
            tokens = 0.0;
          } else {
            consumed = toConsume;
            tokens -= toConsume;
          }
          return true;
        });
    return consumed;
=======
    if (burstSize < toConsume) {
      return folly::none;
    }

    while (toConsume > 0) {
      double consumed =
          consumeOrDrain(toConsume, rate, burstSize, nowInSeconds);
      if (consumed > 0) {
        toConsume -= consumed;
      } else {
        double zeroTimeNew = returnTokensImpl(-toConsume, rate);
        double napTime = std::max(0.0, zeroTimeNew - nowInSeconds);
        return napTime;
      }
    }
    return 0;
  }

  /**
   * Convenience wrapper around non-blocking borrow to sleep inline until
   * reservation is valid.
   */
  bool consumeWithBorrowAndWait(
      double toConsume,
      double rate,
      double burstSize,
      double nowInSeconds = defaultClockNow()) {
    auto res =
        consumeWithBorrowNonBlocking(toConsume, rate, burstSize, nowInSeconds);
    if (res.value_or(0) > 0) {
      int64_t napUSec = res.value() * 1000000;
      std::this_thread::sleep_for(std::chrono::microseconds(napUSec));
    }
    return res.has_value();
>>>>>>> 2e6f64e1
  }

  /**
   * Returns the number of tokens currently available.
   *
   * Thread-safe (but returned value may immediately be outdated).
   */
  double available(
      double rate,
      double burstSize,
      double nowInSeconds = defaultClockNow()) const noexcept {
    assert(rate > 0);
    assert(burstSize > 0);

<<<<<<< HEAD
    return std::min((nowInSeconds - this->zeroTime_) * rate, burstSize);
=======
    double zt = this->zeroTime_.load();
    if (nowInSeconds <= zt) {
      return 0;
    }
    return std::min((nowInSeconds - zt) * rate, burstSize);
>>>>>>> 2e6f64e1
  }

 private:
  template <typename TCallback>
  bool consumeImpl(
      double rate,
      double burstSize,
      double nowInSeconds,
      const TCallback& callback) {
    auto zeroTimeOld = zeroTime_.load();
    double zeroTimeNew;
    do {
      auto tokens = std::min((nowInSeconds - zeroTimeOld) * rate, burstSize);
      if (!callback(tokens)) {
        return false;
      }
      zeroTimeNew = nowInSeconds - tokens / rate;
    } while (
        UNLIKELY(!zeroTime_.compare_exchange_weak(zeroTimeOld, zeroTimeNew)));

    return true;
  }

<<<<<<< HEAD
=======
  /**
   * Adjust zeroTime based on rate and tokenCount and return the new value of
   * zeroTime_. Note: Token count can be negative to move the zeroTime_ value
   * into the future.
   */
  double returnTokensImpl(double tokenCount, double rate) {
    auto zeroTimeOld = zeroTime_.load();
    double zeroTimeNew;
    do {
      zeroTimeNew = zeroTimeOld - tokenCount / rate;
    } while (
        UNLIKELY(!zeroTime_.compare_exchange_weak(zeroTimeOld, zeroTimeNew)));
    return zeroTimeNew;
  }

>>>>>>> 2e6f64e1
  alignas(hardware_destructive_interference_size) std::atomic<double> zeroTime_;
};

/**
 * Specialization of BasicDynamicTokenBucket with a fixed token
 * generation rate and a fixed maximum burst size.
 */
template <typename Clock = std::chrono::steady_clock>
class BasicTokenBucket {
  static_assert(Clock::is_steady, "clock must be steady");

 private:
  using Impl = BasicDynamicTokenBucket<Clock>;

 public:
  /**
   * Construct a token bucket with a specific maximum rate and burst size.
   *
   * @param genRate Number of tokens to generate per second.
   * @param burstSize Maximum burst size. Must be greater than 0.
   * @param zeroTime Initial time at which to consider the token bucket
   *                 starting to fill. Defaults to 0, so by default token
   *                 bucket is "full" after construction.
   */
  BasicTokenBucket(
      double genRate,
      double burstSize,
      double zeroTime = 0) noexcept
      : tokenBucket_(zeroTime), rate_(genRate), burstSize_(burstSize) {
    assert(rate_ > 0);
    assert(burstSize_ > 0);
  }

  /**
   * Copy constructor.
   *
   * Warning: not thread safe!
   */
  BasicTokenBucket(const BasicTokenBucket& other) noexcept = default;

  /**
   * Copy-assignment operator.
   *
   * Warning: not thread safe!
   */
  BasicTokenBucket& operator=(const BasicTokenBucket& other) noexcept = default;

  /**
   * Returns the current time in seconds since Epoch.
   */
  static double defaultClockNow() noexcept(noexcept(Impl::defaultClockNow())) {
    return Impl::defaultClockNow();
  }
<<<<<<< HEAD

  /**
   * Change rate and burst size.
   *
   * Warning: not thread safe!
   *
   * @param genRate Number of tokens to generate per second.
   * @param burstSize Maximum burst size. Must be greater than 0.
=======

  /**
   * Change rate and burst size.
   *
   * Warning: not thread safe!
   *
   * @param genRate Number of tokens to generate per second.
   * @param burstSize Maximum burst size. Must be greater than 0.
   * @param nowInSeconds Current time in seconds. Should be monotonically
   *                     increasing from the nowInSeconds specified in
   *                     this token bucket's constructor.
   */
  void reset(
      double genRate,
      double burstSize,
      double nowInSeconds = defaultClockNow()) noexcept {
    assert(genRate > 0);
    assert(burstSize > 0);
    const double availTokens = available(nowInSeconds);
    rate_ = genRate;
    burstSize_ = burstSize;
    setCapacity(availTokens, nowInSeconds);
  }

  /**
   * Change number of tokens in bucket.
   *
   * Warning: not thread safe!
   *
   * @param tokens Desired number of tokens in bucket after the call.
>>>>>>> 2e6f64e1
   * @param nowInSeconds Current time in seconds. Should be monotonically
   *                     increasing from the nowInSeconds specified in
   *                     this token bucket's constructor.
   */
<<<<<<< HEAD
  void reset(
      double genRate,
      double burstSize,
      double nowInSeconds = defaultClockNow()) noexcept {
    assert(genRate > 0);
    assert(burstSize > 0);
    double availTokens = available(nowInSeconds);
    rate_ = genRate;
    burstSize_ = burstSize;
    setCapacity(availTokens, nowInSeconds);
  }

  /**
   * Change number of tokens in bucket.
   *
   * Warning: not thread safe!
   *
   * @param tokens Desired number of tokens in bucket after the call.
   * @param nowInSeconds Current time in seconds. Should be monotonically
   *                     increasing from the nowInSeconds specified in
   *                     this token bucket's constructor.
   */
  void setCapacity(double tokens, double nowInSeconds) noexcept {
    tokenBucket_.reset(nowInSeconds - tokens / rate_);
  }

  /**
   * Attempts to consume some number of tokens. Tokens are first added to the
   * bucket based on the time elapsed since the last attempt to consume tokens.
   * Note: Attempts to consume more tokens than the burst size will always
   * fail.
=======
  void setCapacity(double tokens, double nowInSeconds) noexcept {
    tokenBucket_.reset(nowInSeconds - tokens / rate_);
  }

  /**
   * Attempts to consume some number of tokens. Tokens are first added to the
   * bucket based on the time elapsed since the last attempt to consume tokens.
   * Note: Attempts to consume more tokens than the burst size will always
   * fail.
   *
   * Thread-safe.
   *
   * @param toConsume The number of tokens to consume.
   * @param nowInSeconds Current time in seconds. Should be monotonically
   *                     increasing from the nowInSeconds specified in
   *                     this token bucket's constructor.
   * @return True if the rate limit check passed, false otherwise.
   */
  bool consume(double toConsume, double nowInSeconds = defaultClockNow()) {
    return tokenBucket_.consume(toConsume, rate_, burstSize_, nowInSeconds);
  }

  /**
   * Similar to consume, but always consumes some number of tokens.  If the
   * bucket contains enough tokens - consumes toConsume tokens.  Otherwise the
   * bucket is drained.
>>>>>>> 2e6f64e1
   *
   * Thread-safe.
   *
   * @param toConsume The number of tokens to consume.
   * @param nowInSeconds Current time in seconds. Should be monotonically
   *                     increasing from the nowInSeconds specified in
   *                     this token bucket's constructor.
<<<<<<< HEAD
   * @return True if the rate limit check passed, false otherwise.
   */
  bool consume(double toConsume, double nowInSeconds = defaultClockNow()) {
    return tokenBucket_.consume(toConsume, rate_, burstSize_, nowInSeconds);
  }

  /**
   * Similar to consume, but always consumes some number of tokens.  If the
   * bucket contains enough tokens - consumes toConsume tokens.  Otherwise the
   * bucket is drained.
   *
   * Thread-safe.
   *
   * @param toConsume The number of tokens to consume.
   * @param nowInSeconds Current time in seconds. Should be monotonically
   *                     increasing from the nowInSeconds specified in
   *                     this token bucket's constructor.
   * @return number of tokens that were consumed.
   */
  double consumeOrDrain(
      double toConsume,
      double nowInSeconds = defaultClockNow()) {
    return tokenBucket_.consumeOrDrain(
=======
   * @return number of tokens that were consumed.
   */
  double consumeOrDrain(
      double toConsume,
      double nowInSeconds = defaultClockNow()) {
    return tokenBucket_.consumeOrDrain(
        toConsume, rate_, burstSize_, nowInSeconds);
  }

  /**
   * Returns extra token back to the bucket.
   */
  void returnTokens(double tokensToReturn) {
    return tokenBucket_.returnTokens(tokensToReturn, rate_);
  }

  /**
   * Reserve tokens and return time to wait for in order for the reservation to
   * be compatible with the bucket configuration.
   */
  Optional<double> consumeWithBorrowNonBlocking(
      double toConsume,
      double nowInSeconds = defaultClockNow()) {
    return tokenBucket_.consumeWithBorrowNonBlocking(
        toConsume, rate_, burstSize_, nowInSeconds);
  }

  /**
   * Reserve tokens. Blocks if need be until reservation is satisfied.
   */
  bool consumeWithBorrowAndWait(
      double toConsume,
      double nowInSeconds = defaultClockNow()) {
    return tokenBucket_.consumeWithBorrowAndWait(
>>>>>>> 2e6f64e1
        toConsume, rate_, burstSize_, nowInSeconds);
  }

  /**
   * Returns the number of tokens currently available.
   *
   * Thread-safe (but returned value may immediately be outdated).
   */
  double available(double nowInSeconds = defaultClockNow()) const {
    return tokenBucket_.available(rate_, burstSize_, nowInSeconds);
  }

  /**
   * Returns the number of tokens generated per second.
   *
   * Thread-safe (but returned value may immediately be outdated).
   */
  double rate() const noexcept {
    return rate_;
  }

  /**
   * Returns the maximum burst size.
   *
   * Thread-safe (but returned value may immediately be outdated).
   */
  double burst() const noexcept {
    return burstSize_;
  }

 private:
  Impl tokenBucket_;
  double rate_;
  double burstSize_;
};

using TokenBucket = BasicTokenBucket<>;
using DynamicTokenBucket = BasicDynamicTokenBucket<>;

} // namespace folly<|MERGE_RESOLUTION|>--- conflicted
+++ resolved
@@ -1,9 +1,5 @@
 /*
-<<<<<<< HEAD
- * Copyright 2015-present Facebook, Inc.
-=======
  * Copyright (c) Facebook, Inc. and its affiliates.
->>>>>>> 2e6f64e1
  *
  * Licensed under the Apache License, Version 2.0 (the "License");
  * you may not use this file except in compliance with the License.
@@ -26,10 +22,7 @@
 #include <thread>
 
 #include <folly/Likely.h>
-<<<<<<< HEAD
-=======
 #include <folly/Optional.h>
->>>>>>> 2e6f64e1
 #include <folly/concurrency/CacheLocality.h>
 
 namespace folly {
@@ -43,9 +36,6 @@
  * bytes per second and the bytes come in finite packets (bursts). A token
  * bucket stores up to a fixed number of tokens (the burst size). Some number
  * of tokens are removed when an event occurs. The tokens are replenished at a
-<<<<<<< HEAD
- * fixed rate.
-=======
  * fixed rate. Failure to allocate tokens implies resource is unavailable and
  * caller needs to implement its own retry mechanism. For simple cases where
  * caller is okay with a FIFO starvation-free scheduling behavior, there are
@@ -54,7 +44,6 @@
  * possible to 'return' previously allocated tokens to make them available to
  * other users. Returns in excess of burstSize are considered expired and
  * will not be available to later callers.
->>>>>>> 2e6f64e1
  *
  * This implementation records the last time it was updated. This allows the
  * token bucket to add tokens "just in time" when tokens are requested.
@@ -111,36 +100,6 @@
    */
   void reset(double zeroTime = 0) noexcept {
     zeroTime_ = zeroTime;
-<<<<<<< HEAD
-  }
-
-  /**
-   * Returns the current time in seconds since Epoch.
-   */
-  static double defaultClockNow() noexcept {
-    using dur = std::chrono::duration<double>;
-    auto const now = Clock::now().time_since_epoch();
-    return std::chrono::duration_cast<dur>(now).count();
-  }
-
-  /**
-   * Attempts to consume some number of tokens. Tokens are first added to the
-   * bucket based on the time elapsed since the last attempt to consume tokens.
-   * Note: Attempts to consume more tokens than the burst size will always
-   * fail.
-   *
-   * Thread-safe.
-   *
-   * @param toConsume The number of tokens to consume.
-   * @param rate Number of tokens to generate per second.
-   * @param burstSize Maximum burst size. Must be greater than 0.
-   * @param nowInSeconds Current time in seconds. Should be monotonically
-   *                     increasing from the nowInSeconds specified in
-   *                     this token bucket's constructor.
-   * @return True if the rate limit check passed, false otherwise.
-   */
-  bool consume(
-=======
   }
 
   /**
@@ -265,7 +224,6 @@
    * Thread-safe.
    */
   Optional<double> consumeWithBorrowNonBlocking(
->>>>>>> 2e6f64e1
       double toConsume,
       double rate,
       double burstSize,
@@ -273,54 +231,6 @@
     assert(rate > 0);
     assert(burstSize > 0);
 
-<<<<<<< HEAD
-    return this->consumeImpl(
-        rate, burstSize, nowInSeconds, [toConsume](double& tokens) {
-          if (tokens < toConsume) {
-            return false;
-          }
-          tokens -= toConsume;
-          return true;
-        });
-  }
-
-  /**
-   * Similar to consume, but always consumes some number of tokens.  If the
-   * bucket contains enough tokens - consumes toConsume tokens.  Otherwise the
-   * bucket is drained.
-   *
-   * Thread-safe.
-   *
-   * @param toConsume The number of tokens to consume.
-   * @param rate Number of tokens to generate per second.
-   * @param burstSize Maximum burst size. Must be greater than 0.
-   * @param nowInSeconds Current time in seconds. Should be monotonically
-   *                     increasing from the nowInSeconds specified in
-   *                     this token bucket's constructor.
-   * @return number of tokens that were consumed.
-   */
-  double consumeOrDrain(
-      double toConsume,
-      double rate,
-      double burstSize,
-      double nowInSeconds = defaultClockNow()) {
-    assert(rate > 0);
-    assert(burstSize > 0);
-
-    double consumed;
-    this->consumeImpl(
-        rate, burstSize, nowInSeconds, [&consumed, toConsume](double& tokens) {
-          if (tokens < toConsume) {
-            consumed = tokens;
-            tokens = 0.0;
-          } else {
-            consumed = toConsume;
-            tokens -= toConsume;
-          }
-          return true;
-        });
-    return consumed;
-=======
     if (burstSize < toConsume) {
       return folly::none;
     }
@@ -355,7 +265,6 @@
       std::this_thread::sleep_for(std::chrono::microseconds(napUSec));
     }
     return res.has_value();
->>>>>>> 2e6f64e1
   }
 
   /**
@@ -370,15 +279,11 @@
     assert(rate > 0);
     assert(burstSize > 0);
 
-<<<<<<< HEAD
-    return std::min((nowInSeconds - this->zeroTime_) * rate, burstSize);
-=======
     double zt = this->zeroTime_.load();
     if (nowInSeconds <= zt) {
       return 0;
     }
     return std::min((nowInSeconds - zt) * rate, burstSize);
->>>>>>> 2e6f64e1
   }
 
  private:
@@ -402,8 +307,6 @@
     return true;
   }
 
-<<<<<<< HEAD
-=======
   /**
    * Adjust zeroTime based on rate and tokenCount and return the new value of
    * zeroTime_. Note: Token count can be negative to move the zeroTime_ value
@@ -419,7 +322,6 @@
     return zeroTimeNew;
   }
 
->>>>>>> 2e6f64e1
   alignas(hardware_destructive_interference_size) std::atomic<double> zeroTime_;
 };
 
@@ -473,16 +375,6 @@
   static double defaultClockNow() noexcept(noexcept(Impl::defaultClockNow())) {
     return Impl::defaultClockNow();
   }
-<<<<<<< HEAD
-
-  /**
-   * Change rate and burst size.
-   *
-   * Warning: not thread safe!
-   *
-   * @param genRate Number of tokens to generate per second.
-   * @param burstSize Maximum burst size. Must be greater than 0.
-=======
 
   /**
    * Change rate and burst size.
@@ -513,44 +405,10 @@
    * Warning: not thread safe!
    *
    * @param tokens Desired number of tokens in bucket after the call.
->>>>>>> 2e6f64e1
    * @param nowInSeconds Current time in seconds. Should be monotonically
    *                     increasing from the nowInSeconds specified in
    *                     this token bucket's constructor.
    */
-<<<<<<< HEAD
-  void reset(
-      double genRate,
-      double burstSize,
-      double nowInSeconds = defaultClockNow()) noexcept {
-    assert(genRate > 0);
-    assert(burstSize > 0);
-    double availTokens = available(nowInSeconds);
-    rate_ = genRate;
-    burstSize_ = burstSize;
-    setCapacity(availTokens, nowInSeconds);
-  }
-
-  /**
-   * Change number of tokens in bucket.
-   *
-   * Warning: not thread safe!
-   *
-   * @param tokens Desired number of tokens in bucket after the call.
-   * @param nowInSeconds Current time in seconds. Should be monotonically
-   *                     increasing from the nowInSeconds specified in
-   *                     this token bucket's constructor.
-   */
-  void setCapacity(double tokens, double nowInSeconds) noexcept {
-    tokenBucket_.reset(nowInSeconds - tokens / rate_);
-  }
-
-  /**
-   * Attempts to consume some number of tokens. Tokens are first added to the
-   * bucket based on the time elapsed since the last attempt to consume tokens.
-   * Note: Attempts to consume more tokens than the burst size will always
-   * fail.
-=======
   void setCapacity(double tokens, double nowInSeconds) noexcept {
     tokenBucket_.reset(nowInSeconds - tokens / rate_);
   }
@@ -577,25 +435,6 @@
    * Similar to consume, but always consumes some number of tokens.  If the
    * bucket contains enough tokens - consumes toConsume tokens.  Otherwise the
    * bucket is drained.
->>>>>>> 2e6f64e1
-   *
-   * Thread-safe.
-   *
-   * @param toConsume The number of tokens to consume.
-   * @param nowInSeconds Current time in seconds. Should be monotonically
-   *                     increasing from the nowInSeconds specified in
-   *                     this token bucket's constructor.
-<<<<<<< HEAD
-   * @return True if the rate limit check passed, false otherwise.
-   */
-  bool consume(double toConsume, double nowInSeconds = defaultClockNow()) {
-    return tokenBucket_.consume(toConsume, rate_, burstSize_, nowInSeconds);
-  }
-
-  /**
-   * Similar to consume, but always consumes some number of tokens.  If the
-   * bucket contains enough tokens - consumes toConsume tokens.  Otherwise the
-   * bucket is drained.
    *
    * Thread-safe.
    *
@@ -609,13 +448,6 @@
       double toConsume,
       double nowInSeconds = defaultClockNow()) {
     return tokenBucket_.consumeOrDrain(
-=======
-   * @return number of tokens that were consumed.
-   */
-  double consumeOrDrain(
-      double toConsume,
-      double nowInSeconds = defaultClockNow()) {
-    return tokenBucket_.consumeOrDrain(
         toConsume, rate_, burstSize_, nowInSeconds);
   }
 
@@ -644,7 +476,6 @@
       double toConsume,
       double nowInSeconds = defaultClockNow()) {
     return tokenBucket_.consumeWithBorrowAndWait(
->>>>>>> 2e6f64e1
         toConsume, rate_, burstSize_, nowInSeconds);
   }
 
