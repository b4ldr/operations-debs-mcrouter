/*
<<<<<<< HEAD
 * Copyright 2011-present Facebook, Inc.
=======
 * Copyright (c) Facebook, Inc. and its affiliates.
>>>>>>> 2e6f64e1
 *
 * Licensed under the Apache License, Version 2.0 (the "License");
 * you may not use this file except in compliance with the License.
 * You may obtain a copy of the License at
 *
 *     http://www.apache.org/licenses/LICENSE-2.0
 *
 * Unless required by applicable law or agreed to in writing, software
 * distributed under the License is distributed on an "AS IS" BASIS,
 * WITHOUT WARRANTIES OR CONDITIONS OF ANY KIND, either express or implied.
 * See the License for the specific language governing permissions and
 * limitations under the License.
 */

#include <numeric>

#include <folly/dynamic.h>

<<<<<<< HEAD
#include <folly/Format.h>
=======
#include <numeric>

#include <glog/logging.h>

#include <folly/Format.h>
#include <folly/container/Enumerate.h>
>>>>>>> 2e6f64e1
#include <folly/hash/Hash.h>
#include <folly/lang/Assume.h>
#include <folly/lang/Exception.h>

namespace folly {

//////////////////////////////////////////////////////////////////////

#define FOLLY_DYNAMIC_DEF_TYPEINFO(T, str)            \
  const char* const dynamic::TypeInfo<T>::name = str; \
  //

<<<<<<< HEAD
FOLLY_DYNAMIC_DEF_TYPEINFO(std::nullptr_t)
FOLLY_DYNAMIC_DEF_TYPEINFO(bool)
FOLLY_DYNAMIC_DEF_TYPEINFO(std::string)
FOLLY_DYNAMIC_DEF_TYPEINFO(dynamic::Array)
FOLLY_DYNAMIC_DEF_TYPEINFO(double)
FOLLY_DYNAMIC_DEF_TYPEINFO(int64_t)
FOLLY_DYNAMIC_DEF_TYPEINFO(dynamic::ObjectImpl)
=======
FOLLY_DYNAMIC_DEF_TYPEINFO(std::nullptr_t, "null")
FOLLY_DYNAMIC_DEF_TYPEINFO(bool, "boolean")
FOLLY_DYNAMIC_DEF_TYPEINFO(std::string, "string")
FOLLY_DYNAMIC_DEF_TYPEINFO(dynamic::Array, "array")
FOLLY_DYNAMIC_DEF_TYPEINFO(double, "double")
FOLLY_DYNAMIC_DEF_TYPEINFO(int64_t, "int64")
FOLLY_DYNAMIC_DEF_TYPEINFO(dynamic::ObjectImpl, "object")
>>>>>>> 2e6f64e1

#undef FOLLY_DYNAMIC_DEF_TYPEINFO

const char* dynamic::typeName() const {
  return typeName(type_);
}

TypeError::TypeError(const std::string& expected, dynamic::Type actual)
    : std::runtime_error(sformat(
          "TypeError: expected dynamic type `{}', but had type `{}'",
          expected,
          dynamic::typeName(actual))) {}

TypeError::TypeError(
    const std::string& expected,
    dynamic::Type actual1,
    dynamic::Type actual2)
    : std::runtime_error(sformat(
          "TypeError: expected dynamic types `{}, but had types `{}' and `{}'",
          expected,
          dynamic::typeName(actual1),
          dynamic::typeName(actual2))) {}
<<<<<<< HEAD

TypeError::TypeError(const TypeError&) noexcept(
    std::is_nothrow_copy_constructible<std::runtime_error>::value) = default;
TypeError& TypeError::operator=(const TypeError&) noexcept(
    std::is_nothrow_copy_assignable<std::runtime_error>::value) = default;
TypeError::TypeError(TypeError&&) noexcept(
    std::is_nothrow_move_constructible<std::runtime_error>::value) = default;
TypeError& TypeError::operator=(TypeError&&) noexcept(
    std::is_nothrow_move_assignable<std::runtime_error>::value) = default;
TypeError::~TypeError() = default;
=======
>>>>>>> 2e6f64e1

[[noreturn]] void throwTypeError_(
    std::string const& expected,
    dynamic::Type actual) {
  throw TypeError(expected, actual);
}

[[noreturn]] void throwTypeError_(
    std::string const& expected,
    dynamic::Type actual1,
    dynamic::Type actual2) {
  throw TypeError(expected, actual1, actual2);
}

// This is a higher-order preprocessor macro to aid going from runtime
// types to the compile time type system.
#define FB_DYNAMIC_APPLY(type, apply) \
  do {                                \
    switch ((type)) {                 \
      case NULLT:                     \
        apply(std::nullptr_t);        \
        break;                        \
      case ARRAY:                     \
        apply(Array);                 \
        break;                        \
      case BOOL:                      \
        apply(bool);                  \
        break;                        \
      case DOUBLE:                    \
        apply(double);                \
        break;                        \
      case INT64:                     \
        apply(int64_t);               \
        break;                        \
      case OBJECT:                    \
        apply(ObjectImpl);            \
        break;                        \
      case STRING:                    \
        apply(std::string);           \
        break;                        \
      default:                        \
        CHECK(0);                     \
        abort();                      \
    }                                 \
  } while (0)

bool dynamic::operator<(dynamic const& o) const {
  if (UNLIKELY(type_ == OBJECT || o.type_ == OBJECT)) {
<<<<<<< HEAD
    throwTypeError_("object", type_);
=======
    throw_exception<TypeError>("object", type_);
>>>>>>> 2e6f64e1
  }
  if (type_ != o.type_) {
    return type_ < o.type_;
  }

#define FB_X(T) return CompareOp<T>::comp(*getAddress<T>(), *o.getAddress<T>())
  FB_DYNAMIC_APPLY(type_, FB_X);
#undef FB_X
}

bool dynamic::operator==(dynamic const& o) const {
  if (type() != o.type()) {
    if (isNumber() && o.isNumber()) {
      auto& integ = isInt() ? *this : o;
      auto& doubl = isInt() ? o : *this;
      return integ.asInt() == doubl.asDouble();
    }
    return false;
  }

#define FB_X(T) return *getAddress<T>() == *o.getAddress<T>();
  FB_DYNAMIC_APPLY(type_, FB_X);
#undef FB_X
}

dynamic& dynamic::operator=(dynamic const& o) {
  if (&o != this) {
    if (type_ == o.type_) {
#define FB_X(T) *getAddress<T>() = *o.getAddress<T>()
      FB_DYNAMIC_APPLY(type_, FB_X);
#undef FB_X
    } else {
      destroy();
#define FB_X(T) new (getAddress<T>()) T(*o.getAddress<T>())
      FB_DYNAMIC_APPLY(o.type_, FB_X);
#undef FB_X
      type_ = o.type_;
    }
  }
  return *this;
}

dynamic& dynamic::operator=(dynamic&& o) noexcept {
  if (&o != this) {
    if (type_ == o.type_) {
#define FB_X(T) *getAddress<T>() = std::move(*o.getAddress<T>())
      FB_DYNAMIC_APPLY(type_, FB_X);
#undef FB_X
    } else {
      destroy();
#define FB_X(T) new (getAddress<T>()) T(std::move(*o.getAddress<T>()))
      FB_DYNAMIC_APPLY(o.type_, FB_X);
#undef FB_X
      type_ = o.type_;
    }
  }
  return *this;
}

<<<<<<< HEAD
dynamic& dynamic::operator[](dynamic const& k) & {
  if (!isObject() && !isArray()) {
    throwTypeError_("object/array", type());
=======
dynamic const& dynamic::atImpl(dynamic const& idx) const& {
  if (auto* parray = get_nothrow<Array>()) {
    if (!idx.isInt()) {
      throw_exception<TypeError>("int64", idx.type());
    }
    if (idx < 0 || idx >= parray->size()) {
      throw_exception<std::out_of_range>("out of range in dynamic array");
    }
    return (*parray)[size_t(idx.asInt())];
  } else if (auto* pobject = get_nothrow<ObjectImpl>()) {
    auto it = pobject->find(idx);
    if (it == pobject->end()) {
      throw_exception<std::out_of_range>(
          sformat("couldn't find key {} in dynamic object", idx.asString()));
    }
    return it->second;
  } else {
    throw_exception<TypeError>("object/array", type());
>>>>>>> 2e6f64e1
  }
}

dynamic const& dynamic::at(StringPiece idx) const& {
  auto* pobject = get_nothrow<ObjectImpl>();
  if (!pobject) {
    throw_exception<TypeError>("object", type());
  }
  auto it = pobject->find(idx);
  if (it == pobject->end()) {
    throw_exception<std::out_of_range>(
        sformat("couldn't find key {} in dynamic object", idx));
  }
  return it->second;
}

dynamic& dynamic::operator[](StringPiece k) & {
  auto& obj = get<ObjectImpl>();
  auto ret = obj.emplace(k, nullptr);
  return ret.first->second;
}

dynamic dynamic::getDefault(StringPiece k, const dynamic& v) const& {
  auto& obj = get<ObjectImpl>();
  auto it = obj.find(k);
  return it == obj.end() ? v : it->second;
}

dynamic dynamic::getDefault(StringPiece k, dynamic&& v) const& {
  auto& obj = get<ObjectImpl>();
  auto it = obj.find(k);
  // Avoid clang bug with ternary
  if (it == obj.end()) {
    return std::move(v);
  } else {
    return it->second;
  }
}

dynamic dynamic::getDefault(StringPiece k, const dynamic& v) && {
  auto& obj = get<ObjectImpl>();
  auto it = obj.find(k);
  // Avoid clang bug with ternary
  if (it == obj.end()) {
    return v;
  } else {
    return std::move(it->second);
  }
}

dynamic dynamic::getDefault(StringPiece k, dynamic&& v) && {
  auto& obj = get<ObjectImpl>();
  auto it = obj.find(k);
  return std::move(it == obj.end() ? v : it->second);
}

const dynamic* dynamic::get_ptrImpl(dynamic const& idx) const& {
  if (auto* parray = get_nothrow<Array>()) {
    if (!idx.isInt()) {
<<<<<<< HEAD
      throwTypeError_("int64", idx.type());
=======
      throw_exception<TypeError>("int64", idx.type());
>>>>>>> 2e6f64e1
    }
    if (idx < 0 || idx >= parray->size()) {
      return nullptr;
    }
    return &(*parray)[size_t(idx.asInt())];
  } else if (auto* pobject = get_nothrow<ObjectImpl>()) {
    auto it = pobject->find(idx);
    if (it == pobject->end()) {
      return nullptr;
    }
    return &it->second;
  } else {
<<<<<<< HEAD
    throwTypeError_("object/array", type());
  }
}

[[noreturn]] static void throwOutOfRangeAtMissingKey(dynamic const& idx) {
  auto msg = sformat("couldn't find key {} in dynamic object", idx.asString());
  throw_exception<std::out_of_range>(msg);
}

dynamic const& dynamic::at(dynamic const& idx) const& {
  if (auto* parray = get_nothrow<Array>()) {
    if (!idx.isInt()) {
      throwTypeError_("int64", idx.type());
    }
    if (idx < 0 || idx >= parray->size()) {
      throw_exception<std::out_of_range>("out of range in dynamic array");
    }
    return (*parray)[size_t(idx.asInt())];
  } else if (auto* pobject = get_nothrow<ObjectImpl>()) {
    auto it = pobject->find(idx);
    if (it == pobject->end()) {
      throwOutOfRangeAtMissingKey(idx);
    }
    return it->second;
  } else {
    throwTypeError_("object/array", type());
=======
    throw_exception<TypeError>("object/array", type());
  }
}

const dynamic* dynamic::get_ptr(StringPiece idx) const& {
  auto* pobject = get_nothrow<ObjectImpl>();
  if (!pobject) {
    throw_exception<TypeError>("object", type());
  }
  auto it = pobject->find(idx);
  if (it == pobject->end()) {
    return nullptr;
>>>>>>> 2e6f64e1
  }
  return &it->second;
}

std::size_t dynamic::size() const {
  if (auto* ar = get_nothrow<Array>()) {
    return ar->size();
  }
  if (auto* obj = get_nothrow<ObjectImpl>()) {
    return obj->size();
  }
  if (auto* str = get_nothrow<std::string>()) {
    return str->size();
  }
<<<<<<< HEAD
  throwTypeError_("array/object", type());
=======
  throw_exception<TypeError>("array/object/string", type());
>>>>>>> 2e6f64e1
}

dynamic::iterator dynamic::erase(const_iterator first, const_iterator last) {
  auto& arr = get<Array>();
  return get<Array>().erase(
      arr.begin() + (first - arr.begin()), arr.begin() + (last - arr.begin()));
}

std::size_t dynamic::hash() const {
  switch (type()) {
<<<<<<< HEAD
  case NULLT:
    return 0xBAAAAAAD;
  case OBJECT:
  {
    // Accumulate using addition instead of using hash_range (as in the ARRAY
    // case), as we need a commutative hash operation since unordered_map's
    // iteration order is unspecified.
    auto h = std::hash<std::pair<dynamic, dynamic>>{};
    return std::accumulate(
        items().begin(),
        items().end(),
        size_t{0x0B1EC7},
        [&](auto acc, auto item) { return acc + h(item); });
    }
  case ARRAY:
    return folly::hash::hash_range(begin(), end());
  case INT64:
    return std::hash<int64_t>()(getInt());
  case DOUBLE:
    return std::hash<double>()(getDouble());
  case BOOL:
    return std::hash<bool>()(getBool());
  case STRING: {
    // keep it compatible with FBString
    const auto& str = getString();
    return ::folly::hash::fnv32_buf(str.data(), str.size());
  }
=======
    case NULLT:
      return 0xBAAAAAAD;
    case OBJECT: {
      // Accumulate using addition instead of using hash_range (as in the ARRAY
      // case), as we need a commutative hash operation since unordered_map's
      // iteration order is unspecified.
      auto h = std::hash<std::pair<dynamic const, dynamic>>{};
      return std::accumulate(
          items().begin(),
          items().end(),
          size_t{0x0B1EC7},
          [&](auto acc, auto const& item) { return acc + h(item); });
    }
    case ARRAY:
      return folly::hash::hash_range(begin(), end());
    case INT64:
      return std::hash<int64_t>()(getInt());
    case DOUBLE:
      return std::hash<double>()(getDouble());
    case BOOL:
      return std::hash<bool>()(getBool());
    case STRING:
      // keep consistent with detail::DynamicHasher
      return Hash()(getString());
>>>>>>> 2e6f64e1
  }
  assume_unreachable();
}

char const* dynamic::typeName(Type t) {
#define FB_X(T) return TypeInfo<T>::name
  FB_DYNAMIC_APPLY(t, FB_X);
#undef FB_X
}

void dynamic::destroy() noexcept {
  // This short-circuit speeds up some microbenchmarks.
  if (type_ == NULLT) {
    return;
  }

#define FB_X(T) detail::Destroy::destroy(getAddress<T>())
  FB_DYNAMIC_APPLY(type_, FB_X);
#undef FB_X
  type_ = NULLT;
  u_.nul = nullptr;
}

dynamic dynamic::merge_diff(const dynamic& source, const dynamic& target) {
  if (!source.isObject() || source.type() != target.type()) {
    return target;
  }

  dynamic diff = object;

  // added/modified keys
  for (const auto& pair : target.items()) {
    auto it = source.find(pair.first);
    if (it == source.items().end()) {
      diff[pair.first] = pair.second;
    } else {
      diff[pair.first] = merge_diff(source[pair.first], target[pair.first]);
    }
  }

  // removed keys
  for (const auto& pair : source.items()) {
    auto it = target.find(pair.first);
    if (it == target.items().end()) {
      diff[pair.first] = nullptr;
    }
  }

  return diff;
}

<<<<<<< HEAD
const dynamic* dynamic::get_ptr(json_pointer const& jsonPtr) const& {
  auto const& tokens = jsonPtr.tokens();
  if (tokens.empty()) {
    return this;
  }
  dynamic const* dyn = this;
  for (auto const& token : tokens) {
    if (!dyn) {
      return nullptr;
    }
    // special case of parsing "/": lookup key with empty name
    if (token.empty()) {
      if (dyn->isObject()) {
        dyn = dyn->get_ptr("");
        continue;
      }
      throwTypeError_("object", dyn->type());
    }
    if (auto* parray = dyn->get_nothrow<dynamic::Array>()) {
      if (token.size() > 1 && token.at(0) == '0') {
        throw std::invalid_argument(
            "Leading zero not allowed when indexing arrays");
      }
      // special case, always return non-existent
      if (token.size() == 1 && token.at(0) == '-') {
        dyn = nullptr;
        continue;
      }
      auto const idx = folly::to<size_t>(token);
      dyn = idx < parray->size() ? &(*parray)[idx] : nullptr;
      continue;
    }
    if (auto* pobject = dyn->get_nothrow<dynamic::ObjectImpl>()) {
      auto const it = pobject->find(token);
      dyn = it != pobject->end() ? &it->second : nullptr;
      continue;
    }
    throwTypeError_("object/array", dyn->type());
  }
  return dyn;
=======
// clang-format off
dynamic::resolved_json_pointer<dynamic const>
// clang-format on
dynamic::try_get_ptr(json_pointer const& jsonPtr) const& {
  using err_code = json_pointer_resolution_error_code;
  using error = json_pointer_resolution_error<dynamic const>;

  auto const& tokens = jsonPtr.tokens();
  if (tokens.empty()) {
    return json_pointer_resolved_value<dynamic const>{
        nullptr, this, {nullptr, nullptr}, 0};
  }

  dynamic const* curr = this;
  dynamic const* prev = nullptr;

  size_t curr_idx{0};
  StringPiece curr_key{};

  for (auto it : enumerate(tokens)) {
    // hit bottom but pointer not exhausted yet
    if (!curr) {
      return makeUnexpected(
          error{err_code::json_pointer_out_of_bounds, it.index, prev});
    }
    prev = curr;
    // handle lookup in array
    if (auto const* parray = curr->get_nothrow<dynamic::Array>()) {
      if (it->size() > 1 && it->at(0) == '0') {
        return makeUnexpected(
            error{err_code::index_has_leading_zero, it.index, prev});
      }
      // if last element of pointer is '-', this is an append operation
      if (it->size() == 1 && it->at(0) == '-') {
        // was '-' the last token in pointer?
        if (it.index == tokens.size() - 1) {
          return makeUnexpected(
              error{err_code::append_requested, it.index, prev});
        }
        // Cannot resolve past '-' in an array
        curr = nullptr;
        continue;
      }
      auto const idx = tryTo<size_t>(*it);
      if (!idx.hasValue()) {
        return makeUnexpected(
            error{err_code::index_not_numeric, it.index, prev});
      }
      if (idx.value() < parray->size()) {
        curr = &(*parray)[idx.value()];
        curr_idx = idx.value();
      } else {
        return makeUnexpected(
            error{err_code::index_out_of_bounds, it.index, prev});
      }
      continue;
    }
    // handle lookup in object
    if (auto const* pobject = curr->get_nothrow<dynamic::ObjectImpl>()) {
      auto const sub_it = pobject->find(*it);
      if (sub_it == pobject->end()) {
        return makeUnexpected(error{err_code::key_not_found, it.index, prev});
      }
      curr = &sub_it->second;
      curr_key = *it;
      continue;
    }
    return makeUnexpected(
        error{err_code::element_not_object_or_array, it.index, prev});
  }
  return json_pointer_resolved_value<dynamic const>{
      prev, curr, curr_key, curr_idx};
}

const dynamic* dynamic::get_ptr(json_pointer const& jsonPtr) const& {
  using err_code = json_pointer_resolution_error_code;

  auto ret = try_get_ptr(jsonPtr);
  if (ret.hasValue()) {
    return ret.value().value;
  }

  auto const ctx = ret.error().context;
  auto const objType = ctx ? ctx->type() : Type::NULLT;

  switch (ret.error().error_code) {
    case err_code::key_not_found:
      return nullptr;
    case err_code::index_out_of_bounds:
      return nullptr;
    case err_code::append_requested:
      return nullptr;
    case err_code::index_not_numeric:
      throw std::invalid_argument("array index is not numeric");
    case err_code::index_has_leading_zero:
      throw std::invalid_argument(
          "leading zero not allowed when indexing arrays");
    case err_code::element_not_object_or_array:
      throw_exception<TypeError>("object/array", objType);
    case err_code::json_pointer_out_of_bounds:
      return nullptr;
    case err_code::other:
    default:
      return nullptr;
  }
  assume_unreachable();
>>>>>>> 2e6f64e1
}

//////////////////////////////////////////////////////////////////////

} // namespace folly<|MERGE_RESOLUTION|>--- conflicted
+++ resolved
@@ -1,9 +1,5 @@
 /*
-<<<<<<< HEAD
- * Copyright 2011-present Facebook, Inc.
-=======
  * Copyright (c) Facebook, Inc. and its affiliates.
->>>>>>> 2e6f64e1
  *
  * Licensed under the Apache License, Version 2.0 (the "License");
  * you may not use this file except in compliance with the License.
@@ -22,16 +18,12 @@
 
 #include <folly/dynamic.h>
 
-<<<<<<< HEAD
-#include <folly/Format.h>
-=======
 #include <numeric>
 
 #include <glog/logging.h>
 
 #include <folly/Format.h>
 #include <folly/container/Enumerate.h>
->>>>>>> 2e6f64e1
 #include <folly/hash/Hash.h>
 #include <folly/lang/Assume.h>
 #include <folly/lang/Exception.h>
@@ -44,15 +36,6 @@
   const char* const dynamic::TypeInfo<T>::name = str; \
   //
 
-<<<<<<< HEAD
-FOLLY_DYNAMIC_DEF_TYPEINFO(std::nullptr_t)
-FOLLY_DYNAMIC_DEF_TYPEINFO(bool)
-FOLLY_DYNAMIC_DEF_TYPEINFO(std::string)
-FOLLY_DYNAMIC_DEF_TYPEINFO(dynamic::Array)
-FOLLY_DYNAMIC_DEF_TYPEINFO(double)
-FOLLY_DYNAMIC_DEF_TYPEINFO(int64_t)
-FOLLY_DYNAMIC_DEF_TYPEINFO(dynamic::ObjectImpl)
-=======
 FOLLY_DYNAMIC_DEF_TYPEINFO(std::nullptr_t, "null")
 FOLLY_DYNAMIC_DEF_TYPEINFO(bool, "boolean")
 FOLLY_DYNAMIC_DEF_TYPEINFO(std::string, "string")
@@ -60,7 +43,6 @@
 FOLLY_DYNAMIC_DEF_TYPEINFO(double, "double")
 FOLLY_DYNAMIC_DEF_TYPEINFO(int64_t, "int64")
 FOLLY_DYNAMIC_DEF_TYPEINFO(dynamic::ObjectImpl, "object")
->>>>>>> 2e6f64e1
 
 #undef FOLLY_DYNAMIC_DEF_TYPEINFO
 
@@ -83,19 +65,6 @@
           expected,
           dynamic::typeName(actual1),
           dynamic::typeName(actual2))) {}
-<<<<<<< HEAD
-
-TypeError::TypeError(const TypeError&) noexcept(
-    std::is_nothrow_copy_constructible<std::runtime_error>::value) = default;
-TypeError& TypeError::operator=(const TypeError&) noexcept(
-    std::is_nothrow_copy_assignable<std::runtime_error>::value) = default;
-TypeError::TypeError(TypeError&&) noexcept(
-    std::is_nothrow_move_constructible<std::runtime_error>::value) = default;
-TypeError& TypeError::operator=(TypeError&&) noexcept(
-    std::is_nothrow_move_assignable<std::runtime_error>::value) = default;
-TypeError::~TypeError() = default;
-=======
->>>>>>> 2e6f64e1
 
 [[noreturn]] void throwTypeError_(
     std::string const& expected,
@@ -144,11 +113,7 @@
 
 bool dynamic::operator<(dynamic const& o) const {
   if (UNLIKELY(type_ == OBJECT || o.type_ == OBJECT)) {
-<<<<<<< HEAD
-    throwTypeError_("object", type_);
-=======
     throw_exception<TypeError>("object", type_);
->>>>>>> 2e6f64e1
   }
   if (type_ != o.type_) {
     return type_ < o.type_;
@@ -208,11 +173,6 @@
   return *this;
 }
 
-<<<<<<< HEAD
-dynamic& dynamic::operator[](dynamic const& k) & {
-  if (!isObject() && !isArray()) {
-    throwTypeError_("object/array", type());
-=======
 dynamic const& dynamic::atImpl(dynamic const& idx) const& {
   if (auto* parray = get_nothrow<Array>()) {
     if (!idx.isInt()) {
@@ -231,7 +191,6 @@
     return it->second;
   } else {
     throw_exception<TypeError>("object/array", type());
->>>>>>> 2e6f64e1
   }
 }
 
@@ -291,11 +250,7 @@
 const dynamic* dynamic::get_ptrImpl(dynamic const& idx) const& {
   if (auto* parray = get_nothrow<Array>()) {
     if (!idx.isInt()) {
-<<<<<<< HEAD
-      throwTypeError_("int64", idx.type());
-=======
       throw_exception<TypeError>("int64", idx.type());
->>>>>>> 2e6f64e1
     }
     if (idx < 0 || idx >= parray->size()) {
       return nullptr;
@@ -308,34 +263,6 @@
     }
     return &it->second;
   } else {
-<<<<<<< HEAD
-    throwTypeError_("object/array", type());
-  }
-}
-
-[[noreturn]] static void throwOutOfRangeAtMissingKey(dynamic const& idx) {
-  auto msg = sformat("couldn't find key {} in dynamic object", idx.asString());
-  throw_exception<std::out_of_range>(msg);
-}
-
-dynamic const& dynamic::at(dynamic const& idx) const& {
-  if (auto* parray = get_nothrow<Array>()) {
-    if (!idx.isInt()) {
-      throwTypeError_("int64", idx.type());
-    }
-    if (idx < 0 || idx >= parray->size()) {
-      throw_exception<std::out_of_range>("out of range in dynamic array");
-    }
-    return (*parray)[size_t(idx.asInt())];
-  } else if (auto* pobject = get_nothrow<ObjectImpl>()) {
-    auto it = pobject->find(idx);
-    if (it == pobject->end()) {
-      throwOutOfRangeAtMissingKey(idx);
-    }
-    return it->second;
-  } else {
-    throwTypeError_("object/array", type());
-=======
     throw_exception<TypeError>("object/array", type());
   }
 }
@@ -348,7 +275,6 @@
   auto it = pobject->find(idx);
   if (it == pobject->end()) {
     return nullptr;
->>>>>>> 2e6f64e1
   }
   return &it->second;
 }
@@ -363,11 +289,7 @@
   if (auto* str = get_nothrow<std::string>()) {
     return str->size();
   }
-<<<<<<< HEAD
-  throwTypeError_("array/object", type());
-=======
   throw_exception<TypeError>("array/object/string", type());
->>>>>>> 2e6f64e1
 }
 
 dynamic::iterator dynamic::erase(const_iterator first, const_iterator last) {
@@ -378,35 +300,6 @@
 
 std::size_t dynamic::hash() const {
   switch (type()) {
-<<<<<<< HEAD
-  case NULLT:
-    return 0xBAAAAAAD;
-  case OBJECT:
-  {
-    // Accumulate using addition instead of using hash_range (as in the ARRAY
-    // case), as we need a commutative hash operation since unordered_map's
-    // iteration order is unspecified.
-    auto h = std::hash<std::pair<dynamic, dynamic>>{};
-    return std::accumulate(
-        items().begin(),
-        items().end(),
-        size_t{0x0B1EC7},
-        [&](auto acc, auto item) { return acc + h(item); });
-    }
-  case ARRAY:
-    return folly::hash::hash_range(begin(), end());
-  case INT64:
-    return std::hash<int64_t>()(getInt());
-  case DOUBLE:
-    return std::hash<double>()(getDouble());
-  case BOOL:
-    return std::hash<bool>()(getBool());
-  case STRING: {
-    // keep it compatible with FBString
-    const auto& str = getString();
-    return ::folly::hash::fnv32_buf(str.data(), str.size());
-  }
-=======
     case NULLT:
       return 0xBAAAAAAD;
     case OBJECT: {
@@ -431,7 +324,6 @@
     case STRING:
       // keep consistent with detail::DynamicHasher
       return Hash()(getString());
->>>>>>> 2e6f64e1
   }
   assume_unreachable();
 }
@@ -483,48 +375,6 @@
   return diff;
 }
 
-<<<<<<< HEAD
-const dynamic* dynamic::get_ptr(json_pointer const& jsonPtr) const& {
-  auto const& tokens = jsonPtr.tokens();
-  if (tokens.empty()) {
-    return this;
-  }
-  dynamic const* dyn = this;
-  for (auto const& token : tokens) {
-    if (!dyn) {
-      return nullptr;
-    }
-    // special case of parsing "/": lookup key with empty name
-    if (token.empty()) {
-      if (dyn->isObject()) {
-        dyn = dyn->get_ptr("");
-        continue;
-      }
-      throwTypeError_("object", dyn->type());
-    }
-    if (auto* parray = dyn->get_nothrow<dynamic::Array>()) {
-      if (token.size() > 1 && token.at(0) == '0') {
-        throw std::invalid_argument(
-            "Leading zero not allowed when indexing arrays");
-      }
-      // special case, always return non-existent
-      if (token.size() == 1 && token.at(0) == '-') {
-        dyn = nullptr;
-        continue;
-      }
-      auto const idx = folly::to<size_t>(token);
-      dyn = idx < parray->size() ? &(*parray)[idx] : nullptr;
-      continue;
-    }
-    if (auto* pobject = dyn->get_nothrow<dynamic::ObjectImpl>()) {
-      auto const it = pobject->find(token);
-      dyn = it != pobject->end() ? &it->second : nullptr;
-      continue;
-    }
-    throwTypeError_("object/array", dyn->type());
-  }
-  return dyn;
-=======
 // clang-format off
 dynamic::resolved_json_pointer<dynamic const>
 // clang-format on
@@ -631,7 +481,6 @@
       return nullptr;
   }
   assume_unreachable();
->>>>>>> 2e6f64e1
 }
 
 //////////////////////////////////////////////////////////////////////
