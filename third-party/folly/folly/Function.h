--- conflicted
+++ resolved
@@ -1,9 +1,5 @@
 /*
-<<<<<<< HEAD
- * Copyright 2016-present Facebook, Inc.
-=======
  * Copyright (c) Facebook, Inc. and its affiliates.
->>>>>>> 2e6f64e1
  *
  * Licensed under the Apache License, Version 2.0 (the "License");
  * you may not use this file except in compliance with the License.
@@ -17,10 +13,7 @@
  * See the License for the specific language governing permissions and
  * limitations under the License.
  */
-<<<<<<< HEAD
-=======
-
->>>>>>> 2e6f64e1
+
 /*
  * @author Eric Niebler (eniebler@fb.com), Sven Over (over@fb.com)
  * Acknowledgements: Giuseppe Ottaviano (ott@fb.com)
@@ -235,10 +228,7 @@
 #include <folly/Portability.h>
 #include <folly/Traits.h>
 #include <folly/functional/Invoke.h>
-<<<<<<< HEAD
-=======
 #include <folly/lang/Exception.h>
->>>>>>> 2e6f64e1
 
 namespace folly {
 
@@ -268,11 +258,7 @@
 
 template <typename Fun, typename = Fun*>
 using IsSmall = Conjunction<
-<<<<<<< HEAD
-    std::integral_constant<bool, (sizeof(Fun) <= sizeof(Data::tiny))>,
-=======
     bool_constant<(sizeof(Fun) <= sizeof(Data::tiny))>,
->>>>>>> 2e6f64e1
     std::is_nothrow_move_constructible<Fun>>;
 using SmallTag = std::true_type;
 using HeapTag = std::false_type;
@@ -320,8 +306,6 @@
         !std::is_reference<To>::value || std::is_reference<From>::value>::type>
 using SafeResultOf = decltype(static_cast<To>(std::declval<From>()));
 
-<<<<<<< HEAD
-=======
 #if defined(_MSC_VER)
 //  Need a workaround for MSVC to avoid the inscrutable error:
 //
@@ -380,7 +364,6 @@
   }
 };
 
->>>>>>> 2e6f64e1
 template <typename FunctionType>
 struct FunctionTraits;
 
@@ -394,14 +377,6 @@
 
   template <typename F>
   using ResultOf =
-<<<<<<< HEAD
-      SafeResultOf<CallableResult<_t<std::decay<F>>&, Args...>, ReturnType>;
-
-  template <typename Fun>
-  static ReturnType callSmall(Data& p, Args&&... args) {
-    return static_cast<ReturnType>((*static_cast<Fun*>(
-        static_cast<void*>(&p.tiny)))(static_cast<Args&&>(args)...));
-=======
       SafeResultOf<CallableResult<std::decay_t<F>&, Args...>, ReturnType>;
 
   template <typename Fun>
@@ -416,7 +391,6 @@
 #else
     return static_cast<ReturnType>(fn(static_cast<Args&&>(args)...));
 #endif
->>>>>>> 2e6f64e1
   }
 
   template <typename Fun>
@@ -439,27 +413,11 @@
 
   ReturnType operator()(Args... args) {
     auto& fn = *static_cast<Function<NonConstSignature>*>(this);
-<<<<<<< HEAD
-    return fn.call_(fn.data_, static_cast<Args&&>(args)...);
-  }
-
-  class SharedProxy {
-    std::shared_ptr<Function<NonConstSignature>> sp_;
-
-   public:
-    explicit SharedProxy(Function<NonConstSignature>&& func)
-        : sp_(std::make_shared<Function<NonConstSignature>>(std::move(func))) {}
-    ReturnType operator()(Args&&... args) const {
-      return (*sp_)(static_cast<Args&&>(args)...);
-    }
-  };
-=======
     return fn.call_(static_cast<Args&&>(args)..., fn.data_);
   }
 
   using SharedProxy =
       FunctionTraitsSharedProxy<NonConstSignature, ReturnType, Args...>;
->>>>>>> 2e6f64e1
 };
 
 template <typename ReturnType, typename... Args>
@@ -471,16 +429,6 @@
   using OtherSignature = NonConstSignature;
 
   template <typename F>
-<<<<<<< HEAD
-  using ResultOf = SafeResultOf<
-      CallableResult<const _t<std::decay<F>>&, Args...>,
-      ReturnType>;
-
-  template <typename Fun>
-  static ReturnType callSmall(Data& p, Args&&... args) {
-    return static_cast<ReturnType>((*static_cast<const Fun*>(
-        static_cast<void*>(&p.tiny)))(static_cast<Args&&>(args)...));
-=======
   using ResultOf =
       SafeResultOf<CallableResult<const std::decay_t<F>&, Args...>, ReturnType>;
 
@@ -496,7 +444,6 @@
 #else
     return static_cast<ReturnType>(fn(static_cast<Args&&>(args)...));
 #endif
->>>>>>> 2e6f64e1
   }
 
   template <typename Fun>
@@ -519,37 +466,17 @@
 
   ReturnType operator()(Args... args) const {
     auto& fn = *static_cast<const Function<ConstSignature>*>(this);
-<<<<<<< HEAD
-    return fn.call_(fn.data_, static_cast<Args&&>(args)...);
-  }
-
-  class SharedProxy {
-    std::shared_ptr<Function<ConstSignature>> sp_;
-
-   public:
-    explicit SharedProxy(Function<ConstSignature>&& func)
-        : sp_(std::make_shared<Function<ConstSignature>>(std::move(func))) {}
-    ReturnType operator()(Args&&... args) const {
-      return (*sp_)(static_cast<Args&&>(args)...);
-    }
-  };
-=======
     return fn.call_(static_cast<Args&&>(args)..., fn.data_);
   }
 
   using SharedProxy =
       FunctionTraitsSharedProxy<ConstSignature, ReturnType, Args...>;
->>>>>>> 2e6f64e1
 };
 
 #if FOLLY_HAVE_NOEXCEPT_FUNCTION_TYPE
 template <typename ReturnType, typename... Args>
 struct FunctionTraits<ReturnType(Args...) noexcept> {
-<<<<<<< HEAD
-  using Call = ReturnType (*)(Data&, Args&&...) noexcept;
-=======
   using Call = ReturnType (*)(CallArg<Args>..., Data&) noexcept;
->>>>>>> 2e6f64e1
   using IsConst = std::false_type;
   using ConstSignature = ReturnType(Args...) const noexcept;
   using NonConstSignature = ReturnType(Args...) noexcept;
@@ -557,85 +484,6 @@
 
   template <typename F>
   using ResultOf =
-<<<<<<< HEAD
-      SafeResultOf<CallableResult<_t<std::decay<F>>&, Args...>, ReturnType>;
-
-  template <typename Fun>
-  static ReturnType callSmall(Data& p, Args&&... args) noexcept {
-    return static_cast<ReturnType>((*static_cast<Fun*>(
-        static_cast<void*>(&p.tiny)))(static_cast<Args&&>(args)...));
-  }
-
-  template <typename Fun>
-  static ReturnType callBig(Data& p, Args&&... args) noexcept {
-    return static_cast<ReturnType>(
-        (*static_cast<Fun*>(p.big))(static_cast<Args&&>(args)...));
-  }
-
-  static ReturnType uninitCall(Data&, Args&&...) noexcept {
-    throw std::bad_function_call();
-  }
-
-  ReturnType operator()(Args... args) noexcept {
-    auto& fn = *static_cast<Function<NonConstSignature>*>(this);
-    return fn.call_(fn.data_, static_cast<Args&&>(args)...);
-  }
-
-  class SharedProxy {
-    std::shared_ptr<Function<NonConstSignature>> sp_;
-
-   public:
-    explicit SharedProxy(Function<NonConstSignature>&& func)
-        : sp_(std::make_shared<Function<NonConstSignature>>(std::move(func))) {}
-    ReturnType operator()(Args&&... args) const {
-      return (*sp_)(static_cast<Args&&>(args)...);
-    }
-  };
-};
-
-template <typename ReturnType, typename... Args>
-struct FunctionTraits<ReturnType(Args...) const noexcept> {
-  using Call = ReturnType (*)(Data&, Args&&...) noexcept;
-  using IsConst = std::true_type;
-  using ConstSignature = ReturnType(Args...) const noexcept;
-  using NonConstSignature = ReturnType(Args...) noexcept;
-  using OtherSignature = NonConstSignature;
-
-  template <typename F>
-  using ResultOf = SafeResultOf<
-      CallableResult<const _t<std::decay<F>>&, Args...>,
-      ReturnType>;
-
-  template <typename Fun>
-  static ReturnType callSmall(Data& p, Args&&... args) noexcept {
-    return static_cast<ReturnType>((*static_cast<const Fun*>(
-        static_cast<void*>(&p.tiny)))(static_cast<Args&&>(args)...));
-  }
-
-  template <typename Fun>
-  static ReturnType callBig(Data& p, Args&&... args) noexcept {
-    return static_cast<ReturnType>(
-        (*static_cast<const Fun*>(p.big))(static_cast<Args&&>(args)...));
-  }
-
-  static ReturnType uninitCall(Data&, Args&&...) noexcept {
-    throw std::bad_function_call();
-  }
-
-  ReturnType operator()(Args... args) const noexcept {
-    auto& fn = *static_cast<const Function<ConstSignature>*>(this);
-    return fn.call_(fn.data_, static_cast<Args&&>(args)...);
-  }
-
-  class SharedProxy {
-    std::shared_ptr<Function<ConstSignature>> sp_;
-
-   public:
-    explicit SharedProxy(Function<ConstSignature>&& func)
-        : sp_(std::make_shared<Function<ConstSignature>>(std::move(func))) {}
-    ReturnType operator()(Args&&... args) const {
-      return (*sp_)(static_cast<Args&&>(args)...);
-=======
       SafeResultOf<CallableResult<std::decay_t<F>&, Args...>, ReturnType>;
 
   template <typename Fun>
@@ -660,7 +508,6 @@
       fn(static_cast<Args&&>(args)...);
     } else {
       return fn(static_cast<Args&&>(args)...);
->>>>>>> 2e6f64e1
     }
 #else
     return static_cast<ReturnType>(fn(static_cast<Args&&>(args)...));
@@ -811,11 +658,7 @@
   template <typename Fun>
   Function(Fun&& fun, SmallTag) noexcept {
     using FunT = typename std::decay<Fun>::type;
-<<<<<<< HEAD
-    if (!detail::function::isNullPtrFn(fun)) {
-=======
     if (!detail::function::isEmptyFunction(fun)) {
->>>>>>> 2e6f64e1
       ::new (static_cast<void*>(&data_.tiny)) FunT(static_cast<Fun&&>(fun));
       call_ = &Traits::template callSmall<FunT>;
       exec_ = &detail::function::execSmall<FunT>;
@@ -836,20 +679,11 @@
   Function(Function<Signature>&& that, CoerceTag)
       : Function(static_cast<Function<Signature>&&>(that), HeapTag{}) {}
 
-<<<<<<< HEAD
-  Function(
-      Function<typename Traits::OtherSignature>&& that,
-      CoerceTag) noexcept {
-    that.exec_(Op::MOVE, &that.data_, &data_);
-    std::swap(call_, that.call_);
-    std::swap(exec_, that.exec_);
-=======
   Function(Function<typename Traits::OtherSignature>&& that, CoerceTag) noexcept
       : call_(that.call_), exec_(that.exec_) {
     that.call_ = &Traits::uninitCall;
     that.exec_ = nullptr;
     exec(Op::MOVE, &that.data_, &data_);
->>>>>>> 2e6f64e1
   }
 
  public:
@@ -865,11 +699,7 @@
   // Make sure Objective C blocks are copied
   template <class ReturnType, class... Args>
   /*implicit*/ Function(ReturnType (^objCBlock)(Args... args))
-<<<<<<< HEAD
-      : Function([blockCopy = (ReturnType (^)(Args...))[objCBlock copy]](
-=======
       : Function([blockCopy = (ReturnType(^)(Args...))[objCBlock copy]](
->>>>>>> 2e6f64e1
                      Args... args) { return blockCopy(args...); }){};
 #endif
 
@@ -913,11 +743,7 @@
       typename = detail::function::EnableIfNotFunction<Fun>,
       typename = typename Traits::template ResultOf<Fun>>
   /* implicit */ Function(Fun fun) noexcept(
-<<<<<<< HEAD
-      IsSmall<Fun>::value && noexcept(Fun(std::declval<Fun>())))
-=======
       IsSmall<Fun>::value&& noexcept(Fun(std::declval<Fun>())))
->>>>>>> 2e6f64e1
       : Function(std::move(fun), IsSmall<Fun>{}) {}
 
   /**
@@ -961,13 +787,8 @@
 #if __OBJC__
   // Make sure Objective C blocks are copied
   template <class ReturnType, class... Args>
-<<<<<<< HEAD
-  /* implicit */ Function &operator=(ReturnType (^objCBlock)(Args... args)) {
-    (*this) = [blockCopy = (ReturnType (^)(Args...))[objCBlock copy]](
-=======
   /* implicit */ Function& operator=(ReturnType (^objCBlock)(Args... args)) {
     (*this) = [blockCopy = (ReturnType(^)(Args...))[objCBlock copy]](
->>>>>>> 2e6f64e1
                   Args... args) { return blockCopy(args...); };
     return *this;
   }
@@ -1165,28 +986,6 @@
 }
 #endif
 
-<<<<<<< HEAD
-namespace detail {
-namespace function {
-template <typename Fun, typename FunctionType, typename = void>
-struct IsCallableAsImpl : std::false_type {};
-
-template <typename Fun, typename ReturnType, typename... Args>
-struct IsCallableAsImpl<
-    Fun,
-    ReturnType(Args...),
-    void_t<typename std::result_of<Fun && (Args && ...)>::type>>
-    : std::is_convertible<
-          typename std::result_of<Fun && (Args && ...)>::type,
-          ReturnType> {};
-
-template <typename Fun, typename FunctionType>
-struct IsCallableAs : IsCallableAsImpl<Fun, FunctionType> {};
-} // namespace function
-} // namespace detail
-
-=======
->>>>>>> 2e6f64e1
 /**
  * @class FunctionRef
  *
@@ -1212,17 +1011,6 @@
 
 template <typename ReturnType, typename... Args>
 class FunctionRef<ReturnType(Args...)> final {
-<<<<<<< HEAD
-  using Call = ReturnType (*)(void*, Args&&...);
-
-  static ReturnType uninitCall(void*, Args&&...) {
-    throw std::bad_function_call();
-  }
-
-  template <typename Fun>
-  static ReturnType call(void* object, Args&&... args) {
-    using Pointer = _t<std::add_pointer<Fun>>;
-=======
   template <typename Arg>
   using CallArg = detail::function::CallArg<Arg>;
 
@@ -1235,7 +1023,6 @@
   template <typename Fun>
   static ReturnType call(CallArg<Args>... args, void* object) {
     using Pointer = std::add_pointer_t<Fun>;
->>>>>>> 2e6f64e1
     return static_cast<ReturnType>(invoke(
         static_cast<Fun&&>(*static_cast<Pointer>(object)),
         static_cast<Args&&>(args)...));
@@ -1250,9 +1037,6 @@
    *
    * Invoking it will throw std::bad_function_call.
    */
-<<<<<<< HEAD
-  FunctionRef() = default;
-=======
   constexpr FunctionRef() = default;
 
   /**
@@ -1261,7 +1045,6 @@
    * Invoking it will throw std::bad_function_call.
    */
   constexpr explicit FunctionRef(std::nullptr_t) noexcept {}
->>>>>>> 2e6f64e1
 
   /**
    * Construct a FunctionRef from a reference to a callable object.
@@ -1270,13 +1053,8 @@
       typename Fun,
       typename std::enable_if<
           Conjunction<
-<<<<<<< HEAD
-              Negation<std::is_same<FunctionRef, _t<std::decay<Fun>>>>,
-              detail::function::IsCallableAs<Fun, ReturnType(Args...)>>::value,
-=======
               Negation<std::is_same<FunctionRef, std::decay_t<Fun>>>,
               is_invocable_r<ReturnType, Fun&&, Args&&...>>::value,
->>>>>>> 2e6f64e1
           int>::type = 0>
   constexpr /* implicit */ FunctionRef(Fun&& fun) noexcept
       // `Fun` may be a const type, in which case we have to do a const_cast
@@ -1285,17 +1063,6 @@
       // is a const type) inside `FunctionRef::call`
       : object_(
             const_cast<void*>(static_cast<void const*>(std::addressof(fun)))),
-<<<<<<< HEAD
-        call_(&FunctionRef::call<Fun>) {}
-
-  ReturnType operator()(Args... args) const {
-    return call_(object_, static_cast<Args&&>(args)...);
-  }
-
-  constexpr explicit operator bool() const {
-    return object_;
-  }
-=======
         call_(&FunctionRef::template call<Fun>) {}
 
   ReturnType operator()(Args... args) const {
@@ -1327,7 +1094,6 @@
       FunctionRef<ReturnType(Args...)> ref) noexcept {
     return ref.object_ != nullptr;
   }
->>>>>>> 2e6f64e1
 };
 
 } // namespace folly