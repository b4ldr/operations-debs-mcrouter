/*
<<<<<<< HEAD
 * Copyright 2013-present Facebook, Inc.
=======
 * Copyright (c) Facebook, Inc. and its affiliates.
>>>>>>> 2e6f64e1
 *
 * Licensed under the Apache License, Version 2.0 (the "License");
 * you may not use this file except in compliance with the License.
 * You may obtain a copy of the License at
 *
 *     http://www.apache.org/licenses/LICENSE-2.0
 *
 * Unless required by applicable law or agreed to in writing, software
 * distributed under the License is distributed on an "AS IS" BASIS,
 * WITHOUT WARRANTIES OR CONDITIONS OF ANY KIND, either express or implied.
 * See the License for the specific language governing permissions and
 * limitations under the License.
 */

#pragma once

#include <cassert>
#include <cerrno>
#include <cstddef>
#include <cstdlib>
#include <exception>
#include <limits>
#include <memory>
#include <stdexcept>
#include <type_traits>
#include <utility>

#include <folly/ConstexprMath.h>
#include <folly/Likely.h>
#include <folly/Traits.h>
#include <folly/functional/Invoke.h>
#include <folly/lang/Align.h>
#include <folly/lang/Exception.h>
#include <folly/portability/Config.h>
#include <folly/portability/Malloc.h>

namespace folly {

<<<<<<< HEAD
#if _POSIX_C_SOURCE >= 200112L || _XOPEN_SOURCE >= 600 || \
    (defined(__ANDROID__) && (__ANDROID_API__ > 15)) ||   \
    (defined(__APPLE__) &&                                \
     (__MAC_OS_X_VERSION_MIN_REQUIRED >= __MAC_10_6 ||    \
      __IPHONE_OS_VERSION_MIN_REQUIRED >= __IPHONE_3_0))
=======
/// allocateBytes and deallocateBytes work like a checkedMalloc/free pair,
/// but take advantage of sized deletion when available
inline void* allocateBytes(size_t n) {
  return ::operator new(n);
}

inline void deallocateBytes(void* p, size_t n) {
#if __cpp_sized_deallocation
  return ::operator delete(p, n);
#else
  (void)n;
  return ::operator delete(p);
#endif
}

#if _POSIX_C_SOURCE >= 200112L || _XOPEN_SOURCE >= 600 ||   \
    (defined(__ANDROID__) && (__ANDROID_API__ > 16)) ||     \
    (defined(__APPLE__) &&                                  \
     (__MAC_OS_X_VERSION_MIN_REQUIRED >= __MAC_10_6 ||      \
      __IPHONE_OS_VERSION_MIN_REQUIRED >= __IPHONE_3_0)) || \
    defined(__FreeBSD__) || defined(__wasm32__)
>>>>>>> 2e6f64e1

inline void* aligned_malloc(size_t size, size_t align) {
  // use posix_memalign, but mimic the behaviour of memalign
  void* ptr = nullptr;
  int rc = posix_memalign(&ptr, align, size);
  return rc == 0 ? (errno = 0, ptr) : (errno = rc, nullptr);
}

inline void aligned_free(void* aligned_ptr) {
  free(aligned_ptr);
}

#elif defined(_WIN32)

inline void* aligned_malloc(size_t size, size_t align) {
  return _aligned_malloc(size, align);
}

inline void aligned_free(void* aligned_ptr) {
  _aligned_free(aligned_ptr);
}

#else

inline void* aligned_malloc(size_t size, size_t align) {
  return memalign(align, size);
}

inline void aligned_free(void* aligned_ptr) {
  free(aligned_ptr);
}

#endif

<<<<<<< HEAD
=======
namespace detail {
template <typename Alloc, size_t kAlign, bool kAllocate>
void rawOverAlignedImpl(Alloc const& alloc, size_t n, void*& raw) {
  static_assert((kAlign & (kAlign - 1)) == 0, "Align must be a power of 2");

  using AllocTraits = std::allocator_traits<Alloc>;
  using T = typename AllocTraits::value_type;

  constexpr bool kCanBypass = std::is_same<Alloc, std::allocator<T>>::value;

  // BaseType is a type that gives us as much alignment as we need if
  // we can get it naturally, otherwise it is aligned as max_align_t.
  // kBaseAlign is both the alignment and size of this type.
  constexpr size_t kBaseAlign = constexpr_min(kAlign, alignof(max_align_t));
  using BaseType = std::aligned_storage_t<kBaseAlign, kBaseAlign>;
  using BaseAllocTraits =
      typename AllocTraits::template rebind_traits<BaseType>;
  using BaseAlloc = typename BaseAllocTraits::allocator_type;
  static_assert(
      sizeof(BaseType) == kBaseAlign && alignof(BaseType) == kBaseAlign, "");

#if __cpp_sized_deallocation
  if (kCanBypass && kAlign == kBaseAlign) {
    // until std::allocator uses sized deallocation, it is worth the
    // effort to bypass it when we are able
    if (kAllocate) {
      raw = ::operator new(n * sizeof(T));
    } else {
      ::operator delete(raw, n * sizeof(T));
    }
    return;
  }
#endif

  if (kCanBypass && kAlign > kBaseAlign) {
    // allocating as BaseType isn't sufficient to get alignment, but
    // since we can bypass Alloc we can use something like posix_memalign
    if (kAllocate) {
      raw = aligned_malloc(n * sizeof(T), kAlign);
    } else {
      aligned_free(raw);
    }
    return;
  }

  // we're not allowed to bypass Alloc, or we don't want to
  BaseAlloc a(alloc);

  // allocation size is counted in sizeof(BaseType)
  size_t quanta = (n * sizeof(T) + kBaseAlign - 1) / sizeof(BaseType);
  if (kAlign <= kBaseAlign) {
    // rebinding Alloc to BaseType is sufficient to get us the alignment
    // we want, happy path
    if (kAllocate) {
      raw = static_cast<void*>(
          std::addressof(*BaseAllocTraits::allocate(a, quanta)));
    } else {
      BaseAllocTraits::deallocate(
          a,
          std::pointer_traits<typename BaseAllocTraits::pointer>::pointer_to(
              *static_cast<BaseType*>(raw)),
          quanta);
    }
    return;
  }

  // Overaligned and custom allocator, our only option is to
  // overallocate and store a delta to the actual allocation just
  // before the returned ptr.
  //
  // If we give ourselves kAlign extra bytes, then since
  // sizeof(BaseType) divides kAlign we can meet alignment while
  // getting a prefix of one BaseType.  If we happen to get a
  // kAlign-aligned block, then we can return a pointer to underlying
  // + kAlign, otherwise there will be at least kBaseAlign bytes in
  // the unused prefix of the first kAlign-aligned block.
  if (kAllocate) {
    char* base = reinterpret_cast<char*>(std::addressof(
        *BaseAllocTraits::allocate(a, quanta + kAlign / sizeof(BaseType))));
    size_t byteDelta =
        kAlign - (reinterpret_cast<uintptr_t>(base) & (kAlign - 1));
    raw = static_cast<void*>(base + byteDelta);
    static_cast<size_t*>(raw)[-1] = byteDelta;
  } else {
    size_t byteDelta = static_cast<size_t*>(raw)[-1];
    char* base = static_cast<char*>(raw) - byteDelta;
    BaseAllocTraits::deallocate(
        a,
        std::pointer_traits<typename BaseAllocTraits::pointer>::pointer_to(
            *reinterpret_cast<BaseType*>(base)),
        quanta + kAlign / sizeof(BaseType));
  }
}
} // namespace detail

// Works like std::allocator_traits<Alloc>::allocate, but handles
// over-aligned types.  Feel free to manually specify any power of two as
// the Align template arg.  Must be matched with deallocateOverAligned.
// allocationBytesForOverAligned will give you the number of bytes that
// this function actually requests.
template <
    typename Alloc,
    size_t kAlign = alignof(typename std::allocator_traits<Alloc>::value_type)>
typename std::allocator_traits<Alloc>::pointer allocateOverAligned(
    Alloc const& alloc,
    size_t n) {
  void* raw = nullptr;
  detail::rawOverAlignedImpl<Alloc, kAlign, true>(alloc, n, raw);
  return std::pointer_traits<typename std::allocator_traits<Alloc>::pointer>::
      pointer_to(
          *static_cast<typename std::allocator_traits<Alloc>::value_type*>(
              raw));
}

template <
    typename Alloc,
    size_t kAlign = alignof(typename std::allocator_traits<Alloc>::value_type)>
void deallocateOverAligned(
    Alloc const& alloc,
    typename std::allocator_traits<Alloc>::pointer ptr,
    size_t n) {
  void* raw = static_cast<void*>(std::addressof(*ptr));
  detail::rawOverAlignedImpl<Alloc, kAlign, false>(alloc, n, raw);
}

template <
    typename Alloc,
    size_t kAlign = alignof(typename std::allocator_traits<Alloc>::value_type)>
size_t allocationBytesForOverAligned(size_t n) {
  static_assert((kAlign & (kAlign - 1)) == 0, "Align must be a power of 2");

  using AllocTraits = std::allocator_traits<Alloc>;
  using T = typename AllocTraits::value_type;

  constexpr size_t kBaseAlign = constexpr_min(kAlign, alignof(max_align_t));

  if (kAlign > kBaseAlign && std::is_same<Alloc, std::allocator<T>>::value) {
    return n * sizeof(T);
  } else {
    size_t quanta = (n * sizeof(T) + kBaseAlign - 1) / kBaseAlign;
    if (kAlign > kBaseAlign) {
      quanta += kAlign / kBaseAlign;
    }
    return quanta * kBaseAlign;
  }
}

>>>>>>> 2e6f64e1
/**
 * For exception safety and consistency with make_shared. Erase me when
 * we have std::make_unique().
 *
 * @author Louis Brandy (ldbrandy@fb.com)
 * @author Xu Ning (xning@fb.com)
 */

#if __cplusplus >= 201402L || __cpp_lib_make_unique >= 201304L || \
    (__ANDROID__ && __cplusplus >= 201300L) || _MSC_VER >= 1900

/* using override */ using std::make_unique;

#else

template <typename T, typename... Args>
typename std::enable_if<!std::is_array<T>::value, std::unique_ptr<T>>::type
make_unique(Args&&... args) {
  return std::unique_ptr<T>(new T(std::forward<Args>(args)...));
}

// Allows 'make_unique<T[]>(10)'. (N3690 s20.9.1.4 p3-4)
template <typename T>
typename std::enable_if<std::is_array<T>::value, std::unique_ptr<T>>::type
make_unique(const size_t n) {
  return std::unique_ptr<T>(new typename std::remove_extent<T>::type[n]());
}

// Disallows 'make_unique<T[10]>()'. (N3690 s20.9.1.4 p5)
template <typename T, typename... Args>
<<<<<<< HEAD
typename std::enable_if<
  std::extent<T>::value != 0, std::unique_ptr<T>>::type
=======
typename std::enable_if<std::extent<T>::value != 0, std::unique_ptr<T>>::type
>>>>>>> 2e6f64e1
make_unique(Args&&...) = delete;

#endif

/**
 * static_function_deleter
 *
 * So you can write this:
 *
 *      using RSA_deleter = folly::static_function_deleter<RSA, &RSA_free>;
 *      auto rsa = std::unique_ptr<RSA, RSA_deleter>(RSA_new());
 *      RSA_generate_key_ex(rsa.get(), bits, exponent, nullptr);
 *      rsa = nullptr;  // calls RSA_free(rsa.get())
 *
 * This would be sweet as well for BIO, but unfortunately BIO_free has signature
 * int(BIO*) while we require signature void(BIO*). So you would need to make a
 * wrapper for it:
 *
 *      inline void BIO_free_fb(BIO* bio) { CHECK_EQ(1, BIO_free(bio)); }
 *      using BIO_deleter = folly::static_function_deleter<BIO, &BIO_free_fb>;
 *      auto buf = std::unique_ptr<BIO, BIO_deleter>(BIO_new(BIO_s_mem()));
 *      buf = nullptr;  // calls BIO_free(buf.get())
 */

template <typename T, void (*f)(T*)>
struct static_function_deleter {
  void operator()(T* t) const {
    f(t);
  }
};

/**
 *  to_shared_ptr
 *
 *  Convert unique_ptr to shared_ptr without specifying the template type
 *  parameter and letting the compiler deduce it.
 *
 *  So you can write this:
 *
 *      auto sptr = to_shared_ptr(getSomethingUnique<T>());
 *
 *  Instead of this:
 *
 *      auto sptr = shared_ptr<T>(getSomethingUnique<T>());
 *
 *  Useful when `T` is long, such as:
 *
 *      using T = foobar::FooBarAsyncClient;
 */
template <typename T, typename D>
std::shared_ptr<T> to_shared_ptr(std::unique_ptr<T, D>&& ptr) {
  return std::shared_ptr<T>(std::move(ptr));
}

/**
 *  to_weak_ptr
<<<<<<< HEAD
 *
 *  Make a weak_ptr and return it from a shared_ptr without specifying the
 *  template type parameter and letting the compiler deduce it.
 *
 *  So you can write this:
 *
 *      auto wptr = to_weak_ptr(getSomethingShared<T>());
 *
 *  Instead of this:
 *
 *      auto wptr = weak_ptr<T>(getSomethingShared<T>());
 *
 *  Useful when `T` is long, such as:
 *
=======
 *
 *  Make a weak_ptr and return it from a shared_ptr without specifying the
 *  template type parameter and letting the compiler deduce it.
 *
 *  So you can write this:
 *
 *      auto wptr = to_weak_ptr(getSomethingShared<T>());
 *
 *  Instead of this:
 *
 *      auto wptr = weak_ptr<T>(getSomethingShared<T>());
 *
 *  Useful when `T` is long, such as:
 *
>>>>>>> 2e6f64e1
 *      using T = foobar::FooBarAsyncClient;
 */
template <typename T>
std::weak_ptr<T> to_weak_ptr(const std::shared_ptr<T>& ptr) {
  return std::weak_ptr<T>(ptr);
}

namespace detail {
template <typename T>
struct lift_void_to_char {
  using type = T;
<<<<<<< HEAD
};
template <>
struct lift_void_to_char<void> {
  using type = char;
};
}
=======
};
template <>
struct lift_void_to_char<void> {
  using type = char;
};
} // namespace detail
>>>>>>> 2e6f64e1

/**
 * SysAllocator
 *
 * Resembles std::allocator, the default Allocator, but wraps std::malloc and
 * std::free.
 */
template <typename T>
class SysAllocator {
 private:
  using Self = SysAllocator<T>;

 public:
  using value_type = T;

<<<<<<< HEAD
  T* allocate(size_t count) {
    using lifted = typename detail::lift_void_to_char<T>::type;
    auto const p = std::malloc(sizeof(lifted) * count);
    if (!p) {
      throw_exception<std::bad_alloc>();
    }
    return static_cast<T*>(p);
  }
  void deallocate(T* p, size_t /* count */) {
    std::free(p);
  }

  friend bool operator==(Self const&, Self const&) noexcept {
    return true;
  }
  friend bool operator!=(Self const&, Self const&) noexcept {
    return false;
  }
};

class DefaultAlign {
 private:
  using Self = DefaultAlign;
  std::size_t align_;

 public:
  explicit DefaultAlign(std::size_t align) noexcept : align_(align) {
    assert(!(align_ < sizeof(void*)) && bool("bad align: too small"));
    assert(!(align_ & (align_ - 1)) && bool("bad align: not power-of-two"));
  }
  std::size_t operator()() const noexcept {
    return align_;
  }

  friend bool operator==(Self const& a, Self const& b) noexcept {
    return a.align_ == b.align_;
  }
  friend bool operator!=(Self const& a, Self const& b) noexcept {
    return a.align_ != b.align_;
  }
};

template <std::size_t Align>
class FixedAlign {
 private:
  static_assert(!(Align < sizeof(void*)), "bad align: too small");
  static_assert(!(Align & (Align - 1)), "bad align: not power-of-two");
  using Self = FixedAlign<Align>;

 public:
  constexpr std::size_t operator()() const noexcept {
    return Align;
  }

  friend bool operator==(Self const&, Self const&) noexcept {
    return true;
  }
  friend bool operator!=(Self const&, Self const&) noexcept {
    return false;
  }
};

/**
 * AlignedSysAllocator
 *
 * Resembles std::allocator, the default Allocator, but wraps aligned_malloc and
 * aligned_free.
 *
 * Accepts a policy parameter for providing the alignment, which must:
 *   * be invocable as std::size_t() noexcept, returning the alignment
 *   * be noexcept-copy-constructible
 *   * have noexcept operator==
 *   * have noexcept operator!=
 *   * not be final
 *
 * DefaultAlign and FixedAlign<std::size_t>, provided above, are valid policies.
 */
template <typename T, typename Align = DefaultAlign>
class AlignedSysAllocator : private Align {
 private:
  using Self = AlignedSysAllocator<T, Align>;

  constexpr Align const& align() const {
    return *this;
  }

 public:
  static_assert(std::is_nothrow_copy_constructible<Align>::value, "");
  static_assert(is_nothrow_invocable_r<std::size_t, Align>::value, "");

  using value_type = T;

  using propagate_on_container_copy_assignment = std::true_type;
  using propagate_on_container_move_assignment = std::true_type;
  using propagate_on_container_swap = std::true_type;

  using Align::Align;

  // TODO: remove this ctor, which is required only by gcc49
  template <
      typename S = Align,
      _t<std::enable_if<std::is_default_constructible<S>::value, int>> = 0>
  constexpr AlignedSysAllocator() noexcept(noexcept(Align())) : Align() {}

  template <typename U>
  constexpr explicit AlignedSysAllocator(
      AlignedSysAllocator<U, Align> const& other) noexcept
      : Align(other.align()) {}

  T* allocate(size_t count) {
    using lifted = typename detail::lift_void_to_char<T>::type;
    auto const p = aligned_malloc(sizeof(lifted) * count, align()());
    if (!p) {
      if (FOLLY_UNLIKELY(errno != ENOMEM)) {
        std::terminate();
      }
      throw_exception<std::bad_alloc>();
    }
    return static_cast<T*>(p);
  }
  void deallocate(T* p, size_t /* count */) {
    aligned_free(p);
=======
  constexpr SysAllocator() = default;

  constexpr SysAllocator(SysAllocator const&) = default;

  template <typename U, std::enable_if_t<!std::is_same<U, T>::value, int> = 0>
  constexpr SysAllocator(SysAllocator<U> const&) noexcept {}

  T* allocate(size_t count) {
    using lifted = typename detail::lift_void_to_char<T>::type;
    auto const p = std::malloc(sizeof(lifted) * count);
    if (!p) {
      throw_exception<std::bad_alloc>();
    }
    return static_cast<T*>(p);
  }
  void deallocate(T* p, size_t /* count */) {
    std::free(p);
  }

  friend bool operator==(Self const&, Self const&) noexcept {
    return true;
  }
  friend bool operator!=(Self const&, Self const&) noexcept {
    return false;
  }
};

class DefaultAlign {
 private:
  using Self = DefaultAlign;
  std::size_t align_;

 public:
  explicit DefaultAlign(std::size_t align) noexcept : align_(align) {
    assert(!(align_ < sizeof(void*)) && bool("bad align: too small"));
    assert(!(align_ & (align_ - 1)) && bool("bad align: not power-of-two"));
  }
  std::size_t operator()(std::size_t align) const noexcept {
    return align_ < align ? align : align_;
  }

  friend bool operator==(Self const& a, Self const& b) noexcept {
    return a.align_ == b.align_;
  }
  friend bool operator!=(Self const& a, Self const& b) noexcept {
    return a.align_ != b.align_;
  }
};

template <std::size_t Align>
class FixedAlign {
 private:
  static_assert(!(Align < sizeof(void*)), "bad align: too small");
  static_assert(!(Align & (Align - 1)), "bad align: not power-of-two");
  using Self = FixedAlign<Align>;

 public:
  constexpr std::size_t operator()(std::size_t align) const noexcept {
    return Align < align ? align : Align;
  }

  friend bool operator==(Self const&, Self const&) noexcept {
    return true;
>>>>>>> 2e6f64e1
  }
  friend bool operator!=(Self const&, Self const&) noexcept {
    return false;
  }
};

<<<<<<< HEAD
  friend bool operator==(Self const& a, Self const& b) noexcept {
    return a.align() == b.align();
  }
  friend bool operator!=(Self const& a, Self const& b) noexcept {
    return a.align() != b.align();
  }
=======
/**
 * AlignedSysAllocator
 *
 * Resembles std::allocator, the default Allocator, but wraps aligned_malloc and
 * aligned_free.
 *
 * Accepts a policy parameter for providing the alignment, which must:
 *   * be invocable as std::size_t(std::size_t) noexcept
 *     * taking the type alignment and returning the allocation alignment
 *   * be noexcept-copy-constructible
 *   * have noexcept operator==
 *   * have noexcept operator!=
 *   * not be final
 *
 * DefaultAlign and FixedAlign<std::size_t>, provided above, are valid policies.
 */
template <typename T, typename Align = DefaultAlign>
class AlignedSysAllocator : private Align {
 private:
  using Self = AlignedSysAllocator<T, Align>;

  template <typename, typename>
  friend class AlignedSysAllocator;

  constexpr Align const& align() const {
    return *this;
  }

 public:
  static_assert(std::is_nothrow_copy_constructible<Align>::value, "");
  static_assert(is_nothrow_invocable_r_v<std::size_t, Align, std::size_t>, "");

  using value_type = T;

  using propagate_on_container_copy_assignment = std::true_type;
  using propagate_on_container_move_assignment = std::true_type;
  using propagate_on_container_swap = std::true_type;

  using Align::Align;

  // TODO: remove this ctor, which is is no longer required as of under gcc7
  template <
      typename S = Align,
      std::enable_if_t<std::is_default_constructible<S>::value, int> = 0>
  constexpr AlignedSysAllocator() noexcept(noexcept(Align())) : Align() {}

  constexpr AlignedSysAllocator(AlignedSysAllocator const&) = default;

  template <typename U, std::enable_if_t<!std::is_same<U, T>::value, int> = 0>
  constexpr AlignedSysAllocator(
      AlignedSysAllocator<U, Align> const& other) noexcept
      : Align(other.align()) {}

  T* allocate(size_t count) {
    using lifted = typename detail::lift_void_to_char<T>::type;
    auto const a = align()(alignof(lifted));
    auto const p = aligned_malloc(sizeof(lifted) * count, a);
    if (!p) {
      if (FOLLY_UNLIKELY(errno != ENOMEM)) {
        std::terminate();
      }
      throw_exception<std::bad_alloc>();
    }
    return static_cast<T*>(p);
  }
  void deallocate(T* p, size_t /* count */) {
    aligned_free(p);
  }

  friend bool operator==(Self const& a, Self const& b) noexcept {
    return a.align() == b.align();
  }
  friend bool operator!=(Self const& a, Self const& b) noexcept {
    return a.align() != b.align();
  }
>>>>>>> 2e6f64e1
};

/**
 * CxxAllocatorAdaptor
 *
 * A type conforming to C++ concept Allocator, delegating operations to an
 * unowned Inner which has this required interface:
 *
 *   void* allocate(std::size_t)
 *   void deallocate(void*, std::size_t)
 *
 * Note that Inner is *not* a C++ Allocator.
 */
template <typename T, class Inner>
class CxxAllocatorAdaptor {
 private:
  using Self = CxxAllocatorAdaptor<T, Inner>;

  template <typename U, typename UAlloc>
  friend class CxxAllocatorAdaptor;

  std::reference_wrapper<Inner> ref_;

 public:
  using value_type = T;

  using propagate_on_container_copy_assignment = std::true_type;
  using propagate_on_container_move_assignment = std::true_type;
  using propagate_on_container_swap = std::true_type;

<<<<<<< HEAD
  explicit CxxAllocatorAdaptor(Inner& ref) : ref_(ref) {}

  template <typename U>
  explicit CxxAllocatorAdaptor(CxxAllocatorAdaptor<U, Inner> const& other)
=======
  constexpr explicit CxxAllocatorAdaptor(Inner& ref) : ref_(ref) {}

  constexpr CxxAllocatorAdaptor(CxxAllocatorAdaptor const&) = default;

  template <typename U, std::enable_if_t<!std::is_same<U, T>::value, int> = 0>
  constexpr CxxAllocatorAdaptor(CxxAllocatorAdaptor<U, Inner> const& other)
>>>>>>> 2e6f64e1
      : ref_(other.ref_) {}

  T* allocate(std::size_t n) {
    using lifted = typename detail::lift_void_to_char<T>::type;
    return static_cast<T*>(ref_.get().allocate(sizeof(lifted) * n));
  }
  void deallocate(T* p, std::size_t n) {
    using lifted = typename detail::lift_void_to_char<T>::type;
    ref_.get().deallocate(p, sizeof(lifted) * n);
  }

  friend bool operator==(Self const& a, Self const& b) noexcept {
    return std::addressof(a.ref_.get()) == std::addressof(b.ref_.get());
  }
  friend bool operator!=(Self const& a, Self const& b) noexcept {
    return std::addressof(a.ref_.get()) != std::addressof(b.ref_.get());
  }
};

/*
 * allocator_delete
 *
 * A deleter which automatically works with a given allocator.
 *
 * Derives from the allocator to take advantage of the empty base
 * optimization when possible.
 */
template <typename Alloc>
class allocator_delete : private std::remove_reference<Alloc>::type {
 private:
  using allocator_type = typename std::remove_reference<Alloc>::type;
  using allocator_traits = std::allocator_traits<allocator_type>;
  using value_type = typename allocator_traits::value_type;
  using pointer = typename allocator_traits::pointer;

 public:
  allocator_delete() = default;
  allocator_delete(allocator_delete const&) = default;
  allocator_delete(allocator_delete&&) = default;
  allocator_delete& operator=(allocator_delete const&) = default;
  allocator_delete& operator=(allocator_delete&&) = default;

<<<<<<< HEAD
  explicit allocator_delete(const allocator_type& allocator)
      : allocator_type(allocator) {}

  explicit allocator_delete(allocator_type&& allocator)
      : allocator_type(std::move(allocator)) {}
=======
  explicit allocator_delete(const allocator_type& alloc)
      : allocator_type(alloc) {}

  explicit allocator_delete(allocator_type&& alloc)
      : allocator_type(std::move(alloc)) {}
>>>>>>> 2e6f64e1

  template <typename U>
  allocator_delete(const allocator_delete<U>& other)
      : allocator_type(other.get_allocator()) {}

  allocator_type const& get_allocator() const {
    return *this;
  }

  void operator()(pointer p) const {
    auto alloc = get_allocator();
    allocator_traits::destroy(alloc, p);
    allocator_traits::deallocate(alloc, p, 1);
  }
};

/**
 * allocate_unique, like std::allocate_shared but for std::unique_ptr
 */
template <typename T, typename Alloc, typename... Args>
std::unique_ptr<T, allocator_delete<Alloc>> allocate_unique(
    Alloc const& alloc,
    Args&&... args) {
  using traits = std::allocator_traits<Alloc>;
<<<<<<< HEAD
  auto copy = alloc;
  auto const p = traits::allocate(copy, 1);
  try {
    traits::construct(copy, p, static_cast<Args&&>(args)...);
    return {p, allocator_delete<Alloc>(std::move(copy))};
  } catch (...) {
    traits::deallocate(copy, p, 1);
    throw;
  }
=======
  struct DeferCondDeallocate {
    bool& cond;
    Alloc& copy;
    T* p;
    ~DeferCondDeallocate() {
      if (FOLLY_UNLIKELY(!cond)) {
        traits::deallocate(copy, p, 1);
      }
    }
  };
  auto copy = alloc;
  auto const p = traits::allocate(copy, 1);
  {
    bool constructed = false;
    DeferCondDeallocate handler{constructed, copy, p};
    traits::construct(copy, p, static_cast<Args&&>(args)...);
    constructed = true;
  }
  return {p, allocator_delete<Alloc>(std::move(copy))};
>>>>>>> 2e6f64e1
}

struct SysBufferDeleter {
  void operator()(void* ptr) {
    std::free(ptr);
  }
};
using SysBufferUniquePtr = std::unique_ptr<void, SysBufferDeleter>;

inline SysBufferUniquePtr allocate_sys_buffer(std::size_t size) {
  auto p = std::malloc(size);
  if (!p) {
    throw_exception<std::bad_alloc>();
  }
  return {p, {}};
}

/**
 * AllocatorHasTrivialDeallocate
<<<<<<< HEAD
 *
 * Unambiguously inherits std::integral_constant<bool, V> for some bool V.
 *
=======
 *
 * Unambiguously inherits std::integral_constant<bool, V> for some bool V.
 *
>>>>>>> 2e6f64e1
 * Describes whether a C++ Aallocator has trivial, i.e. no-op, deallocate().
 *
 * Also may be used to describe types which may be used with
 * CxxAllocatorAdaptor.
 */
template <typename Alloc>
struct AllocatorHasTrivialDeallocate : std::false_type {};

template <typename T, class Alloc>
struct AllocatorHasTrivialDeallocate<CxxAllocatorAdaptor<T, Alloc>>
    : AllocatorHasTrivialDeallocate<Alloc> {};

<<<<<<< HEAD
/*
 * folly::enable_shared_from_this
 *
 * To be removed once C++17 becomes a minimum requirement for folly.
 */
#if __cplusplus >= 201700L || \
    __cpp_lib_enable_shared_from_this >= 201603L

// Guaranteed to have std::enable_shared_from_this::weak_from_this(). Prefer
// type alias over our own class.
/* using override */ using std::enable_shared_from_this;

#else

/**
 * Extends std::enabled_shared_from_this. Offers weak_from_this() to pre-C++17
 * code. Use as drop-in replacement for std::enable_shared_from_this.
 *
 * C++14 has no direct means of creating a std::weak_ptr, one must always
 * create a (temporary) std::shared_ptr first. C++17 adds weak_from_this() to
 * std::enable_shared_from_this to avoid that overhead. Alas code that must
 * compile under different language versions cannot call
 * std::enable_shared_from_this::weak_from_this() directly. Hence this class.
 *
 * @example
 *   class MyClass : public folly::enable_shared_from_this<MyClass> {};
 *
 *   int main() {
 *     std::shared_ptr<MyClass> sp = std::make_shared<MyClass>();
 *     std::weak_ptr<MyClass> wp = sp->weak_from_this();
 *   }
 */
template <typename T>
class enable_shared_from_this : public std::enable_shared_from_this<T> {
 public:
  constexpr enable_shared_from_this() noexcept = default;

  std::weak_ptr<T> weak_from_this() noexcept {
    return weak_from_this_<T>(this);
  }

  std::weak_ptr<T const> weak_from_this() const noexcept {
    return weak_from_this_<T>(this);
  }

 private:
  // Uses SFINAE to detect and call
  // std::enable_shared_from_this<T>::weak_from_this() if available. Falls
  // back to std::enable_shared_from_this<T>::shared_from_this() otherwise.
  template <typename U>
  auto weak_from_this_(std::enable_shared_from_this<U>* base_ptr)
  noexcept -> decltype(base_ptr->weak_from_this()) {
    return base_ptr->weak_from_this();
  }

  template <typename U>
  auto weak_from_this_(std::enable_shared_from_this<U> const* base_ptr)
  const noexcept -> decltype(base_ptr->weak_from_this()) {
    return base_ptr->weak_from_this();
  }

  template <typename U>
  std::weak_ptr<U> weak_from_this_(...) noexcept {
    try {
      return this->shared_from_this();
    } catch (std::bad_weak_ptr const&) {
      // C++17 requires that weak_from_this() on an object not owned by a
      // shared_ptr returns an empty weak_ptr. Sadly, in C++14,
      // shared_from_this() on such an object is undefined behavior, and there
      // is nothing we can do to detect and handle the situation in a portable
      // manner. But in case a compiler is nice enough to implement C++17
      // semantics of shared_from_this() and throws a bad_weak_ptr, we catch it
      // and return an empty weak_ptr.
      return std::weak_ptr<U>{};
    }
  }

  template <typename U>
  std::weak_ptr<U const> weak_from_this_(...) const noexcept {
    try {
      return this->shared_from_this();
    } catch (std::bad_weak_ptr const&) {
      return std::weak_ptr<U const>{};
    }
  }
};

#endif
=======
namespace detail {
// note that construct and destroy here are methods, not short names for
// the constructor and destructor
FOLLY_CREATE_MEMBER_INVOKER(AllocatorConstruct_, construct);
FOLLY_CREATE_MEMBER_INVOKER(AllocatorDestroy_, destroy);

template <typename Void, typename Alloc, typename... Args>
struct AllocatorCustomizesConstruct_
    : folly::is_invocable<AllocatorConstruct_, Alloc, Args...> {};

template <typename Alloc, typename... Args>
struct AllocatorCustomizesConstruct_<
    void_t<typename Alloc::folly_has_default_object_construct>,
    Alloc,
    Args...> : Negation<typename Alloc::folly_has_default_object_construct> {};

template <typename Void, typename Alloc, typename... Args>
struct AllocatorCustomizesDestroy_
    : folly::is_invocable<AllocatorDestroy_, Alloc, Args...> {};

template <typename Alloc, typename... Args>
struct AllocatorCustomizesDestroy_<
    void_t<typename Alloc::folly_has_default_object_destroy>,
    Alloc,
    Args...> : Negation<typename Alloc::folly_has_default_object_destroy> {};
} // namespace detail

/**
 * AllocatorHasDefaultObjectConstruct
 *
 * AllocatorHasDefaultObjectConstruct<A, T, Args...> unambiguously
 * inherits std::integral_constant<bool, V>, where V will be true iff
 * the effect of std::allocator_traits<A>::construct(a, p, args...) is
 * the same as new (static_cast<void*>(p)) T(args...).  If true then
 * any optimizations applicable to object construction (relying on
 * std::is_trivially_copyable<T>, for example) can be applied to objects
 * in an allocator-aware container using an allocation of type A.
 *
 * Allocator types can override V by declaring a type alias for
 * folly_has_default_object_construct.  It is helpful to do this if you
 * define a custom allocator type that defines a construct method, but
 * that method doesn't do anything except call placement new.
 */
template <typename Alloc, typename T, typename... Args>
struct AllocatorHasDefaultObjectConstruct
    : Negation<
          detail::AllocatorCustomizesConstruct_<void, Alloc, T*, Args...>> {};

template <typename Value, typename T, typename... Args>
struct AllocatorHasDefaultObjectConstruct<std::allocator<Value>, T, Args...>
    : std::true_type {};

/**
 * AllocatorHasDefaultObjectDestroy
 *
 * AllocatorHasDefaultObjectDestroy<A, T> unambiguously inherits
 * std::integral_constant<bool, V>, where V will be true iff the effect
 * of std::allocator_traits<A>::destroy(a, p) is the same as p->~T().
 * If true then optimizations applicable to object destruction (relying
 * on std::is_trivially_destructible<T>, for example) can be applied to
 * objects in an allocator-aware container using an allocator of type A.
 *
 * Allocator types can override V by declaring a type alias for
 * folly_has_default_object_destroy.  It is helpful to do this if you
 * define a custom allocator type that defines a destroy method, but that
 * method doesn't do anything except call the object's destructor.
 */
template <typename Alloc, typename T>
struct AllocatorHasDefaultObjectDestroy
    : Negation<detail::AllocatorCustomizesDestroy_<void, Alloc, T*>> {};

template <typename Value, typename T>
struct AllocatorHasDefaultObjectDestroy<std::allocator<Value>, T>
    : std::true_type {};
>>>>>>> 2e6f64e1

} // namespace folly<|MERGE_RESOLUTION|>--- conflicted
+++ resolved
@@ -1,9 +1,5 @@
 /*
-<<<<<<< HEAD
- * Copyright 2013-present Facebook, Inc.
-=======
  * Copyright (c) Facebook, Inc. and its affiliates.
->>>>>>> 2e6f64e1
  *
  * Licensed under the Apache License, Version 2.0 (the "License");
  * you may not use this file except in compliance with the License.
@@ -42,13 +38,6 @@
 
 namespace folly {
 
-<<<<<<< HEAD
-#if _POSIX_C_SOURCE >= 200112L || _XOPEN_SOURCE >= 600 || \
-    (defined(__ANDROID__) && (__ANDROID_API__ > 15)) ||   \
-    (defined(__APPLE__) &&                                \
-     (__MAC_OS_X_VERSION_MIN_REQUIRED >= __MAC_10_6 ||    \
-      __IPHONE_OS_VERSION_MIN_REQUIRED >= __IPHONE_3_0))
-=======
 /// allocateBytes and deallocateBytes work like a checkedMalloc/free pair,
 /// but take advantage of sized deletion when available
 inline void* allocateBytes(size_t n) {
@@ -70,7 +59,6 @@
      (__MAC_OS_X_VERSION_MIN_REQUIRED >= __MAC_10_6 ||      \
       __IPHONE_OS_VERSION_MIN_REQUIRED >= __IPHONE_3_0)) || \
     defined(__FreeBSD__) || defined(__wasm32__)
->>>>>>> 2e6f64e1
 
 inline void* aligned_malloc(size_t size, size_t align) {
   // use posix_memalign, but mimic the behaviour of memalign
@@ -105,8 +93,6 @@
 
 #endif
 
-<<<<<<< HEAD
-=======
 namespace detail {
 template <typename Alloc, size_t kAlign, bool kAllocate>
 void rawOverAlignedImpl(Alloc const& alloc, size_t n, void*& raw) {
@@ -254,7 +240,6 @@
   }
 }
 
->>>>>>> 2e6f64e1
 /**
  * For exception safety and consistency with make_shared. Erase me when
  * we have std::make_unique().
@@ -285,12 +270,7 @@
 
 // Disallows 'make_unique<T[10]>()'. (N3690 s20.9.1.4 p5)
 template <typename T, typename... Args>
-<<<<<<< HEAD
-typename std::enable_if<
-  std::extent<T>::value != 0, std::unique_ptr<T>>::type
-=======
 typename std::enable_if<std::extent<T>::value != 0, std::unique_ptr<T>>::type
->>>>>>> 2e6f64e1
 make_unique(Args&&...) = delete;
 
 #endif
@@ -347,7 +327,6 @@
 
 /**
  *  to_weak_ptr
-<<<<<<< HEAD
  *
  *  Make a weak_ptr and return it from a shared_ptr without specifying the
  *  template type parameter and letting the compiler deduce it.
@@ -362,22 +341,6 @@
  *
  *  Useful when `T` is long, such as:
  *
-=======
- *
- *  Make a weak_ptr and return it from a shared_ptr without specifying the
- *  template type parameter and letting the compiler deduce it.
- *
- *  So you can write this:
- *
- *      auto wptr = to_weak_ptr(getSomethingShared<T>());
- *
- *  Instead of this:
- *
- *      auto wptr = weak_ptr<T>(getSomethingShared<T>());
- *
- *  Useful when `T` is long, such as:
- *
->>>>>>> 2e6f64e1
  *      using T = foobar::FooBarAsyncClient;
  */
 template <typename T>
@@ -389,21 +352,12 @@
 template <typename T>
 struct lift_void_to_char {
   using type = T;
-<<<<<<< HEAD
 };
 template <>
 struct lift_void_to_char<void> {
   using type = char;
 };
-}
-=======
-};
-template <>
-struct lift_void_to_char<void> {
-  using type = char;
-};
 } // namespace detail
->>>>>>> 2e6f64e1
 
 /**
  * SysAllocator
@@ -419,7 +373,13 @@
  public:
   using value_type = T;
 
-<<<<<<< HEAD
+  constexpr SysAllocator() = default;
+
+  constexpr SysAllocator(SysAllocator const&) = default;
+
+  template <typename U, std::enable_if_t<!std::is_same<U, T>::value, int> = 0>
+  constexpr SysAllocator(SysAllocator<U> const&) noexcept {}
+
   T* allocate(size_t count) {
     using lifted = typename detail::lift_void_to_char<T>::type;
     auto const p = std::malloc(sizeof(lifted) * count);
@@ -450,8 +410,8 @@
     assert(!(align_ < sizeof(void*)) && bool("bad align: too small"));
     assert(!(align_ & (align_ - 1)) && bool("bad align: not power-of-two"));
   }
-  std::size_t operator()() const noexcept {
-    return align_;
+  std::size_t operator()(std::size_t align) const noexcept {
+    return align_ < align ? align : align_;
   }
 
   friend bool operator==(Self const& a, Self const& b) noexcept {
@@ -470,8 +430,8 @@
   using Self = FixedAlign<Align>;
 
  public:
-  constexpr std::size_t operator()() const noexcept {
-    return Align;
+  constexpr std::size_t operator()(std::size_t align) const noexcept {
+    return Align < align ? align : Align;
   }
 
   friend bool operator==(Self const&, Self const&) noexcept {
@@ -482,145 +442,6 @@
   }
 };
 
-/**
- * AlignedSysAllocator
- *
- * Resembles std::allocator, the default Allocator, but wraps aligned_malloc and
- * aligned_free.
- *
- * Accepts a policy parameter for providing the alignment, which must:
- *   * be invocable as std::size_t() noexcept, returning the alignment
- *   * be noexcept-copy-constructible
- *   * have noexcept operator==
- *   * have noexcept operator!=
- *   * not be final
- *
- * DefaultAlign and FixedAlign<std::size_t>, provided above, are valid policies.
- */
-template <typename T, typename Align = DefaultAlign>
-class AlignedSysAllocator : private Align {
- private:
-  using Self = AlignedSysAllocator<T, Align>;
-
-  constexpr Align const& align() const {
-    return *this;
-  }
-
- public:
-  static_assert(std::is_nothrow_copy_constructible<Align>::value, "");
-  static_assert(is_nothrow_invocable_r<std::size_t, Align>::value, "");
-
-  using value_type = T;
-
-  using propagate_on_container_copy_assignment = std::true_type;
-  using propagate_on_container_move_assignment = std::true_type;
-  using propagate_on_container_swap = std::true_type;
-
-  using Align::Align;
-
-  // TODO: remove this ctor, which is required only by gcc49
-  template <
-      typename S = Align,
-      _t<std::enable_if<std::is_default_constructible<S>::value, int>> = 0>
-  constexpr AlignedSysAllocator() noexcept(noexcept(Align())) : Align() {}
-
-  template <typename U>
-  constexpr explicit AlignedSysAllocator(
-      AlignedSysAllocator<U, Align> const& other) noexcept
-      : Align(other.align()) {}
-
-  T* allocate(size_t count) {
-    using lifted = typename detail::lift_void_to_char<T>::type;
-    auto const p = aligned_malloc(sizeof(lifted) * count, align()());
-    if (!p) {
-      if (FOLLY_UNLIKELY(errno != ENOMEM)) {
-        std::terminate();
-      }
-      throw_exception<std::bad_alloc>();
-    }
-    return static_cast<T*>(p);
-  }
-  void deallocate(T* p, size_t /* count */) {
-    aligned_free(p);
-=======
-  constexpr SysAllocator() = default;
-
-  constexpr SysAllocator(SysAllocator const&) = default;
-
-  template <typename U, std::enable_if_t<!std::is_same<U, T>::value, int> = 0>
-  constexpr SysAllocator(SysAllocator<U> const&) noexcept {}
-
-  T* allocate(size_t count) {
-    using lifted = typename detail::lift_void_to_char<T>::type;
-    auto const p = std::malloc(sizeof(lifted) * count);
-    if (!p) {
-      throw_exception<std::bad_alloc>();
-    }
-    return static_cast<T*>(p);
-  }
-  void deallocate(T* p, size_t /* count */) {
-    std::free(p);
-  }
-
-  friend bool operator==(Self const&, Self const&) noexcept {
-    return true;
-  }
-  friend bool operator!=(Self const&, Self const&) noexcept {
-    return false;
-  }
-};
-
-class DefaultAlign {
- private:
-  using Self = DefaultAlign;
-  std::size_t align_;
-
- public:
-  explicit DefaultAlign(std::size_t align) noexcept : align_(align) {
-    assert(!(align_ < sizeof(void*)) && bool("bad align: too small"));
-    assert(!(align_ & (align_ - 1)) && bool("bad align: not power-of-two"));
-  }
-  std::size_t operator()(std::size_t align) const noexcept {
-    return align_ < align ? align : align_;
-  }
-
-  friend bool operator==(Self const& a, Self const& b) noexcept {
-    return a.align_ == b.align_;
-  }
-  friend bool operator!=(Self const& a, Self const& b) noexcept {
-    return a.align_ != b.align_;
-  }
-};
-
-template <std::size_t Align>
-class FixedAlign {
- private:
-  static_assert(!(Align < sizeof(void*)), "bad align: too small");
-  static_assert(!(Align & (Align - 1)), "bad align: not power-of-two");
-  using Self = FixedAlign<Align>;
-
- public:
-  constexpr std::size_t operator()(std::size_t align) const noexcept {
-    return Align < align ? align : Align;
-  }
-
-  friend bool operator==(Self const&, Self const&) noexcept {
-    return true;
->>>>>>> 2e6f64e1
-  }
-  friend bool operator!=(Self const&, Self const&) noexcept {
-    return false;
-  }
-};
-
-<<<<<<< HEAD
-  friend bool operator==(Self const& a, Self const& b) noexcept {
-    return a.align() == b.align();
-  }
-  friend bool operator!=(Self const& a, Self const& b) noexcept {
-    return a.align() != b.align();
-  }
-=======
 /**
  * AlignedSysAllocator
  *
@@ -696,7 +517,6 @@
   friend bool operator!=(Self const& a, Self const& b) noexcept {
     return a.align() != b.align();
   }
->>>>>>> 2e6f64e1
 };
 
 /**
@@ -727,19 +547,12 @@
   using propagate_on_container_move_assignment = std::true_type;
   using propagate_on_container_swap = std::true_type;
 
-<<<<<<< HEAD
-  explicit CxxAllocatorAdaptor(Inner& ref) : ref_(ref) {}
-
-  template <typename U>
-  explicit CxxAllocatorAdaptor(CxxAllocatorAdaptor<U, Inner> const& other)
-=======
   constexpr explicit CxxAllocatorAdaptor(Inner& ref) : ref_(ref) {}
 
   constexpr CxxAllocatorAdaptor(CxxAllocatorAdaptor const&) = default;
 
   template <typename U, std::enable_if_t<!std::is_same<U, T>::value, int> = 0>
   constexpr CxxAllocatorAdaptor(CxxAllocatorAdaptor<U, Inner> const& other)
->>>>>>> 2e6f64e1
       : ref_(other.ref_) {}
 
   T* allocate(std::size_t n) {
@@ -782,19 +595,11 @@
   allocator_delete& operator=(allocator_delete const&) = default;
   allocator_delete& operator=(allocator_delete&&) = default;
 
-<<<<<<< HEAD
-  explicit allocator_delete(const allocator_type& allocator)
-      : allocator_type(allocator) {}
-
-  explicit allocator_delete(allocator_type&& allocator)
-      : allocator_type(std::move(allocator)) {}
-=======
   explicit allocator_delete(const allocator_type& alloc)
       : allocator_type(alloc) {}
 
   explicit allocator_delete(allocator_type&& alloc)
       : allocator_type(std::move(alloc)) {}
->>>>>>> 2e6f64e1
 
   template <typename U>
   allocator_delete(const allocator_delete<U>& other)
@@ -819,17 +624,6 @@
     Alloc const& alloc,
     Args&&... args) {
   using traits = std::allocator_traits<Alloc>;
-<<<<<<< HEAD
-  auto copy = alloc;
-  auto const p = traits::allocate(copy, 1);
-  try {
-    traits::construct(copy, p, static_cast<Args&&>(args)...);
-    return {p, allocator_delete<Alloc>(std::move(copy))};
-  } catch (...) {
-    traits::deallocate(copy, p, 1);
-    throw;
-  }
-=======
   struct DeferCondDeallocate {
     bool& cond;
     Alloc& copy;
@@ -849,7 +643,6 @@
     constructed = true;
   }
   return {p, allocator_delete<Alloc>(std::move(copy))};
->>>>>>> 2e6f64e1
 }
 
 struct SysBufferDeleter {
@@ -869,15 +662,9 @@
 
 /**
  * AllocatorHasTrivialDeallocate
-<<<<<<< HEAD
  *
  * Unambiguously inherits std::integral_constant<bool, V> for some bool V.
  *
-=======
- *
- * Unambiguously inherits std::integral_constant<bool, V> for some bool V.
- *
->>>>>>> 2e6f64e1
  * Describes whether a C++ Aallocator has trivial, i.e. no-op, deallocate().
  *
  * Also may be used to describe types which may be used with
@@ -890,96 +677,6 @@
 struct AllocatorHasTrivialDeallocate<CxxAllocatorAdaptor<T, Alloc>>
     : AllocatorHasTrivialDeallocate<Alloc> {};
 
-<<<<<<< HEAD
-/*
- * folly::enable_shared_from_this
- *
- * To be removed once C++17 becomes a minimum requirement for folly.
- */
-#if __cplusplus >= 201700L || \
-    __cpp_lib_enable_shared_from_this >= 201603L
-
-// Guaranteed to have std::enable_shared_from_this::weak_from_this(). Prefer
-// type alias over our own class.
-/* using override */ using std::enable_shared_from_this;
-
-#else
-
-/**
- * Extends std::enabled_shared_from_this. Offers weak_from_this() to pre-C++17
- * code. Use as drop-in replacement for std::enable_shared_from_this.
- *
- * C++14 has no direct means of creating a std::weak_ptr, one must always
- * create a (temporary) std::shared_ptr first. C++17 adds weak_from_this() to
- * std::enable_shared_from_this to avoid that overhead. Alas code that must
- * compile under different language versions cannot call
- * std::enable_shared_from_this::weak_from_this() directly. Hence this class.
- *
- * @example
- *   class MyClass : public folly::enable_shared_from_this<MyClass> {};
- *
- *   int main() {
- *     std::shared_ptr<MyClass> sp = std::make_shared<MyClass>();
- *     std::weak_ptr<MyClass> wp = sp->weak_from_this();
- *   }
- */
-template <typename T>
-class enable_shared_from_this : public std::enable_shared_from_this<T> {
- public:
-  constexpr enable_shared_from_this() noexcept = default;
-
-  std::weak_ptr<T> weak_from_this() noexcept {
-    return weak_from_this_<T>(this);
-  }
-
-  std::weak_ptr<T const> weak_from_this() const noexcept {
-    return weak_from_this_<T>(this);
-  }
-
- private:
-  // Uses SFINAE to detect and call
-  // std::enable_shared_from_this<T>::weak_from_this() if available. Falls
-  // back to std::enable_shared_from_this<T>::shared_from_this() otherwise.
-  template <typename U>
-  auto weak_from_this_(std::enable_shared_from_this<U>* base_ptr)
-  noexcept -> decltype(base_ptr->weak_from_this()) {
-    return base_ptr->weak_from_this();
-  }
-
-  template <typename U>
-  auto weak_from_this_(std::enable_shared_from_this<U> const* base_ptr)
-  const noexcept -> decltype(base_ptr->weak_from_this()) {
-    return base_ptr->weak_from_this();
-  }
-
-  template <typename U>
-  std::weak_ptr<U> weak_from_this_(...) noexcept {
-    try {
-      return this->shared_from_this();
-    } catch (std::bad_weak_ptr const&) {
-      // C++17 requires that weak_from_this() on an object not owned by a
-      // shared_ptr returns an empty weak_ptr. Sadly, in C++14,
-      // shared_from_this() on such an object is undefined behavior, and there
-      // is nothing we can do to detect and handle the situation in a portable
-      // manner. But in case a compiler is nice enough to implement C++17
-      // semantics of shared_from_this() and throws a bad_weak_ptr, we catch it
-      // and return an empty weak_ptr.
-      return std::weak_ptr<U>{};
-    }
-  }
-
-  template <typename U>
-  std::weak_ptr<U const> weak_from_this_(...) const noexcept {
-    try {
-      return this->shared_from_this();
-    } catch (std::bad_weak_ptr const&) {
-      return std::weak_ptr<U const>{};
-    }
-  }
-};
-
-#endif
-=======
 namespace detail {
 // note that construct and destroy here are methods, not short names for
 // the constructor and destructor
@@ -1054,6 +751,5 @@
 template <typename Value, typename T>
 struct AllocatorHasDefaultObjectDestroy<std::allocator<Value>, T>
     : std::true_type {};
->>>>>>> 2e6f64e1
 
 } // namespace folly