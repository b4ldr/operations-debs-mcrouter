--- conflicted
+++ resolved
@@ -1,9 +1,5 @@
 /*
-<<<<<<< HEAD
- * Copyright 2014-present Facebook, Inc.
-=======
  * Copyright (c) Facebook, Inc. and its affiliates.
->>>>>>> 2e6f64e1
  *
  * Licensed under the Apache License, Version 2.0 (the "License");
  * you may not use this file except in compliance with the License.
@@ -82,11 +78,7 @@
 }
 
 // public default constructor
-<<<<<<< HEAD
-IPAddressV4::IPAddressV4() {}
-=======
 IPAddressV4::IPAddressV4() = default;
->>>>>>> 2e6f64e1
 
 // ByteArray4 constructor
 IPAddressV4::IPAddressV4(const ByteArray4& src) noexcept : addr_(src) {}
@@ -98,11 +90,7 @@
     throw IPAddressFormatException(
         to<std::string>("Invalid IPv4 address '", addr, "'"));
   }
-<<<<<<< HEAD
-  *this = std::move(maybeIp.value());
-=======
   *this = maybeIp.value();
->>>>>>> 2e6f64e1
 }
 
 Expected<IPAddressV4, IPAddressFormatError> IPAddressV4::tryFromString(
@@ -132,11 +120,7 @@
   IPAddressV4 addr;
   auto setResult = addr.trySetFromBinary(bytes);
   if (setResult.hasError()) {
-<<<<<<< HEAD
-    return makeUnexpected(std::move(setResult.error()));
-=======
     return makeUnexpected(setResult.error());
->>>>>>> 2e6f64e1
   }
   return addr;
 }
@@ -295,11 +279,7 @@
   return bytes()[byteIndex];
 }
 // protected
-<<<<<<< HEAD
-const ByteArray4 IPAddressV4::fetchMask(size_t numBits) {
-=======
 ByteArray4 IPAddressV4::fetchMask(size_t numBits) {
->>>>>>> 2e6f64e1
   static const size_t bits = bitCount();
   if (numBits > bits) {
     throw IPAddressFormatException("IPv4 addresses are 32 bits");
