/*
<<<<<<< HEAD
 * Copyright 2014-present Facebook, Inc.
=======
 * Copyright (c) Facebook, Inc. and its affiliates.
>>>>>>> 2e6f64e1
 *
 * Licensed under the Apache License, Version 2.0 (the "License");
 * you may not use this file except in compliance with the License.
 * You may obtain a copy of the License at
 *
 *     http://www.apache.org/licenses/LICENSE-2.0
 *
 * Unless required by applicable law or agreed to in writing, software
 * distributed under the License is distributed on an "AS IS" BASIS,
 * WITHOUT WARRANTIES OR CONDITIONS OF ANY KIND, either express or implied.
 * See the License for the specific language governing permissions and
 * limitations under the License.
 */

#pragma once
#define FOLLY_GEN_BASE_H_

#include <algorithm>
#include <functional>
#include <memory>
#include <random>
#include <type_traits>
#include <utility>
#include <vector>

#include <folly/Conv.h>
#include <folly/Optional.h>
#include <folly/Range.h>
#include <folly/Utility.h>
#include <folly/gen/Core.h>

/**
 * Generator-based Sequence Comprehensions in C++, akin to C#'s LINQ
 * @author Tom Jackson <tjackson@fb.com>
 *
 * This library makes it possible to write declarative comprehensions for
 * processing sequences of values efficiently in C++. The operators should be
 * familiar to those with experience in functional programming, and the
 * performance will be virtually identical to the equivalent, boilerplate C++
 * implementations.
 *
 * Generator objects may be created from either an stl-like container (anything
 * supporting begin() and end()), from sequences of values, or from another
 * generator (see below). To create a generator that pulls values from a vector,
 * for example, one could write:
 *
 *   vector<string> names { "Jack", "Jill", "Sara", "Tom" };
 *   auto gen = from(names);
 *
 * Generators are composed by building new generators out of old ones through
 * the use of operators. These are reminiscent of shell pipelines, and afford
 * similar composition. Lambda functions are used liberally to describe how to
 * handle individual values:
 *
 *   auto lengths = gen
 *                | mapped([](const fbstring& name) { return name.size(); });
 *
 * Generators are lazy; they don't actually perform any work until they need to.
 * As an example, the 'lengths' generator (above) won't actually invoke the
 * provided lambda until values are needed:
 *
 *   auto lengthVector = lengths | as<std::vector>();
 *   auto totalLength = lengths | sum;
 *
 * 'auto' is useful in here because the actual types of the generators objects
 * are usually complicated and implementation-sensitive.
 *
 * If a simpler type is desired (for returning, as an example), VirtualGen<T>
 * may be used to wrap the generator in a polymorphic wrapper:
 *
 *  VirtualGen<float> powersOfE() {
 *    return seq(1) | mapped(&expf);
 *  }
 *
 * To learn more about this library, including the use of infinite generators,
 * see the examples in the comments, or the docs (coming soon).
 */

namespace folly {
namespace gen {

class Less {
 public:
  template <class First, class Second>
<<<<<<< HEAD
  auto operator()(const First& first, const Second& second) const ->
  decltype(first < second) {
=======
  auto operator()(const First& first, const Second& second) const
      -> decltype(first < second) {
>>>>>>> 2e6f64e1
    return first < second;
  }
};

class Greater {
 public:
  template <class First, class Second>
<<<<<<< HEAD
  auto operator()(const First& first, const Second& second) const ->
  decltype(first > second) {
=======
  auto operator()(const First& first, const Second& second) const
      -> decltype(first > second) {
>>>>>>> 2e6f64e1
    return first > second;
  }
};

template <int n>
class Get {
 public:
  template <class Value>
<<<<<<< HEAD
  auto operator()(Value&& value) const ->
  decltype(std::get<n>(std::forward<Value>(value))) {
=======
  auto operator()(Value&& value) const
      -> decltype(std::get<n>(std::forward<Value>(value))) {
>>>>>>> 2e6f64e1
    return std::get<n>(std::forward<Value>(value));
  }
};

template <class Class, class Result>
class MemberFunction {
 public:
  typedef Result (Class::*MemberPtr)();

 private:
  MemberPtr member_;

 public:
  explicit MemberFunction(MemberPtr member) : member_(member) {}

  Result operator()(Class&& x) const {
    return (x.*member_)();
  }

  Result operator()(Class& x) const {
    return (x.*member_)();
  }

  Result operator()(Class* x) const {
    return (x->*member_)();
  }
};

template <class Class, class Result>
<<<<<<< HEAD
class ConstMemberFunction{
=======
class ConstMemberFunction {
>>>>>>> 2e6f64e1
 public:
  typedef Result (Class::*MemberPtr)() const;

 private:
  MemberPtr member_;

 public:
  explicit ConstMemberFunction(MemberPtr member) : member_(member) {}

  Result operator()(const Class& x) const {
    return (x.*member_)();
  }

  Result operator()(const Class* x) const {
    return (x->*member_)();
  }
};

template <class Class, class FieldType>
class Field {
 public:
  typedef FieldType Class::*FieldPtr;

 private:
  FieldPtr field_;

 public:
  explicit Field(FieldPtr field) : field_(field) {}

  const FieldType& operator()(const Class& x) const {
    return x.*field_;
  }

  const FieldType& operator()(const Class* x) const {
    return x->*field_;
  }

  FieldType& operator()(Class& x) const {
    return x.*field_;
  }

  FieldType& operator()(Class* x) const {
    return x->*field_;
  }

  FieldType&& operator()(Class&& x) const {
    return std::move(x.*field_);
  }
};

class Move {
 public:
  template <class Value>
<<<<<<< HEAD
  auto operator()(Value&& value) const ->
  decltype(std::move(std::forward<Value>(value))) {
=======
  auto operator()(Value&& value) const
      -> decltype(std::move(std::forward<Value>(value))) {
>>>>>>> 2e6f64e1
    return std::move(std::forward<Value>(value));
  }
};

/**
 * Class and helper function for negating a boolean Predicate
 */
template <class Predicate>
class Negate {
  Predicate pred_;

 public:
  Negate() = default;

  explicit Negate(Predicate pred) : pred_(std::move(pred)) {}

  template <class Arg>
  bool operator()(Arg&& arg) const {
    return !pred_(std::forward<Arg>(arg));
  }
};
template <class Predicate>
Negate<Predicate> negate(Predicate pred) {
  return Negate<Predicate>(std::move(pred));
}

template <class Dest>
class Cast {
 public:
  template <class Value>
  Dest operator()(Value&& value) const {
    return Dest(std::forward<Value>(value));
  }
};

template <class Dest>
class To {
 public:
  template <class Value>
  Dest operator()(Value&& value) const {
    return ::folly::to<Dest>(std::forward<Value>(value));
  }
};

template <class Dest>
class TryTo {
 public:
  template <class Value>
  Expected<Dest, ConversionCode> operator()(Value&& value) const {
    return ::folly::tryTo<Dest>(std::forward<Value>(value));
  }
};

// Specialization to allow String->StringPiece conversion
template <>
class To<StringPiece> {
 public:
  StringPiece operator()(StringPiece src) const {
    return src;
  }
};

template <class Key, class Value>
class Group;

namespace detail {

template <class Self>
struct FBounded;

/*
 * Type Traits
 */
template <class Container>
struct ValueTypeOfRange {
 public:
  using RefType = decltype(*std::begin(std::declval<Container&>()));
  using StorageType = typename std::decay<RefType>::type;
};

/*
 * Sources
 */
template <
    class Container,
    class Value = typename ValueTypeOfRange<Container>::RefType>
class ReferencedSource;

template <
    class Value,
    class Container = std::vector<typename std::decay<Value>::type>>
class CopiedSource;

template <class Value, class SequenceImpl>
class Sequence;

template <class Value>
class RangeImpl;

template <class Value, class Distance>
class RangeWithStepImpl;

template <class Value>
class SeqImpl;

template <class Value, class Distance>
class SeqWithStepImpl;

template <class Value>
class InfiniteImpl;

template <class Value, class Source>
class Yield;

template <class Value>
class Empty;

template <class Value>
class SingleReference;

template <class Value>
class SingleCopy;

/*
 * Operators
 */
template <class Predicate>
class Map;

template <class Predicate>
class Filter;

template <class Predicate>
class Until;

class Take;

class Stride;

template <class Rand>
class Sample;

class Skip;

template <class Visitor>
class Visit;

template <class Selector, class Comparer = Less>
class Order;

template <class Selector>
class GroupBy;

template <class Selector>
<<<<<<< HEAD
=======
class GroupByAdjacent;

template <class Selector>
>>>>>>> 2e6f64e1
class Distinct;

template <class Operators>
class Composer;

template <class Expected>
class TypeAssertion;

class Concat;

class RangeConcat;

template <bool forever>
class Cycle;

class Batch;

class Window;

class Dereference;

class Indirect;

/*
 * Sinks
 */
template <class Seed, class Fold>
class FoldLeft;

class First;

template <bool result>
class IsEmpty;

template <class Reducer>
class Reduce;

class Sum;

template <class Selector, class Comparer>
class Min;

template <class Container>
class Collect;

template <
    template <class, class> class Collection = std::vector,
    template <class> class Allocator = std::allocator>
class CollectTemplate;

template <class Collection>
class Append;

template <class Value>
struct GeneratorBuilder;

template <class Needle>
class Contains;

template <class Exception, class ErrorHandler>
class GuardImpl;

template <class T>
class UnwrapOr;

class Unwrap;

} // namespace detail

/**
 * Polymorphic wrapper
 **/
template <class Value>
class VirtualGen;

/*
 * Source Factories
 */
template <
    class Container,
    class From = detail::ReferencedSource<const Container>>
From fromConst(const Container& source) {
  return From(&source);
}

template <class Container, class From = detail::ReferencedSource<Container>>
From from(Container& source) {
  return From(&source);
}

template <
    class Container,
    class Value = typename detail::ValueTypeOfRange<Container>::StorageType,
    class CopyOf = detail::CopiedSource<Value>>
CopyOf fromCopy(Container&& source) {
  return CopyOf(std::forward<Container>(source));
}

template <class Value, class From = detail::CopiedSource<Value>>
From from(std::initializer_list<Value> source) {
  return From(source);
}

template <
    class Container,
    class From =
        detail::CopiedSource<typename Container::value_type, Container>>
From from(Container&& source) {
  return From(std::move(source));
}

template <
    class Value,
    class Impl = detail::RangeImpl<Value>,
    class Gen = detail::Sequence<Value, Impl>>
Gen range(Value begin, Value end) {
  return Gen{std::move(begin), Impl{std::move(end)}};
}

template <
    class Value,
    class Distance,
    class Impl = detail::RangeWithStepImpl<Value, Distance>,
    class Gen = detail::Sequence<Value, Impl>>
Gen range(Value begin, Value end, Distance step) {
  return Gen{std::move(begin), Impl{std::move(end), std::move(step)}};
}

template <
    class Value,
    class Impl = detail::SeqImpl<Value>,
    class Gen = detail::Sequence<Value, Impl>>
Gen seq(Value first, Value last) {
  return Gen{std::move(first), Impl{std::move(last)}};
}

template <
    class Value,
    class Distance,
    class Impl = detail::SeqWithStepImpl<Value, Distance>,
    class Gen = detail::Sequence<Value, Impl>>
Gen seq(Value first, Value last, Distance step) {
  return Gen{std::move(first), Impl{std::move(last), std::move(step)}};
}

template <
    class Value,
    class Impl = detail::InfiniteImpl<Value>,
    class Gen = detail::Sequence<Value, Impl>>
Gen seq(Value first) {
  return Gen{std::move(first), Impl{}};
}

template <class Value, class Source, class Yield = detail::Yield<Value, Source>>
Yield generator(Source&& source) {
  return Yield(std::forward<Source>(source));
}

/*
 * Create inline generator, used like:
 *
 *  auto gen = GENERATOR(int) { yield(1); yield(2); };
 */
#define GENERATOR(TYPE) \
  ::folly::gen::detail::GeneratorBuilder<TYPE>() + [=](auto&& yield)

/*
 * empty() - for producing empty sequences.
 */
template <class Value>
detail::Empty<Value> empty() {
  return {};
}

template <
    class Value,
    class Just = typename std::conditional<
        std::is_reference<Value>::value,
        detail::SingleReference<typename std::remove_reference<Value>::type>,
        detail::SingleCopy<Value>>::type>
Just just(Value&& value) {
  return Just(std::forward<Value>(value));
}

/*
 * Operator Factories
 */
template <class Predicate, class Map = detail::Map<Predicate>>
Map mapped(Predicate pred = Predicate()) {
  return Map(std::move(pred));
}

template <class Predicate, class Map = detail::Map<Predicate>>
Map map(Predicate pred = Predicate()) {
  return Map(std::move(pred));
}

/**
 * mapOp - Given a generator of generators, maps the application of the given
 * operator on to each inner gen. Especially useful in aggregating nested data
 * structures:
 *
 *   chunked(samples, 256)
 *     | mapOp(filter(sampleTest) | count)
 *     | sum;
 */
template <class Operator, class Map = detail::Map<detail::Composer<Operator>>>
Map mapOp(Operator op) {
  return Map(detail::Composer<Operator>(std::move(op)));
}

/*
 * member(...) - For extracting a member from each value.
 *
 *  vector<string> strings = ...;
 *  auto sizes = from(strings) | member(&string::size);
 *
 * If a member is const overridden (like 'front()'), pass template parameter
 * 'Const' to select the const version, or 'Mutable' to select the non-const
 * version:
 *
 *  auto heads = from(strings) | member<Const>(&string::front);
 */
enum MemberType {
  Const,
  Mutable,
};

/**
 * These exist because MSVC has problems with expression SFINAE in templates
 * assignment and comparisons don't work properly without being pulled out
 * of the template declaration
 */
template <MemberType Constness>
struct ExprIsConst {
  enum {
    value = Constness == Const,
  };
};

template <MemberType Constness>
struct ExprIsMutable {
  enum {
    value = Constness == Mutable,
  };
};

template <
    MemberType Constness = Const,
    class Class,
    class Return,
    class Mem = ConstMemberFunction<Class, Return>,
    class Map = detail::Map<Mem>>
<<<<<<< HEAD
typename std::enable_if<ExprIsConst<Constness>::value, Map>::type
member(Return (Class::*member)() const) {
=======
typename std::enable_if<ExprIsConst<Constness>::value, Map>::type member(
    Return (Class::*member)() const) {
>>>>>>> 2e6f64e1
  return Map(Mem(member));
}

template <
    MemberType Constness = Mutable,
    class Class,
    class Return,
    class Mem = MemberFunction<Class, Return>,
    class Map = detail::Map<Mem>>
<<<<<<< HEAD
typename std::enable_if<ExprIsMutable<Constness>::value, Map>::type
member(Return (Class::*member)()) {
=======
typename std::enable_if<ExprIsMutable<Constness>::value, Map>::type member(
    Return (Class::*member)()) {
>>>>>>> 2e6f64e1
  return Map(Mem(member));
}

/*
 * field(...) - For extracting a field from each value.
 *
 *  vector<Item> items = ...;
 *  auto names = from(items) | field(&Item::name);
 *
 * Note that if the values of the generator are rvalues, any non-reference
 * fields will be rvalues as well. As an example, the code below does not copy
 * any strings, only moves them:
 *
 *  auto namesVector = from(items)
 *                   | move
 *                   | field(&Item::name)
 *                   | as<vector>();
 */
template <
    class Class,
    class FieldType,
    class Field = Field<Class, FieldType>,
    class Map = detail::Map<Field>>
Map field(FieldType Class::*field) {
  return Map(Field(field));
}

template <class Predicate = Identity, class Filter = detail::Filter<Predicate>>
Filter filter(Predicate pred = Predicate()) {
  return Filter(std::move(pred));
}

template <class Visitor = Ignore, class Visit = detail::Visit<Visitor>>
Visit visit(Visitor visitor = Visitor()) {
  return Visit(std::move(visitor));
}

template <class Predicate = Identity, class Until = detail::Until<Predicate>>
Until until(Predicate pred = Predicate()) {
  return Until(std::move(pred));
}

template <
    class Predicate = Identity,
    class TakeWhile = detail::Until<Negate<Predicate>>>
TakeWhile takeWhile(Predicate pred = Predicate()) {
  return TakeWhile(Negate<Predicate>(std::move(pred)));
<<<<<<< HEAD
}

template <
    class Selector = Identity,
    class Comparer = Less,
    class Order = detail::Order<Selector, Comparer>>
Order orderBy(Selector selector = Selector(),
              Comparer comparer = Comparer()) {
  return Order(std::move(selector),
               std::move(comparer));
=======
>>>>>>> 2e6f64e1
}

template <
    class Selector = Identity,
<<<<<<< HEAD
=======
    class Comparer = Less,
    class Order = detail::Order<Selector, Comparer>>
Order orderBy(Selector selector = Selector(), Comparer comparer = Comparer()) {
  return Order(std::move(selector), std::move(comparer));
}

template <
    class Selector = Identity,
>>>>>>> 2e6f64e1
    class Order = detail::Order<Selector, Greater>>
Order orderByDescending(Selector selector = Selector()) {
  return Order(std::move(selector));
}

template <class Selector = Identity, class GroupBy = detail::GroupBy<Selector>>
GroupBy groupBy(Selector selector = Selector()) {
  return GroupBy(std::move(selector));
}

template <
    class Selector = Identity,
<<<<<<< HEAD
=======
    class GroupByAdjacent = detail::GroupByAdjacent<Selector>>
GroupByAdjacent groupByAdjacent(Selector selector = Selector()) {
  return GroupByAdjacent(std::move(selector));
}

template <
    class Selector = Identity,
>>>>>>> 2e6f64e1
    class Distinct = detail::Distinct<Selector>>
Distinct distinctBy(Selector selector = Selector()) {
  return Distinct(std::move(selector));
}

template <int n, class Get = detail::Map<Get<n>>>
Get get() {
  return Get();
}

// construct Dest from each value
template <class Dest, class Cast = detail::Map<Cast<Dest>>>
Cast eachAs() {
  return Cast();
}

// call folly::to on each value
template <class Dest, class EachTo = detail::Map<To<Dest>>>
EachTo eachTo() {
  return EachTo();
<<<<<<< HEAD
}

// call folly::tryTo on each value
template <class Dest, class EachTryTo = detail::Map<TryTo<Dest>>>
EachTryTo eachTryTo() {
  return EachTryTo();
}

=======
}

// call folly::tryTo on each value
template <class Dest, class EachTryTo = detail::Map<TryTo<Dest>>>
EachTryTo eachTryTo() {
  return EachTryTo();
}

>>>>>>> 2e6f64e1
template <class Value>
detail::TypeAssertion<Value> assert_type() {
  return {};
}

/*
 * Sink Factories
 */

/**
 * any() - For determining if any value in a sequence satisfies a predicate.
 *
 * The following is an example for checking if any computer is broken:
 *
 *   bool schrepIsMad = from(computers) | any(isBroken);
 *
 * (because everyone knows Schrep hates broken computers).
 *
 * Note that if no predicate is provided, 'any()' checks if any of the values
 * are true when cased to bool. To check if any of the scores are nonZero:
 *
 *   bool somebodyScored = from(scores) | any();
 *
 * Note: Passing an empty sequence through 'any()' will always return false. In
 * fact, 'any()' is equivilent to the composition of 'filter()' and 'notEmpty'.
 *
 *   from(source) | any(pred) == from(source) | filter(pred) | notEmpty
 */

template <
    class Predicate = Identity,
    class Filter = detail::Filter<Predicate>,
    class NotEmpty = detail::IsEmpty<false>,
    class Composed = detail::Composed<Filter, NotEmpty>>
Composed any(Predicate pred = Predicate()) {
  return Composed(Filter(std::move(pred)), NotEmpty());
}

/**
 * all() - For determining whether all values in a sequence satisfy a predicate.
 *
 * The following is an example for checking if all members of a team are cool:
 *
 *   bool isAwesomeTeam = from(team) | all(isCool);
 *
 * Note that if no predicate is provided, 'all()'' checks if all of the values
 * are true when cased to bool.
 * The following makes sure none of 'pointers' are nullptr:
 *
 *   bool allNonNull = from(pointers) | all();
 *
 * Note: Passing an empty sequence through 'all()' will always return true. In
 * fact, 'all()' is equivilent to the composition of 'filter()' with the
 * reversed predicate and 'isEmpty'.
 *
 *   from(source) | all(pred) == from(source) | filter(negate(pred)) | isEmpty
 */
template <
    class Predicate = Identity,
    class Filter = detail::Filter<Negate<Predicate>>,
    class IsEmpty = detail::IsEmpty<true>,
    class Composed = detail::Composed<Filter, IsEmpty>>
Composed all(Predicate pred = Predicate()) {
  return Composed(Filter(std::move(negate(pred))), IsEmpty());
}

template <class Seed, class Fold, class FoldLeft = detail::FoldLeft<Seed, Fold>>
<<<<<<< HEAD
FoldLeft foldl(Seed seed = Seed(),
               Fold fold = Fold()) {
  return FoldLeft(std::move(seed),
                  std::move(fold));
=======
FoldLeft foldl(Seed seed = Seed(), Fold fold = Fold()) {
  return FoldLeft(std::move(seed), std::move(fold));
>>>>>>> 2e6f64e1
}

template <class Reducer, class Reduce = detail::Reduce<Reducer>>
Reduce reduce(Reducer reducer = Reducer()) {
  return Reduce(std::move(reducer));
}

template <class Selector = Identity, class Min = detail::Min<Selector, Less>>
Min minBy(Selector selector = Selector()) {
  return Min(std::move(selector));
}

template <class Selector, class MaxBy = detail::Min<Selector, Greater>>
MaxBy maxBy(Selector selector = Selector()) {
  return MaxBy(std::move(selector));
}

template <class Collection, class Collect = detail::Collect<Collection>>
Collect as() {
  return Collect();
}

template <
    template <class, class> class Container = std::vector,
    template <class> class Allocator = std::allocator,
    class Collect = detail::CollectTemplate<Container, Allocator>>
Collect as() {
  return Collect();
}

template <class Collection, class Append = detail::Append<Collection>>
Append appendTo(Collection& collection) {
  return Append(&collection);
}

template <
    class Needle,
    class Contains = detail::Contains<typename std::decay<Needle>::type>>
Contains contains(Needle&& needle) {
  return Contains(std::forward<Needle>(needle));
}

template <
    class Exception,
    class ErrorHandler,
    class GuardImpl =
        detail::GuardImpl<Exception, typename std::decay<ErrorHandler>::type>>
GuardImpl guard(ErrorHandler&& handler) {
  return GuardImpl(std::forward<ErrorHandler>(handler));
}

template <
    class Fallback,
    class UnwrapOr = detail::UnwrapOr<typename std::decay<Fallback>::type>>
UnwrapOr unwrapOr(Fallback&& fallback) {
  return UnwrapOr(std::forward<Fallback>(fallback));
}

} // namespace gen
} // namespace folly

#include <folly/gen/Base-inl.h><|MERGE_RESOLUTION|>--- conflicted
+++ resolved
@@ -1,9 +1,5 @@
 /*
-<<<<<<< HEAD
- * Copyright 2014-present Facebook, Inc.
-=======
  * Copyright (c) Facebook, Inc. and its affiliates.
->>>>>>> 2e6f64e1
  *
  * Licensed under the Apache License, Version 2.0 (the "License");
  * you may not use this file except in compliance with the License.
@@ -88,13 +84,8 @@
 class Less {
  public:
   template <class First, class Second>
-<<<<<<< HEAD
-  auto operator()(const First& first, const Second& second) const ->
-  decltype(first < second) {
-=======
   auto operator()(const First& first, const Second& second) const
       -> decltype(first < second) {
->>>>>>> 2e6f64e1
     return first < second;
   }
 };
@@ -102,13 +93,8 @@
 class Greater {
  public:
   template <class First, class Second>
-<<<<<<< HEAD
-  auto operator()(const First& first, const Second& second) const ->
-  decltype(first > second) {
-=======
   auto operator()(const First& first, const Second& second) const
       -> decltype(first > second) {
->>>>>>> 2e6f64e1
     return first > second;
   }
 };
@@ -117,13 +103,8 @@
 class Get {
  public:
   template <class Value>
-<<<<<<< HEAD
-  auto operator()(Value&& value) const ->
-  decltype(std::get<n>(std::forward<Value>(value))) {
-=======
   auto operator()(Value&& value) const
       -> decltype(std::get<n>(std::forward<Value>(value))) {
->>>>>>> 2e6f64e1
     return std::get<n>(std::forward<Value>(value));
   }
 };
@@ -153,11 +134,7 @@
 };
 
 template <class Class, class Result>
-<<<<<<< HEAD
-class ConstMemberFunction{
-=======
 class ConstMemberFunction {
->>>>>>> 2e6f64e1
  public:
   typedef Result (Class::*MemberPtr)() const;
 
@@ -211,13 +188,8 @@
 class Move {
  public:
   template <class Value>
-<<<<<<< HEAD
-  auto operator()(Value&& value) const ->
-  decltype(std::move(std::forward<Value>(value))) {
-=======
   auto operator()(Value&& value) const
       -> decltype(std::move(std::forward<Value>(value))) {
->>>>>>> 2e6f64e1
     return std::move(std::forward<Value>(value));
   }
 };
@@ -372,12 +344,9 @@
 class GroupBy;
 
 template <class Selector>
-<<<<<<< HEAD
-=======
 class GroupByAdjacent;
 
 template <class Selector>
->>>>>>> 2e6f64e1
 class Distinct;
 
 template <class Operators>
@@ -631,13 +600,8 @@
     class Return,
     class Mem = ConstMemberFunction<Class, Return>,
     class Map = detail::Map<Mem>>
-<<<<<<< HEAD
-typename std::enable_if<ExprIsConst<Constness>::value, Map>::type
-member(Return (Class::*member)() const) {
-=======
 typename std::enable_if<ExprIsConst<Constness>::value, Map>::type member(
     Return (Class::*member)() const) {
->>>>>>> 2e6f64e1
   return Map(Mem(member));
 }
 
@@ -647,13 +611,8 @@
     class Return,
     class Mem = MemberFunction<Class, Return>,
     class Map = detail::Map<Mem>>
-<<<<<<< HEAD
-typename std::enable_if<ExprIsMutable<Constness>::value, Map>::type
-member(Return (Class::*member)()) {
-=======
 typename std::enable_if<ExprIsMutable<Constness>::value, Map>::type member(
     Return (Class::*member)()) {
->>>>>>> 2e6f64e1
   return Map(Mem(member));
 }
 
@@ -701,25 +660,10 @@
     class TakeWhile = detail::Until<Negate<Predicate>>>
 TakeWhile takeWhile(Predicate pred = Predicate()) {
   return TakeWhile(Negate<Predicate>(std::move(pred)));
-<<<<<<< HEAD
 }
 
 template <
     class Selector = Identity,
-    class Comparer = Less,
-    class Order = detail::Order<Selector, Comparer>>
-Order orderBy(Selector selector = Selector(),
-              Comparer comparer = Comparer()) {
-  return Order(std::move(selector),
-               std::move(comparer));
-=======
->>>>>>> 2e6f64e1
-}
-
-template <
-    class Selector = Identity,
-<<<<<<< HEAD
-=======
     class Comparer = Less,
     class Order = detail::Order<Selector, Comparer>>
 Order orderBy(Selector selector = Selector(), Comparer comparer = Comparer()) {
@@ -728,7 +672,6 @@
 
 template <
     class Selector = Identity,
->>>>>>> 2e6f64e1
     class Order = detail::Order<Selector, Greater>>
 Order orderByDescending(Selector selector = Selector()) {
   return Order(std::move(selector));
@@ -741,8 +684,6 @@
 
 template <
     class Selector = Identity,
-<<<<<<< HEAD
-=======
     class GroupByAdjacent = detail::GroupByAdjacent<Selector>>
 GroupByAdjacent groupByAdjacent(Selector selector = Selector()) {
   return GroupByAdjacent(std::move(selector));
@@ -750,7 +691,6 @@
 
 template <
     class Selector = Identity,
->>>>>>> 2e6f64e1
     class Distinct = detail::Distinct<Selector>>
 Distinct distinctBy(Selector selector = Selector()) {
   return Distinct(std::move(selector));
@@ -771,7 +711,6 @@
 template <class Dest, class EachTo = detail::Map<To<Dest>>>
 EachTo eachTo() {
   return EachTo();
-<<<<<<< HEAD
 }
 
 // call folly::tryTo on each value
@@ -780,16 +719,6 @@
   return EachTryTo();
 }
 
-=======
-}
-
-// call folly::tryTo on each value
-template <class Dest, class EachTryTo = detail::Map<TryTo<Dest>>>
-EachTryTo eachTryTo() {
-  return EachTryTo();
-}
-
->>>>>>> 2e6f64e1
 template <class Value>
 detail::TypeAssertion<Value> assert_type() {
   return {};
@@ -857,15 +786,8 @@
 }
 
 template <class Seed, class Fold, class FoldLeft = detail::FoldLeft<Seed, Fold>>
-<<<<<<< HEAD
-FoldLeft foldl(Seed seed = Seed(),
-               Fold fold = Fold()) {
-  return FoldLeft(std::move(seed),
-                  std::move(fold));
-=======
 FoldLeft foldl(Seed seed = Seed(), Fold fold = Fold()) {
   return FoldLeft(std::move(seed), std::move(fold));
->>>>>>> 2e6f64e1
 }
 
 template <class Reducer, class Reduce = detail::Reduce<Reducer>>
