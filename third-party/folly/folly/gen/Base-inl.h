/*
<<<<<<< HEAD
 * Copyright 2014-present Facebook, Inc.
=======
 * Copyright (c) Facebook, Inc. and its affiliates.
>>>>>>> 2e6f64e1
 *
 * Licensed under the Apache License, Version 2.0 (the "License");
 * you may not use this file except in compliance with the License.
 * You may obtain a copy of the License at
 *
 *     http://www.apache.org/licenses/LICENSE-2.0
 *
 * Unless required by applicable law or agreed to in writing, software
 * distributed under the License is distributed on an "AS IS" BASIS,
 * WITHOUT WARRANTIES OR CONDITIONS OF ANY KIND, either express or implied.
 * See the License for the specific language governing permissions and
 * limitations under the License.
 */

#ifndef FOLLY_GEN_BASE_H_
#error This file may only be included from folly/gen/Base.h
#endif

#include <folly/Portability.h>
<<<<<<< HEAD

// Ignore shadowing warnings within this file, so includers can use -Wshadow.
FOLLY_PUSH_WARNING
FOLLY_GCC_DISABLE_WARNING("-Wshadow")
=======
#include <folly/container/F14Map.h>
#include <folly/container/F14Set.h>
#include <folly/functional/Invoke.h>

#if FOLLY_USE_RANGEV3
#include <range/v3/view/filter.hpp>
#include <range/v3/view/transform.hpp>
#endif

// Ignore shadowing warnings within this file, so includers can use -Wshadow.
FOLLY_PUSH_WARNING
FOLLY_GNU_DISABLE_WARNING("-Wshadow")
>>>>>>> 2e6f64e1

namespace folly {
namespace gen {

/**
 * ArgumentReference - For determining ideal argument type to receive a value.
 */
template <class T>
struct ArgumentReference : public std::conditional<
                               std::is_reference<T>::value,
                               T, // T& -> T&, T&& -> T&&, const T& -> const T&
                               typename std::conditional<
                                   std::is_const<T>::value,
                                   T&, // const int -> const int&
                                   T&& // int -> int&&
                                   >::type> {};

/**
 * Group - The output objects from the GroupBy operator
 */
template <class Key, class Value>
class Group : public GenImpl<Value&&, Group<Key, Value>> {
 public:
  static_assert(
      !std::is_reference<Key>::value && !std::is_reference<Value>::value,
      "Key and Value must be decayed types");

  typedef std::vector<Value> VectorType;
  typedef Key KeyType;
  typedef Value ValueType;

  Group(Key key, VectorType values)
      : key_(std::move(key)), values_(std::move(values)) {}

  const Key& key() const {
    return key_;
  }

  size_t size() const {
    return values_.size();
  }
  const VectorType& values() const {
    return values_;
  }
  VectorType& values() {
    return values_;
  }

  VectorType operator|(const detail::Collect<VectorType>&) const {
    return values();
  }

  VectorType operator|(const detail::CollectTemplate<std::vector>&) const {
    return values();
  }

  template <class Body>
  void foreach(Body&& body) const {
    for (auto& value : values_) {
      body(std::move(value));
    }
  }

  template <class Handler>
  bool apply(Handler&& handler) const {
    for (auto& value : values_) {
      if (!handler(std::move(value))) {
        return false;
      }
    }
    return true;
  }

  // GroupBy only takes in finite generators, so we only have finite groups
  static constexpr bool infinite = false;

 private:
  Key key_;
  mutable VectorType values_;
};

namespace detail {

// Classes used for the implementation of Sources, Operators, and Sinks

/*
 ******************************* Sources ***************************************
 */

/*
 * ReferencedSource - Generate values from an STL-like container using
 * iterators from .begin() until .end(). Value type defaults to the type of
 * *container->begin(). For std::vector<int>, this would be int&. Note that the
 * value here is a reference, so the values in the vector will be passed by
 * reference to downstream operators.
 *
 * This type is primarily used through the 'from' helper method, like:
 *
 *   string& longestName = from(names)
 *                       | maxBy([](string& s) { return s.size() });
 */
template <class Container, class Value>
class ReferencedSource
    : public GenImpl<Value, ReferencedSource<Container, Value>> {
  Container* container_;

 public:
  explicit ReferencedSource(Container* container) : container_(container) {}

  template <class Body>
  void foreach(Body&& body) const {
    for (auto& value : *container_) {
      body(std::forward<Value>(value));
    }
  }

  template <class Handler>
  bool apply(Handler&& handler) const {
    for (auto& value : *container_) {
      if (!handler(std::forward<Value>(value))) {
        return false;
      }
    }
    return true;
  }

  // from takes in a normal stl structure, which are all finite
  static constexpr bool infinite = false;
};

/**
 * CopiedSource - For producing values from eagerly from a sequence of values
 * whose storage is owned by this class. Useful for preparing a generator for
 * use after a source collection will no longer be available, or for when the
 * values are specified literally with an initializer list.
 *
 * This type is primarily used through the 'fromCopy' function, like:
 *
 *   auto sourceCopy = fromCopy(makeAVector());
 *   auto sum = sourceCopy | sum;
 *   auto max = sourceCopy | max;
 *
 * Though it is also used for the initializer_list specialization of from().
 */
template <class StorageType, class Container>
class CopiedSource
    : public GenImpl<const StorageType&, CopiedSource<StorageType, Container>> {
  static_assert(
      !std::is_reference<StorageType>::value,
      "StorageType must be decayed");

 public:
  // Generator objects are often copied during normal construction as they are
  // encapsulated by downstream generators. It would be bad if this caused
  // a copy of the entire container each time, and since we're only exposing a
  // const reference to the value, it's safe to share it between multiple
  // generators.
  static_assert(
      !std::is_reference<Container>::value,
      "Can't copy into a reference");
  std::shared_ptr<const Container> copy_;

 public:
  typedef Container ContainerType;

  template <class SourceContainer>
  explicit CopiedSource(const SourceContainer& container)
      : copy_(new Container(begin(container), end(container))) {}

  explicit CopiedSource(Container&& container)
      : copy_(new Container(std::move(container))) {}

  // To enable re-use of cached results.
  CopiedSource(const CopiedSource<StorageType, Container>& source)
      : copy_(source.copy_) {}

  template <class Body>
  void foreach(Body&& body) const {
    for (const auto& value : *copy_) {
      body(value);
    }
  }

  template <class Handler>
  bool apply(Handler&& handler) const {
    // The collection may be reused by others, we can't allow it to be changed.
    for (const auto& value : *copy_) {
      if (!handler(value)) {
        return false;
      }
    }
    return true;
  }

  // from takes in a normal stl structure, which are all finite
  static constexpr bool infinite = false;
};

/**
 * RangeSource - For producing values from a folly::Range. Useful for referring
 * to a slice of some container.
 *
 * This type is primarily used through the 'from' function, like:
 *
 *   auto rangeSource = from(folly::range(v.begin(), v.end()));
 *   auto sum = rangeSource | sum;
 *
 * Reminder: Be careful not to invalidate iterators when using ranges like this.
 */
template <class Iterator>
class RangeSource : public GenImpl<
                        typename Range<Iterator>::reference,
                        RangeSource<Iterator>> {
  Range<Iterator> range_;

 public:
  RangeSource() = default;
  explicit RangeSource(Range<Iterator> range) : range_(std::move(range)) {}

  template <class Handler>
  bool apply(Handler&& handler) const {
    for (auto& value : range_) {
      if (!handler(value)) {
        return false;
      }
    }
    return true;
  }

  template <class Body>
  void foreach(Body&& body) const {
    for (auto& value : range_) {
      body(value);
    }
  }

  // folly::Range only supports finite ranges
  static constexpr bool infinite = false;
};

/**
 * Sequence - For generating values from beginning value, incremented along the
 * way with the ++ and += operators. Iteration may continue indefinitely.
 * Value type specified explicitly.
 *
 * This type is primarily used through the 'seq' and 'range' function, like:
 *
 *   int total = seq(1, 10) | sum;
 *   auto indexes = range(0, 10);
 *   auto endless = seq(0); // 0, 1, 2, 3, ...
 */
template <class Value, class SequenceImpl>
class Sequence : public GenImpl<const Value&, Sequence<Value, SequenceImpl>> {
  static_assert(
      !std::is_reference<Value>::value && !std::is_const<Value>::value,
      "Value mustn't be const or ref.");
  Value start_;
  SequenceImpl impl_;

 public:
  explicit Sequence(Value start, SequenceImpl impl)
      : start_(std::move(start)), impl_(std::move(impl)) {}

  template <class Handler>
  bool apply(Handler&& handler) const {
    for (Value current = start_; impl_.test(current); impl_.step(current)) {
      if (!handler(current)) {
        return false;
      }
    }
    return true;
  }

  template <class Body>
  void foreach(Body&& body) const {
    for (Value current = start_; impl_.test(current); impl_.step(current)) {
      body(current);
    }
  }

  // Let the implementation say if we are infinite or not
  static constexpr bool infinite = SequenceImpl::infinite;
};

/**
 * Sequence implementations (range, sequence, infinite, with/without step)
 **/
template <class Value>
class RangeImpl {
  Value end_;

 public:
  explicit RangeImpl(Value end) : end_(std::move(end)) {}
  bool test(const Value& current) const {
    return current < end_;
  }
  void step(Value& current) const {
    ++current;
  }
  static constexpr bool infinite = false;
};

template <class Value, class Distance>
class RangeWithStepImpl {
  Value end_;
  Distance step_;

 public:
  explicit RangeWithStepImpl(Value end, Distance step)
      : end_(std::move(end)), step_(std::move(step)) {}
  bool test(const Value& current) const {
    return current < end_;
  }
  void step(Value& current) const {
    current += step_;
  }
  static constexpr bool infinite = false;
};

template <class Value>
class SeqImpl {
  Value end_;

 public:
  explicit SeqImpl(Value end) : end_(std::move(end)) {}
  bool test(const Value& current) const {
    return current <= end_;
  }
  void step(Value& current) const {
    ++current;
  }
  static constexpr bool infinite = false;
};

template <class Value, class Distance>
class SeqWithStepImpl {
  Value end_;
  Distance step_;

 public:
  explicit SeqWithStepImpl(Value end, Distance step)
      : end_(std::move(end)), step_(std::move(step)) {}
  bool test(const Value& current) const {
    return current <= end_;
  }
  void step(Value& current) const {
    current += step_;
  }
  static constexpr bool infinite = false;
};

template <class Value>
class InfiniteImpl {
 public:
  bool test(const Value& /* current */) const {
    return true;
  }
  void step(Value& current) const {
    ++current;
  }
  static constexpr bool infinite = true;
};

/**
 * GenratorBuilder - Helper for GENERTATOR macro.
 **/
template <class Value>
struct GeneratorBuilder {
  template <class Source, class Yield = detail::Yield<Value, Source>>
  Yield operator+(Source&& source) {
    return Yield(std::forward<Source>(source));
  }
};

/**
 * Yield - For producing values from a user-defined generator by way of a
 * 'yield' function.
 **/
template <class Value, class Source>
class Yield : public GenImpl<Value, Yield<Value, Source>> {
  Source source_;

 public:
  explicit Yield(Source source) : source_(std::move(source)) {}

  template <class Handler>
  bool apply(Handler&& handler) const {
    struct Break {};
    auto body = [&](Value value) {
      if (!handler(std::forward<Value>(value))) {
        throw Break();
      }
    };
    try {
      source_(body);
      return true;
    } catch (Break&) {
      return false;
    }
  }

  template <class Body>
  void foreach(Body&& body) const {
    source_(std::forward<Body>(body));
  }
};

template <class Value>
class Empty : public GenImpl<Value, Empty<Value>> {
 public:
  template <class Handler>
  bool apply(Handler&&) const {
    return true;
  }

  template <class Body>
  void foreach(Body&&) const {}

  // No values, so finite
  static constexpr bool infinite = false;
};

template <class Value>
class SingleReference : public GenImpl<Value&, SingleReference<Value>> {
  static_assert(
      !std::is_reference<Value>::value,
      "SingleReference requires non-ref types");
  Value* ptr_;

 public:
  explicit SingleReference(Value& ref) : ptr_(&ref) {}

  template <class Handler>
  bool apply(Handler&& handler) const {
    return handler(*ptr_);
  }

  template <class Body>
  void foreach(Body&& body) const {
    body(*ptr_);
  }

  // One value, so finite
  static constexpr bool infinite = false;
};

template <class Value>
class SingleCopy : public GenImpl<const Value&, SingleCopy<Value>> {
  static_assert(
      !std::is_reference<Value>::value,
      "SingleCopy requires non-ref types");
  Value value_;

 public:
  explicit SingleCopy(Value value) : value_(std::forward<Value>(value)) {}

  template <class Handler>
  bool apply(Handler&& handler) const {
    return handler(value_);
  }

  template <class Body>
  void foreach(Body&& body) const {
    body(value_);
  }

  // One value, so finite
  static constexpr bool infinite = false;
};

/*
 ***************************** Operators ***************************************
 */

/**
 * Map - For producing a sequence of values by passing each value from a source
 * collection through a predicate.
 *
 * This type is usually used through the 'map' or 'mapped' helper function:
 *
 *   auto squares = seq(1, 10) | map(square) | as<std::vector>();
 */
template <class Predicate>
class Map : public Operator<Map<Predicate>> {
  Predicate pred_;

 public:
  Map() = default;

  explicit Map(Predicate pred) : pred_(std::move(pred)) {}

  template <
      class Value,
      class Source,
<<<<<<< HEAD
      class Result = typename ArgumentReference<
          typename std::result_of<Predicate(Value)>::type>::type>
=======
      class Result =
          typename ArgumentReference<invoke_result_t<Predicate, Value>>::type>
>>>>>>> 2e6f64e1
  class Generator : public GenImpl<Result, Generator<Value, Source, Result>> {
    Source source_;
    Predicate pred_;

   public:
    explicit Generator(Source source, const Predicate& pred)
        : source_(std::move(source)), pred_(pred) {}

    template <class Body>
    void foreach(Body&& body) const {
      source_.foreach(
          [&](Value value) { body(pred_(std::forward<Value>(value))); });
    }

    template <class Handler>
    bool apply(Handler&& handler) const {
      return source_.apply([&](Value value) {
        return handler(pred_(std::forward<Value>(value)));
      });
    }

    static constexpr bool infinite = Source::infinite;
  };

  template <class Source, class Value, class Gen = Generator<Value, Source>>
  Gen compose(GenImpl<Value, Source>&& source) const {
    return Gen(std::move(source.self()), pred_);
  }

  template <class Source, class Value, class Gen = Generator<Value, Source>>
  Gen compose(const GenImpl<Value, Source>& source) const {
    return Gen(source.self(), pred_);
  }
};

/**
 * Filter - For filtering values from a source sequence by a predicate.
 *
 * This type is usually used through the 'filter' helper function, like:
 *
 *   auto nonEmpty = from(strings)
 *                 | filter([](const string& str) -> bool {
 *                     return !str.empty();
 *                   });
 *
 * Note that if no predicate is provided, the values are casted to bool and
 * filtered based on that. So if pointers is a vector of pointers,
 *
 *   auto nonNull = from(pointers) | filter();
 *
 * will give a vector of all the pointers != nullptr.
 */
template <class Predicate>
class Filter : public Operator<Filter<Predicate>> {
  Predicate pred_;

 public:
  Filter() = default;
  explicit Filter(Predicate pred) : pred_(std::move(pred)) {}

  template <class Value, class Source>
  class Generator : public GenImpl<Value, Generator<Value, Source>> {
    Source source_;
    Predicate pred_;

   public:
    explicit Generator(Source source, const Predicate& pred)
        : source_(std::move(source)), pred_(pred) {}

    template <class Body>
    void foreach(Body&& body) const {
      source_.foreach([&](Value value) {
        // NB: Argument not forwarded to avoid accidental move-construction
        if (pred_(value)) {
          body(std::forward<Value>(value));
        }
      });
    }

    template <class Handler>
    bool apply(Handler&& handler) const {
      return source_.apply([&](Value value) -> bool {
        // NB: Argument not forwarded to avoid accidental move-construction
        if (pred_(value)) {
          return handler(std::forward<Value>(value));
        }
        return true;
      });
    }

    static constexpr bool infinite = Source::infinite;
  };

  template <class Source, class Value, class Gen = Generator<Value, Source>>
  Gen compose(GenImpl<Value, Source>&& source) const {
    return Gen(std::move(source.self()), pred_);
  }

  template <class Source, class Value, class Gen = Generator<Value, Source>>
  Gen compose(const GenImpl<Value, Source>& source) const {
    return Gen(source.self(), pred_);
  }
};

/**
 * Until - For producing values from a source until a predicate is satisfied.
 *
 * This type is usually used through the 'until' helper function, like:
 *
 *   auto best = from(sortedItems)
 *             | until([](Item& item) { return item.score > 100; })
 *             | as<std::vector>();
 */
template <class Predicate>
class Until : public Operator<Until<Predicate>> {
  Predicate pred_;

 public:
  Until() = default;
  explicit Until(Predicate pred) : pred_(std::move(pred)) {}

  template <class Value, class Source>
  class Generator : public GenImpl<Value, Generator<Value, Source>> {
    Source source_;
    Predicate pred_;

   public:
    explicit Generator(Source source, const Predicate& pred)
        : source_(std::move(source)), pred_(pred) {}

    template <class Handler>
    bool apply(Handler&& handler) const {
      bool cancelled = false;
      source_.apply([&](Value value) -> bool {
        if (pred_(value)) { // un-forwarded to disable move
          return false;
        }
        if (!handler(std::forward<Value>(value))) {
          cancelled = true;
          return false;
        }
        return true;
      });
      return !cancelled;
    }

    // Theoretically an 'until' might stop an infinite
    static constexpr bool infinite = false;
  };

  template <class Source, class Value, class Gen = Generator<Value, Source>>
  Gen compose(GenImpl<Value, Source>&& source) const {
    return Gen(std::move(source.self()), pred_);
  }

  template <class Source, class Value, class Gen = Generator<Value, Source>>
  Gen compose(const GenImpl<Value, Source>& source) const {
    return Gen(source.self(), pred_);
  }
};

/**
 * Take - For producing up to N values from a source.
 *
 * This type is usually used through the 'take' helper function, like:
 *
 *   auto best = from(docs)
 *             | orderByDescending(scoreDoc)
 *             | take(10);
 */
class Take : public Operator<Take> {
  size_t count_;

 public:
  explicit Take(size_t count) : count_(count) {}

  template <class Value, class Source>
  class Generator : public GenImpl<Value, Generator<Value, Source>> {
    Source source_;
    size_t count_;

   public:
    explicit Generator(Source source, size_t count)
        : source_(std::move(source)), count_(count) {}

    template <class Handler>
    bool apply(Handler&& handler) const {
      if (count_ == 0) {
        return false;
      }
      size_t n = count_;
      bool cancelled = false;
      source_.apply([&](Value value) -> bool {
        if (!handler(std::forward<Value>(value))) {
          cancelled = true;
          return false;
        }
        return --n;
      });
      return !cancelled;
    }

    // take will stop an infinite generator
    static constexpr bool infinite = false;
  };

  template <class Source, class Value, class Gen = Generator<Value, Source>>
  Gen compose(GenImpl<Value, Source>&& source) const {
    return Gen(std::move(source.self()), count_);
  }

  template <class Source, class Value, class Gen = Generator<Value, Source>>
  Gen compose(const GenImpl<Value, Source>& source) const {
    return Gen(source.self(), count_);
  }
};

/**
 * Visit - For calling a function on each item before passing it down the
 * pipeline.
 *
 * This type is usually used through the 'visit' helper function:
 *
 *   auto printedValues = seq(1) | visit(debugPrint);
 *   // nothing printed yet
 *   auto results = take(10) | as<std::vector>();
 *   // results now populated, 10 values printed
 */
template <class Visitor>
class Visit : public Operator<Visit<Visitor>> {
  Visitor visitor_;

 public:
  Visit() = default;

  explicit Visit(Visitor visitor) : visitor_(std::move(visitor)) {}

  template <class Value, class Source>
  class Generator : public GenImpl<Value, Generator<Value, Source>> {
    Source source_;
    Visitor visitor_;

   public:
    explicit Generator(Source source, const Visitor& visitor)
        : source_(std::move(source)), visitor_(visitor) {}

    template <class Body>
    void foreach(Body&& body) const {
      source_.foreach([&](Value value) {
        visitor_(value); // not forwarding to avoid accidental moves
        body(std::forward<Value>(value));
      });
    }

    template <class Handler>
    bool apply(Handler&& handler) const {
      return source_.apply([&](Value value) {
        visitor_(value); // not forwarding to avoid accidental moves
        return handler(std::forward<Value>(value));
      });
    }

    static constexpr bool infinite = Source::infinite;
  };

  template <class Source, class Value, class Gen = Generator<Value, Source>>
  Gen compose(GenImpl<Value, Source>&& source) const {
    return Gen(std::move(source.self()), visitor_);
  }

  template <class Source, class Value, class Gen = Generator<Value, Source>>
  Gen compose(const GenImpl<Value, Source>& source) const {
    return Gen(source.self(), visitor_);
  }
};

/**
 * Stride - For producing every Nth value from a source.
 *
 * This type is usually used through the 'stride' helper function, like:
 *
 *   auto half = from(samples)
 *             | stride(2);
 */
class Stride : public Operator<Stride> {
  size_t stride_;

 public:
  explicit Stride(size_t stride) : stride_(stride) {
    if (stride == 0) {
      throw std::invalid_argument("stride must not be 0");
    }
  }

  template <class Value, class Source>
  class Generator : public GenImpl<Value, Generator<Value, Source>> {
    Source source_;
    size_t stride_;

   public:
    explicit Generator(Source source, size_t stride)
        : source_(std::move(source)), stride_(stride) {}

    template <class Handler>
    bool apply(Handler&& handler) const {
      size_t distance = stride_;
      return source_.apply([&](Value value) -> bool {
        if (++distance >= stride_) {
          if (!handler(std::forward<Value>(value))) {
            return false;
          }
          distance = 0;
        }
        return true;
      });
    }

    template <class Body>
    void foreach(Body&& body) const {
      size_t distance = stride_;
      source_.foreach([&](Value value) {
        if (++distance >= stride_) {
          body(std::forward<Value>(value));
          distance = 0;
        }
      });
    }

    // Taking every Nth of an infinite list is still infinte
    static constexpr bool infinite = Source::infinite;
  };

  template <class Source, class Value, class Gen = Generator<Value, Source>>
  Gen compose(GenImpl<Value, Source>&& source) const {
    return Gen(std::move(source.self()), stride_);
  }

  template <class Source, class Value, class Gen = Generator<Value, Source>>
  Gen compose(const GenImpl<Value, Source>& source) const {
    return Gen(source.self(), stride_);
  }
};

/**
 * Sample - For taking a random sample of N elements from a sequence
 * (without replacement).
 */
template <class Random>
class Sample : public Operator<Sample<Random>> {
  size_t count_;
  Random rng_;

 public:
  explicit Sample(size_t count, Random rng)
      : count_(count), rng_(std::move(rng)) {}

  template <
      class Value,
      class Source,
      class Rand,
      class StorageType = typename std::decay<Value>::type>
<<<<<<< HEAD
  class Generator
      : public GenImpl<StorageType&&,
                       Generator<Value, Source, Rand, StorageType>> {
=======
  class Generator : public GenImpl<
                        StorageType&&,
                        Generator<Value, Source, Rand, StorageType>> {
>>>>>>> 2e6f64e1
    static_assert(!Source::infinite, "Cannot sample infinite source!");
    // It's too easy to bite ourselves if random generator is only 16-bit
    static_assert(
        Random::max() >= std::numeric_limits<int32_t>::max() - 1,
        "Random number generator must support big values");
    Source source_;
    size_t count_;
    mutable Rand rng_;

   public:
    explicit Generator(Source source, size_t count, Random rng)
        : source_(std::move(source)), count_(count), rng_(std::move(rng)) {}

    template <class Handler>
    bool apply(Handler&& handler) const {
      if (count_ == 0) {
        return false;
      }
      std::vector<StorageType> v;
      v.reserve(count_);
      // use reservoir sampling to give each source value an equal chance
      // of appearing in our output.
      size_t n = 1;
      source_.foreach([&](Value value) -> void {
        if (v.size() < count_) {
          v.push_back(std::forward<Value>(value));
        } else {
          // alternatively, we could create a std::uniform_int_distribution
          // instead of using modulus, but benchmarks show this has
          // substantial overhead.
          size_t index = rng_() % n;
          if (index < v.size()) {
            v[index] = std::forward<Value>(value);
          }
        }
        ++n;
      });

      // output is unsorted!
      for (auto& val : v) {
        if (!handler(std::move(val))) {
          return false;
        }
      }
      return true;
    }

    // Only takes N elements, so finite
    static constexpr bool infinite = false;
  };

  template <
      class Source,
      class Value,
      class Gen = Generator<Value, Source, Random>>
  Gen compose(GenImpl<Value, Source>&& source) const {
    return Gen(std::move(source.self()), count_, rng_);
  }

  template <
      class Source,
      class Value,
      class Gen = Generator<Value, Source, Random>>
  Gen compose(const GenImpl<Value, Source>& source) const {
    return Gen(source.self(), count_, rng_);
  }
};

/**
 * Skip - For skipping N items from the beginning of a source generator.
 *
 * This type is usually used through the 'skip' helper function, like:
 *
 *   auto page = from(results)
 *             | skip(pageSize * startPage)
 *             | take(10);
 */
class Skip : public Operator<Skip> {
  size_t count_;

 public:
  explicit Skip(size_t count) : count_(count) {}

  template <class Value, class Source>
  class Generator : public GenImpl<Value, Generator<Value, Source>> {
    Source source_;
    size_t count_;

   public:
    explicit Generator(Source source, size_t count)
        : source_(std::move(source)), count_(count) {}

    template <class Body>
    void foreach(Body&& body) const {
      if (count_ == 0) {
        source_.foreach(body);
        return;
      }
      size_t n = 0;
      source_.foreach([&](Value value) {
        if (n < count_) {
          ++n;
        } else {
          body(std::forward<Value>(value));
        }
      });
    }

    template <class Handler>
    bool apply(Handler&& handler) const {
      if (count_ == 0) {
        return source_.apply(std::forward<Handler>(handler));
      }
      size_t n = 0;
      return source_.apply([&](Value value) -> bool {
        if (n < count_) {
          ++n;
          return true;
        }
        return handler(std::forward<Value>(value));
      });
    }

    // Skipping N items of an infinite source is still infinite
    static constexpr bool infinite = Source::infinite;
  };

  template <class Source, class Value, class Gen = Generator<Value, Source>>
  Gen compose(GenImpl<Value, Source>&& source) const {
    return Gen(std::move(source.self()), count_);
  }

  template <class Source, class Value, class Gen = Generator<Value, Source>>
  Gen compose(const GenImpl<Value, Source>& source) const {
    return Gen(source.self(), count_);
  }
};

/**
 * Order - For ordering a sequence of values from a source by key.
 * The key is extracted by the given selector functor, and this key is then
 * compared using the specified comparator.
 *
 * This type is usually used through the 'order' helper function, like:
 *
 *   auto closest = from(places)
 *                | orderBy([](Place& p) {
 *                    return -distance(p.location, here);
 *                  })
 *                | take(10);
 */
template <class Selector, class Comparer>
class Order : public Operator<Order<Selector, Comparer>> {
  Selector selector_;
  Comparer comparer_;

 public:
  Order() = default;

  explicit Order(Selector selector) : selector_(std::move(selector)) {}

  Order(Selector selector, Comparer comparer)
      : selector_(std::move(selector)), comparer_(std::move(comparer)) {}

  template <
      class Value,
      class Source,
      class StorageType = typename std::decay<Value>::type,
<<<<<<< HEAD
      class Result = typename std::result_of<Selector(Value)>::type>
  class Generator
      : public GenImpl<StorageType&&,
                       Generator<Value, Source, StorageType, Result>> {
=======
      class Result = invoke_result_t<Selector, Value>>
  class Generator : public GenImpl<
                        StorageType&&,
                        Generator<Value, Source, StorageType, Result>> {
>>>>>>> 2e6f64e1
    static_assert(!Source::infinite, "Cannot sort infinite source!");
    Source source_;
    Selector selector_;
    Comparer comparer_;

    typedef std::vector<StorageType> VectorType;

    VectorType asVector() const {
      auto comparer = [&](const StorageType& a, const StorageType& b) {
        return comparer_(selector_(a), selector_(b));
      };
      auto vals = source_ | as<VectorType>();
      std::sort(vals.begin(), vals.end(), comparer);
      return vals;
    }

   public:
    Generator(Source source, Selector selector, Comparer comparer)
        : source_(std::move(source)),
          selector_(std::move(selector)),
          comparer_(std::move(comparer)) {}

    VectorType operator|(const Collect<VectorType>&) const {
      return asVector();
    }

    VectorType operator|(const CollectTemplate<std::vector>&) const {
      return asVector();
    }

    template <class Body>
    void foreach(Body&& body) const {
      for (auto& value : asVector()) {
        body(std::move(value));
      }
    }

    template <class Handler>
    bool apply(Handler&& handler) const {
      auto comparer = [&](const StorageType& a, const StorageType& b) {
        // swapped for minHeap
        return comparer_(selector_(b), selector_(a));
      };
      auto heap = source_ | as<VectorType>();
      std::make_heap(heap.begin(), heap.end(), comparer);
      while (!heap.empty()) {
        std::pop_heap(heap.begin(), heap.end(), comparer);
        if (!handler(std::move(heap.back()))) {
          return false;
        }
        heap.pop_back();
      }
      return true;
    }

    // Can only be run on and produce finite generators
    static constexpr bool infinite = false;
  };

  template <class Source, class Value, class Gen = Generator<Value, Source>>
  Gen compose(GenImpl<Value, Source>&& source) const {
    return Gen(std::move(source.self()), selector_, comparer_);
  }

  template <class Source, class Value, class Gen = Generator<Value, Source>>
  Gen compose(const GenImpl<Value, Source>& source) const {
    return Gen(source.self(), selector_, comparer_);
  }
};

/**
 * GroupBy - Group values by a given key selector, producing a sequence of
 * groups.
 *
 * This type is usually used through the 'groupBy' helper function, like:
 *
 *   auto bests
 *     = from(places)
 *     | groupBy([](const Place& p) {
 *         return p.city;
 *       })
 *     | [](Group<std::string, Place>&& g) {
 *         cout << g.key() << ": " << (g | first).description;
 *       };
 */
template <class Selector>
class GroupBy : public Operator<GroupBy<Selector>> {
  Selector selector_;

 public:
  GroupBy() {}

  explicit GroupBy(Selector selector) : selector_(std::move(selector)) {}

  template <
      class Value,
      class Source,
      class ValueDecayed = typename std::decay<Value>::type,
<<<<<<< HEAD
      class Key = typename std::result_of<Selector(Value)>::type,
=======
      class Key = invoke_result_t<Selector, Value>,
>>>>>>> 2e6f64e1
      class KeyDecayed = typename std::decay<Key>::type>
  class Generator
      : public GenImpl<
            Group<KeyDecayed, ValueDecayed>&&,
            Generator<Value, Source, ValueDecayed, Key, KeyDecayed>> {
    static_assert(!Source::infinite, "Cannot group infinite source!");
    Source source_;
    Selector selector_;

   public:
    Generator(Source source, Selector selector)
        : source_(std::move(source)), selector_(std::move(selector)) {}

    typedef Group<KeyDecayed, ValueDecayed> GroupType;

    template <class Handler>
    bool apply(Handler&& handler) const {
      folly::F14FastMap<KeyDecayed, typename GroupType::VectorType> groups;
      source_ | [&](Value value) {
        const Value& cv = value;
        auto& group = groups[selector_(cv)];
        group.push_back(std::forward<Value>(value));
      };
      for (auto& kg : groups) {
        GroupType group(kg.first, std::move(kg.second));
        if (!handler(std::move(group))) {
          return false;
        }
        kg.second.clear();
      }
      return true;
    }

    // Can only be run on and produce finite generators
    static constexpr bool infinite = false;
  };

  template <class Source, class Value, class Gen = Generator<Value, Source>>
<<<<<<< HEAD
=======
  Gen compose(GenImpl<Value, Source>&& source) const {
    return Gen(std::move(source.self()), selector_);
  }

  template <class Source, class Value, class Gen = Generator<Value, Source>>
  Gen compose(const GenImpl<Value, Source>& source) const {
    return Gen(source.self(), selector_);
  }
};

/**
 * GroupByAdjacent - Group adjacent values by a given key selector, producing a
 * sequence of groups. This differs from GroupBy in that only contiguous sets
 * of values with the same key are considered part of the same group. Unlike
 * GroupBy, this can be used on infinite sequences.
 *
 * This type is usually used through the 'groupByAdjacent' helper function:
 *
 *   auto tens
 *     = seq(0)
 *     | groupByAdjacent([](int i){ return (i / 10) % 2; })
 *
 * This example results in a list like [ 0:[0-9], 1:[10-19], 0:[20-29], ... ]
 */
template <class Selector>
class GroupByAdjacent : public Operator<GroupByAdjacent<Selector>> {
  Selector selector_;

 public:
  GroupByAdjacent() {}

  explicit GroupByAdjacent(Selector selector)
      : selector_(std::move(selector)) {}

  template <
      class Value,
      class Source,
      class ValueDecayed = typename std::decay<Value>::type,
      class Key = invoke_result_t<Selector, Value>,
      class KeyDecayed = typename std::decay<Key>::type>
  class Generator
      : public GenImpl<
            Group<KeyDecayed, ValueDecayed>&&,
            Generator<Value, Source, ValueDecayed, Key, KeyDecayed>> {
    Source source_;
    Selector selector_;

   public:
    Generator(Source source, Selector selector)
        : source_(std::move(source)), selector_(std::move(selector)) {}

    typedef Group<KeyDecayed, ValueDecayed> GroupType;

    template <class Handler>
    bool apply(Handler&& handler) const {
      Optional<KeyDecayed> key = none;
      typename GroupType::VectorType values;

      bool result = source_.apply([&](Value value) mutable {
        KeyDecayed newKey = selector_(value);

        // start the first group
        if (!key.hasValue()) {
          key.emplace(newKey);
        }

        if (key == newKey) {
          // grow the current group
          values.push_back(std::forward<Value>(value));
        } else {
          // flush the current group
          GroupType group(key.value(), std::move(values));
          if (!handler(std::move(group))) {
            return false;
          }

          // start a new group
          key.emplace(newKey);
          values.clear();
          values.push_back(std::forward<Value>(value));
        }
        return true;
      });

      if (!result) {
        return false;
      }

      if (!key.hasValue()) {
        return true;
      }

      // flush the final group
      GroupType group(key.value(), std::move(values));
      return handler(std::move(group));
    }

    static constexpr bool infinite = Source::infinite;
  };

  template <class Source, class Value, class Gen = Generator<Value, Source>>
>>>>>>> 2e6f64e1
  Gen compose(GenImpl<Value, Source>&& source) const {
    return Gen(std::move(source.self()), selector_);
  }

  template <class Source, class Value, class Gen = Generator<Value, Source>>
  Gen compose(const GenImpl<Value, Source>& source) const {
    return Gen(source.self(), selector_);
  }
};

/*
 * TypeAssertion - For verifying the exact type of the value produced by a
 * generator. Useful for testing and debugging, and acts as a no-op at runtime.
 * Pass-through at runtime. Used through the 'assert_type<>()' factory method
 * like so:
 *
 *   auto c =  from(vector) | assert_type<int&>() | sum;
 *
 */
template <class Expected>
class TypeAssertion : public Operator<TypeAssertion<Expected>> {
 public:
  template <class Source, class Value>
  const Source& compose(const GenImpl<Value, Source>& source) const {
    static_assert(
        std::is_same<Expected, Value>::value, "assert_type() check failed");
    return source.self();
  }

  template <class Source, class Value>
  Source&& compose(GenImpl<Value, Source>&& source) const {
    static_assert(
        std::is_same<Expected, Value>::value, "assert_type() check failed");
    return std::move(source.self());
  }
};

/**
 * Distinct - For filtering duplicates out of a sequence. A selector may be
 * provided to generate a key to uniquify for each value.
 *
 * This type is usually used through the 'distinct' helper function, like:
 *
 *   auto closest = from(results)
 *                | distinctBy([](Item& i) {
 *                    return i.target;
 *                  })
 *                | take(10);
 */
template <class Selector>
class Distinct : public Operator<Distinct<Selector>> {
  Selector selector_;

 public:
  Distinct() = default;

  explicit Distinct(Selector selector) : selector_(std::move(selector)) {}

  template <class Value, class Source>
  class Generator : public GenImpl<Value, Generator<Value, Source>> {
    Source source_;
    Selector selector_;

    typedef typename std::decay<Value>::type StorageType;

    // selector_ cannot be passed an rvalue or it would end up passing the husk
    // of a value to the downstream operators.
    typedef const StorageType& ParamType;

    typedef invoke_result_t<Selector, ParamType> KeyType;
    typedef typename std::decay<KeyType>::type KeyStorageType;

   public:
    Generator(Source source, Selector selector)
        : source_(std::move(source)), selector_(std::move(selector)) {}

    template <class Body>
    void foreach(Body&& body) const {
      folly::F14FastSet<KeyStorageType> keysSeen;
      source_.foreach([&](Value value) {
        if (keysSeen.insert(selector_(ParamType(value))).second) {
          body(std::forward<Value>(value));
        }
      });
    }

    template <class Handler>
    bool apply(Handler&& handler) const {
      folly::F14FastSet<KeyStorageType> keysSeen;
      return source_.apply([&](Value value) -> bool {
        if (keysSeen.insert(selector_(ParamType(value))).second) {
          return handler(std::forward<Value>(value));
        }
        return true;
      });
    }

    // While running distinct on an infinite sequence might produce a
    // conceptually finite sequence, it will take infinite time
    static constexpr bool infinite = Source::infinite;
  };

  template <class Source, class Value, class Gen = Generator<Value, Source>>
  Gen compose(GenImpl<Value, Source>&& source) const {
    return Gen(std::move(source.self()), selector_);
  }

  template <class Source, class Value, class Gen = Generator<Value, Source>>
  Gen compose(const GenImpl<Value, Source>& source) const {
    return Gen(source.self(), selector_);
  }
};

/**
 * Composer - Helper class for adapting pipelines into functors. Primarily used
 * for 'mapOp'.
 */
template <class Operators>
class Composer {
  Operators op_;

 public:
  explicit Composer(Operators op) : op_(std::move(op)) {}

  template <
      class Source,
      class Ret =
          decltype(std::declval<Operators>().compose(std::declval<Source>()))>
  Ret operator()(Source&& source) const {
    return op_.compose(std::forward<Source>(source));
  }
};

/**
 * Batch - For producing fixed-size batches of each value from a source.
 *
 * This type is usually used through the 'batch' helper function:
 *
 *   auto batchSums
 *     = seq(1, 10)
 *     | batch(3)
 *     | map([](const std::vector<int>& batch) {
 *         return from(batch) | sum;
 *       })
 *     | as<vector>();
 */
class Batch : public Operator<Batch> {
  size_t batchSize_;

 public:
  explicit Batch(size_t batchSize) : batchSize_(batchSize) {
    if (batchSize_ == 0) {
      throw std::invalid_argument("Batch size must be non-zero!");
    }
  }

  template <
      class Value,
      class Source,
      class StorageType = typename std::decay<Value>::type,
      class VectorType = std::vector<StorageType>>
<<<<<<< HEAD
  class Generator
      : public GenImpl<VectorType&,
                       Generator<Value, Source, StorageType, VectorType>> {
=======
  class Generator : public GenImpl<
                        VectorType&,
                        Generator<Value, Source, StorageType, VectorType>> {
>>>>>>> 2e6f64e1
    Source source_;
    size_t batchSize_;

   public:
    explicit Generator(Source source, size_t batchSize)
        : source_(std::move(source)), batchSize_(batchSize) {}

    template <class Handler>
    bool apply(Handler&& handler) const {
      VectorType batch_;
      batch_.reserve(batchSize_);
      bool shouldContinue = source_.apply([&](Value value) -> bool {
        batch_.push_back(std::forward<Value>(value));
        if (batch_.size() == batchSize_) {
          bool needMore = handler(batch_);
          batch_.clear();
          return needMore;
        }
        // Always need more if the handler is not called.
        return true;
      });
      // Flush everything, if and only if `handler` hasn't returned false.
      if (shouldContinue && !batch_.empty()) {
        shouldContinue = handler(batch_);
        batch_.clear();
      }
      return shouldContinue;
    }

    // Taking n-tuples of an infinite source is still infinite
    static constexpr bool infinite = Source::infinite;
  };

  template <class Source, class Value, class Gen = Generator<Value, Source>>
  Gen compose(GenImpl<Value, Source>&& source) const {
    return Gen(std::move(source.self()), batchSize_);
  }

  template <class Source, class Value, class Gen = Generator<Value, Source>>
  Gen compose(const GenImpl<Value, Source>& source) const {
    return Gen(source.self(), batchSize_);
  }
};

/**
 * Window - For overlapping the lifetimes of pipeline values, especially with
 * Futures.
 *
 * This type is usually used through the 'window' helper function:
 *
 *   auto responses
 *     = byLine(STDIN)
 *     | map(makeRequestFuture)
 *     | window(1000)
 *     | map(waitFuture)
 *     | as<vector>();
 */
class Window : public Operator<Window> {
  size_t windowSize_;

 public:
  explicit Window(size_t windowSize) : windowSize_(windowSize) {
    if (windowSize_ == 0) {
      throw std::invalid_argument("Window size must be non-zero!");
    }
  }

  template <
      class Value,
      class Source,
      class StorageType = typename std::decay<Value>::type>
  class Generator
      : public GenImpl<StorageType&&, Generator<Value, Source, StorageType>> {
    Source source_;
    size_t windowSize_;

   public:
    explicit Generator(Source source, size_t windowSize)
        : source_(std::move(source)), windowSize_(windowSize) {}

    template <class Handler>
    bool apply(Handler&& handler) const {
      std::vector<StorageType> buffer;
      buffer.reserve(windowSize_);
      size_t readIndex = 0;
      bool shouldContinue = source_.apply([&](Value value) -> bool {
        if (buffer.size() < windowSize_) {
          buffer.push_back(std::forward<Value>(value));
        } else {
          StorageType& entry = buffer[readIndex++];
          if (readIndex == windowSize_) {
            readIndex = 0;
          }
          if (!handler(std::move(entry))) {
            return false;
          }
          entry = std::forward<Value>(value);
        }
        return true;
      });
      if (!shouldContinue) {
        return false;
      }
      if (buffer.size() < windowSize_) {
        for (StorageType& entry : buffer) {
          if (!handler(std::move(entry))) {
            return false;
          }
        }
      } else {
        for (size_t i = readIndex;;) {
          StorageType& entry = buffer[i++];
          if (!handler(std::move(entry))) {
            return false;
          }
          if (i == windowSize_) {
            i = 0;
          }
          if (i == readIndex) {
            break;
          }
        }
      }
      return true;
    }

    // Taking n-tuples of an infinite source is still infinite
    static constexpr bool infinite = Source::infinite;
  };

  template <class Source, class Value, class Gen = Generator<Value, Source>>
  Gen compose(GenImpl<Value, Source>&& source) const {
    return Gen(std::move(source.self()), windowSize_);
  }

  template <class Source, class Value, class Gen = Generator<Value, Source>>
  Gen compose(const GenImpl<Value, Source>& source) const {
    return Gen(source.self(), windowSize_);
  }
};

/**
 * Concat - For flattening generators of generators.
 *
 * This type is usually used through the 'concat' static value, like:
 *
 *   auto edges =
 *       from(nodes)
 *     | map([](Node& x) {
 *           return from(x.neighbors)
 *                | map([&](Node& y) {
 *                    return Edge(x, y);
 *                  });
 *         })
 *     | concat
 *     | as<std::set>();
 */
class Concat : public Operator<Concat> {
 public:
  Concat() = default;

  template <
      class Inner,
      class Source,
      class InnerValue = typename std::decay<Inner>::type::ValueType>
  class Generator
      : public GenImpl<InnerValue, Generator<Inner, Source, InnerValue>> {
    Source source_;

   public:
    explicit Generator(Source source) : source_(std::move(source)) {}

    template <class Handler>
    bool apply(Handler&& handler) const {
      return source_.apply([&](Inner inner) -> bool {
        return inner.apply(std::forward<Handler>(handler));
      });
    }

    template <class Body>
    void foreach(Body&& body) const {
      source_.foreach(
          [&](Inner inner) { inner.foreach(std::forward<Body>(body)); });
    }

    // Resulting concatenation is only finite if both Source and Inner are also
    // finite. In one sence, if dosn't make sence to call concat when the Inner
    // generator is infinite (you could just call first), so we could also just
    // static_assert if the inner is infinite. Taking the less restrictive
    // approch for now.
    static constexpr bool infinite =
        Source::infinite || std::decay<Inner>::type::infinite;
  };

  template <class Value, class Source, class Gen = Generator<Value, Source>>
  Gen compose(GenImpl<Value, Source>&& source) const {
    return Gen(std::move(source.self()));
  }

  template <class Value, class Source, class Gen = Generator<Value, Source>>
  Gen compose(const GenImpl<Value, Source>& source) const {
    return Gen(source.self());
  }
};

/**
 * RangeConcat - For flattening generators of iterables.
 *
 * This type is usually used through the 'rconcat' static value, like:
 *
 *   map<int, vector<int>> adjacency;
 *   auto sinks =
 *       from(adjacency)
 *     | get<1>()
 *     | rconcat()
 *     | as<std::set>();
 */
class RangeConcat : public Operator<RangeConcat> {
 public:
  RangeConcat() = default;

  template <
      class Range,
      class Source,
      class InnerValue = typename ValueTypeOfRange<Range>::RefType>
  class Generator
      : public GenImpl<InnerValue, Generator<Range, Source, InnerValue>> {
    Source source_;

   public:
    explicit Generator(Source source) : source_(std::move(source)) {}

    template <class Body>
    void foreach(Body&& body) const {
      source_.foreach([&](Range range) {
        for (auto& value : range) {
          body(value);
        }
      });
    }

    template <class Handler>
    bool apply(Handler&& handler) const {
      return source_.apply([&](Range range) -> bool {
        for (auto& value : range) {
          if (!handler(value)) {
            return false;
          }
        }
        return true;
      });
    }

    // This is similar to concat, except that the inner iterables all are finite
    // so the only thing that matters is that the source is infinite.
    static constexpr bool infinite = Source::infinite;
  };

  template <class Value, class Source, class Gen = Generator<Value, Source>>
  Gen compose(GenImpl<Value, Source>&& source) const {
    return Gen(std::move(source.self()));
  }

  template <class Value, class Source, class Gen = Generator<Value, Source>>
  Gen compose(const GenImpl<Value, Source>& source) const {
    return Gen(source.self());
  }
};

/**
 * GuardImpl - For handling exceptions from downstream computation. Requires the
 * type of exception to catch, and handler function to invoke in the event of
 * the exception. Note that the handler may:
 *   1) return true to continue processing the sequence
 *   2) return false to end the sequence immediately
 *   3) throw, to pass the exception to the next catch
 * The handler must match the signature 'bool(Exception&, Value)'.
 *
 * This type is used through the `guard` helper, like so:
 *
 *  auto indexes
 *    = byLine(STDIN_FILENO)
 *    | guard<std::runtime_error>([](std::runtime_error& e,
 *                                   StringPiece sp) {
 *        LOG(ERROR) << sp << ": " << e.str();
 *        return true; // continue processing subsequent lines
 *      })
 *    | eachTo<int>()
 *    | as<vector>();
 *
 *  KNOWN ISSUE: This only guards pipelines through operators which do not
 *  retain resulting values. Exceptions thrown after operators like pmap, order,
 *  batch, cannot be caught from here.
 **/
template <class Exception, class ErrorHandler>
class GuardImpl : public Operator<GuardImpl<Exception, ErrorHandler>> {
  ErrorHandler handler_;

 public:
  explicit GuardImpl(ErrorHandler handler) : handler_(std::move(handler)) {}

  template <class Value, class Source>
  class Generator : public GenImpl<Value, Generator<Value, Source>> {
    Source source_;
    ErrorHandler handler_;

   public:
    explicit Generator(Source source, ErrorHandler handler)
        : source_(std::move(source)), handler_(std::move(handler)) {}

    template <class Handler>
    bool apply(Handler&& handler) const {
      return source_.apply([&](Value value) -> bool {
        try {
          handler(std::forward<Value>(value));
          return true;
        } catch (Exception& e) {
          return handler_(e, std::forward<Value>(value));
        }
      });
    }

    // Just passes value though, length unaffected
    static constexpr bool infinite = Source::infinite;
  };

  template <class Value, class Source, class Gen = Generator<Value, Source>>
  Gen compose(GenImpl<Value, Source>&& source) const {
    return Gen(std::move(source.self()), handler_);
  }

  template <class Value, class Source, class Gen = Generator<Value, Source>>
  Gen compose(const GenImpl<Value, Source>& source) const {
    return Gen(source.self(), handler_);
  }
};

/**
 * Dereference - For dereferencing a sequence of pointers while filtering out
 * null pointers.
 *
 * This type is usually used through the 'dereference' static value, like:
 *
 *   auto refs = from(ptrs) | dereference;
 */
class Dereference : public Operator<Dereference> {
 public:
  Dereference() = default;

  template <
      class Value,
      class Source,
      class Result = decltype(*std::declval<Value>())>
  class Generator : public GenImpl<Result, Generator<Value, Source, Result>> {
    Source source_;

   public:
    explicit Generator(Source source) : source_(std::move(source)) {}

    template <class Body>
    void foreach(Body&& body) const {
      source_.foreach([&](Value value) {
        if (value) {
          return body(*std::forward<Value>(value));
        }
      });
    }

    template <class Handler>
    bool apply(Handler&& handler) const {
      return source_.apply([&](Value value) -> bool {
        if (value) {
          return handler(*std::forward<Value>(value));
        }
        return true;
      });
    }

    // Just passes value though, length unaffected
    static constexpr bool infinite = Source::infinite;
  };

  template <class Source, class Value, class Gen = Generator<Value, Source>>
  Gen compose(GenImpl<Value, Source>&& source) const {
    return Gen(std::move(source.self()));
  }

  template <class Source, class Value, class Gen = Generator<Value, Source>>
  Gen compose(const GenImpl<Value, Source>& source) const {
    return Gen(source.self());
  }
};

/**
 * Indirect - For producing a sequence of the addresses of the values in the
 * input.
 *
 * This type is usually used through the 'indirect' static value, like:
 *
 *   auto ptrs = from(refs) | indirect;
 */
class Indirect : public Operator<Indirect> {
 public:
  Indirect() = default;

  template <
      class Value,
      class Source,
      class Result = typename std::remove_reference<Value>::type*>
  class Generator : public GenImpl<Result, Generator<Value, Source, Result>> {
    Source source_;
    static_assert(
        !std::is_rvalue_reference<Value>::value,
        "Cannot use indirect on an rvalue");

   public:
    explicit Generator(Source source) : source_(std::move(source)) {}

    template <class Body>
    void foreach(Body&& body) const {
<<<<<<< HEAD
      source_.foreach([&](Value value) {
        return body(&std::forward<Value>(value));
      });
=======
      source_.foreach(
          [&](Value value) { return body(&std::forward<Value>(value)); });
>>>>>>> 2e6f64e1
    }

    template <class Handler>
    bool apply(Handler&& handler) const {
      return source_.apply([&](Value value) -> bool {
        return handler(&std::forward<Value>(value));
      });
    }

    // Just passes value though, length unaffected
    static constexpr bool infinite = Source::infinite;
  };

  template <class Source, class Value, class Gen = Generator<Value, Source>>
  Gen compose(GenImpl<Value, Source>&& source) const {
    return Gen(std::move(source.self()));
  }

  template <class Source, class Value, class Gen = Generator<Value, Source>>
  Gen compose(const GenImpl<Value, Source>& source) const {
    return Gen(source.self());
  }
};

/**
 * Cycle - For repeating a sequence forever.
 *
 * This type is usually used through the 'cycle' static value, like:
 *
 *   auto tests
 *     = from(samples)
 *     | cycle
 *     | take(100);
 *
 * or in the finite case:
 *
 *   auto thrice = g | cycle(3);
 */
template <bool forever>
class Cycle : public Operator<Cycle<forever>> {
  off_t limit_; // not used if forever == true
 public:
  Cycle() = default;

  explicit Cycle(off_t limit) : limit_(limit) {
    static_assert(
        !forever,
        "Cycle limit constructor should not be used when forever == true.");
  }

  template <class Value, class Source>
  class Generator : public GenImpl<Value, Generator<Value, Source>> {
    Source source_;
    off_t limit_;

   public:
    explicit Generator(Source source, off_t limit)
        : source_(std::move(source)), limit_(limit) {}

    template <class Handler>
    bool apply(Handler&& handler) const {
      bool cont;
      auto handler2 = [&](Value value) {
        cont = handler(std::forward<Value>(value));
        return cont;
      };
      // Becomes an infinte loop if forever == true
      for (off_t count = 0; (forever || count != limit_); ++count) {
        cont = false;
        source_.apply(handler2);
        if (!cont) {
          return false;
        }
      }
      return true;
    }

    // This is the hardest one to infer. If we are simply doing a finite cycle,
    // then (gen | cycle(n)) is infinite if and only if gen is infinite.
    // However, if we are doing an infinite cycle, (gen | cycle) is infinite
    // unless gen is empty. However, we will always mark (gen | cycle) as
    // infinite, because patterns such as (gen | cycle | count) can either take
    // on exactly one value, or infinite loop.
    static constexpr bool infinite = forever || Source::infinite;
  };

  template <class Source, class Value, class Gen = Generator<Value, Source>>
  Gen compose(GenImpl<Value, Source>&& source) const {
    return Gen(std::move(source.self()), limit_);
  }

  template <class Source, class Value, class Gen = Generator<Value, Source>>
  Gen compose(const GenImpl<Value, Source>& source) const {
    return Gen(source.self(), limit_);
  }

  /**
   * Convenience function for finite cycles used like:
   *
   *  auto tripled = gen | cycle(3);
   */
  Cycle<false> operator()(off_t limit) const {
    return Cycle<false>(limit);
  }
};

/*
 ******************************* Sinks *****************************************
 */

/**
 * FoldLeft - Left-associative functional fold. For producing an aggregate value
 * from a seed and a folder function. Useful for custom aggregators on a
 * sequence.
 *
 * This type is primarily used through the 'foldl' helper method, like:
 *
 *   double movingAverage = from(values)
 *                        | foldl(0.0, [](double avg, double sample) {
 *                            return sample * 0.1 + avg * 0.9;
 *                          });
 */
template <class Seed, class Fold>
class FoldLeft : public Operator<FoldLeft<Seed, Fold>> {
  Seed seed_;
  Fold fold_;

 public:
  FoldLeft() = default;
  FoldLeft(Seed seed, Fold fold)
      : seed_(std::move(seed)), fold_(std::move(fold)) {}

  template <class Source, class Value>
  Seed compose(const GenImpl<Value, Source>& source) const {
    static_assert(!Source::infinite, "Cannot foldl infinite source");
    Seed accum = seed_;
    source | [&](Value v) {
      accum = fold_(std::move(accum), std::forward<Value>(v));
    };
    return accum;
  }
};

/**
 * First - For finding the first value in a sequence.
 *
 * This type is primarily used through the 'first' static value, like:
 *
 *   int firstThreeDigitPrime = seq(100) | filter(isPrime) | first;
 */
class First : public Operator<First> {
 public:
  First() = default;

  template <
      class Source,
      class Value,
      class StorageType = typename std::decay<Value>::type>
  Optional<StorageType> compose(const GenImpl<Value, Source>& source) const {
    Optional<StorageType> accum;
    source | [&](Value v) -> bool {
      accum = std::forward<Value>(v);
      return false;
    };
    return accum;
  }
};

/**
 * IsEmpty - a helper class for isEmpty and notEmpty
 *
 * Essentially returns 'result' if the source is empty. Note that this cannot be
 * called on an infinite source, because then there is only one possible return
 * value.
 *
 *
 *  Used primarily through 'isEmpty' and 'notEmpty' static values
 *
 *  bool hasPrimes = g | filter(prime) | notEmpty;
 *  bool lacksEvens = g | filter(even) | isEmpty;
 *
 *  Also used in the implementation of 'any' and 'all'
 */
template <bool emptyResult>
class IsEmpty : public Operator<IsEmpty<emptyResult>> {
 public:
  IsEmpty() = default;

  template <class Source, class Value>
  bool compose(const GenImpl<Value, Source>& source) const {
    static_assert(
        !Source::infinite,
        "Cannot call 'all', 'any', 'isEmpty', or 'notEmpty' on "
        "infinite source. 'all' and 'isEmpty' will either return "
        "false or hang. 'any' or 'notEmpty' will either return true "
        "or hang.");
    bool ans = emptyResult;
    source | [&](Value /* v */) -> bool {
      ans = !emptyResult;
      return false;
    };
    return ans;
  }
};

/**
 * Reduce - Functional reduce, for recursively combining values from a source
 * using a reducer function until there is only one item left. Useful for
 * combining values when an empty sequence doesn't make sense.
 *
 * This type is primarily used through the 'reduce' helper method, like:
 *
 *   sring longest = from(names)
 *                 | reduce([](string&& best, string& current) {
 *                     return best.size() >= current.size() ? best : current;
 *                   });
 */
template <class Reducer>
class Reduce : public Operator<Reduce<Reducer>> {
  Reducer reducer_;

 public:
  Reduce() = default;
  explicit Reduce(Reducer reducer) : reducer_(std::move(reducer)) {}

  template <
      class Source,
      class Value,
      class StorageType = typename std::decay<Value>::type>
  Optional<StorageType> compose(const GenImpl<Value, Source>& source) const {
    static_assert(!Source::infinite, "Cannot reduce infinite source");
    Optional<StorageType> accum;
    source | [&](Value v) {
      if (auto target = accum.get_pointer()) {
        *target = reducer_(std::move(*target), std::forward<Value>(v));
      } else {
        accum = std::forward<Value>(v);
      }
    };
    return accum;
  }
};

/**
 * Count - for simply counting the items in a collection.
 *
 * This type is usually used through its singleton, 'count':
 *
 *   auto shortPrimes = seq(1, 100) | filter(isPrime) | count;
 */
class Count : public Operator<Count> {
 public:
  Count() = default;

  template <class Source, class Value>
  size_t compose(const GenImpl<Value, Source>& source) const {
    static_assert(!Source::infinite, "Cannot count infinite source");
    return foldl(
               size_t(0), [](size_t accum, Value /* v */) { return accum + 1; })
        .compose(source);
  }
};

/**
 * Sum - For simply summing up all the values from a source.
 *
 * This type is usually used through its singleton, 'sum':
 *
 *   auto gaussSum = seq(1, 100) | sum;
 */
class Sum : public Operator<Sum> {
 public:
  Sum() = default;

  template <
      class Source,
      class Value,
      class StorageType = typename std::decay<Value>::type>
  StorageType compose(const GenImpl<Value, Source>& source) const {
    static_assert(!Source::infinite, "Cannot sum infinite source");
    return foldl(
               StorageType(0),
               [](StorageType&& accum, Value v) {
                 return std::move(accum) + std::forward<Value>(v);
               })
        .compose(source);
  }
};

/**
 * Contains - For testing whether a value matching the given value is contained
 * in a sequence.
 *
 * This type should be used through the 'contains' helper method, like:
 *
 *   bool contained = seq(1, 10) | map(square) | contains(49);
 */
template <class Needle>
class Contains : public Operator<Contains<Needle>> {
  Needle needle_;

 public:
  explicit Contains(Needle needle) : needle_(std::move(needle)) {}

  template <
      class Source,
      class Value,
      class StorageType = typename std::decay<Value>::type>
  bool compose(const GenImpl<Value, Source>& source) const {
    static_assert(
        !Source::infinite,
        "Calling contains on an infinite source might cause "
        "an infinite loop.");
    return !(source | [this](Value value) {
      return !(needle_ == std::forward<Value>(value));
    });
  }
};

/**
 * Min - For a value which minimizes a key, where the key is determined by a
 * given selector, and compared by given comparer.
 *
 * This type is usually used through the singletone 'min' or through the helper
 * functions 'minBy' and 'maxBy'.
 *
 *   auto oldest = from(people)
 *               | minBy([](Person& p) {
 *                   return p.dateOfBirth;
 *                 });
 */
template <class Selector, class Comparer>
class Min : public Operator<Min<Selector, Comparer>> {
  Selector selector_;
  Comparer comparer_;

  template <typename T>
  const T& asConst(const T& t) const {
    return t;
  }

 public:
  Min() = default;

  explicit Min(Selector selector) : selector_(std::move(selector)) {}

  Min(Selector selector, Comparer comparer)
      : selector_(std::move(selector)), comparer_(std::move(comparer)) {}

  template <
      class Value,
      class Source,
      class StorageType = typename std::decay<Value>::type,
<<<<<<< HEAD
      class Key = typename std::decay<
          typename std::result_of<Selector(Value)>::type>::type>
=======
      class Key = typename std::decay<invoke_result_t<Selector, Value>>::type>
>>>>>>> 2e6f64e1
  Optional<StorageType> compose(const GenImpl<Value, Source>& source) const {
    static_assert(
        !Source::infinite,
        "Calling min or max on an infinite source will cause "
        "an infinite loop.");
    Optional<StorageType> min;
    Optional<Key> minKey;
    source | [&](Value v) {
      Key key = selector_(asConst(v)); // so that selector_ cannot mutate v
      if (auto lastKey = minKey.get_pointer()) {
        if (!comparer_(key, *lastKey)) {
          return;
        }
      }
      minKey = std::move(key);
      min = std::forward<Value>(v);
    };
    return min;
  }
};

/**
 * Append - For collecting values from a source into a given output container
 * by appending.
 *
 * This type is usually used through the helper function 'appendTo', like:
 *
 *   vector<int64_t> ids;
 *   from(results) | map([](Person& p) { return p.id })
 *                 | appendTo(ids);
 */
template <class Collection>
class Append : public Operator<Append<Collection>> {
  Collection* collection_;

 public:
  explicit Append(Collection* collection) : collection_(collection) {}

  template <class Value, class Source>
  Collection& compose(const GenImpl<Value, Source>& source) const {
    static_assert(!Source::infinite, "Cannot appendTo with infinite source");
    source | [&](Value v) {
      collection_->insert(collection_->end(), std::forward<Value>(v));
    };
    return *collection_;
  }
};

/**
 * Collect - For collecting values from a source in a collection of the desired
 * type.
 *
 * This type is usually used through the helper function 'as', like:
 *
 *   std::string upper = from(stringPiece)
 *                     | map(&toupper)
 *                     | as<std::string>();
 */
template <class Collection>
class Collect : public Operator<Collect<Collection>> {
 public:
  Collect() = default;

  template <
      class Value,
      class Source,
      class StorageType = typename std::decay<Value>::type>
  Collection compose(const GenImpl<Value, Source>& source) const {
    static_assert(
        !Source::infinite, "Cannot convert infinite source to object with as.");
    Collection collection;
    source | [&](Value v) {
      collection.insert(collection.end(), std::forward<Value>(v));
    };
    return collection;
  }
};

/**
 * CollectTemplate - For collecting values from a source in a collection
 * constructed using the specified template type. Given the type of values
 * produced by the given generator, the collection type will be:
 *   Container<Value, Allocator<Value>>
 *
 * The allocator defaults to std::allocator, so this may be used for the STL
 * containers by simply using operators like 'as<set>', 'as<deque>',
 * 'as<vector>'. 'as', here is the helper method which is the usual means of
 * constructing this operator.
 *
 * Example:
 *
 *   set<string> uniqueNames = from(names) | as<set>();
 */
template <
    template <class, class> class Container,
    template <class> class Allocator>
class CollectTemplate : public Operator<CollectTemplate<Container, Allocator>> {
 public:
  CollectTemplate() = default;

  template <
      class Value,
      class Source,
      class StorageType = typename std::decay<Value>::type,
      class Collection = Container<StorageType, Allocator<StorageType>>>
  Collection compose(const GenImpl<Value, Source>& source) const {
    static_assert(
        !Source::infinite, "Cannot convert infinite source to object with as.");
    Collection collection;
    source | [&](Value v) {
      collection.insert(collection.end(), std::forward<Value>(v));
    };
    return collection;
  }
};

/**
 * UnwrapOr - For unwrapping folly::Optional values, or providing the given
 * fallback value. Usually used through the 'unwrapOr' helper like so:
 *
 *   auto best = from(scores) | max | unwrapOr(-1);
 *
 * Note that the fallback value needn't match the value in the Optional it is
 * unwrapping. If mis-matched types are supported, the common type of the two is
 * returned by value. If the types match, a reference (T&& > T& > const T&) is
 * returned.
 */
template <class T>
class UnwrapOr {
 public:
  explicit UnwrapOr(T&& value) : value_(std::move(value)) {}
  explicit UnwrapOr(const T& value) : value_(value) {}

  T& value() {
    return value_;
  }
  const T& value() const {
    return value_;
  }

 private:
  T value_;
};

template <class T>
T&& operator|(Optional<T>&& opt, UnwrapOr<T>&& fallback) {
  if (T* p = opt.get_pointer()) {
    return std::move(*p);
  }
  return std::move(fallback.value());
}

template <class T>
T& operator|(Optional<T>& opt, UnwrapOr<T>& fallback) {
  if (T* p = opt.get_pointer()) {
    return *p;
  }
  return fallback.value();
}

template <class T>
const T& operator|(const Optional<T>& opt, const UnwrapOr<T>& fallback) {
  if (const T* p = opt.get_pointer()) {
    return *p;
  }
  return fallback.value();
}

// Mixed type unwrapping always returns values, moving where possible
template <
    class T,
    class U,
    class R = typename std::enable_if<
        !std::is_same<T, U>::value,
        typename std::common_type<T, U>::type>::type>
R operator|(Optional<T>&& opt, UnwrapOr<U>&& fallback) {
  if (T* p = opt.get_pointer()) {
    return std::move(*p);
  }
  return std::move(fallback.value());
}

template <
    class T,
    class U,
    class R = typename std::enable_if<
        !std::is_same<T, U>::value,
        typename std::common_type<T, U>::type>::type>
R operator|(const Optional<T>& opt, UnwrapOr<U>&& fallback) {
  if (const T* p = opt.get_pointer()) {
    return *p;
  }
  return std::move(fallback.value());
}

template <
    class T,
    class U,
    class R = typename std::enable_if<
        !std::is_same<T, U>::value,
        typename std::common_type<T, U>::type>::type>
R operator|(Optional<T>&& opt, const UnwrapOr<U>& fallback) {
  if (T* p = opt.get_pointer()) {
    return std::move(*p);
  }
  return fallback.value();
}

template <
    class T,
    class U,
    class R = typename std::enable_if<
        !std::is_same<T, U>::value,
        typename std::common_type<T, U>::type>::type>
R operator|(const Optional<T>& opt, const UnwrapOr<U>& fallback) {
  if (const T* p = opt.get_pointer()) {
    return *p;
  }
  return fallback.value();
}

/**
 * Unwrap - For unwrapping folly::Optional values in a folly::gen style. Usually
 * used through the 'unwrap' instace like so:
 *
 *   auto best = from(scores) | max | unwrap; // may throw
 */
class Unwrap {};

template <class T>
T&& operator|(Optional<T>&& opt, const Unwrap&) {
  return std::move(opt.value());
}

template <class T>
T& operator|(Optional<T>& opt, const Unwrap&) {
  return opt.value();
}

template <class T>
const T& operator|(const Optional<T>& opt, const Unwrap&) {
  return opt.value();
}

<<<<<<< HEAD
} // namespace detail
=======
#if FOLLY_USE_RANGEV3
template <class RangeV3, class Value>
class RangeV3Source
    : public gen::GenImpl<Value, RangeV3Source<RangeV3, Value>> {
  mutable RangeV3 r_; // mutable since some ranges are not const-iteratable

 public:
  explicit RangeV3Source(RangeV3 const& r) : r_(r) {}

  template <class Body>
  void foreach(Body&& body) const {
    for (auto const& value : r_) {
      body(value);
    }
  }

  template <class Handler>
  bool apply(Handler&& handler) const {
    for (auto const& value : r_) {
      if (!handler(value)) {
        return false;
      }
    }
    return true;
  }

  static constexpr bool infinite = false;
};

template <class RangeV3, class Value>
class RangeV3CopySource
    : public gen::GenImpl<Value, RangeV3CopySource<RangeV3, Value>> {
  mutable RangeV3 r_; // mutable since some ranges are not const-iteratable

 public:
  explicit RangeV3CopySource(RangeV3&& r) : r_(std::move(r)) {}

  template <class Body>
  void foreach(Body&& body) const {
    for (auto const& value : r_) {
      body(value);
    }
  }

  template <class Handler>
  bool apply(Handler&& handler) const {
    for (auto const& value : r_) {
      if (!handler(value)) {
        return false;
      }
    }
    return true;
  }

  static constexpr bool infinite = false;
};

struct from_container_fn {
  template <typename Container>
  friend auto operator|(Container&& c, from_container_fn) {
    return gen::from(std::forward<Container>(c));
  }
};

struct from_rangev3_fn {
  template <typename Range>
  friend auto operator|(Range&& r, from_rangev3_fn) {
    using DecayedRange = std::decay_t<Range>;
    using DecayedValue = std::decay_t<decltype(*r.begin())>;
    return RangeV3Source<DecayedRange, DecayedValue>(r);
  }
};

struct from_rangev3_copy_fn {
  template <typename Range>
  friend auto operator|(Range&& r, from_rangev3_copy_fn) {
    using RangeDecay = std::decay_t<Range>;
    using Value = std::decay_t<decltype(*r.begin())>;
    return RangeV3CopySource<RangeDecay, Value>(std::move(r));
  }
};
#endif // FOLLY_USE_RANGEV3
} // namespace detail

#if FOLLY_USE_RANGEV3
/*
 ******************************************************************************
 * Pipe fittings between a container/range-v3 and a folly::gen.
 * Example: vec | gen::from_container | folly::gen::filter(...);
 * Example: vec | ranges::views::filter(...) | gen::from_rangev3 | gen::xxx;
 ******************************************************************************
 */
constexpr detail::from_container_fn from_container;
constexpr detail::from_rangev3_fn from_rangev3;
constexpr detail::from_rangev3_copy_fn from_rangev3_copy;

template <typename Range>
auto from_rangev3_call(Range&& r) {
  using Value = std::decay_t<decltype(*r.begin())>;
  return detail::RangeV3Source<Range, Value>(r);
}

// it is safe to pipe an rvalue into a range-v3 view if the rest of the pipeline
// will finish its traversal within the current full-expr, a condition provided
// by folly::gen.
template <typename Range>
auto rangev3_will_be_consumed(Range&& r) {
  // intentionally use `r` instead of `std::forward<Range>(r)`; see above.
  // range-v3 ranges copy in O(1) so it is appropriate.
  return ranges::views::all(r);
}
#endif // FOLLY_USE_RANGEV3
>>>>>>> 2e6f64e1

/**
 * VirtualGen<T> - For wrapping template types in simple polymorphic wrapper.
 **/
template <class Value>
class VirtualGen : public GenImpl<Value, VirtualGen<Value>> {
  class WrapperBase {
   public:
    virtual ~WrapperBase() noexcept {}
    virtual bool apply(const std::function<bool(Value)>& handler) const = 0;
    virtual void foreach(const std::function<void(Value)>& body) const = 0;
    virtual std::unique_ptr<const WrapperBase> clone() const = 0;
  };

  template <class Wrapped>
  class WrapperImpl : public WrapperBase {
    Wrapped wrapped_;

   public:
    explicit WrapperImpl(Wrapped wrapped) : wrapped_(std::move(wrapped)) {}

    bool apply(const std::function<bool(Value)>& handler) const override {
      return wrapped_.apply(handler);
    }

    void foreach(const std::function<void(Value)>& body) const override {
      wrapped_.foreach(body);
    }

    std::unique_ptr<const WrapperBase> clone() const override {
      return std::unique_ptr<const WrapperBase>(new WrapperImpl(wrapped_));
    }
  };

  std::unique_ptr<const WrapperBase> wrapper_;

 public:
  template <class Self>
  /* implicit */ VirtualGen(Self source)
      : wrapper_(new WrapperImpl<Self>(std::move(source))) {}

  VirtualGen(VirtualGen&& source) noexcept
      : wrapper_(std::move(source.wrapper_)) {}

  VirtualGen(const VirtualGen& source) : wrapper_(source.wrapper_->clone()) {}

  VirtualGen& operator=(const VirtualGen& source) {
    wrapper_.reset(source.wrapper_->clone());
    return *this;
  }

  VirtualGen& operator=(VirtualGen&& source) noexcept {
    wrapper_ = std::move(source.wrapper_);
    return *this;
  }

  bool apply(const std::function<bool(Value)>& handler) const {
    return wrapper_->apply(handler);
  }

  void foreach(const std::function<void(Value)>& body) const {
    wrapper_->foreach(body);
  }
};

/**
 * non-template operators, statically defined to avoid the need for anything but
 * the header.
 */
constexpr detail::Sum sum{};

constexpr detail::Count count{};

constexpr detail::First first{};

constexpr detail::IsEmpty<true> isEmpty{};

constexpr detail::IsEmpty<false> notEmpty{};

constexpr detail::Min<Identity, Less> min{};

constexpr detail::Min<Identity, Greater> max{};

constexpr detail::Order<Identity> order{};

constexpr detail::Distinct<Identity> distinct{};

constexpr detail::Map<Move> move{};

constexpr detail::Concat concat{};

constexpr detail::RangeConcat rconcat{};

constexpr detail::Cycle<true> cycle{};

constexpr detail::Dereference dereference{};

constexpr detail::Indirect indirect{};

constexpr detail::Unwrap unwrap{};

template <class Number>
inline detail::Take take(Number count) {
  if (count < 0) {
    throw std::invalid_argument("Negative value passed to take()");
  }
  return detail::Take(static_cast<size_t>(count));
}

inline detail::Stride stride(size_t s) {
  return detail::Stride(s);
}

template <class Random = std::default_random_engine>
inline detail::Sample<Random> sample(size_t count, Random rng = Random()) {
  return detail::Sample<Random>(count, std::move(rng));
}

inline detail::Skip skip(size_t count) {
  return detail::Skip(count);
}

inline detail::Batch batch(size_t batchSize) {
  return detail::Batch(batchSize);
}

inline detail::Window window(size_t windowSize) {
  return detail::Window(windowSize);
}

} // namespace gen
} // namespace folly

FOLLY_POP_WARNING<|MERGE_RESOLUTION|>--- conflicted
+++ resolved
@@ -1,9 +1,5 @@
 /*
-<<<<<<< HEAD
- * Copyright 2014-present Facebook, Inc.
-=======
  * Copyright (c) Facebook, Inc. and its affiliates.
->>>>>>> 2e6f64e1
  *
  * Licensed under the Apache License, Version 2.0 (the "License");
  * you may not use this file except in compliance with the License.
@@ -23,12 +19,6 @@
 #endif
 
 #include <folly/Portability.h>
-<<<<<<< HEAD
-
-// Ignore shadowing warnings within this file, so includers can use -Wshadow.
-FOLLY_PUSH_WARNING
-FOLLY_GCC_DISABLE_WARNING("-Wshadow")
-=======
 #include <folly/container/F14Map.h>
 #include <folly/container/F14Set.h>
 #include <folly/functional/Invoke.h>
@@ -41,7 +31,6 @@
 // Ignore shadowing warnings within this file, so includers can use -Wshadow.
 FOLLY_PUSH_WARNING
 FOLLY_GNU_DISABLE_WARNING("-Wshadow")
->>>>>>> 2e6f64e1
 
 namespace folly {
 namespace gen {
@@ -536,13 +525,8 @@
   template <
       class Value,
       class Source,
-<<<<<<< HEAD
-      class Result = typename ArgumentReference<
-          typename std::result_of<Predicate(Value)>::type>::type>
-=======
       class Result =
           typename ArgumentReference<invoke_result_t<Predicate, Value>>::type>
->>>>>>> 2e6f64e1
   class Generator : public GenImpl<Result, Generator<Value, Source, Result>> {
     Source source_;
     Predicate pred_;
@@ -904,15 +888,9 @@
       class Source,
       class Rand,
       class StorageType = typename std::decay<Value>::type>
-<<<<<<< HEAD
-  class Generator
-      : public GenImpl<StorageType&&,
-                       Generator<Value, Source, Rand, StorageType>> {
-=======
   class Generator : public GenImpl<
                         StorageType&&,
                         Generator<Value, Source, Rand, StorageType>> {
->>>>>>> 2e6f64e1
     static_assert(!Source::infinite, "Cannot sample infinite source!");
     // It's too easy to bite ourselves if random generator is only 16-bit
     static_assert(
@@ -1081,17 +1059,10 @@
       class Value,
       class Source,
       class StorageType = typename std::decay<Value>::type,
-<<<<<<< HEAD
-      class Result = typename std::result_of<Selector(Value)>::type>
-  class Generator
-      : public GenImpl<StorageType&&,
-                       Generator<Value, Source, StorageType, Result>> {
-=======
       class Result = invoke_result_t<Selector, Value>>
   class Generator : public GenImpl<
                         StorageType&&,
                         Generator<Value, Source, StorageType, Result>> {
->>>>>>> 2e6f64e1
     static_assert(!Source::infinite, "Cannot sort infinite source!");
     Source source_;
     Selector selector_;
@@ -1190,11 +1161,7 @@
       class Value,
       class Source,
       class ValueDecayed = typename std::decay<Value>::type,
-<<<<<<< HEAD
-      class Key = typename std::result_of<Selector(Value)>::type,
-=======
       class Key = invoke_result_t<Selector, Value>,
->>>>>>> 2e6f64e1
       class KeyDecayed = typename std::decay<Key>::type>
   class Generator
       : public GenImpl<
@@ -1233,8 +1200,6 @@
   };
 
   template <class Source, class Value, class Gen = Generator<Value, Source>>
-<<<<<<< HEAD
-=======
   Gen compose(GenImpl<Value, Source>&& source) const {
     return Gen(std::move(source.self()), selector_);
   }
@@ -1336,7 +1301,6 @@
   };
 
   template <class Source, class Value, class Gen = Generator<Value, Source>>
->>>>>>> 2e6f64e1
   Gen compose(GenImpl<Value, Source>&& source) const {
     return Gen(std::move(source.self()), selector_);
   }
@@ -1498,15 +1462,9 @@
       class Source,
       class StorageType = typename std::decay<Value>::type,
       class VectorType = std::vector<StorageType>>
-<<<<<<< HEAD
-  class Generator
-      : public GenImpl<VectorType&,
-                       Generator<Value, Source, StorageType, VectorType>> {
-=======
   class Generator : public GenImpl<
                         VectorType&,
                         Generator<Value, Source, StorageType, VectorType>> {
->>>>>>> 2e6f64e1
     Source source_;
     size_t batchSize_;
 
@@ -1927,14 +1885,8 @@
 
     template <class Body>
     void foreach(Body&& body) const {
-<<<<<<< HEAD
-      source_.foreach([&](Value value) {
-        return body(&std::forward<Value>(value));
-      });
-=======
       source_.foreach(
           [&](Value value) { return body(&std::forward<Value>(value)); });
->>>>>>> 2e6f64e1
     }
 
     template <class Handler>
@@ -2288,12 +2240,7 @@
       class Value,
       class Source,
       class StorageType = typename std::decay<Value>::type,
-<<<<<<< HEAD
-      class Key = typename std::decay<
-          typename std::result_of<Selector(Value)>::type>::type>
-=======
       class Key = typename std::decay<invoke_result_t<Selector, Value>>::type>
->>>>>>> 2e6f64e1
   Optional<StorageType> compose(const GenImpl<Value, Source>& source) const {
     static_assert(
         !Source::infinite,
@@ -2538,9 +2485,6 @@
   return opt.value();
 }
 
-<<<<<<< HEAD
-} // namespace detail
-=======
 #if FOLLY_USE_RANGEV3
 template <class RangeV3, class Value>
 class RangeV3Source
@@ -2653,7 +2597,6 @@
   return ranges::views::all(r);
 }
 #endif // FOLLY_USE_RANGEV3
->>>>>>> 2e6f64e1
 
 /**
  * VirtualGen<T> - For wrapping template types in simple polymorphic wrapper.
