--- conflicted
+++ resolved
@@ -1,9 +1,5 @@
 /*
-<<<<<<< HEAD
- * Copyright 2014-present Facebook, Inc.
-=======
  * Copyright (c) Facebook, Inc. and its affiliates.
->>>>>>> 2e6f64e1
  *
  * Licensed under the Apache License, Version 2.0 (the "License");
  * you may not use this file except in compliance with the License.
@@ -17,10 +13,7 @@
  * See the License for the specific language governing permissions and
  * limitations under the License.
  */
-<<<<<<< HEAD
-=======
 
->>>>>>> 2e6f64e1
 #include <string>
 #include <vector>
 
@@ -65,13 +58,8 @@
 }
 
 TEST(FileGen, ByLineFull) {
-<<<<<<< HEAD
-  auto cases = std::vector<std::string> {
-       stripLeftMargin(R"(
-=======
   auto cases = std::vector<std::string>{
       stripLeftMargin(R"(
->>>>>>> 2e6f64e1
          Hello world
          This is the second line
 
@@ -79,20 +67,12 @@
          a few empty lines above
          incomplete last line)"),
 
-<<<<<<< HEAD
-         "complete last line\n",
-
-         "\n",
-
-         ""};
-=======
       "complete last line\n",
 
       "\n",
 
       "",
   };
->>>>>>> 2e6f64e1
 
   for (auto& lines : cases) {
     test::TemporaryFile file("ByLineFull");
@@ -134,14 +114,9 @@
 
   auto squares = seq(1, 100) | map([](int x) { return x * x; });
   squares | map(toLine) | eachAs<StringPiece>() | toFile(File(file.fd()));
-<<<<<<< HEAD
-  EXPECT_EQ(squares | sum,
-            byLine(File(file.path().string().c_str())) | eachTo<int>() | sum);
-=======
   EXPECT_EQ(
       squares | sum,
       byLine(File(file.path().string().c_str())) | eachTo<int>() | sum);
->>>>>>> 2e6f64e1
 }
 
 INSTANTIATE_TEST_CASE_P(
