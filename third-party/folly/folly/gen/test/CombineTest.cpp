/*
<<<<<<< HEAD
 * Copyright 2014-present Facebook, Inc.
=======
 * Copyright (c) Facebook, Inc. and its affiliates.
>>>>>>> 2e6f64e1
 *
 * Licensed under the Apache License, Version 2.0 (the "License");
 * you may not use this file except in compliance with the License.
 * You may obtain a copy of the License at
 *
 *     http://www.apache.org/licenses/LICENSE-2.0
 *
 * Unless required by applicable law or agreed to in writing, software
 * distributed under the License is distributed on an "AS IS" BASIS,
 * WITHOUT WARRANTIES OR CONDITIONS OF ANY KIND, either express or implied.
 * See the License for the specific language governing permissions and
 * limitations under the License.
 */
<<<<<<< HEAD
#include <string>
#include <tuple>
#include <vector>
=======

#include <memory>
#include <string>
#include <tuple>
#include <vector>

#include <glog/logging.h>
>>>>>>> 2e6f64e1

#include <folly/FBVector.h>
#include <folly/Range.h>
#include <folly/gen/Base.h>
#include <folly/gen/Combine.h>
<<<<<<< HEAD
=======
#include <folly/portability/GFlags.h>
>>>>>>> 2e6f64e1
#include <folly/portability/GTest.h>

using namespace folly::gen;
using namespace folly;
using std::string;
using std::tuple;
using std::vector;

const folly::gen::detail::Map<folly::gen::detail::MergeTuples> gTupleFlatten{};

auto even = [](int i) -> bool { return i % 2 == 0; };
auto odd = [](int i) -> bool { return i % 2 == 1; };
auto initVectorUniquePtr(int value) {
  std::vector<std::unique_ptr<int>> v;
  v.push_back(std::make_unique<int>(value));
  v.push_back(std::make_unique<int>(value));
  v.push_back(std::make_unique<int>(value));
  return v;
}

TEST(CombineGen, Interleave) {
  { // large (infinite) base, small container
    auto base = seq(1) | filter(odd);
    auto toInterleave = seq(1, 6) | filter(even);
    auto interleaved = base | interleave(toInterleave | as<vector>());
    EXPECT_EQ(interleaved | as<vector>(), vector<int>({1, 2, 3, 4, 5, 6}));
  }
  { // small base, large container
    auto base = seq(1) | filter(odd) | take(3);
    auto toInterleave = seq(1) | filter(even) | take(50);
    auto interleaved = base | interleave(toInterleave | as<vector>());
    EXPECT_EQ(interleaved | as<vector>(), vector<int>({1, 2, 3, 4, 5, 6}));
  }
}

TEST(CombineGen, InterleaveMoveOnly) {
  auto base = initVectorUniquePtr(1);
  auto toInterleave = initVectorUniquePtr(2);
  const auto interleaved =
      from(base) | move | interleave(std::move(toInterleave)) | as<vector>();
  ASSERT_EQ(interleaved.size(), 6);
  EXPECT_EQ(*interleaved[0], 1);
  EXPECT_EQ(*interleaved[1], 2);
  EXPECT_EQ(*interleaved[2], 1);
  EXPECT_EQ(*interleaved[3], 2);
  EXPECT_EQ(*interleaved[4], 1);
  EXPECT_EQ(*interleaved[5], 2);
}

TEST(CombineGen, Zip) {
  auto base0 = seq(1);
  // We rely on std::move(fbvector) emptying the source vector
  auto zippee = fbvector<string>{"one", "two", "three"};
  {
    auto combined = base0 | zip(zippee) | as<vector>();
    ASSERT_EQ(combined.size(), 3);
    EXPECT_EQ(std::get<0>(combined[0]), 1);
    EXPECT_EQ(std::get<1>(combined[0]), "one");
    EXPECT_EQ(std::get<0>(combined[1]), 2);
    EXPECT_EQ(std::get<1>(combined[1]), "two");
    EXPECT_EQ(std::get<0>(combined[2]), 3);
    EXPECT_EQ(std::get<1>(combined[2]), "three");
    ASSERT_FALSE(zippee.empty());
    EXPECT_FALSE(zippee.front().empty()); // shouldn't have been move'd
  }

  { // same as top, but using std::move.
    auto combined = base0 | zip(std::move(zippee)) | as<vector>();
    ASSERT_EQ(combined.size(), 3);
    EXPECT_EQ(std::get<0>(combined[0]), 1);
    EXPECT_TRUE(zippee.empty());
  }

  { // same as top, but base is truncated
    auto baseFinite = seq(1) | take(1);
    auto combined =
        baseFinite | zip(vector<string>{"one", "two", "three"}) | as<vector>();
    ASSERT_EQ(combined.size(), 1);
    EXPECT_EQ(std::get<0>(combined[0]), 1);
    EXPECT_EQ(std::get<1>(combined[0]), "one");
  }
}

TEST(CombineGen, ZipMoveOnly) {
  auto base = initVectorUniquePtr(1);
  auto zippee = initVectorUniquePtr(2);
  const auto combined =
      from(base) | move | zip(std::move(zippee)) | as<vector>();
  ASSERT_EQ(combined.size(), 3);
  EXPECT_EQ(*std::get<0>(combined[0]), 1);
  EXPECT_EQ(*std::get<1>(combined[0]), 2);
  EXPECT_EQ(*std::get<0>(combined[1]), 1);
  EXPECT_EQ(*std::get<1>(combined[1]), 2);
  EXPECT_EQ(*std::get<0>(combined[2]), 1);
  EXPECT_EQ(*std::get<1>(combined[2]), 2);
}

TEST(CombineGen, TupleFlatten) {
  vector<tuple<int, string>> intStringTupleVec{
      tuple<int, string>{1, "1"},
      tuple<int, string>{2, "2"},
      tuple<int, string>{3, "3"},
  };

  vector<tuple<char>> charTupleVec{
      tuple<char>{'A'},
      tuple<char>{'B'},
      tuple<char>{'C'},
      tuple<char>{'D'},
  };

  vector<double> doubleVec{
      1.0,
      4.0,
      9.0,
      16.0,
      25.0,
  };

  // clang-format off
  auto zipped1 = from(intStringTupleVec)
    | zip(charTupleVec)
    | assert_type<tuple<tuple<int, string>, tuple<char>>>()
    | as<vector>();
  // clang-format on
  EXPECT_EQ(std::get<0>(zipped1[0]), std::make_tuple(1, "1"));
  EXPECT_EQ(std::get<1>(zipped1[0]), std::make_tuple('A'));

  // clang-format off
  auto zipped2 = from(zipped1)
    | gTupleFlatten
    | assert_type<tuple<int, string, char>&&>()
    | as<vector>();
  // clang-format on
  ASSERT_EQ(zipped2.size(), 3);
  EXPECT_EQ(zipped2[0], std::make_tuple(1, "1", 'A'));

  // clang-format off
  auto zipped3 = from(charTupleVec)
    | zip(intStringTupleVec)
    | gTupleFlatten
    | assert_type<tuple<char, int, string>&&>()
    | as<vector>();
  // clang-format on
  ASSERT_EQ(zipped3.size(), 3);
  EXPECT_EQ(zipped3[0], std::make_tuple('A', 1, "1"));

  // clang-format off
  auto zipped4 = from(intStringTupleVec)
    | zip(doubleVec)
    | gTupleFlatten
    | assert_type<tuple<int, string, double>&&>()
    | as<vector>();
  // clang-format on
  ASSERT_EQ(zipped4.size(), 3);
  EXPECT_EQ(zipped4[0], std::make_tuple(1, "1", 1.0));

  // clang-format off
  auto zipped5 = from(doubleVec)
    | zip(doubleVec)
    | assert_type<tuple<double, double>>()
    | gTupleFlatten  // essentially a no-op
    | assert_type<tuple<double, double>&&>()
    | as<vector>();
  // clang-format on
  ASSERT_EQ(zipped5.size(), 5);
  EXPECT_EQ(zipped5[0], std::make_tuple(1.0, 1.0));

  // clang-format off
  auto zipped6 = from(intStringTupleVec)
    | zip(charTupleVec)
    | gTupleFlatten
    | zip(doubleVec)
    | gTupleFlatten
    | assert_type<tuple<int, string, char, double>&&>()
    | as<vector>();
  // clang-format on
  ASSERT_EQ(zipped6.size(), 3);
  EXPECT_EQ(zipped6[0], std::make_tuple(1, "1", 'A', 1.0));
}

int main(int argc, char* argv[]) {
  testing::InitGoogleTest(&argc, argv);
  gflags::ParseCommandLineFlags(&argc, &argv, true);
  return RUN_ALL_TESTS();
}<|MERGE_RESOLUTION|>--- conflicted
+++ resolved
@@ -1,9 +1,5 @@
 /*
-<<<<<<< HEAD
- * Copyright 2014-present Facebook, Inc.
-=======
  * Copyright (c) Facebook, Inc. and its affiliates.
->>>>>>> 2e6f64e1
  *
  * Licensed under the Apache License, Version 2.0 (the "License");
  * you may not use this file except in compliance with the License.
@@ -17,11 +13,6 @@
  * See the License for the specific language governing permissions and
  * limitations under the License.
  */
-<<<<<<< HEAD
-#include <string>
-#include <tuple>
-#include <vector>
-=======
 
 #include <memory>
 #include <string>
@@ -29,16 +20,12 @@
 #include <vector>
 
 #include <glog/logging.h>
->>>>>>> 2e6f64e1
 
 #include <folly/FBVector.h>
 #include <folly/Range.h>
 #include <folly/gen/Base.h>
 #include <folly/gen/Combine.h>
-<<<<<<< HEAD
-=======
 #include <folly/portability/GFlags.h>
->>>>>>> 2e6f64e1
 #include <folly/portability/GTest.h>
 
 using namespace folly::gen;
