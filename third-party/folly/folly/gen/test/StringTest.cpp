/*
<<<<<<< HEAD
 * Copyright 2014-present Facebook, Inc.
=======
 * Copyright (c) Facebook, Inc. and its affiliates.
>>>>>>> 2e6f64e1
 *
 * Licensed under the Apache License, Version 2.0 (the "License");
 * you may not use this file except in compliance with the License.
 * You may obtain a copy of the License at
 *
 *     http://www.apache.org/licenses/LICENSE-2.0
 *
 * Unless required by applicable law or agreed to in writing, software
 * distributed under the License is distributed on an "AS IS" BASIS,
 * WITHOUT WARRANTIES OR CONDITIONS OF ANY KIND, either express or implied.
 * See the License for the specific language governing permissions and
 * limitations under the License.
 */

#include <iosfwd>
#include <map>
#include <vector>

#include <folly/functional/ApplyTuple.h>
#include <folly/gen/String.h>
#include <folly/portability/GTest.h>

using namespace folly::gen;
using namespace folly;
using std::make_tuple;
using std::string;
using std::tuple;
using std::vector;

using vec = vector<string>;

static auto collect = eachTo<std::string>() | as<vector>();

TEST(StringGen, EmptySplit) {
  {
    auto input = "";
    auto expected = vec{};
    EXPECT_EQ(expected, split(input, ',') | collect);
  }

  // The last delimiter is eaten, just like std::getline
  {
    auto input = ",";
    auto expected = vec{""};
    EXPECT_EQ(expected, split(input, ',') | collect);
  }

  {
    auto input = ",,";
    auto expected = vec{"", ""};
    EXPECT_EQ(expected, split(input, ',') | collect);
  }

  {
    auto input = ",,";
    auto expected = vec{""};
    EXPECT_EQ(expected, split(input, ',') | take(1) | collect);
  }
}

TEST(StringGen, Split) {
  {
    auto input = "hello,, world, goodbye, meow";
    auto expected = vec{"hello", "", " world", " goodbye", " meow"};
    EXPECT_EQ(expected, split(input, ',') | collect);
  }

  {
    auto input = "hello,, world, goodbye, meow";
    auto expected = vec{"hello", "", " world"};
    EXPECT_EQ(expected, split(input, ',') | take(3) | collect);
  }

  {
    auto input = "hello,, world, goodbye, meow";
    auto expected = vec{"hello", "", " world", " goodbye", " meow"};
    EXPECT_EQ(expected, split(input, ",") | take(5) | collect);
  }

  {
    auto input = "hello,, world, goodbye, meow";
    auto expected = vec{"hello,", "world", "goodbye", "meow"};
    EXPECT_EQ(expected, split(input, ", ") | collect);
  }
}

TEST(StringGen, SplitByNewLine) {
  {
    auto input = "hello\n\n world\r\n goodbye\r me\n\row";
    auto expected = vec{"hello", "", " world", " goodbye", " me", "", "ow"};
    EXPECT_EQ(expected, lines(input) | collect);
  }
}

TEST(StringGen, EmptyResplit) {
  {
    auto input = vec{""};
    auto expected = vec{};
    EXPECT_EQ(expected, from(input) | resplit(',') | collect);
  }

  // The last delimiter is eaten, just like std::getline
  {
    auto input = vec{","};
    auto expected = vec{""};
    EXPECT_EQ(expected, from(input) | resplit(',') | collect);
  }

  {
    auto input = vec{",,"};
    auto expected = vec{"", ""};
    EXPECT_EQ(expected, from(input) | resplit(',') | collect);
  }
}

TEST(StringGen, Resplit) {
  {
    auto input = vec{"hello,, world, goodbye, meow"};
    auto expected = vec{"hello", "", " world", " goodbye", " meow"};
    EXPECT_EQ(expected, from(input) | resplit(',') | collect);
<<<<<<< HEAD
  }

  {
    auto input = vec{"hel", "lo,", ", world", ", goodbye, m", "eow"};
    auto expected = vec{"hello", "", " world", " goodbye", " meow"};
    EXPECT_EQ(expected, from(input) | resplit(',') | collect);
  }
}

TEST(StringGen, ResplitKeepDelimiter) {
  {
    auto input = vec{"hello,, world, goodbye, meow"};
    auto expected = vec{"hello,", ",", " world,", " goodbye,", " meow"};
    EXPECT_EQ(expected, from(input) | resplit(',', true) | collect);
=======
>>>>>>> 2e6f64e1
  }

  {
    auto input = vec{"hel", "lo,", ", world", ", goodbye, m", "eow"};
<<<<<<< HEAD
=======
    auto expected = vec{"hello", "", " world", " goodbye", " meow"};
    EXPECT_EQ(expected, from(input) | resplit(',') | collect);
  }
}

TEST(StringGen, ResplitKeepDelimiter) {
  {
    auto input = vec{"hello,, world, goodbye, meow"};
    auto expected = vec{"hello,", ",", " world,", " goodbye,", " meow"};
    EXPECT_EQ(expected, from(input) | resplit(',', true) | collect);
  }

  {
    auto input = vec{"hel", "lo,", ", world", ", goodbye, m", "eow"};
>>>>>>> 2e6f64e1
    auto expected = vec{"hello,", ",", " world,", " goodbye,", " meow"};
    EXPECT_EQ(expected, from(input) | resplit(',', true) | collect);
  }
}

TEST(StringGen, EachToTuple) {
  {
    auto lines = "2:1.414:yo 3:1.732:hi";
    // clang-format off
    auto actual
      = split(lines, ' ')
      | eachToTuple<int, double, std::string>(':')
      | as<vector>();
    // clang-format on
    vector<tuple<int, double, std::string>> expected{
        make_tuple(2, 1.414, "yo"),
        make_tuple(3, 1.732, "hi"),
    };
    EXPECT_EQ(expected, actual);
  }
  {
    auto lines = "2 3";
    // clang-format off
    auto actual
      = split(lines, ' ')
      | eachToTuple<int>(',')
      | as<vector>();
    // clang-format on
    vector<tuple<int>> expected{
        make_tuple(2),
        make_tuple(3),
    };
    EXPECT_EQ(expected, actual);
  }
  {
    // StringPiece target
    auto lines = "1:cat 2:dog";
    // clang-format off
    auto actual
      = split(lines, ' ')
      | eachToTuple<int, StringPiece>(':')
      | as<vector>();
    // clang-format on
    vector<tuple<int, StringPiece>> expected{
        make_tuple(1, "cat"),
        make_tuple(2, "dog"),
    };
    EXPECT_EQ(expected, actual);
  }
  {
    // StringPiece target
    auto lines = "1::cat 2::dog";
    // clang-format off
    auto actual
      = split(lines, ' ')
      | eachToTuple<int, StringPiece>("::")
      | as<vector>();
    // clang-format on
    vector<tuple<int, StringPiece>> expected{
        make_tuple(1, "cat"),
        make_tuple(2, "dog"),
    };
    EXPECT_EQ(expected, actual);
  }
  {
    // Empty field
    auto lines = "2:tjackson:4 3::5";
    // clang-format off
    auto actual
      = split(lines, ' ')
      | eachToTuple<int, fbstring, int>(':')
      | as<vector>();
    // clang-format on
    vector<tuple<int, fbstring, int>> expected{
        make_tuple(2, "tjackson", 4),
        make_tuple(3, "", 5),
    };
    EXPECT_EQ(expected, actual);
  }
  {
    // Excess fields
    auto lines = "1:2 3:4:5";
    // clang-format off
    EXPECT_THROW(
        (split(lines, ' ')
          | eachToTuple<int, int>(':')
          | as<vector>()),
        std::runtime_error);
    // clang-format on
  }
  {
    // Missing fields
    auto lines = "1:2:3 4:5";
    // clang-format off
    EXPECT_THROW(
        (split(lines, ' ')
          | eachToTuple<int, int, int>(':')
          | as<vector>()),
        std::runtime_error);
    // clang-format on
  }
}

TEST(StringGen, EachToPair) {
  {
    // char delimiters
    auto lines = "2:1.414 3:1.732";
    // clang-format off
    auto actual
      = split(lines, ' ')
      | eachToPair<int, double>(':')
      | as<std::map<int, double>>();
    // clang-format on
    std::map<int, double> expected{
        {3, 1.732},
        {2, 1.414},
    };
    EXPECT_EQ(expected, actual);
  }
  {
    // string delimiters
    auto lines = "ab=>cd ef=>gh";
    // clang-format off
    auto actual
      = split(lines, ' ')
      | eachToPair<string, string>("=>")
      | as<std::map<string, string>>();
    // clang-format on
    std::map<string, string> expected{
        {"ab", "cd"},
        {"ef", "gh"},
    };
    EXPECT_EQ(expected, actual);
  }
}

<<<<<<< HEAD
void checkResplitMaxLength(vector<string> ins,
                           char delim,
                           uint64_t maxLength,
                           vector<string> outs) {
=======
void checkResplitMaxLength(
    vector<string> ins,
    char delim,
    uint64_t maxLength,
    vector<string> outs) {
>>>>>>> 2e6f64e1
  vector<std::string> pieces;
  auto splitter = streamSplitter(
      delim,
      [&pieces](StringPiece s) {
        pieces.push_back(string(s.begin(), s.end()));
        return true;
      },
      maxLength);
  for (const auto& in : ins) {
    splitter(in);
  }
  splitter.flush();

  EXPECT_EQ(outs.size(), pieces.size());
  for (size_t i = 0; i < outs.size(); ++i) {
    EXPECT_EQ(outs[i], pieces[i]);
  }

  // Also check the concatenated input against the same output
  if (ins.size() > 1) {
    checkResplitMaxLength({folly::join("", ins)}, delim, maxLength, outs);
  }
}

TEST(StringGen, ResplitMaxLength) {
  // clang-format off
  checkResplitMaxLength(
      {"hel", "lo,", ", world", ", goodbye, m", "ew"}, ',', 5,
      {"hello", ",", ",", " worl", "d,", " good", "bye,", " mew"});
  // " meow" cannot be "end of stream", since it's maxLength long
  checkResplitMaxLength(
      {"hel", "lo,", ", world", ", goodbye, m", "eow"}, ',', 5,
      {"hello", ",", ",", " worl", "d,", " good", "bye,", " meow", ""});
  checkResplitMaxLength(
      {"||", "", "", "", "|a|b", "cdefghijklmn", "|opqrst",
       "uvwx|y|||", "z", "0123456789", "|", ""}, '|', 2,
      {"|", "|", "|", "a|", "bc", "de", "fg", "hi", "jk", "lm", "n|", "op",
       "qr", "st", "uv", "wx", "|", "y|", "|", "|", "z0", "12", "34", "56",
       "78", "9|", ""});
  // clang-format on
}

template <typename F>
void runUnsplitSuite(F fn) {
  fn("hello, world");
  fn("hello,world,goodbye");
  fn(" ");
  fn("");
  fn(", ");
  fn(", a, b,c");
}

TEST(StringGen, Unsplit) {
  auto basicFn = [](StringPiece s) {
    EXPECT_EQ(split(s, ',') | unsplit(','), s);
  };

  auto existingBuffer = [](StringPiece s) {
    folly::fbstring buffer("asdf");
    split(s, ',') | unsplit(',', &buffer);
    auto expected = folly::to<folly::fbstring>("asdf", s.empty() ? "" : ",", s);
    EXPECT_EQ(expected, buffer);
  };

  auto emptyBuffer = [](StringPiece s) {
    std::string buffer;
    split(s, ',') | unsplit(',', &buffer);
    EXPECT_EQ(s, buffer);
  };

  auto stringDelim = [](StringPiece s) {
    EXPECT_EQ(s, split(s, ',') | unsplit(","));
    std::string buffer;
    split(s, ',') | unsplit(",", &buffer);
    EXPECT_EQ(buffer, s);
  };

  runUnsplitSuite(basicFn);
  runUnsplitSuite(existingBuffer);
  runUnsplitSuite(emptyBuffer);
  runUnsplitSuite(stringDelim);
  EXPECT_EQ("1, 2, 3", seq(1, 3) | unsplit(", "));
}

TEST(StringGen, Batch) {
  std::vector<std::string> chunks{
      "on", "e\nt", "w", "o", "\nthr", "ee\nfo", "ur\n"};
  std::vector<std::string> lines{"one", "two", "three", "four"};
  EXPECT_EQ(4, from(chunks) | resplit('\n') | count);
  EXPECT_EQ(4, from(chunks) | resplit('\n') | batch(2) | rconcat | count);
  EXPECT_EQ(4, from(chunks) | resplit('\n') | batch(3) | rconcat | count);
<<<<<<< HEAD
  EXPECT_EQ(lines, from(chunks) | resplit('\n') | eachTo<std::string>() |
                       batch(3) | rconcat | as<vector>());
=======
  // clang-format off
  EXPECT_EQ(
      lines,
      from(chunks)
        | resplit('\n')
        | eachTo<std::string>()
        | batch(3)
        | rconcat
        | as<vector>());
  // clang-format on
>>>>>>> 2e6f64e1
}

TEST(StringGen, UncurryTuple) {
  folly::StringPiece file = "1\t2\t3\n1\t4\t9";
  auto rows = split(file, '\n') | eachToTuple<int, int, int>('\t');
  auto productSum =
      rows | map(uncurry([](int x, int y, int z) { return x * y * z; })) | sum;
  EXPECT_EQ(42, productSum);
}

TEST(StringGen, UncurryPair) {
  folly::StringPiece file = "2\t3\n4\t9";
  auto rows = split(file, '\n') | eachToPair<int, int>('\t');
  auto productSum =
      rows | map(uncurry([](int x, int y) { return x * y; })) | sum;
  EXPECT_EQ(42, productSum);
}<|MERGE_RESOLUTION|>--- conflicted
+++ resolved
@@ -1,9 +1,5 @@
 /*
-<<<<<<< HEAD
- * Copyright 2014-present Facebook, Inc.
-=======
  * Copyright (c) Facebook, Inc. and its affiliates.
->>>>>>> 2e6f64e1
  *
  * Licensed under the Apache License, Version 2.0 (the "License");
  * you may not use this file except in compliance with the License.
@@ -124,7 +120,6 @@
     auto input = vec{"hello,, world, goodbye, meow"};
     auto expected = vec{"hello", "", " world", " goodbye", " meow"};
     EXPECT_EQ(expected, from(input) | resplit(',') | collect);
-<<<<<<< HEAD
   }
 
   {
@@ -139,29 +134,10 @@
     auto input = vec{"hello,, world, goodbye, meow"};
     auto expected = vec{"hello,", ",", " world,", " goodbye,", " meow"};
     EXPECT_EQ(expected, from(input) | resplit(',', true) | collect);
-=======
->>>>>>> 2e6f64e1
   }
 
   {
     auto input = vec{"hel", "lo,", ", world", ", goodbye, m", "eow"};
-<<<<<<< HEAD
-=======
-    auto expected = vec{"hello", "", " world", " goodbye", " meow"};
-    EXPECT_EQ(expected, from(input) | resplit(',') | collect);
-  }
-}
-
-TEST(StringGen, ResplitKeepDelimiter) {
-  {
-    auto input = vec{"hello,, world, goodbye, meow"};
-    auto expected = vec{"hello,", ",", " world,", " goodbye,", " meow"};
-    EXPECT_EQ(expected, from(input) | resplit(',', true) | collect);
-  }
-
-  {
-    auto input = vec{"hel", "lo,", ", world", ", goodbye, m", "eow"};
->>>>>>> 2e6f64e1
     auto expected = vec{"hello,", ",", " world,", " goodbye,", " meow"};
     EXPECT_EQ(expected, from(input) | resplit(',', true) | collect);
   }
@@ -298,18 +274,11 @@
   }
 }
 
-<<<<<<< HEAD
-void checkResplitMaxLength(vector<string> ins,
-                           char delim,
-                           uint64_t maxLength,
-                           vector<string> outs) {
-=======
 void checkResplitMaxLength(
     vector<string> ins,
     char delim,
     uint64_t maxLength,
     vector<string> outs) {
->>>>>>> 2e6f64e1
   vector<std::string> pieces;
   auto splitter = streamSplitter(
       delim,
@@ -401,10 +370,6 @@
   EXPECT_EQ(4, from(chunks) | resplit('\n') | count);
   EXPECT_EQ(4, from(chunks) | resplit('\n') | batch(2) | rconcat | count);
   EXPECT_EQ(4, from(chunks) | resplit('\n') | batch(3) | rconcat | count);
-<<<<<<< HEAD
-  EXPECT_EQ(lines, from(chunks) | resplit('\n') | eachTo<std::string>() |
-                       batch(3) | rconcat | as<vector>());
-=======
   // clang-format off
   EXPECT_EQ(
       lines,
@@ -415,7 +380,22 @@
         | rconcat
         | as<vector>());
   // clang-format on
->>>>>>> 2e6f64e1
+}
+
+TEST(StringGen, UncurryTuple) {
+  folly::StringPiece file = "1\t2\t3\n1\t4\t9";
+  auto rows = split(file, '\n') | eachToTuple<int, int, int>('\t');
+  auto productSum =
+      rows | map(uncurry([](int x, int y, int z) { return x * y * z; })) | sum;
+  EXPECT_EQ(42, productSum);
+}
+
+TEST(StringGen, UncurryPair) {
+  folly::StringPiece file = "2\t3\n4\t9";
+  auto rows = split(file, '\n') | eachToPair<int, int>('\t');
+  auto productSum =
+      rows | map(uncurry([](int x, int y) { return x * y; })) | sum;
+  EXPECT_EQ(42, productSum);
 }
 
 TEST(StringGen, UncurryTuple) {
