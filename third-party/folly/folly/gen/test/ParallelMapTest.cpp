--- conflicted
+++ resolved
@@ -1,9 +1,5 @@
 /*
-<<<<<<< HEAD
- * Copyright 2014-present Facebook, Inc.
-=======
  * Copyright (c) Facebook, Inc. and its affiliates.
->>>>>>> 2e6f64e1
  *
  * Licensed under the Apache License, Version 2.0 (the "License");
  * you may not use this file except in compliance with the License.
@@ -25,10 +21,7 @@
 #include <folly/Memory.h>
 #include <folly/gen/Base.h>
 #include <folly/gen/ParallelMap.h>
-<<<<<<< HEAD
-=======
 #include <folly/portability/GFlags.h>
->>>>>>> 2e6f64e1
 #include <folly/portability/GTest.h>
 
 using namespace folly::gen;
@@ -132,10 +125,7 @@
         | pmap([](std::unique_ptr<int> x) { return *x; })
         | take(1000)
         | sum;
-<<<<<<< HEAD
-=======
     // clang-format on
->>>>>>> 2e6f64e1
 
     EXPECT_EQ(pmapResult, mapResult);
   }
@@ -158,10 +148,7 @@
             return std::make_unique<int>(*x * *x); })
         | pmap([](std::unique_ptr<int> x) { return *x; })
         | sum;
-<<<<<<< HEAD
-=======
     // clang-format on
->>>>>>> 2e6f64e1
 
     EXPECT_EQ(pmapResult, mapResult);
   }
