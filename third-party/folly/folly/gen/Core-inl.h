/*
<<<<<<< HEAD
 * Copyright 2014-present Facebook, Inc.
=======
 * Copyright (c) Facebook, Inc. and its affiliates.
>>>>>>> 2e6f64e1
 *
 * Licensed under the Apache License, Version 2.0 (the "License");
 * you may not use this file except in compliance with the License.
 * You may obtain a copy of the License at
 *
 *     http://www.apache.org/licenses/LICENSE-2.0
 *
 * Unless required by applicable law or agreed to in writing, software
 * distributed under the License is distributed on an "AS IS" BASIS,
 * WITHOUT WARRANTIES OR CONDITIONS OF ANY KIND, either express or implied.
 * See the License for the specific language governing permissions and
 * limitations under the License.
 */

#ifndef FOLLY_GEN_CORE_H_
#error This file may only be included from folly/gen/Core.h
#endif

#include <type_traits>
#include <utility>

#include <folly/Portability.h>

// Ignore shadowing warnings within this file, so includers can use -Wshadow.
FOLLY_PUSH_WARNING
<<<<<<< HEAD
FOLLY_GCC_DISABLE_WARNING("-Wshadow")
=======
FOLLY_GNU_DISABLE_WARNING("-Wshadow")
>>>>>>> 2e6f64e1

namespace folly {
namespace gen {

/**
 * IsCompatibleSignature - Trait type for testing whether a given Functor
 * matches an expected signature.
 *
 * Usage:
 *   IsCompatibleSignature<FunctorType, bool(int, float)>::value
 */
template <class Candidate, class Expected>
class IsCompatibleSignature {
  static constexpr bool value = false;
};

template <class Candidate, class ExpectedReturn, class... ArgTypes>
class IsCompatibleSignature<Candidate, ExpectedReturn(ArgTypes...)> {
  template <
      class F,
      class ActualReturn =
          decltype(std::declval<F>()(std::declval<ArgTypes>()...)),
      bool good = std::is_same<ExpectedReturn, ActualReturn>::value>
  static constexpr bool testArgs(int*) {
    return good;
  }

  template <class F>
  static constexpr bool testArgs(...) {
    return false;
  }

 public:
  static constexpr bool value = testArgs<Candidate>(nullptr);
};

/**
 * FBounded - Helper type for the curiously recurring template pattern, used
 * heavily here to enable inlining and obviate virtual functions
 */
template <class Self>
struct FBounded {
  const Self& self() const {
    return *static_cast<const Self*>(this);
  }

  Self& self() {
    return *static_cast<Self*>(this);
  }
};

/**
 * Operator - Core abstraction of an operation which may be applied to a
 * generator. All operators implement a method compose(), which takes a
 * generator and produces an output generator.
 */
template <class Self>
class Operator : public FBounded<Self> {
 public:
  /**
   * compose() - Must be implemented by child class to compose a new Generator
   * out of a given generator. This function left intentionally unimplemented.
   */
  template <class Source, class Value, class ResultGen = void>
  ResultGen compose(const GenImpl<Value, Source>& source) const;

 protected:
  Operator() = default;
  Operator(Operator&&) noexcept = default;
  Operator(const Operator&) = default;
  Operator& operator=(Operator&&) noexcept = default;
  Operator& operator=(const Operator&) = default;
};

/**
 * operator|() - For composing two operators without binding it to a
 * particular generator.
 */
template <
    class Left,
    class Right,
    class Composed = detail::Composed<Left, Right>>
<<<<<<< HEAD
Composed operator|(const Operator<Left>& left,
                   const Operator<Right>& right) {
=======
Composed operator|(const Operator<Left>& left, const Operator<Right>& right) {
>>>>>>> 2e6f64e1
  return Composed(left.self(), right.self());
}

template <
    class Left,
    class Right,
    class Composed = detail::Composed<Left, Right>>
<<<<<<< HEAD
Composed operator|(const Operator<Left>& left,
                   Operator<Right>&& right) {
=======
Composed operator|(const Operator<Left>& left, Operator<Right>&& right) {
>>>>>>> 2e6f64e1
  return Composed(left.self(), std::move(right.self()));
}

template <
    class Left,
    class Right,
    class Composed = detail::Composed<Left, Right>>
<<<<<<< HEAD
Composed operator|(Operator<Left>&& left,
                   const Operator<Right>& right) {
=======
Composed operator|(Operator<Left>&& left, const Operator<Right>& right) {
>>>>>>> 2e6f64e1
  return Composed(std::move(left.self()), right.self());
}

template <
    class Left,
    class Right,
    class Composed = detail::Composed<Left, Right>>
<<<<<<< HEAD
Composed operator|(Operator<Left>&& left,
                   Operator<Right>&& right) {
=======
Composed operator|(Operator<Left>&& left, Operator<Right>&& right) {
>>>>>>> 2e6f64e1
  return Composed(std::move(left.self()), std::move(right.self()));
}

/**
 * GenImpl - Core abstraction of a generator, an object which produces values by
 * passing them to a given handler lambda. All generator implementations must
 * implement apply(). foreach() may also be implemented to special case the
 * condition where the entire sequence is consumed.
 */
template <class Value, class Self>
class GenImpl : public FBounded<Self> {
 protected:
  // To prevent slicing
  GenImpl() = default;
  GenImpl(GenImpl&&) = default;
  GenImpl(const GenImpl&) = default;
  GenImpl& operator=(GenImpl&&) = default;
  GenImpl& operator=(const GenImpl&) = default;

 public:
  typedef Value ValueType;
  typedef typename std::decay<Value>::type StorageType;

  /**
   * apply() - Send all values produced by this generator to given handler until
   * the handler returns false. Returns false if and only if the handler passed
   * in returns false. Note: It should return true even if it completes (without
   * the handler returning false), as 'Chain' uses the return value of apply to
   * determine if it should process the second object in its chain.
   */
  template <class Handler>
  bool apply(Handler&& handler) const;

  /**
   * foreach() - Send all values produced by this generator to given lambda.
   */
  template <class Body>
  void foreach(Body&& body) const {
    this->self().apply([&](Value value) -> bool {
      static_assert(!infinite, "Cannot call foreach on infinite GenImpl");
      body(std::forward<Value>(value));
      return true;
    });
  }

  // Child classes should override if the sequence generated is *definitely*
  // infinite. 'infinite' may be false_type for some infinite sequences
  // (due the the Halting Problem).
  //
  // In general, almost all sources are finite (only seq(n) produces an infinite
  // source), almost all operators keep the finiteness of the source (only cycle
  // makes an infinite generator from a finite one, only until and take make a
  // finite generator from an infinite one, and concat needs both the inner and
  // outer generators to be finite to make a finite one), and most sinks
  // cannot accept and infinite generators (first being the expection).
  static constexpr bool infinite = false;
};

template <
    class LeftValue,
    class Left,
    class RightValue,
    class Right,
    class Chain = detail::Chain<LeftValue, Left, Right>>
<<<<<<< HEAD
Chain operator+(const GenImpl<LeftValue, Left>& left,
                const GenImpl<RightValue, Right>& right) {
=======
Chain operator+(
    const GenImpl<LeftValue, Left>& left,
    const GenImpl<RightValue, Right>& right) {
>>>>>>> 2e6f64e1
  static_assert(
      std::is_same<LeftValue, RightValue>::value,
      "Generators may ony be combined if Values are the exact same type.");
  return Chain(left.self(), right.self());
}

template <
    class LeftValue,
    class Left,
    class RightValue,
    class Right,
    class Chain = detail::Chain<LeftValue, Left, Right>>
<<<<<<< HEAD
Chain operator+(const GenImpl<LeftValue, Left>& left,
                GenImpl<RightValue, Right>&& right) {
=======
Chain operator+(
    const GenImpl<LeftValue, Left>& left,
    GenImpl<RightValue, Right>&& right) {
>>>>>>> 2e6f64e1
  static_assert(
      std::is_same<LeftValue, RightValue>::value,
      "Generators may ony be combined if Values are the exact same type.");
  return Chain(left.self(), std::move(right.self()));
}

template <
    class LeftValue,
    class Left,
    class RightValue,
    class Right,
    class Chain = detail::Chain<LeftValue, Left, Right>>
<<<<<<< HEAD
Chain operator+(GenImpl<LeftValue, Left>&& left,
                const GenImpl<RightValue, Right>& right) {
=======
Chain operator+(
    GenImpl<LeftValue, Left>&& left,
    const GenImpl<RightValue, Right>& right) {
>>>>>>> 2e6f64e1
  static_assert(
      std::is_same<LeftValue, RightValue>::value,
      "Generators may ony be combined if Values are the exact same type.");
  return Chain(std::move(left.self()), right.self());
}

template <
    class LeftValue,
    class Left,
    class RightValue,
    class Right,
    class Chain = detail::Chain<LeftValue, Left, Right>>
<<<<<<< HEAD
Chain operator+(GenImpl<LeftValue, Left>&& left,
                GenImpl<RightValue, Right>&& right) {
=======
Chain operator+(
    GenImpl<LeftValue, Left>&& left,
    GenImpl<RightValue, Right>&& right) {
>>>>>>> 2e6f64e1
  static_assert(
      std::is_same<LeftValue, RightValue>::value,
      "Generators may ony be combined if Values are the exact same type.");
  return Chain(std::move(left.self()), std::move(right.self()));
}

/**
 * operator|() which enables foreach-like usage:
 *   gen | [](Value v) -> void {...};
 */
template <class Value, class Gen, class Handler>
typename std::enable_if<
    IsCompatibleSignature<Handler, void(Value)>::value>::type
operator|(const GenImpl<Value, Gen>& gen, Handler&& handler) {
  static_assert(
      !Gen::infinite, "Cannot pull all values from an infinite sequence.");
  gen.self().foreach(std::forward<Handler>(handler));
}

/**
 * operator|() which enables foreach-like usage with 'break' support:
 *   gen | [](Value v) -> bool { return shouldContinue(); };
 */
template <class Value, class Gen, class Handler>
<<<<<<< HEAD
typename std::enable_if<
  IsCompatibleSignature<Handler, bool(Value)>::value, bool>::type
operator|(const GenImpl<Value, Gen>& gen, Handler&& handler) {
=======
typename std::
    enable_if<IsCompatibleSignature<Handler, bool(Value)>::value, bool>::type
    operator|(const GenImpl<Value, Gen>& gen, Handler&& handler) {
>>>>>>> 2e6f64e1
  return gen.self().apply(std::forward<Handler>(handler));
}

/**
 * operator|() for composing generators with operators, similar to boosts' range
 * adaptors:
 *   gen | map(square) | sum
 */
template <class Value, class Gen, class Op>
<<<<<<< HEAD
auto operator|(const GenImpl<Value, Gen>& gen, const Operator<Op>& op) ->
decltype(op.self().compose(gen.self())) {
=======
auto operator|(const GenImpl<Value, Gen>& gen, const Operator<Op>& op)
    -> decltype(op.self().compose(gen.self())) {
>>>>>>> 2e6f64e1
  return op.self().compose(gen.self());
}

template <class Value, class Gen, class Op>
<<<<<<< HEAD
auto operator|(GenImpl<Value, Gen>&& gen, const Operator<Op>& op) ->
decltype(op.self().compose(std::move(gen.self()))) {
=======
auto operator|(GenImpl<Value, Gen>&& gen, const Operator<Op>& op)
    -> decltype(op.self().compose(std::move(gen.self()))) {
>>>>>>> 2e6f64e1
  return op.self().compose(std::move(gen.self()));
}

namespace detail {

/**
 * Composed - For building up a pipeline of operations to perform, absent any
 * particular source generator. Useful for building up custom pipelines.
 *
 * This type is usually used by just piping two operators together:
 *
 * auto valuesOf = filter([](Optional<int>& o) { return o.hasValue(); })
 *               | map([](Optional<int>& o) -> int& { return o.value(); });
 *
 *  auto valuesIncluded = from(optionals) | valuesOf | as<vector>();
 */
template <class First, class Second>
class Composed : public Operator<Composed<First, Second>> {
  First first_;
  Second second_;

 public:
  Composed() = default;

  Composed(First first, Second second)
<<<<<<< HEAD
    : first_(std::move(first))
    , second_(std::move(second)) {}
=======
      : first_(std::move(first)), second_(std::move(second)) {}
>>>>>>> 2e6f64e1

  template <
      class Source,
      class Value,
      class FirstRet =
          decltype(std::declval<First>().compose(std::declval<Source>())),
      class SecondRet =
          decltype(std::declval<Second>().compose(std::declval<FirstRet>()))>
  SecondRet compose(const GenImpl<Value, Source>& source) const {
    return second_.compose(first_.compose(source.self()));
  }

  template <
      class Source,
      class Value,
      class FirstRet =
          decltype(std::declval<First>().compose(std::declval<Source>())),
      class SecondRet =
          decltype(std::declval<Second>().compose(std::declval<FirstRet>()))>
  SecondRet compose(GenImpl<Value, Source>&& source) const {
    return second_.compose(first_.compose(std::move(source.self())));
  }
};

/**
 * Chain - For concatenating the values produced by two Generators.
 *
 * This type is primarily used through using '+' to combine generators, like:
 *
 *   auto nums = seq(1, 10) + seq(20, 30);
 *   int total = nums | sum;
 */
template <class Value, class First, class Second>
<<<<<<< HEAD
class Chain : public GenImpl<Value,
                             Chain<Value, First, Second>> {
=======
class Chain : public GenImpl<Value, Chain<Value, First, Second>> {
>>>>>>> 2e6f64e1
  First first_;
  Second second_;

 public:
  explicit Chain(First first, Second second)
      : first_(std::move(first)), second_(std::move(second)) {}

  template <class Handler>
  bool apply(Handler&& handler) const {
    return first_.apply(std::forward<Handler>(handler)) &&
        second_.apply(std::forward<Handler>(handler));
  }

  template <class Body>
  void foreach(Body&& body) const {
    first_.foreach(std::forward<Body>(body));
    second_.foreach(std::forward<Body>(body));
  }

  static constexpr bool infinite = First::infinite || Second::infinite;
};

} // namespace detail
} // namespace gen
} // namespace folly

FOLLY_POP_WARNING<|MERGE_RESOLUTION|>--- conflicted
+++ resolved
@@ -1,9 +1,5 @@
 /*
-<<<<<<< HEAD
- * Copyright 2014-present Facebook, Inc.
-=======
  * Copyright (c) Facebook, Inc. and its affiliates.
->>>>>>> 2e6f64e1
  *
  * Licensed under the Apache License, Version 2.0 (the "License");
  * you may not use this file except in compliance with the License.
@@ -29,11 +25,7 @@
 
 // Ignore shadowing warnings within this file, so includers can use -Wshadow.
 FOLLY_PUSH_WARNING
-<<<<<<< HEAD
-FOLLY_GCC_DISABLE_WARNING("-Wshadow")
-=======
 FOLLY_GNU_DISABLE_WARNING("-Wshadow")
->>>>>>> 2e6f64e1
 
 namespace folly {
 namespace gen {
@@ -116,12 +108,7 @@
     class Left,
     class Right,
     class Composed = detail::Composed<Left, Right>>
-<<<<<<< HEAD
-Composed operator|(const Operator<Left>& left,
-                   const Operator<Right>& right) {
-=======
 Composed operator|(const Operator<Left>& left, const Operator<Right>& right) {
->>>>>>> 2e6f64e1
   return Composed(left.self(), right.self());
 }
 
@@ -129,12 +116,7 @@
     class Left,
     class Right,
     class Composed = detail::Composed<Left, Right>>
-<<<<<<< HEAD
-Composed operator|(const Operator<Left>& left,
-                   Operator<Right>&& right) {
-=======
 Composed operator|(const Operator<Left>& left, Operator<Right>&& right) {
->>>>>>> 2e6f64e1
   return Composed(left.self(), std::move(right.self()));
 }
 
@@ -142,12 +124,7 @@
     class Left,
     class Right,
     class Composed = detail::Composed<Left, Right>>
-<<<<<<< HEAD
-Composed operator|(Operator<Left>&& left,
-                   const Operator<Right>& right) {
-=======
 Composed operator|(Operator<Left>&& left, const Operator<Right>& right) {
->>>>>>> 2e6f64e1
   return Composed(std::move(left.self()), right.self());
 }
 
@@ -155,12 +132,7 @@
     class Left,
     class Right,
     class Composed = detail::Composed<Left, Right>>
-<<<<<<< HEAD
-Composed operator|(Operator<Left>&& left,
-                   Operator<Right>&& right) {
-=======
 Composed operator|(Operator<Left>&& left, Operator<Right>&& right) {
->>>>>>> 2e6f64e1
   return Composed(std::move(left.self()), std::move(right.self()));
 }
 
@@ -225,14 +197,9 @@
     class RightValue,
     class Right,
     class Chain = detail::Chain<LeftValue, Left, Right>>
-<<<<<<< HEAD
-Chain operator+(const GenImpl<LeftValue, Left>& left,
-                const GenImpl<RightValue, Right>& right) {
-=======
 Chain operator+(
     const GenImpl<LeftValue, Left>& left,
     const GenImpl<RightValue, Right>& right) {
->>>>>>> 2e6f64e1
   static_assert(
       std::is_same<LeftValue, RightValue>::value,
       "Generators may ony be combined if Values are the exact same type.");
@@ -245,14 +212,9 @@
     class RightValue,
     class Right,
     class Chain = detail::Chain<LeftValue, Left, Right>>
-<<<<<<< HEAD
-Chain operator+(const GenImpl<LeftValue, Left>& left,
-                GenImpl<RightValue, Right>&& right) {
-=======
 Chain operator+(
     const GenImpl<LeftValue, Left>& left,
     GenImpl<RightValue, Right>&& right) {
->>>>>>> 2e6f64e1
   static_assert(
       std::is_same<LeftValue, RightValue>::value,
       "Generators may ony be combined if Values are the exact same type.");
@@ -265,14 +227,9 @@
     class RightValue,
     class Right,
     class Chain = detail::Chain<LeftValue, Left, Right>>
-<<<<<<< HEAD
-Chain operator+(GenImpl<LeftValue, Left>&& left,
-                const GenImpl<RightValue, Right>& right) {
-=======
 Chain operator+(
     GenImpl<LeftValue, Left>&& left,
     const GenImpl<RightValue, Right>& right) {
->>>>>>> 2e6f64e1
   static_assert(
       std::is_same<LeftValue, RightValue>::value,
       "Generators may ony be combined if Values are the exact same type.");
@@ -285,14 +242,9 @@
     class RightValue,
     class Right,
     class Chain = detail::Chain<LeftValue, Left, Right>>
-<<<<<<< HEAD
-Chain operator+(GenImpl<LeftValue, Left>&& left,
-                GenImpl<RightValue, Right>&& right) {
-=======
 Chain operator+(
     GenImpl<LeftValue, Left>&& left,
     GenImpl<RightValue, Right>&& right) {
->>>>>>> 2e6f64e1
   static_assert(
       std::is_same<LeftValue, RightValue>::value,
       "Generators may ony be combined if Values are the exact same type.");
@@ -317,15 +269,9 @@
  *   gen | [](Value v) -> bool { return shouldContinue(); };
  */
 template <class Value, class Gen, class Handler>
-<<<<<<< HEAD
-typename std::enable_if<
-  IsCompatibleSignature<Handler, bool(Value)>::value, bool>::type
-operator|(const GenImpl<Value, Gen>& gen, Handler&& handler) {
-=======
 typename std::
     enable_if<IsCompatibleSignature<Handler, bool(Value)>::value, bool>::type
     operator|(const GenImpl<Value, Gen>& gen, Handler&& handler) {
->>>>>>> 2e6f64e1
   return gen.self().apply(std::forward<Handler>(handler));
 }
 
@@ -335,24 +281,14 @@
  *   gen | map(square) | sum
  */
 template <class Value, class Gen, class Op>
-<<<<<<< HEAD
-auto operator|(const GenImpl<Value, Gen>& gen, const Operator<Op>& op) ->
-decltype(op.self().compose(gen.self())) {
-=======
 auto operator|(const GenImpl<Value, Gen>& gen, const Operator<Op>& op)
     -> decltype(op.self().compose(gen.self())) {
->>>>>>> 2e6f64e1
   return op.self().compose(gen.self());
 }
 
 template <class Value, class Gen, class Op>
-<<<<<<< HEAD
-auto operator|(GenImpl<Value, Gen>&& gen, const Operator<Op>& op) ->
-decltype(op.self().compose(std::move(gen.self()))) {
-=======
 auto operator|(GenImpl<Value, Gen>&& gen, const Operator<Op>& op)
     -> decltype(op.self().compose(std::move(gen.self()))) {
->>>>>>> 2e6f64e1
   return op.self().compose(std::move(gen.self()));
 }
 
@@ -378,12 +314,7 @@
   Composed() = default;
 
   Composed(First first, Second second)
-<<<<<<< HEAD
-    : first_(std::move(first))
-    , second_(std::move(second)) {}
-=======
       : first_(std::move(first)), second_(std::move(second)) {}
->>>>>>> 2e6f64e1
 
   template <
       class Source,
@@ -417,12 +348,7 @@
  *   int total = nums | sum;
  */
 template <class Value, class First, class Second>
-<<<<<<< HEAD
-class Chain : public GenImpl<Value,
-                             Chain<Value, First, Second>> {
-=======
 class Chain : public GenImpl<Value, Chain<Value, First, Second>> {
->>>>>>> 2e6f64e1
   First first_;
   Second second_;
 
