/*
<<<<<<< HEAD
 * Copyright 2013-present Facebook, Inc.
=======
 * Copyright (c) Facebook, Inc. and its affiliates.
>>>>>>> 2e6f64e1
 *
 * Licensed under the Apache License, Version 2.0 (the "License");
 * you may not use this file except in compliance with the License.
 * You may obtain a copy of the License at
 *
 *     http://www.apache.org/licenses/LICENSE-2.0
 *
 * Unless required by applicable law or agreed to in writing, software
 * distributed under the License is distributed on an "AS IS" BASIS,
 * WITHOUT WARRANTIES OR CONDITIONS OF ANY KIND, either express or implied.
 * See the License for the specific language governing permissions and
 * limitations under the License.
 */

#pragma once

#include <glog/logging.h>
#include <atomic>
#include <cassert>
#include <cinttypes>
#include <cstddef>
#include <cstring>
#include <iterator>
#include <limits>
#include <memory>
#include <type_traits>

#include <folly/FBString.h>
#include <folly/FBVector.h>
<<<<<<< HEAD
#include <folly/Portability.h>
#include <folly/Range.h>
#include <folly/portability/SysUio.h>

// Ignore shadowing warnings within this file, so includers can use -Wshadow.
FOLLY_PUSH_WARNING
FOLLY_GCC_DISABLE_WARNING("-Wshadow")
=======
#include <folly/Function.h>
#include <folly/Portability.h>
#include <folly/Range.h>
#include <folly/detail/Iterators.h>
#include <folly/lang/Ordering.h>
#include <folly/portability/SysUio.h>
#include <folly/synchronization/MicroSpinLock.h>

// Ignore shadowing warnings within this file, so includers can use -Wshadow.
FOLLY_PUSH_WARNING
FOLLY_GNU_DISABLE_WARNING("-Wshadow")
>>>>>>> 2e6f64e1

namespace folly {

/**
 * An IOBuf is a pointer to a buffer of data.
 *
 * IOBuf objects are intended to be used primarily for networking code, and are
 * modelled somewhat after FreeBSD's mbuf data structure, and Linux's sk_buff
 * structure.
 *
 * IOBuf objects facilitate zero-copy network programming, by allowing multiple
 * IOBuf objects to point to the same underlying buffer of data, using a
 * reference count to track when the buffer is no longer needed and can be
 * freed.
 *
 *
 * Data Layout
 * -----------
 *
 * The IOBuf itself is a small object containing a pointer to the buffer and
 * information about which segment of the buffer contains valid data.
 *
 * The data layout looks like this:
 *
 *  +-------+
 *  | IOBuf |
 *  +-------+
 *   /
 *  |
 *  v
 *  +------------+--------------------+-----------+
 *  | headroom   |        data        |  tailroom |
 *  +------------+--------------------+-----------+
 *  ^            ^                    ^           ^
 *  buffer()   data()               tail()      bufferEnd()
 *
 *  The length() method returns the length of the valid data; capacity()
 *  returns the entire capacity of the buffer (from buffer() to bufferEnd()).
 *  The headroom() and tailroom() methods return the amount of unused capacity
 *  available before and after the data.
 *
 *
 * Buffer Sharing
 * --------------
 *
 * The buffer itself is reference counted, and multiple IOBuf objects may point
 * to the same buffer.  Each IOBuf may point to a different section of valid
 * data within the underlying buffer.  For example, if multiple protocol
 * requests are read from the network into a single buffer, a separate IOBuf
 * may be created for each request, all sharing the same underlying buffer.
 *
 * In other words, when multiple IOBufs share the same underlying buffer, the
 * data() and tail() methods on each IOBuf may point to a different segment of
 * the data.  However, the buffer() and bufferEnd() methods will point to the
 * same location for all IOBufs sharing the same underlying buffer.
 *
 *       +-----------+     +---------+
 *       |  IOBuf 1  |     | IOBuf 2 |
 *       +-----------+     +---------+
 *        |         | _____/        |
 *   data |    tail |/    data      | tail
 *        v         v               v
 *  +-------------------------------------+
 *  |     |         |               |     |
 *  +-------------------------------------+
 *
 * If you only read data from an IOBuf, you don't need to worry about other
 * IOBuf objects possibly sharing the same underlying buffer.  However, if you
 * ever write to the buffer you need to first ensure that no other IOBufs point
 * to the same buffer.  The unshare() method may be used to ensure that you
 * have an unshared buffer.
 *
 *
 * IOBuf Chains
 * ------------
 *
 * IOBuf objects also contain pointers to next and previous IOBuf objects.
 * This can be used to represent a single logical piece of data that is stored
 * in non-contiguous chunks in separate buffers.
 *
 * A single IOBuf object can only belong to one chain at a time.
 *
 * IOBuf chains are always circular.  The "prev" pointer in the head of the
 * chain points to the tail of the chain.  However, it is up to the user to
 * decide which IOBuf is the head.  Internally the IOBuf code does not care
 * which element is the head.
 *
 * The lifetime of all IOBufs in the chain are linked: when one element in the
 * chain is deleted, all other chained elements are also deleted.  Conceptually
 * it is simplest to treat this as if the head of the chain owns all other
 * IOBufs in the chain.  When you delete the head of the chain, it will delete
 * the other elements as well.  For this reason, prependChain() and
 * appendChain() take ownership of the new elements being added to this chain.
 *
 * When the coalesce() method is used to coalesce an entire IOBuf chain into a
 * single IOBuf, all other IOBufs in the chain are eliminated and automatically
 * deleted.  The unshare() method may coalesce the chain; if it does it will
 * similarly delete all IOBufs eliminated from the chain.
 *
 * As discussed in the following section, it is up to the user to maintain a
 * lock around the entire IOBuf chain if multiple threads need to access the
 * chain.  IOBuf does not provide any internal locking.
 *
 *
 * Synchronization
 * ---------------
 *
 * When used in multithread programs, a single IOBuf object should only be used
 * in a single thread at a time.  If a caller uses a single IOBuf across
 * multiple threads the caller is responsible for using an external lock to
 * synchronize access to the IOBuf.
 *
 * Two separate IOBuf objects may be accessed concurrently in separate threads
 * without locking, even if they point to the same underlying buffer.  The
 * buffer reference count is always accessed atomically, and no other
 * operations should affect other IOBufs that point to the same data segment.
 * The caller is responsible for using unshare() to ensure that the data buffer
 * is not shared by other IOBufs before writing to it, and this ensures that
 * the data itself is not modified in one thread while also being accessed from
 * another thread.
 *
 * For IOBuf chains, no two IOBufs in the same chain should be accessed
 * simultaneously in separate threads.  The caller must maintain a lock around
 * the entire chain if the chain, or individual IOBufs in the chain, may be
 * accessed by multiple threads.
 *
 *
 * IOBuf Object Allocation
 * -----------------------
 *
 * IOBuf objects themselves exist separately from the data buffer they point
 * to.  Therefore one must also consider how to allocate and manage the IOBuf
 * objects.
 *
 * It is more common to allocate IOBuf objects on the heap, using the create(),
 * takeOwnership(), or wrapBuffer() factory functions.  The clone()/cloneOne()
 * functions also return new heap-allocated IOBufs.  The createCombined()
 * function allocates the IOBuf object and data storage space together, in a
 * single memory allocation.  This can improve performance, particularly if you
 * know that the data buffer and the IOBuf itself will have similar lifetimes.
 *
 * That said, it is also possible to allocate IOBufs on the stack or inline
 * inside another object as well.  This is useful for cases where the IOBuf is
 * short-lived, or when the overhead of allocating the IOBuf on the heap is
 * undesirable.
 *
 * However, note that stack-allocated IOBufs may only be used as the head of a
 * chain (or standalone as the only IOBuf in a chain).  All non-head members of
 * an IOBuf chain must be heap allocated.  (All functions to add nodes to a
 * chain require a std::unique_ptr<IOBuf>, which enforces this requirement.)
 *
 * Copying IOBufs is only meaningful for the head of a chain. The entire chain
 * is cloned; the IOBufs will become shared, and the old and new IOBufs will
 * refer to the same underlying memory.
 *
 * IOBuf Sharing
 * -------------
 *
 * The IOBuf class manages sharing of the underlying buffer that it points to,
 * maintaining a reference count if multiple IOBufs are pointing at the same
 * buffer.
 *
 * However, it is the callers responsibility to manage sharing and ownership of
 * IOBuf objects themselves.  The IOBuf structure does not provide room for an
 * intrusive refcount on the IOBuf object itself, only the underlying data
 * buffer is reference counted.  If users want to share the same IOBuf object
 * between multiple parts of the code, they are responsible for managing this
 * sharing on their own.  (For example, by using a shared_ptr.  Alternatively,
 * users always have the option of using clone() to create a second IOBuf that
 * points to the same underlying buffer.)
 */
namespace detail {
// Is T a unique_ptr<> to a standard-layout type?
template <typename T>
struct IsUniquePtrToSL : std::false_type {};
template <typename T, typename D>
struct IsUniquePtrToSL<std::unique_ptr<T, D>> : std::is_standard_layout<T> {};
} // namespace detail

class IOBuf {
 public:
  class Iterator;

  enum CreateOp { CREATE };
  enum WrapBufferOp { WRAP_BUFFER };
  enum TakeOwnershipOp { TAKE_OWNERSHIP };
  enum CopyBufferOp { COPY_BUFFER };

  enum class CombinedOption { DEFAULT, COMBINED, SEPARATE };

  typedef ByteRange value_type;
  typedef Iterator iterator;
  typedef Iterator const_iterator;

  typedef void (*FreeFunction)(void* buf, void* userData);

  /**
   * Allocate a new IOBuf object with the requested capacity.
   *
   * Returns a new IOBuf object that must be (eventually) deleted by the
   * caller.  The returned IOBuf may actually have slightly more capacity than
   * requested.
   *
   * The data pointer will initially point to the start of the newly allocated
   * buffer, and will have a data length of 0.
   *
   * Throws std::bad_alloc on error.
   */
  static std::unique_ptr<IOBuf> create(std::size_t capacity);
  IOBuf(CreateOp, std::size_t capacity);

  /**
   * Create a new IOBuf, using a single memory allocation to allocate space
   * for both the IOBuf object and the data storage space.
   *
   * This saves one memory allocation.  However, it can be wasteful if you
   * later need to grow the buffer using reserve().  If the buffer needs to be
   * reallocated, the space originally allocated will not be freed() until the
   * IOBuf object itself is also freed.  (It can also be slightly wasteful in
   * some cases where you clone this IOBuf and then free the original IOBuf.)
   */
  static std::unique_ptr<IOBuf> createCombined(std::size_t capacity);

  /**
   * Create a new IOBuf, using separate memory allocations for the IOBuf object
   * for the IOBuf and the data storage space.
   *
   * This requires two memory allocations, but saves space in the long run
   * if you know that you will need to reallocate the data buffer later.
   */
  static std::unique_ptr<IOBuf> createSeparate(std::size_t capacity);

  /**
   * Allocate a new IOBuf chain with the requested total capacity, allocating
   * no more than maxBufCapacity to each buffer.
   */
  static std::unique_ptr<IOBuf> createChain(
      size_t totalCapacity,
      std::size_t maxBufCapacity);

  /**
   * Uses folly::goodMallocSize() to figure out what the largest capacity would
   * be that would trigger the same underlying allocation size as would be
   * triggered by the given capacity.
   *
   * Note that IOBufs do this up-sizing for you: they will round up to the full
   * allocation size and make that capacity available to you without your using
   * this function. This just lets you introspect into that process, so you can
   * for example figure out whether a given IOBuf can be usefully compacted.
   */
  static size_t goodSize(
      size_t minCapacity,
      CombinedOption combined = CombinedOption::DEFAULT);

  /**
   * Create a new IOBuf pointing to an existing data buffer.
   *
   * The new IOBuffer will assume ownership of the buffer, and free it by
   * calling the specified FreeFunction when the last IOBuf pointing to this
   * buffer is destroyed.  The function will be called with a pointer to the
   * buffer as the first argument, and the supplied userData value as the
   * second argument.  The free function must never throw exceptions.
   *
   * If no FreeFunction is specified, the buffer will be freed using free()
   * which will result in undefined behavior if the memory was allocated
   * using 'new'.
   *
   * The IOBuf data pointer will initially point to the start of the buffer,
   *
   * In the first version of this function, the length of data is unspecified
   * and is initialized to the capacity of the buffer
   *
   * In the second version, the user specifies the valid length of data
   * in the buffer
   *
   * On error, std::bad_alloc will be thrown.  If freeOnError is true (the
   * default) the buffer will be freed before throwing the error.
   */
  static std::unique_ptr<IOBuf> takeOwnership(
      void* buf,
      std::size_t capacity,
      FreeFunction freeFn = nullptr,
      void* userData = nullptr,
      bool freeOnError = true) {
    return takeOwnership(
        buf, capacity, capacity, freeFn, userData, freeOnError);
  }
  IOBuf(
      TakeOwnershipOp op,
      void* buf,
      std::size_t capacity,
      FreeFunction freeFn = nullptr,
      void* userData = nullptr,
      bool freeOnError = true)
      : IOBuf(op, buf, capacity, capacity, freeFn, userData, freeOnError) {}

  static std::unique_ptr<IOBuf> takeOwnership(
      void* buf,
      std::size_t capacity,
      std::size_t length,
      FreeFunction freeFn = nullptr,
      void* userData = nullptr,
      bool freeOnError = true);
  IOBuf(
      TakeOwnershipOp,
      void* buf,
      std::size_t capacity,
      std::size_t length,
      FreeFunction freeFn = nullptr,
      void* userData = nullptr,
      bool freeOnError = true);

  /**
   * Create a new IOBuf pointing to an existing data buffer made up of
   * count objects of a given standard-layout type.
   *
   * This is dangerous -- it is essentially equivalent to doing
   * reinterpret_cast<unsigned char*> on your data -- but it's often useful
   * for serialization / deserialization.
   *
   * The new IOBuffer will assume ownership of the buffer, and free it
   * appropriately (by calling the UniquePtr's custom deleter, or by calling
   * delete or delete[] appropriately if there is no custom deleter)
   * when the buffer is destroyed.  The custom deleter, if any, must never
   * throw exceptions.
   *
   * The IOBuf data pointer will initially point to the start of the buffer,
   * and the length will be the full capacity of the buffer (count *
   * sizeof(T)).
   *
   * On error, std::bad_alloc will be thrown, and the buffer will be freed
   * before throwing the error.
   */
  template <class UniquePtr>
  static typename std::enable_if<
      detail::IsUniquePtrToSL<UniquePtr>::value,
      std::unique_ptr<IOBuf>>::type
  takeOwnership(UniquePtr&& buf, size_t count = 1);

  /**
   * Create a new IOBuf object that points to an existing user-owned buffer.
   *
   * This should only be used when the caller knows the lifetime of the IOBuf
   * object ahead of time and can ensure that all IOBuf objects that will point
   * to this buffer will be destroyed before the buffer itself is destroyed.
   *
   * This buffer will not be freed automatically when the last IOBuf
   * referencing it is destroyed.  It is the caller's responsibility to free
   * the buffer after the last IOBuf has been destroyed.
   *
   * The IOBuf data pointer will initially point to the start of the buffer,
   * and the length will be the full capacity of the buffer.
   *
   * An IOBuf created using wrapBuffer() will always be reported as shared.
   * unshare() may be used to create a writable copy of the buffer.
   *
   * On error, std::bad_alloc will be thrown.
   */
  static std::unique_ptr<IOBuf> wrapBuffer(
      const void* buf,
      std::size_t capacity);
  static std::unique_ptr<IOBuf> wrapBuffer(ByteRange br) {
    return wrapBuffer(br.data(), br.size());
  }

  /**
   * Similar to wrapBuffer(), but returns IOBuf by value rather than
   * heap-allocating it.
   */
<<<<<<< HEAD
  static IOBuf wrapBufferAsValue(const void* buf, uint64_t capacity);
  static IOBuf wrapBufferAsValue(ByteRange br) {
    return wrapBufferAsValue(br.data(), br.size());
  }

  IOBuf(WrapBufferOp op, const void* buf, uint64_t capacity);
  IOBuf(WrapBufferOp op, ByteRange br);
=======
  static IOBuf wrapBufferAsValue(
      const void* buf,
      std::size_t capacity) noexcept;
  static IOBuf wrapBufferAsValue(ByteRange br) noexcept {
    return wrapBufferAsValue(br.data(), br.size());
  }

  IOBuf(WrapBufferOp op, const void* buf, std::size_t capacity) noexcept;
  IOBuf(WrapBufferOp op, ByteRange br) noexcept;
>>>>>>> 2e6f64e1

  /**
   * Convenience function to create a new IOBuf object that copies data from a
   * user-supplied buffer, optionally allocating a given amount of
   * headroom and tailroom.
   */
  static std::unique_ptr<IOBuf> copyBuffer(
      const void* buf,
      std::size_t size,
      std::size_t headroom = 0,
      std::size_t minTailroom = 0);
  static std::unique_ptr<IOBuf> copyBuffer(
      ByteRange br,
      std::size_t headroom = 0,
      std::size_t minTailroom = 0) {
    return copyBuffer(br.data(), br.size(), headroom, minTailroom);
  }
  IOBuf(
      CopyBufferOp op,
      const void* buf,
      std::size_t size,
      std::size_t headroom = 0,
      std::size_t minTailroom = 0);
  IOBuf(
      CopyBufferOp op,
      ByteRange br,
      std::size_t headroom = 0,
      std::size_t minTailroom = 0);

  /**
   * Convenience function to create a new IOBuf object that copies data from a
   * user-supplied string, optionally allocating a given amount of
   * headroom and tailroom.
   *
   * Beware when attempting to invoke this function with a constant string
   * literal and a headroom argument: you will likely end up invoking the
   * version of copyBuffer() above.  IOBuf::copyBuffer("hello", 3) will treat
   * the first argument as a const void*, and will invoke the version of
   * copyBuffer() above, with the size argument of 3.
   */
  static std::unique_ptr<IOBuf> copyBuffer(
      const std::string& buf,
      std::size_t headroom = 0,
      std::size_t minTailroom = 0);
  IOBuf(
      CopyBufferOp op,
      const std::string& buf,
      std::size_t headroom = 0,
      std::size_t minTailroom = 0)
      : IOBuf(op, buf.data(), buf.size(), headroom, minTailroom) {}

  /**
   * A version of copyBuffer() that returns a null pointer if the input string
   * is empty.
   */
  static std::unique_ptr<IOBuf> maybeCopyBuffer(
      const std::string& buf,
      std::size_t headroom = 0,
      std::size_t minTailroom = 0);

  /**
   * Convenience function to free a chain of IOBufs held by a unique_ptr.
   */
  static void destroy(std::unique_ptr<IOBuf>&& data) {
    auto destroyer = std::move(data);
  }

  /**
   * Destroy this IOBuf.
   *
   * Deleting an IOBuf will automatically destroy all IOBufs in the chain.
   * (See the comments above regarding the ownership model of IOBuf chains.
   * All subsequent IOBufs in the chain are considered to be owned by the head
   * of the chain.  Users should only explicitly delete the head of a chain.)
   *
   * When each individual IOBuf is destroyed, it will release its reference
   * count on the underlying buffer.  If it was the last user of the buffer,
   * the buffer will be freed.
   */
  ~IOBuf();

  /**
   * Check whether the chain is empty (i.e., whether the IOBufs in the
   * chain have a total data length of zero).
   *
   * This method is semantically equivalent to
   *   i->computeChainDataLength()==0
   * but may run faster because it can short-circuit as soon as it
   * encounters a buffer with length()!=0
   */
  bool empty() const;

  /**
   * Get the pointer to the start of the data.
   */
  const uint8_t* data() const {
    return data_;
  }

  /**
   * Get a writable pointer to the start of the data.
   *
   * The caller is responsible for calling unshare() first to ensure that it is
   * actually safe to write to the buffer.
   */
  uint8_t* writableData() {
    return data_;
  }

  /**
   * Get the pointer to the end of the data.
   */
  const uint8_t* tail() const {
    return data_ + length_;
  }

  /**
   * Get a writable pointer to the end of the data.
   *
   * The caller is responsible for calling unshare() first to ensure that it is
   * actually safe to write to the buffer.
   */
  uint8_t* writableTail() {
    return data_ + length_;
  }

  /**
   * Get the length of the data for this individual IOBuf in the chain. See
   * computeChainDataLength() for the sum of data length for the full chain.
   */
  std::size_t length() const {
    return length_;
  }

  /**
   * Get the amount of head room.
   *
   * Returns the number of bytes in the buffer before the start of the data.
   */
<<<<<<< HEAD
  uint64_t headroom() const {
    return uint64_t(data_ - buffer());
=======
  std::size_t headroom() const {
    return std::size_t(data_ - buffer());
>>>>>>> 2e6f64e1
  }

  /**
   * Get the amount of tail room.
   *
   * Returns the number of bytes in the buffer after the end of the data.
   */
<<<<<<< HEAD
  uint64_t tailroom() const {
    return uint64_t(bufferEnd() - tail());
=======
  std::size_t tailroom() const {
    return std::size_t(bufferEnd() - tail());
>>>>>>> 2e6f64e1
  }

  /**
   * Get the pointer to the start of the buffer.
   *
   * Note that this is the pointer to the very beginning of the usable buffer,
   * not the start of valid data within the buffer.  Use the data() method to
   * get a pointer to the start of the data within the buffer.
   */
  const uint8_t* buffer() const {
    return buf_;
  }

  /**
   * Get a writable pointer to the start of the buffer.
   *
   * The caller is responsible for calling unshare() first to ensure that it is
   * actually safe to write to the buffer.
   */
  uint8_t* writableBuffer() {
    return buf_;
  }

  /**
   * Get the pointer to the end of the buffer.
   *
   * Note that this is the pointer to the very end of the usable buffer,
   * not the end of valid data within the buffer.  Use the tail() method to
   * get a pointer to the end of the data within the buffer.
   */
  const uint8_t* bufferEnd() const {
    return buf_ + capacity_;
  }

  /**
   * Get the total size of the buffer.
   *
   * This returns the total usable length of the buffer.  Use the length()
   * method to get the length of the actual valid data in this IOBuf.
   */
  std::size_t capacity() const {
    return capacity_;
  }

  /**
   * Get a pointer to the next IOBuf in this chain.
   */
  IOBuf* next() {
    return next_;
  }
  const IOBuf* next() const {
    return next_;
  }

  /**
   * Get a pointer to the previous IOBuf in this chain.
   */
  IOBuf* prev() {
    return prev_;
  }
  const IOBuf* prev() const {
    return prev_;
  }

  /**
   * Shift the data forwards in the buffer.
   *
   * This shifts the data pointer forwards in the buffer to increase the
   * headroom.  This is commonly used to increase the headroom in a newly
   * allocated buffer.
   *
   * The caller is responsible for ensuring that there is sufficient
   * tailroom in the buffer before calling advance().
   *
   * If there is a non-zero data length, advance() will use memmove() to shift
   * the data forwards in the buffer.  In this case, the caller is responsible
   * for making sure the buffer is unshared, so it will not affect other IOBufs
   * that may be sharing the same underlying buffer.
   */
  void advance(std::size_t amount) {
    // In debug builds, assert if there is a problem.
    assert(amount <= tailroom());

    if (length_ > 0) {
      memmove(data_ + amount, data_, length_);
    }
    data_ += amount;
  }

  /**
   * Shift the data backwards in the buffer.
   *
   * The caller is responsible for ensuring that there is sufficient headroom
   * in the buffer before calling retreat().
   *
   * If there is a non-zero data length, retreat() will use memmove() to shift
   * the data backwards in the buffer.  In this case, the caller is responsible
   * for making sure the buffer is unshared, so it will not affect other IOBufs
   * that may be sharing the same underlying buffer.
   */
  void retreat(std::size_t amount) {
    // In debug builds, assert if there is a problem.
    assert(amount <= headroom());

    if (length_ > 0) {
      memmove(data_ - amount, data_, length_);
    }
    data_ -= amount;
  }

  /**
   * Adjust the data pointer to include more valid data at the beginning.
   *
   * This moves the data pointer backwards to include more of the available
   * buffer.  The caller is responsible for ensuring that there is sufficient
   * headroom for the new data.  The caller is also responsible for populating
   * this section with valid data.
   *
   * This does not modify any actual data in the buffer.
   */
  void prepend(std::size_t amount) {
    DCHECK_LE(amount, headroom());
    data_ -= amount;
    length_ += amount;
  }

  /**
   * Adjust the tail pointer to include more valid data at the end.
   *
   * This moves the tail pointer forwards to include more of the available
   * buffer.  The caller is responsible for ensuring that there is sufficient
   * tailroom for the new data.  The caller is also responsible for populating
   * this section with valid data.
   *
   * This does not modify any actual data in the buffer.
   */
  void append(std::size_t amount) {
    DCHECK_LE(amount, tailroom());
    length_ += amount;
  }

  /**
   * Adjust the data pointer forwards to include less valid data.
   *
   * This moves the data pointer forwards so that the first amount bytes are no
   * longer considered valid data.  The caller is responsible for ensuring that
   * amount is less than or equal to the actual data length.
   *
   * This does not modify any actual data in the buffer.
   */
  void trimStart(std::size_t amount) {
    DCHECK_LE(amount, length_);
    data_ += amount;
    length_ -= amount;
  }

  /**
   * Adjust the tail pointer backwards to include less valid data.
   *
   * This moves the tail pointer backwards so that the last amount bytes are no
   * longer considered valid data.  The caller is responsible for ensuring that
   * amount is less than or equal to the actual data length.
   *
   * This does not modify any actual data in the buffer.
   */
  void trimEnd(std::size_t amount) {
    DCHECK_LE(amount, length_);
    length_ -= amount;
  }

  /**
   * Clear the buffer.
   *
   * Postcondition: headroom() == 0, length() == 0, tailroom() == capacity()
   */
  void clear() {
    data_ = writableBuffer();
    length_ = 0;
  }

  /**
   * Ensure that this buffer has at least minHeadroom headroom bytes and at
   * least minTailroom tailroom bytes.  The buffer must be writable
   * (you must call unshare() before this, if necessary).
   *
   * Postcondition: headroom() >= minHeadroom, tailroom() >= minTailroom,
   * the data (between data() and data() + length()) is preserved.
   */
  void reserve(std::size_t minHeadroom, std::size_t minTailroom) {
    // Maybe we don't need to do anything.
    if (headroom() >= minHeadroom && tailroom() >= minTailroom) {
      return;
    }
    // If the buffer is empty but we have enough total room (head + tail),
    // move the data_ pointer around.
    if (length() == 0 && headroom() + tailroom() >= minHeadroom + minTailroom) {
      data_ = writableBuffer() + minHeadroom;
      return;
    }
    // Bah, we have to do actual work.
    reserveSlow(minHeadroom, minTailroom);
  }

  /**
   * Return true if this IOBuf is part of a chain of multiple IOBufs, or false
   * if this is the only IOBuf in its chain.
   */
  bool isChained() const {
    assert((next_ == this) == (prev_ == this));
    return next_ != this;
  }

  /**
   * Get the number of IOBufs in this chain.
   *
   * Beware that this method has to walk the entire chain.
   * Use isChained() if you just want to check if this IOBuf is part of a chain
   * or not.
   */
  size_t countChainElements() const;

  /**
   * Get the length of all the data in this IOBuf chain.
   *
   * Beware that this method has to walk the entire chain.
   */
  std::size_t computeChainDataLength() const;

  /**
   * Insert another IOBuf chain immediately before this IOBuf.
   *
   * For example, if there are two IOBuf chains (A, B, C) and (D, E, F),
   * and B->prependChain(D) is called, the (D, E, F) chain will be subsumed
   * and become part of the chain starting at A, which will now look like
   * (A, D, E, F, B, C)
   *
   * Note that since IOBuf chains are circular, head->prependChain(other) can
   * be used to append the other chain at the very end of the chain pointed to
   * by head.  For example, if there are two IOBuf chains (A, B, C) and
   * (D, E, F), and A->prependChain(D) is called, the chain starting at A will
   * now consist of (A, B, C, D, E, F)
   *
   * The elements in the specified IOBuf chain will become part of this chain,
   * and will be owned by the head of this chain.  When this chain is
   * destroyed, all elements in the supplied chain will also be destroyed.
   *
   * For this reason, appendChain() only accepts an rvalue-reference to a
   * unique_ptr(), to make it clear that it is taking ownership of the supplied
   * chain.  If you have a raw pointer, you can pass in a new temporary
   * unique_ptr around the raw pointer.  If you have an existing,
   * non-temporary unique_ptr, you must call std::move(ptr) to make it clear
   * that you are destroying the original pointer.
   */
  void prependChain(std::unique_ptr<IOBuf>&& iobuf);

  /**
   * Append another IOBuf chain immediately after this IOBuf.
   *
   * For example, if there are two IOBuf chains (A, B, C) and (D, E, F),
   * and B->appendChain(D) is called, the (D, E, F) chain will be subsumed
   * and become part of the chain starting at A, which will now look like
   * (A, B, D, E, F, C)
   *
   * The elements in the specified IOBuf chain will become part of this chain,
   * and will be owned by the head of this chain.  When this chain is
   * destroyed, all elements in the supplied chain will also be destroyed.
   *
   * For this reason, appendChain() only accepts an rvalue-reference to a
   * unique_ptr(), to make it clear that it is taking ownership of the supplied
   * chain.  If you have a raw pointer, you can pass in a new temporary
   * unique_ptr around the raw pointer.  If you have an existing,
   * non-temporary unique_ptr, you must call std::move(ptr) to make it clear
   * that you are destroying the original pointer.
   */
  void appendChain(std::unique_ptr<IOBuf>&& iobuf) {
    // Just use prependChain() on the next element in our chain
    next_->prependChain(std::move(iobuf));
  }

  /**
   * Remove this IOBuf from its current chain.
   *
   * Since ownership of all elements an IOBuf chain is normally maintained by
   * the head of the chain, unlink() transfers ownership of this IOBuf from the
   * chain and gives it to the caller.  A new unique_ptr to the IOBuf is
   * returned to the caller.  The caller must store the returned unique_ptr (or
   * call release() on it) to take ownership, otherwise the IOBuf will be
   * immediately destroyed.
   *
   * Since unlink transfers ownership of the IOBuf to the caller, be careful
   * not to call unlink() on the head of a chain if you already maintain
   * ownership on the head of the chain via other means.  The pop() method
   * is a better choice for that situation.
   */
  std::unique_ptr<IOBuf> unlink() {
    next_->prev_ = prev_;
    prev_->next_ = next_;
    prev_ = this;
    next_ = this;
    return std::unique_ptr<IOBuf>(this);
  }

  /**
   * Remove this IOBuf from its current chain and return a unique_ptr to
   * the IOBuf that formerly followed it in the chain.
   */
  std::unique_ptr<IOBuf> pop() {
    IOBuf* next = next_;
    next_->prev_ = prev_;
    prev_->next_ = next_;
    prev_ = this;
    next_ = this;
    return std::unique_ptr<IOBuf>((next == this) ? nullptr : next);
  }

  /**
   * Remove a subchain from this chain.
   *
   * Remove the subchain starting at head and ending at tail from this chain.
   *
   * Returns a unique_ptr pointing to head.  (In other words, ownership of the
   * head of the subchain is transferred to the caller.)  If the caller ignores
   * the return value and lets the unique_ptr be destroyed, the subchain will
   * be immediately destroyed.
   *
   * The subchain referenced by the specified head and tail must be part of the
   * same chain as the current IOBuf, but must not contain the current IOBuf.
   * However, the specified head and tail may be equal to each other (i.e.,
   * they may be a subchain of length 1).
   */
  std::unique_ptr<IOBuf> separateChain(IOBuf* head, IOBuf* tail) {
    assert(head != this);
    assert(tail != this);

    head->prev_->next_ = tail->next_;
    tail->next_->prev_ = head->prev_;

    head->prev_ = tail;
    tail->next_ = head;

    return std::unique_ptr<IOBuf>(head);
  }

  /**
   * Return true if at least one of the IOBufs in this chain are shared,
   * or false if all of the IOBufs point to unique buffers.
   *
   * Use isSharedOne() to only check this IOBuf rather than the entire chain.
   */
  bool isShared() const {
    const IOBuf* current = this;
    while (true) {
      if (current->isSharedOne()) {
        return true;
      }
      current = current->next_;
      if (current == this) {
        return false;
      }
    }
  }

  /**
   *
   * Returns the SharedInfo::userData if sharedInfo()
   * is not nullptr, nullptr otherwise
   *
   **/
  void* getUserData() const noexcept {
    SharedInfo* info = sharedInfo();
    return info ? info->userData : nullptr;
  }

  /**
   *
   * Returns free function if sharedInfo() is not nullputr, nullptr otherwise
   *
   **/
  FreeFunction getFreeFn() const noexcept {
    SharedInfo* info = sharedInfo();
    return info ? info->freeFn : nullptr;
  }

  template <typename Observer>
  bool appendSharedInfoObserver(Observer&& observer) {
    SharedInfo* info = sharedInfo();
    if (!info) {
      return false;
    }

    auto* entry =
        new SharedInfoObserverEntry<Observer>(std::forward<Observer>(observer));
    std::lock_guard<MicroSpinLock> guard(info->observerListLock);
    if (!info->observerListHead) {
      info->observerListHead = entry;
    } else {
      // prepend
      entry->next = info->observerListHead;
      entry->prev = info->observerListHead->prev;
      info->observerListHead->prev->next = entry;
      info->observerListHead->prev = entry;
    }

    return true;
  }

  /**
   * Return true if all IOBufs in this chain are managed by the usual
   * refcounting mechanism (and so the lifetime of the underlying memory
   * can be extended by clone()).
   */
  bool isManaged() const {
    const IOBuf* current = this;
    while (true) {
      if (!current->isManagedOne()) {
        return false;
      }
      current = current->next_;
      if (current == this) {
        return true;
      }
    }
  }

  /**
   * Return true if this IOBuf is managed by the usual refcounting mechanism
   * (and so the lifetime of the underlying memory can be extended by
   * cloneOne()).
   */
  bool isManagedOne() const noexcept {
    return sharedInfo();
  }

  /**
   * For most of the use-cases where it seems like a good idea to call this
   * function, what you really want is `isSharedOne()`.
   *
   * If this IOBuf is managed by the usual refcounting mechanism (ie
   * `isManagedOne()` returns `true`): this returns the reference count as it
   * was when recently observed by this thread.
   *
   * If this IOBuf is *not* managed by the usual refcounting mechanism then the
   * result of this function is not defined.
   *
   * This only checks the current IOBuf, and not other IOBufs in the chain.
   */
  uint32_t approximateShareCountOne() const;

  /**
   * Return true if other IOBufs are also pointing to the buffer used by this
   * IOBuf, and false otherwise.
   *
   * If this IOBuf points at a buffer owned by another (non-IOBuf) part of the
   * code (i.e., if the IOBuf was created using wrapBuffer(), or was cloned
   * from such an IOBuf), it is always considered shared.
   *
   * This only checks the current IOBuf, and not other IOBufs in the chain.
   */
  bool isSharedOne() const noexcept {
    // If this is a user-owned buffer, it is always considered shared
    if (UNLIKELY(!sharedInfo())) {
      return true;
    }

    if (UNLIKELY(sharedInfo()->externallyShared)) {
      return true;
<<<<<<< HEAD
    }

    if (LIKELY(!(flags() & kFlagMaybeShared))) {
      return false;
=======
>>>>>>> 2e6f64e1
    }

    return sharedInfo()->refcount.load(std::memory_order_acquire) > 1;
  }

  /**
   * Ensure that this IOBuf has a unique buffer that is not shared by other
   * IOBufs.
   *
   * unshare() operates on an entire chain of IOBuf objects.  If the chain is
   * shared, it may also coalesce the chain when making it unique.  If the
   * chain is coalesced, subsequent IOBuf objects in the current chain will be
   * automatically deleted.
   *
   * Note that buffers owned by other (non-IOBuf) users are automatically
   * considered shared.
   *
   * Throws std::bad_alloc on error.  On error the IOBuf chain will be
   * unmodified.
   *
   * Currently unshare may also throw std::overflow_error if it tries to
   * coalesce.  (TODO: In the future it would be nice if unshare() were smart
   * enough not to coalesce the entire buffer if the data is too large.
   * However, in practice this seems unlikely to become an issue.)
   */
  void unshare() {
    if (isChained()) {
      unshareChained();
    } else {
      unshareOne();
    }
  }

  /**
   * Ensure that this IOBuf has a unique buffer that is not shared by other
   * IOBufs.
   *
   * unshareOne() operates on a single IOBuf object.  This IOBuf will have a
   * unique buffer after unshareOne() returns, but other IOBufs in the chain
   * may still be shared after unshareOne() returns.
   *
   * Throws std::bad_alloc on error.  On error the IOBuf will be unmodified.
   */
  void unshareOne() {
    if (isSharedOne()) {
      unshareOneSlow();
    }
  }

  /**
   * Mark the underlying buffers in this chain as shared with external memory
   * management mechanism. This will make isShared() always returns true.
   *
   * This function is not thread-safe, and only safe to call immediately after
   * creating an IOBuf, before it has been shared with other threads.
   */
  void markExternallyShared();

  /**
   * Mark the underlying buffer that this IOBuf refers to as shared with
   * external memory management mechanism. This will make isSharedOne() always
   * returns true.
   *
   * This function is not thread-safe, and only safe to call immediately after
   * creating an IOBuf, before it has been shared with other threads.
   */
  void markExternallySharedOne() {
    SharedInfo* info = sharedInfo();
    if (info) {
      info->externallyShared = true;
    }
  }

  /**
   * Ensure that the memory that IOBufs in this chain refer to will continue to
   * be allocated for as long as the IOBufs of the chain (or any clone()s
   * created from this point onwards) is alive.
   *
   * This only has an effect for user-owned buffers (created with the
   * WRAP_BUFFER constructor or wrapBuffer factory function), in which case
   * those buffers are unshared.
   */
  void makeManaged() {
    if (isChained()) {
      makeManagedChained();
    } else {
      makeManagedOne();
    }
  }

  /**
   * Ensure that the memory that this IOBuf refers to will continue to be
   * allocated for as long as this IOBuf (or any clone()s created from this
   * point onwards) is alive.
   *
   * This only has an effect for user-owned buffers (created with the
   * WRAP_BUFFER constructor or wrapBuffer factory function), in which case
   * those buffers are unshared.
   */
  void makeManagedOne() {
    if (!isManagedOne()) {
      // We can call the internal function directly; unmanaged implies shared.
      unshareOneSlow();
    }
  }

  /**
   * Coalesce this IOBuf chain into a single buffer.
   *
   * This method moves all of the data in this IOBuf chain into a single
   * contiguous buffer, if it is not already in one buffer.  After coalesce()
   * returns, this IOBuf will be a chain of length one.  Other IOBufs in the
   * chain will be automatically deleted.
   *
   * After coalescing, the IOBuf will have at least as much headroom as the
   * first IOBuf in the chain, and at least as much tailroom as the last IOBuf
   * in the chain.
   *
   * Throws std::bad_alloc on error.  On error the IOBuf chain will be
   * unmodified.
   *
   * Returns ByteRange that points to the data IOBuf stores.
   */
  ByteRange coalesce() {
    const std::size_t newHeadroom = headroom();
    const std::size_t newTailroom = prev()->tailroom();
    return coalesceWithHeadroomTailroom(newHeadroom, newTailroom);
  }

  /**
   * This is similar to the coalesce() method, except this allows to set a
   * headroom and tailroom after coalescing.
   *
   * Returns ByteRange that points to the data IOBuf stores.
   */
  ByteRange coalesceWithHeadroomTailroom(
      std::size_t newHeadroom,
      std::size_t newTailroom) {
    if (isChained()) {
      coalesceAndReallocate(
          newHeadroom, computeChainDataLength(), this, newTailroom);
    }
    return ByteRange(data_, length_);
  }

  /**
   * Ensure that this chain has at least maxLength bytes available as a
   * contiguous memory range.
   *
   * This method coalesces whole buffers in the chain into this buffer as
   * necessary until this buffer's length() is at least maxLength.
   *
   * After coalescing, the IOBuf will have at least as much headroom as the
   * first IOBuf in the chain, and at least as much tailroom as the last IOBuf
   * that was coalesced.
   *
   * Throws std::bad_alloc or std::overflow_error on error.  On error the IOBuf
   * chain will be unmodified.  Throws std::overflow_error if maxLength is
   * longer than the total chain length.
   *
   * Upon return, either enough of the chain was coalesced into a contiguous
   * region, or the entire chain was coalesced.  That is,
   * length() >= maxLength || !isChained() is true.
   */
  void gather(std::size_t maxLength) {
    if (!isChained() || length_ >= maxLength) {
      return;
    }
    coalesceSlow(maxLength);
  }

  /**
   * Return a new IOBuf chain sharing the same data as this chain.
   *
   * The new IOBuf chain will normally point to the same underlying data
   * buffers as the original chain.  (The one exception to this is if some of
   * the IOBufs in this chain contain small internal data buffers which cannot
   * be shared.)
   */
  std::unique_ptr<IOBuf> clone() const;

  /**
   * Similar to clone(). But returns IOBuf by value rather than heap-allocating
   * it.
   */
  IOBuf cloneAsValue() const;

  /**
   * Return a new IOBuf with the same data as this IOBuf.
   *
   * The new IOBuf returned will not be part of a chain (even if this IOBuf is
   * part of a larger chain).
   */
  std::unique_ptr<IOBuf> cloneOne() const;

  /**
   * Similar to cloneOne(). But returns IOBuf by value rather than
   * heap-allocating it.
   */
  IOBuf cloneOneAsValue() const;

  /**
   * Return a new unchained IOBuf that may share the same data as this chain.
   *
   * If the IOBuf chain is not chained then the new IOBuf will point to the same
   * underlying data buffer as the original chain. Otherwise, it will clone and
   * coalesce the IOBuf chain.
   *
   * The new IOBuf will have at least as much headroom as the first IOBuf in the
   * chain, and at least as much tailroom as the last IOBuf in the chain.
   *
   * Throws std::bad_alloc on error.
   */
  std::unique_ptr<IOBuf> cloneCoalesced() const;

  /**
<<<<<<< HEAD
=======
   * This is similar to the cloneCoalesced() method, except this allows to set a
   * headroom and tailroom for the new IOBuf.
   */
  std::unique_ptr<IOBuf> cloneCoalescedWithHeadroomTailroom(
      std::size_t newHeadroom,
      std::size_t newTailroom) const;

  /**
>>>>>>> 2e6f64e1
   * Similar to cloneCoalesced(). But returns IOBuf by value rather than
   * heap-allocating it.
   */
  IOBuf cloneCoalescedAsValue() const;

  /**
<<<<<<< HEAD
=======
   * This is similar to the cloneCoalescedAsValue() method, except this allows
   * to set a headroom and tailroom for the new IOBuf.
   */
  IOBuf cloneCoalescedAsValueWithHeadroomTailroom(
      std::size_t newHeadroom,
      std::size_t newTailroom) const;

  /**
>>>>>>> 2e6f64e1
   * Similar to Clone(). But use other as the head node. Other nodes in the
   * chain (if any) will be allocted on heap.
   */
  void cloneInto(IOBuf& other) const {
    other = cloneAsValue();
  }

  /**
   * Similar to CloneOne(). But to fill an existing IOBuf instead of a new
   * IOBuf.
   */
  void cloneOneInto(IOBuf& other) const {
    other = cloneOneAsValue();
  }

  /**
   * Return an iovector suitable for e.g. writev()
   *
   *   auto iov = buf->getIov();
   *   auto xfer = writev(fd, iov.data(), iov.size());
   *
   * Naturally, the returned iovector is invalid if you modify the buffer
   * chain.
   */
  folly::fbvector<struct iovec> getIov() const;

  /**
   * Update an existing iovec array with the IOBuf data.
   *
   * New iovecs will be appended to the existing vector; anything already
   * present in the vector will be left unchanged.
   *
   * Naturally, the returned iovec data will be invalid if you modify the
   * buffer chain.
   */
  void appendToIov(folly::fbvector<struct iovec>* iov) const;

  struct FillIovResult {
    // How many iovecs were filled (or 0 on error).
    size_t numIovecs;
    // The total length of filled iovecs (or 0 on error).
    size_t totalLength;
  };

  /**
   * Fill an iovec array with the IOBuf data.
   *
   * Returns a struct with two fields: the number of iovec filled, and total
   * size of the iovecs filled. If there are more buffer than iovec, returns 0
   * in both fields.
   * This version is suitable to use with stack iovec arrays.
   *
   * Naturally, the filled iovec data will be invalid if you modify the
   * buffer chain.
   */
  FillIovResult fillIov(struct iovec* iov, size_t len) const;

  /**
   * A helper that wraps a number of iovecs into an IOBuf chain.  If count == 0,
   * then a zero length buf is returned.  This function never returns nullptr.
   */
  static std::unique_ptr<IOBuf> wrapIov(const iovec* vec, size_t count);

  /**
   * A helper that takes ownerships a number of iovecs into an IOBuf chain.  If
   * count == 0, then a zero length buf is returned.  This function never
   * returns nullptr.
   */
  static std::unique_ptr<IOBuf> takeOwnershipIov(
      const iovec* vec,
      size_t count,
      FreeFunction freeFn = nullptr,
      void* userData = nullptr,
      bool freeOnError = true);

  /*
   * Overridden operator new and delete.
   * These perform specialized memory management to help support
   * createCombined(), which allocates IOBuf objects together with the buffer
   * data.
   */
  void* operator new(size_t size);
  void* operator new(size_t size, void* ptr);
  void operator delete(void* ptr);
  void operator delete(void* ptr, void* placement);

  /**
   * Destructively convert this IOBuf to a fbstring efficiently.
   * We rely on fbstring's AcquireMallocatedString constructor to
   * transfer memory.
   */
  fbstring moveToFbString();

  /**
   * Iteration support: a chain of IOBufs may be iterated through using
   * STL-style iterators over const ByteRanges.  Iterators are only invalidated
   * if the IOBuf that they currently point to is removed.
   */
  Iterator cbegin() const;
  Iterator cend() const;
  Iterator begin() const;
  Iterator end() const;

  /**
   * Allocate a new null buffer.
   *
   * This can be used to allocate an empty IOBuf on the stack.  It will have no
   * space allocated for it.  This is generally useful only to later use move
   * assignment to fill out the IOBuf.
   */
  IOBuf() noexcept;

  /**
   * Move constructor and assignment operator.
   *
   * In general, you should only ever move the head of an IOBuf chain.
   * Internal nodes in an IOBuf chain are owned by the head of the chain, and
   * should not be moved from.  (Technically, nothing prevents you from moving
   * a non-head node, but the moved-to node will replace the moved-from node in
   * the chain.  This has implications for ownership, since non-head nodes are
   * owned by the chain head.  You are then responsible for relinquishing
   * ownership of the moved-to node, and manually deleting the moved-from
   * node.)
   *
   * With the move assignment operator, the destination of the move should be
   * the head of an IOBuf chain or a solitary IOBuf not part of a chain.  If
   * the move destination is part of a chain, all other IOBufs in the chain
   * will be deleted.
   */
  IOBuf(IOBuf&& other) noexcept;
  IOBuf& operator=(IOBuf&& other) noexcept;

  IOBuf(const IOBuf& other);
  IOBuf& operator=(const IOBuf& other);

 private:
  enum FlagsEnum : uintptr_t {
    // Adding any more flags would not work on 32-bit architectures,
    // as these flags are stashed in the least significant 2 bits of a
    // max-align-aligned pointer.
    kFlagFreeSharedInfo = 0x1,
    kFlagMask = (1 << 2 /* least significant bits */) - 1,
  };

  struct SharedInfoObserverEntryBase {
    SharedInfoObserverEntryBase* prev{this};
    SharedInfoObserverEntryBase* next{this};

    virtual ~SharedInfoObserverEntryBase() = default;

    virtual void afterFreeExtBuffer() const noexcept = 0;
    virtual void afterReleaseExtBuffer() const noexcept = 0;
  };

  template <typename Observer>
  struct SharedInfoObserverEntry : SharedInfoObserverEntryBase {
    std::decay_t<Observer> observer;

    explicit SharedInfoObserverEntry(Observer&& obs) noexcept(
        noexcept(Observer(std::forward<Observer>(obs))))
        : observer(std::forward<Observer>(obs)) {}

    void afterFreeExtBuffer() const noexcept final {
      observer.afterFreeExtBuffer();
    }

    void afterReleaseExtBuffer() const noexcept final {
      observer.afterReleaseExtBuffer();
    }
  };

  struct SharedInfo {
    SharedInfo();
    SharedInfo(FreeFunction fn, void* arg, bool hfs = false);

    static void releaseStorage(SharedInfo* info) noexcept;

    using ObserverCb = folly::FunctionRef<void(SharedInfoObserverEntryBase&)>;
    static void invokeAndDeleteEachObserver(
        SharedInfoObserverEntryBase* observerListHead,
        ObserverCb cb) noexcept;

    // A pointer to a function to call to free the buffer when the refcount
    // hits 0.  If this is null, free() will be used instead.
    FreeFunction freeFn;
    void* userData;
    SharedInfoObserverEntryBase* observerListHead{nullptr};
    std::atomic<uint32_t> refcount;
    bool externallyShared{false};
<<<<<<< HEAD
=======
    bool useHeapFullStorage{false};
    MicroSpinLock observerListLock{0};
>>>>>>> 2e6f64e1
  };
  // Helper structs for use by operator new and delete
  struct HeapPrefix;
  struct HeapStorage;
  struct HeapFullStorage;

  /**
   * Create a new IOBuf pointing to an external buffer.
   *
   * The caller is responsible for holding a reference count for this new
   * IOBuf.  The IOBuf constructor does not automatically increment the
   * reference count.
   */
  struct InternalConstructor {}; // avoid conflicts
  IOBuf(
      InternalConstructor,
      uintptr_t flagsAndSharedInfo,
      uint8_t* buf,
      std::size_t capacity,
      uint8_t* data,
      std::size_t length) noexcept;

  void unshareOneSlow();
  void unshareChained();
  void makeManagedChained();
  void coalesceSlow();
  void coalesceSlow(size_t maxLength);
  // newLength must be the entire length of the buffers between this and
  // end (no truncation)
  void coalesceAndReallocate(
      size_t newHeadroom,
      size_t newLength,
      IOBuf* end,
      size_t newTailroom);
  void coalesceAndReallocate(size_t newLength, IOBuf* end) {
    coalesceAndReallocate(headroom(), newLength, end, end->prev_->tailroom());
  }
  void decrementRefcount() noexcept;
  void reserveSlow(std::size_t minHeadroom, std::size_t minTailroom);
  void freeExtBuffer() noexcept;

  static size_t goodExtBufferSize(std::size_t minCapacity);
  static void initExtBuffer(
      uint8_t* buf,
      size_t mallocSize,
      SharedInfo** infoReturn,
      std::size_t* capacityReturn);
  static void allocExtBuffer(
      std::size_t minCapacity,
      uint8_t** bufReturn,
      SharedInfo** infoReturn,
      std::size_t* capacityReturn);
  static void releaseStorage(HeapStorage* storage, uint16_t freeFlags) noexcept;
  static void freeInternalBuf(void* buf, void* userData) noexcept;

  /*
   * Member variables
   */

  /*
   * Links to the next and the previous IOBuf in this chain.
   *
   * The chain is circularly linked (the last element in the chain points back
   * at the head), and next_ and prev_ can never be null.  If this IOBuf is the
   * only element in the chain, next_ and prev_ will both point to this.
   */
  IOBuf* next_{this};
  IOBuf* prev_{this};

  /*
   * A pointer to the start of the data referenced by this IOBuf, and the
   * length of the data.
   *
   * This may refer to any subsection of the actual buffer capacity.
   */
  uint8_t* data_{nullptr};
  uint8_t* buf_{nullptr};
  std::size_t length_{0};
  std::size_t capacity_{0};

  // Pack flags in least significant 2 bits, sharedInfo in the rest
  uintptr_t flagsAndSharedInfo_{0};

  static inline uintptr_t packFlagsAndSharedInfo(
      uintptr_t flags,
      SharedInfo* info) noexcept {
    uintptr_t uinfo = reinterpret_cast<uintptr_t>(info);
    DCHECK_EQ(flags & ~kFlagMask, 0u);
    DCHECK_EQ(uinfo & kFlagMask, 0u);
    return flags | uinfo;
  }

  inline SharedInfo* sharedInfo() const noexcept {
    return reinterpret_cast<SharedInfo*>(flagsAndSharedInfo_ & ~kFlagMask);
  }

  inline void setSharedInfo(SharedInfo* info) noexcept {
    uintptr_t uinfo = reinterpret_cast<uintptr_t>(info);
    DCHECK_EQ(uinfo & kFlagMask, 0u);
    flagsAndSharedInfo_ = (flagsAndSharedInfo_ & kFlagMask) | uinfo;
  }

  inline uintptr_t flags() const noexcept {
    return flagsAndSharedInfo_ & kFlagMask;
  }

  // flags_ are changed from const methods
<<<<<<< HEAD
  inline void setFlags(uintptr_t flags) const {
=======
  inline void setFlags(uintptr_t flags) noexcept {
>>>>>>> 2e6f64e1
    DCHECK_EQ(flags & ~kFlagMask, 0u);
    flagsAndSharedInfo_ |= flags;
  }

<<<<<<< HEAD
  inline void clearFlags(uintptr_t flags) const {
=======
  inline void clearFlags(uintptr_t flags) noexcept {
>>>>>>> 2e6f64e1
    DCHECK_EQ(flags & ~kFlagMask, 0u);
    flagsAndSharedInfo_ &= ~flags;
  }

  inline void setFlagsAndSharedInfo(
      uintptr_t flags,
      SharedInfo* info) noexcept {
    flagsAndSharedInfo_ = packFlagsAndSharedInfo(flags, info);
  }

  struct DeleterBase {
    virtual ~DeleterBase() {}
    virtual void dispose(void* p) noexcept = 0;
  };

  template <class UniquePtr>
  struct UniquePtrDeleter : public DeleterBase {
    typedef typename UniquePtr::pointer Pointer;
    typedef typename UniquePtr::deleter_type Deleter;

<<<<<<< HEAD
    explicit UniquePtrDeleter(Deleter deleter) : deleter_(std::move(deleter)){ }
    void dispose(void* p) override {
      try {
        deleter_(static_cast<Pointer>(p));
        delete this;
      } catch (...) {
        abort();
      }
=======
    explicit UniquePtrDeleter(Deleter deleter) : deleter_(std::move(deleter)) {}
    void dispose(void* p) noexcept override {
      deleter_(static_cast<Pointer>(p));
      delete this;
>>>>>>> 2e6f64e1
    }

   private:
    Deleter deleter_;
  };

  static void freeUniquePtrBuffer(void* ptr, void* userData) noexcept {
    static_cast<DeleterBase*>(userData)->dispose(ptr);
  }
};

/**
 * Hasher for IOBuf objects. Hashes the entire chain using SpookyHashV2.
 */
struct IOBufHash {
  size_t operator()(const IOBuf& buf) const noexcept;
  size_t operator()(const std::unique_ptr<IOBuf>& buf) const noexcept {
    return operator()(buf.get());
  }
  size_t operator()(const IOBuf* buf) const noexcept {
    return buf ? (*this)(*buf) : 0;
  }
};

/**
 * Ordering for IOBuf objects. Compares data in the entire chain.
 */
struct IOBufCompare {
  ordering operator()(const IOBuf& a, const IOBuf& b) const {
    return &a == &b ? ordering::eq : impl(a, b);
  }
  ordering operator()(
      const std::unique_ptr<IOBuf>& a,
      const std::unique_ptr<IOBuf>& b) const {
    return operator()(a.get(), b.get());
  }
  ordering operator()(const IOBuf* a, const IOBuf* b) const {
    // clang-format off
    return
        !a && !b ? ordering::eq :
        !a && b ? ordering::lt :
        a && !b ? ordering::gt :
        operator()(*a, *b);
    // clang-format on
  }

 private:
  ordering impl(IOBuf const& a, IOBuf const& b) const noexcept;
};

/**
 * Equality predicate for IOBuf objects. Compares data in the entire chain.
 */
struct IOBufEqualTo : compare_equal_to<IOBufCompare> {};

/**
 * Inequality predicate for IOBuf objects. Compares data in the entire chain.
 */
struct IOBufNotEqualTo : compare_not_equal_to<IOBufCompare> {};

/**
 * Less predicate for IOBuf objects. Compares data in the entire chain.
 */
struct IOBufLess : compare_less<IOBufCompare> {};

/**
 * At-most predicate for IOBuf objects. Compares data in the entire chain.
 */
struct IOBufLessEqual : compare_less_equal<IOBufCompare> {};

/**
 * Greater predicate for IOBuf objects. Compares data in the entire chain.
 */
struct IOBufGreater : compare_greater<IOBufCompare> {};

/**
 * At-least predicate for IOBuf objects. Compares data in the entire chain.
 */
struct IOBufGreaterEqual : compare_greater_equal<IOBufCompare> {};

template <class UniquePtr>
typename std::enable_if<
    detail::IsUniquePtrToSL<UniquePtr>::value,
    std::unique_ptr<IOBuf>>::type
IOBuf::takeOwnership(UniquePtr&& buf, size_t count) {
  size_t size = count * sizeof(typename UniquePtr::element_type);
  auto deleter = new UniquePtrDeleter<UniquePtr>(buf.get_deleter());
  return takeOwnership(
      buf.release(), size, &IOBuf::freeUniquePtrBuffer, deleter);
}

inline std::unique_ptr<IOBuf> IOBuf::copyBuffer(
    const void* data,
    std::size_t size,
    std::size_t headroom,
    std::size_t minTailroom) {
  std::size_t capacity = headroom + size + minTailroom;
  std::unique_ptr<IOBuf> buf = create(capacity);
  buf->advance(headroom);
  if (size != 0) {
    memcpy(buf->writableData(), data, size);
  }
  buf->append(size);
  return buf;
}

inline std::unique_ptr<IOBuf> IOBuf::copyBuffer(
    const std::string& buf,
    std::size_t headroom,
    std::size_t minTailroom) {
  return copyBuffer(buf.data(), buf.size(), headroom, minTailroom);
}

inline std::unique_ptr<IOBuf> IOBuf::maybeCopyBuffer(
    const std::string& buf,
    std::size_t headroom,
    std::size_t minTailroom) {
  if (buf.empty()) {
    return nullptr;
  }
  return copyBuffer(buf.data(), buf.size(), headroom, minTailroom);
}

<<<<<<< HEAD
class IOBuf::Iterator {
=======
class IOBuf::Iterator : public detail::IteratorFacade<
                            IOBuf::Iterator,
                            ByteRange const,
                            std::forward_iterator_tag> {
>>>>>>> 2e6f64e1
 public:
  using difference_type = ssize_t;
  using value_type = ByteRange;
  using reference = ByteRange const&;
  using pointer = ByteRange const*;
  using iterator_category = std::forward_iterator_tag;

  // Note that IOBufs are stored as a circular list without a guard node,
  // so pos == end is ambiguous (it may mean "begin" or "end").  To solve
  // the ambiguity (at the cost of one extra comparison in the "increment"
  // code path), we define end iterators as having pos_ == end_ == nullptr
  // and we only allow forward iteration.
  explicit Iterator(const IOBuf* pos, const IOBuf* end) : pos_(pos), end_(end) {
    // Sadly, we must return by const reference, not by value.
    if (pos_) {
      setVal();
    }
  }

  Iterator() {}
<<<<<<< HEAD

  Iterator(Iterator const& rhs) : Iterator(rhs.pos_, rhs.end_) {}

  Iterator& operator=(Iterator const& rhs) {
    pos_ = rhs.pos_;
    end_ = rhs.end_;
    if (pos_) {
      setVal();
    }
    return *this;
  }

  Iterator& operator++() {
    increment();
    return *this;
  }

  Iterator operator++(int) {
    Iterator ret(*this);
    ++*this;
    return ret;
  }

  ByteRange const& operator*() const {
    return dereference();
  }

  ByteRange const* operator->() const {
    return &dereference();
  }

  bool operator==(Iterator const& rhs) const {
    return equal(rhs);
  }

  bool operator!=(Iterator const& rhs) const {
    return !equal(rhs);
  }

 private:
  void setVal() {
    val_ = ByteRange(pos_->data(), pos_->tail());
  }
=======
>>>>>>> 2e6f64e1

  Iterator(Iterator const& rhs) : Iterator(rhs.pos_, rhs.end_) {}

  Iterator& operator=(Iterator const& rhs) {
    pos_ = rhs.pos_;
    end_ = rhs.end_;
    if (pos_) {
      setVal();
    }
    return *this;
  }

  const ByteRange& dereference() const {
    return val_;
  }

  bool equal(const Iterator& other) const {
    // We must compare end_ in addition to pos_, because forward traversal
    // requires that if two iterators are equal (a == b) and dereferenceable,
    // then ++a == ++b.
    return pos_ == other.pos_ && end_ == other.end_;
  }

  void increment() {
    pos_ = pos_->next();
    adjustForEnd();
  }

<<<<<<< HEAD
=======
 private:
  void setVal() {
    val_ = ByteRange(pos_->data(), pos_->tail());
  }

  void adjustForEnd() {
    if (pos_ == end_) {
      pos_ = end_ = nullptr;
      val_ = ByteRange();
    } else {
      setVal();
    }
  }

>>>>>>> 2e6f64e1
  const IOBuf* pos_{nullptr};
  const IOBuf* end_{nullptr};
  ByteRange val_;
};

inline IOBuf::Iterator IOBuf::begin() const {
  return cbegin();
}
inline IOBuf::Iterator IOBuf::end() const {
  return cend();
}

} // namespace folly

FOLLY_POP_WARNING<|MERGE_RESOLUTION|>--- conflicted
+++ resolved
@@ -1,9 +1,5 @@
 /*
-<<<<<<< HEAD
- * Copyright 2013-present Facebook, Inc.
-=======
  * Copyright (c) Facebook, Inc. and its affiliates.
->>>>>>> 2e6f64e1
  *
  * Licensed under the Apache License, Version 2.0 (the "License");
  * you may not use this file except in compliance with the License.
@@ -33,15 +29,6 @@
 
 #include <folly/FBString.h>
 #include <folly/FBVector.h>
-<<<<<<< HEAD
-#include <folly/Portability.h>
-#include <folly/Range.h>
-#include <folly/portability/SysUio.h>
-
-// Ignore shadowing warnings within this file, so includers can use -Wshadow.
-FOLLY_PUSH_WARNING
-FOLLY_GCC_DISABLE_WARNING("-Wshadow")
-=======
 #include <folly/Function.h>
 #include <folly/Portability.h>
 #include <folly/Range.h>
@@ -53,7 +40,6 @@
 // Ignore shadowing warnings within this file, so includers can use -Wshadow.
 FOLLY_PUSH_WARNING
 FOLLY_GNU_DISABLE_WARNING("-Wshadow")
->>>>>>> 2e6f64e1
 
 namespace folly {
 
@@ -423,15 +409,6 @@
    * Similar to wrapBuffer(), but returns IOBuf by value rather than
    * heap-allocating it.
    */
-<<<<<<< HEAD
-  static IOBuf wrapBufferAsValue(const void* buf, uint64_t capacity);
-  static IOBuf wrapBufferAsValue(ByteRange br) {
-    return wrapBufferAsValue(br.data(), br.size());
-  }
-
-  IOBuf(WrapBufferOp op, const void* buf, uint64_t capacity);
-  IOBuf(WrapBufferOp op, ByteRange br);
-=======
   static IOBuf wrapBufferAsValue(
       const void* buf,
       std::size_t capacity) noexcept;
@@ -441,7 +418,6 @@
 
   IOBuf(WrapBufferOp op, const void* buf, std::size_t capacity) noexcept;
   IOBuf(WrapBufferOp op, ByteRange br) noexcept;
->>>>>>> 2e6f64e1
 
   /**
    * Convenience function to create a new IOBuf object that copies data from a
@@ -581,13 +557,8 @@
    *
    * Returns the number of bytes in the buffer before the start of the data.
    */
-<<<<<<< HEAD
-  uint64_t headroom() const {
-    return uint64_t(data_ - buffer());
-=======
   std::size_t headroom() const {
     return std::size_t(data_ - buffer());
->>>>>>> 2e6f64e1
   }
 
   /**
@@ -595,13 +566,8 @@
    *
    * Returns the number of bytes in the buffer after the end of the data.
    */
-<<<<<<< HEAD
-  uint64_t tailroom() const {
-    return uint64_t(bufferEnd() - tail());
-=======
   std::size_t tailroom() const {
     return std::size_t(bufferEnd() - tail());
->>>>>>> 2e6f64e1
   }
 
   /**
@@ -1068,13 +1034,6 @@
 
     if (UNLIKELY(sharedInfo()->externallyShared)) {
       return true;
-<<<<<<< HEAD
-    }
-
-    if (LIKELY(!(flags() & kFlagMaybeShared))) {
-      return false;
-=======
->>>>>>> 2e6f64e1
     }
 
     return sharedInfo()->refcount.load(std::memory_order_acquire) > 1;
@@ -1291,8 +1250,6 @@
   std::unique_ptr<IOBuf> cloneCoalesced() const;
 
   /**
-<<<<<<< HEAD
-=======
    * This is similar to the cloneCoalesced() method, except this allows to set a
    * headroom and tailroom for the new IOBuf.
    */
@@ -1301,15 +1258,12 @@
       std::size_t newTailroom) const;
 
   /**
->>>>>>> 2e6f64e1
    * Similar to cloneCoalesced(). But returns IOBuf by value rather than
    * heap-allocating it.
    */
   IOBuf cloneCoalescedAsValue() const;
 
   /**
-<<<<<<< HEAD
-=======
    * This is similar to the cloneCoalescedAsValue() method, except this allows
    * to set a headroom and tailroom for the new IOBuf.
    */
@@ -1318,7 +1272,6 @@
       std::size_t newTailroom) const;
 
   /**
->>>>>>> 2e6f64e1
    * Similar to Clone(). But use other as the head node. Other nodes in the
    * chain (if any) will be allocted on heap.
    */
@@ -1508,11 +1461,8 @@
     SharedInfoObserverEntryBase* observerListHead{nullptr};
     std::atomic<uint32_t> refcount;
     bool externallyShared{false};
-<<<<<<< HEAD
-=======
     bool useHeapFullStorage{false};
     MicroSpinLock observerListLock{0};
->>>>>>> 2e6f64e1
   };
   // Helper structs for use by operator new and delete
   struct HeapPrefix;
@@ -1620,20 +1570,12 @@
   }
 
   // flags_ are changed from const methods
-<<<<<<< HEAD
-  inline void setFlags(uintptr_t flags) const {
-=======
   inline void setFlags(uintptr_t flags) noexcept {
->>>>>>> 2e6f64e1
     DCHECK_EQ(flags & ~kFlagMask, 0u);
     flagsAndSharedInfo_ |= flags;
   }
 
-<<<<<<< HEAD
-  inline void clearFlags(uintptr_t flags) const {
-=======
   inline void clearFlags(uintptr_t flags) noexcept {
->>>>>>> 2e6f64e1
     DCHECK_EQ(flags & ~kFlagMask, 0u);
     flagsAndSharedInfo_ &= ~flags;
   }
@@ -1654,21 +1596,10 @@
     typedef typename UniquePtr::pointer Pointer;
     typedef typename UniquePtr::deleter_type Deleter;
 
-<<<<<<< HEAD
-    explicit UniquePtrDeleter(Deleter deleter) : deleter_(std::move(deleter)){ }
-    void dispose(void* p) override {
-      try {
-        deleter_(static_cast<Pointer>(p));
-        delete this;
-      } catch (...) {
-        abort();
-      }
-=======
     explicit UniquePtrDeleter(Deleter deleter) : deleter_(std::move(deleter)) {}
     void dispose(void* p) noexcept override {
       deleter_(static_cast<Pointer>(p));
       delete this;
->>>>>>> 2e6f64e1
     }
 
    private:
@@ -1792,14 +1723,10 @@
   return copyBuffer(buf.data(), buf.size(), headroom, minTailroom);
 }
 
-<<<<<<< HEAD
-class IOBuf::Iterator {
-=======
 class IOBuf::Iterator : public detail::IteratorFacade<
                             IOBuf::Iterator,
                             ByteRange const,
                             std::forward_iterator_tag> {
->>>>>>> 2e6f64e1
  public:
   using difference_type = ssize_t;
   using value_type = ByteRange;
@@ -1820,7 +1747,6 @@
   }
 
   Iterator() {}
-<<<<<<< HEAD
 
   Iterator(Iterator const& rhs) : Iterator(rhs.pos_, rhs.end_) {}
 
@@ -1833,51 +1759,6 @@
     return *this;
   }
 
-  Iterator& operator++() {
-    increment();
-    return *this;
-  }
-
-  Iterator operator++(int) {
-    Iterator ret(*this);
-    ++*this;
-    return ret;
-  }
-
-  ByteRange const& operator*() const {
-    return dereference();
-  }
-
-  ByteRange const* operator->() const {
-    return &dereference();
-  }
-
-  bool operator==(Iterator const& rhs) const {
-    return equal(rhs);
-  }
-
-  bool operator!=(Iterator const& rhs) const {
-    return !equal(rhs);
-  }
-
- private:
-  void setVal() {
-    val_ = ByteRange(pos_->data(), pos_->tail());
-  }
-=======
->>>>>>> 2e6f64e1
-
-  Iterator(Iterator const& rhs) : Iterator(rhs.pos_, rhs.end_) {}
-
-  Iterator& operator=(Iterator const& rhs) {
-    pos_ = rhs.pos_;
-    end_ = rhs.end_;
-    if (pos_) {
-      setVal();
-    }
-    return *this;
-  }
-
   const ByteRange& dereference() const {
     return val_;
   }
@@ -1894,8 +1775,6 @@
     adjustForEnd();
   }
 
-<<<<<<< HEAD
-=======
  private:
   void setVal() {
     val_ = ByteRange(pos_->data(), pos_->tail());
@@ -1910,7 +1789,6 @@
     }
   }
 
->>>>>>> 2e6f64e1
   const IOBuf* pos_{nullptr};
   const IOBuf* end_{nullptr};
   ByteRange val_;
