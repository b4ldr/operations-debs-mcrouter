--- conflicted
+++ resolved
@@ -1,9 +1,5 @@
 /*
-<<<<<<< HEAD
- * Copyright 2013-present Facebook, Inc.
-=======
  * Copyright (c) Facebook, Inc. and its affiliates.
->>>>>>> 2e6f64e1
  *
  * Licensed under the Apache License, Version 2.0 (the "License");
  * you may not use this file except in compliance with the License.
@@ -57,22 +53,14 @@
 
     WritableRangeCacheData(WritableRangeCacheData&& other)
         : cachedRange(other.cachedRange), attached(other.attached) {
-<<<<<<< HEAD
-      other.cachedRange = {};
-=======
       other.cachedRange = {nullptr, nullptr};
->>>>>>> 2e6f64e1
       other.attached = false;
     }
     WritableRangeCacheData& operator=(WritableRangeCacheData&& other) {
       cachedRange = other.cachedRange;
       attached = other.attached;
 
-<<<<<<< HEAD
-      other.cachedRange = {};
-=======
       other.cachedRange = {nullptr, nullptr};
->>>>>>> 2e6f64e1
       other.attached = false;
 
       return *this;
@@ -361,16 +349,6 @@
    * @return The starting address of the block and the length in bytes.
    *
    * @note The point of the preallocate()/postallocate() mechanism is
-<<<<<<< HEAD
-   *       to support I/O APIs such as Thrift's TAsyncSocket::ReadCallback
-   *       that request a buffer from the application and then, in a later
-   *       callback, tell the application how much of the buffer they've
-   *       filled with data.
-   */
-  std::pair<void*,uint64_t> preallocate(
-    uint64_t min, uint64_t newAllocationSize,
-    uint64_t max = std::numeric_limits<uint64_t>::max()) {
-=======
    *       to support I/O APIs such as AsyncSocket::ReadCallback that
    *       request a buffer from the application and then, in a later
    *       callback, tell the application how much of the buffer they
@@ -380,16 +358,11 @@
       std::size_t min,
       std::size_t newAllocationSize,
       std::size_t max = std::numeric_limits<std::size_t>::max()) {
->>>>>>> 2e6f64e1
     dcheckCacheIntegrity();
 
     if (LIKELY(writableTail() != nullptr && tailroom() >= min)) {
       return std::make_pair(
-<<<<<<< HEAD
-          writableTail(), std::min<uint64_t>(max, tailroom()));
-=======
           writableTail(), std::min<std::size_t>(max, tailroom()));
->>>>>>> 2e6f64e1
     }
 
     return preallocateSlow(min, newAllocationSize, max);
@@ -405,11 +378,7 @@
    *       invoke any other non-const methods on this IOBufQueue between
    *       the call to preallocate and the call to postallocate().
    */
-<<<<<<< HEAD
-  void postallocate(uint64_t n) {
-=======
   void postallocate(std::size_t n) {
->>>>>>> 2e6f64e1
     dcheckCacheIntegrity();
     DCHECK_LE(
         (void*)(cachePtr_->cachedRange.first + n),
@@ -557,11 +526,7 @@
   /**
    * Calls IOBuf::gather() on the head of the queue, if it exists.
    */
-<<<<<<< HEAD
-  void gather(uint64_t maxLength);
-=======
   void gather(std::size_t maxLength);
->>>>>>> 2e6f64e1
 
   /** Movable */
   IOBufQueue(IOBufQueue&&) noexcept;
@@ -682,15 +647,10 @@
     cachePtr_->cachedRange = std::pair<uint8_t*, uint8_t*>();
   }
 
-<<<<<<< HEAD
-  std::pair<void*, uint64_t>
-  preallocateSlow(uint64_t min, uint64_t newAllocationSize, uint64_t max);
-=======
   std::pair<void*, std::size_t> preallocateSlow(
       std::size_t min,
       std::size_t newAllocationSize,
       std::size_t max);
->>>>>>> 2e6f64e1
 };
 
 } // namespace folly