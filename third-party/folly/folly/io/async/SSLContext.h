--- conflicted
+++ resolved
@@ -1,9 +1,5 @@
 /*
-<<<<<<< HEAD
- * Copyright 2014-present Facebook, Inc.
-=======
  * Copyright (c) Facebook, Inc. and its affiliates.
->>>>>>> 2e6f64e1
  *
  * Licensed under the Apache License, Version 2.0 (the "License");
  * you may not use this file except in compliance with the License.
@@ -30,14 +26,7 @@
 
 #include <glog/logging.h>
 
-<<<<<<< HEAD
-#ifndef FOLLY_NO_CONFIG
-#include <folly/folly-config.h>
-#endif
-
-=======
 #include <folly/Function.h>
->>>>>>> 2e6f64e1
 #include <folly/Portability.h>
 #include <folly/Range.h>
 #include <folly/String.h>
@@ -526,17 +515,12 @@
    */
   static std::string getErrors(int errnoCopy);
 
-<<<<<<< HEAD
-  bool checkPeerName() { return checkPeerName_; }
-  std::string peerFixedName() { return peerFixedName_; }
-=======
   bool checkPeerName() {
     return checkPeerName_;
   }
   std::string peerFixedName() {
     return peerFixedName_;
   }
->>>>>>> 2e6f64e1
 
 #if defined(SSL_MODE_HANDSHAKE_CUTTHROUGH)
   /**
@@ -559,10 +543,6 @@
     sslAcceptRunner_ = std::move(runner);
   }
 
-<<<<<<< HEAD
-  FOLLY_DEPRECATED("Use folly::ssl::init")
-  static void initializeOpenSSL();
-=======
   const SSLAcceptRunner* sslAcceptRunner() {
     return sslAcceptRunner_.get();
   }
@@ -580,7 +560,6 @@
   void enableTLS13();
 
   [[deprecated("Use folly::ssl::init")]] static void initializeOpenSSL();
->>>>>>> 2e6f64e1
 
  protected:
   SSL_CTX* ctx_;
@@ -600,13 +579,9 @@
 
   static bool initialized_;
 
-<<<<<<< HEAD
-#ifdef OPENSSL_NPN_NEGOTIATED
-=======
   std::unique_ptr<SSLAcceptRunner> sslAcceptRunner_;
 
 #if FOLLY_OPENSSL_HAS_ALPN
->>>>>>> 2e6f64e1
 
   struct AdvertisedNextProtocolsItem {
     unsigned char* protocols;
@@ -620,22 +595,6 @@
   std::vector<int> advertisedNextProtocolWeights_;
   std::discrete_distribution<int> nextProtocolDistribution_;
 
-<<<<<<< HEAD
-  static int advertisedNextProtocolCallback(SSL* ssl,
-      const unsigned char** out, unsigned int* outlen, void* data);
-  static int selectNextProtocolCallback(
-    SSL* ssl, unsigned char **out, unsigned char *outlen,
-    const unsigned char *server, unsigned int server_len, void *args);
-
-#if FOLLY_OPENSSL_HAS_ALPN
-  static int alpnSelectCallback(SSL* ssl,
-                                const unsigned char** out,
-                                unsigned char* outlen,
-                                const unsigned char* in,
-                                unsigned int inlen,
-                                void* data);
-#endif
-=======
   static int advertisedNextProtocolCallback(
       SSL* ssl,
       const unsigned char** out,
@@ -650,7 +609,6 @@
       unsigned int inlen,
       void* data);
 
->>>>>>> 2e6f64e1
   size_t pickNextProtocols();
 
 #endif // FOLLY_OPENSSL_HAS_ALPN
