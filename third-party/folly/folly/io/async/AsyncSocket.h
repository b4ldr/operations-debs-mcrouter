--- conflicted
+++ resolved
@@ -1,9 +1,5 @@
 /*
-<<<<<<< HEAD
- * Copyright 2014-present Facebook, Inc.
-=======
  * Copyright (c) Facebook, Inc. and its affiliates.
->>>>>>> 2e6f64e1
  *
  * Licensed under the Apache License, Version 2.0 (the "License");
  * you may not use this file except in compliance with the License.
@@ -70,21 +66,6 @@
 
 #if defined __linux__ && !defined SO_NO_TRANSPARENT_TLS
 #define SO_NO_TRANSPARENT_TLS 200
-<<<<<<< HEAD
-#endif
-
-#if defined __linux__ && !defined SO_NO_TSOCKS
-#define SO_NO_TSOCKS 201
-#endif
-
-#ifdef _MSC_VER
-// We do a dynamic_cast on this, in
-// AsyncTransportWrapper::getUnderlyingTransport so be safe and
-// force displacements for it. See:
-// https://msdn.microsoft.com/en-us/library/7sf3txa8.aspx
-#pragma vtordisp(push, 2)
-=======
->>>>>>> 2e6f64e1
 #endif
 
 #if defined __linux__ && !defined SO_NO_TSOCKS
@@ -406,9 +387,8 @@
    * @param evb EventBase that will manage this socket.
    * @param fd  File descriptor to take over (should be a connected socket).
    * @param zeroCopyBufId Zerocopy buf id to start with.
-<<<<<<< HEAD
-   */
-  AsyncSocket(EventBase* evb, int fd, uint32_t zeroCopyBufId = 0);
+   */
+  AsyncSocket(EventBase* evb, NetworkSocket fd, uint32_t zeroCopyBufId = 0);
 
   /**
    * Create an AsyncSocket from a different, already connected AsyncSocket.
@@ -416,17 +396,6 @@
    * Similar to AsyncSocket(evb, fd) when fd was previously owned by an
    * AsyncSocket.
    */
-=======
-   */
-  AsyncSocket(EventBase* evb, NetworkSocket fd, uint32_t zeroCopyBufId = 0);
-
-  /**
-   * Create an AsyncSocket from a different, already connected AsyncSocket.
-   *
-   * Similar to AsyncSocket(evb, fd) when fd was previously owned by an
-   * AsyncSocket.
-   */
->>>>>>> 2e6f64e1
   explicit AsyncSocket(AsyncSocket::UniquePtr);
 
   /**
@@ -639,13 +608,8 @@
   void setReadCB(ReadCallback* callback) override;
   ReadCallback* getReadCallback() const override;
 
-<<<<<<< HEAD
-  bool setZeroCopy(bool enable);
-  bool getZeroCopy() const {
-=======
   bool setZeroCopy(bool enable) override;
   bool getZeroCopy() const override {
->>>>>>> 2e6f64e1
     return zeroCopyEnabled_;
   }
 
@@ -653,15 +617,6 @@
     return zeroCopyBufId_;
   }
 
-<<<<<<< HEAD
-  void write(WriteCallback* callback, const void* buf, size_t bytes,
-             WriteFlags flags = WriteFlags::NONE) override;
-  void writev(WriteCallback* callback, const iovec* vec, size_t count,
-              WriteFlags flags = WriteFlags::NONE) override;
-  void writeChain(WriteCallback* callback,
-                  std::unique_ptr<folly::IOBuf>&& buf,
-                  WriteFlags flags = WriteFlags::NONE) override;
-=======
   size_t getZeroCopyReenableThreshold() const {
     return zeroCopyReenableThreshold_;
   }
@@ -684,7 +639,6 @@
       WriteCallback* callback,
       std::unique_ptr<folly::IOBuf>&& buf,
       WriteFlags flags = WriteFlags::NONE) override;
->>>>>>> 2e6f64e1
 
   class WriteRequest;
   virtual void writeRequest(WriteRequest* req);
@@ -767,8 +721,6 @@
     return connectTimeout_;
   }
 
-<<<<<<< HEAD
-=======
   std::chrono::steady_clock::time_point getConnectStartTime() const {
     return connectStartTime_;
   }
@@ -777,7 +729,6 @@
     return connectEndTime_;
   }
 
->>>>>>> 2e6f64e1
   bool getTFOAttempted() const {
     return tfoAttempted_;
   }
@@ -972,67 +923,6 @@
 #endif
   }
 
-<<<<<<< HEAD
-  /**
-   * Virtual method for reading a socket option returning integer
-   * value, which is the most typical case. Convenient for overriding
-   * and mocking.
-   *
-   * @param level     same as the "level" parameter in getsockopt().
-   * @param optname   same as the "optname" parameter in getsockopt().
-   * @param optval    same as "optval" parameter in getsockopt().
-   * @param optlen    same as "optlen" parameter in getsockopt().
-   * @return          same as the return value of getsockopt().
-   */
-  virtual int
-  getSockOptVirtual(int level, int optname, void* optval, socklen_t* optlen) {
-    return getsockopt(fd_, level, optname, optval, optlen);
-  }
-
-  /**
-   * Virtual method for setting a socket option accepting integer
-   * value, which is the most typical case. Convenient for overriding
-   * and mocking.
-   *
-   * @param level     same as the "level" parameter in setsockopt().
-   * @param optname   same as the "optname" parameter in setsockopt().
-   * @param optval    same as "optval" parameter in setsockopt().
-   * @param optlen    same as "optlen" parameter in setsockopt().
-   * @return          same as the return value of setsockopt().
-   */
-  virtual int setSockOptVirtual(
-      int level,
-      int optname,
-      void const* optval,
-      socklen_t optlen) {
-    return setsockopt(fd_, level, optname, optval, optlen);
-  }
-
-  /**
-   * Set pre-received data, to be returned to read callback before any data
-   * from the socket.
-   */
-  virtual void setPreReceivedData(std::unique_ptr<IOBuf> data) {
-    if (preReceivedData_) {
-      preReceivedData_->prependChain(std::move(data));
-    } else {
-      preReceivedData_ = std::move(data);
-    }
-  }
-
-  /**
-   * Enables TFO behavior on the AsyncSocket if FOLLY_ALLOW_TFO
-   * is set.
-   */
-  void enableTFO() {
-    // No-op if folly does not allow tfo
-#if FOLLY_ALLOW_TFO
-    tfoEnabled_ = true;
-#endif
-  }
-
-=======
->>>>>>> 2e6f64e1
   void disableTransparentTls() {
     noTransparentTls_ = true;
   }
@@ -1094,8 +984,6 @@
     return selfCertData_.get();
   }
 
-<<<<<<< HEAD
-=======
   /**
    * Whether socket should be closed on write failure (true by default).
    */
@@ -1103,7 +991,6 @@
     closeOnFailedWrite_ = closeOnFailedWrite;
   }
 
->>>>>>> 2e6f64e1
   /**
    * writeReturn is the total number of bytes written, or WRITE_ERROR on error.
    * If no data has been written, 0 is returned.
@@ -1397,16 +1284,10 @@
    * @param msg_flags Flags to pass to sendmsg
    */
   AsyncSocket::WriteResult
-<<<<<<< HEAD
-  sendSocketMessage(int fd, struct msghdr* msg, int msg_flags);
-
-  virtual ssize_t tfoSendMsg(int fd, struct msghdr* msg, int msg_flags);
-=======
   sendSocketMessage(NetworkSocket fd, struct msghdr* msg, int msg_flags);
 
   virtual ssize_t
   tfoSendMsg(NetworkSocket fd, struct msghdr* msg, int msg_flags);
->>>>>>> 2e6f64e1
 
   int socketConnect(const struct sockaddr* addr, socklen_t len);
 
@@ -1441,16 +1322,11 @@
   void failConnect(const char* fn, const AsyncSocketException& ex);
   void failRead(const char* fn, const AsyncSocketException& ex);
   void failErrMessageRead(const char* fn, const AsyncSocketException& ex);
-<<<<<<< HEAD
-  void failWrite(const char* fn, WriteCallback* callback, size_t bytesWritten,
-                 const AsyncSocketException& ex);
-=======
   void failWrite(
       const char* fn,
       WriteCallback* callback,
       size_t bytesWritten,
       const AsyncSocketException& ex);
->>>>>>> 2e6f64e1
   void failWrite(const char* fn, const AsyncSocketException& ex);
   void failAllWrites(const AsyncSocketException& ex);
   virtual void invokeConnectErr(const AsyncSocketException& ex);
@@ -1465,13 +1341,10 @@
   void cacheLocalAddress() const;
   void cachePeerAddress() const;
 
-<<<<<<< HEAD
-=======
   void applyOptions(
       const SocketOptionMap& options,
       SocketOptionKey::ApplyPos pos);
 
->>>>>>> 2e6f64e1
   bool isZeroCopyRequest(WriteFlags flags);
 
   bool isZeroCopyMsg(const cmsghdr& cmsg) const;
@@ -1487,11 +1360,8 @@
   bool containsZeroCopyBuf(folly::IOBuf* ptr);
   void releaseZeroCopyBuf(uint32_t id);
 
-<<<<<<< HEAD
-=======
   AsyncWriter::ZeroCopyEnableFunc zeroCopyEnableFunc_;
 
->>>>>>> 2e6f64e1
   // a folly::IOBuf can be used in multiple partial requests
   // there is a that maps a buffer id to a raw folly::IOBuf ptr
   // and another one that adds a ref count for a folly::IOBuf that is either
@@ -1506,37 +1376,6 @@
   std::unordered_map<uint32_t, folly::IOBuf*> idZeroCopyBufPtrMap_;
   std::unordered_map<folly::IOBuf*, IOBufInfo> idZeroCopyBufInfoMap_;
 
-<<<<<<< HEAD
-  StateEnum state_;                      ///< StateEnum describing current state
-  uint8_t shutdownFlags_;                ///< Shutdown state (ShutdownFlags)
-  uint16_t eventFlags_;                  ///< EventBase::HandlerFlags settings
-  int fd_;                               ///< The socket file descriptor
-  mutable folly::SocketAddress addr_;    ///< The address we tried to connect to
-  mutable folly::SocketAddress localAddr_;
-                                         ///< The address we are connecting from
-  uint32_t sendTimeout_;                 ///< The send timeout, in milliseconds
-  uint16_t maxReadsPerEvent_;            ///< Max reads per event loop iteration
-
-  bool isBufferMovable_{false};
-
-  int8_t readErr_{READ_NO_ERROR}; ///< The read error encountered, if any
-
-  EventBase* eventBase_;                 ///< The EventBase
-  WriteTimeout writeTimeout_;            ///< A timeout for connect and write
-  IoHandler ioHandler_;                  ///< A EventHandler to monitor the fd
-  ImmediateReadCB immediateReadHandler_; ///< LoopCallback for checking read
-
-  ConnectCallback* connectCallback_;     ///< ConnectCallback
-  ErrMessageCallback* errMessageCallback_; ///< TimestampCallback
-  SendMsgParamsCallback* ///< Callback for retrieving
-      sendMsgParamCallback_; ///< ::sendmsg() parameters
-  ReadCallback* readCallback_;           ///< ReadCallback
-  WriteRequest* writeReqHead_;           ///< Chain of WriteRequests
-  WriteRequest* writeReqTail_;           ///< End of WriteRequest chain
-  std::weak_ptr<ShutdownSocketSet> wShutdownSocketSet_;
-  size_t appBytesReceived_;              ///< Num of bytes received from socket
-  size_t appBytesWritten_;               ///< Num of bytes written to socket
-=======
   StateEnum state_; ///< StateEnum describing current state
   uint8_t shutdownFlags_; ///< Shutdown state (ShutdownFlags)
   uint16_t eventFlags_; ///< EventBase::HandlerFlags settings
@@ -1567,7 +1406,6 @@
   // The total num of bytes passed to AsyncSocket's write functions. It doesn't
   // include failed writes, but it does include buffered writes.
   size_t totalAppBytesScheduledForWrite_;
->>>>>>> 2e6f64e1
 
   // Pre-received data, to be returned to read callback before any data from the
   // socket.
@@ -1590,11 +1428,6 @@
   bool trackEor_{false};
   bool zeroCopyEnabled_{false};
   bool zeroCopyVal_{false};
-<<<<<<< HEAD
-
-  std::unique_ptr<const AsyncTransportCertificate> peerCertData_{nullptr};
-  std::unique_ptr<const AsyncTransportCertificate> selfCertData_{nullptr};
-=======
   // zerocopy re-enable logic
   size_t zeroCopyReenableThreshold_{0};
   size_t zeroCopyReenableCounter_{0};
@@ -1606,7 +1439,6 @@
       nullptr};
 
   bool closeOnFailedWrite_{true};
->>>>>>> 2e6f64e1
 };
 
 } // namespace folly