/*
<<<<<<< HEAD
 * Copyright 2013-present Facebook, Inc.
 *
 * Licensed under the Apache License, Version 2.0 (the "License");
 * you may not use this file except in compliance with the License.
 * You may obtain a copy of the License at
=======
 * Copyright (c) Facebook, Inc. and its affiliates.
>>>>>>> 2e6f64e1
 *
 * Licensed under the Apache License, Version 2.0 (the "License");
 * you may not use this file except in compliance with the License.
 * You may obtain a copy of the License at
 *
<<<<<<< HEAD
=======
 *     http://www.apache.org/licenses/LICENSE-2.0
 *
>>>>>>> 2e6f64e1
 * Unless required by applicable law or agreed to in writing, software
 * distributed under the License is distributed on an "AS IS" BASIS,
 * WITHOUT WARRANTIES OR CONDITIONS OF ANY KIND, either express or implied.
 * See the License for the specific language governing permissions and
 * limitations under the License.
 */

#include <thread>

#include <folly/Memory.h>
#include <folly/io/async/EventBase.h>
#include <folly/io/async/Request.h>
<<<<<<< HEAD
#include <folly/portability/GTest.h>

using namespace folly;

class TestData : public RequestData {
 public:
  explicit TestData(int data) : data_(data) {}
  ~TestData() override {}

  bool hasCallback() override {
    return true;
  }

  void onSet() override {
    set_++;
  }

  void onUnset() override {
    unset_++;
  }

  int set_ = 0, unset_ = 0;
  int data_;
=======
#include <folly/io/async/test/RequestContextHelper.h>
#include <folly/portability/GTest.h>
#include <folly/system/ThreadName.h>

using namespace folly;

RequestToken testtoken("test");

class RequestContextTest : public ::testing::Test {
 protected:
  void SetUp() override {
    // Make sure each test starts out using the default context, and not some
    // other context left over by a previous test.
    RequestContext::setContext(nullptr);

    // Make sure no data is set for the "test" key when we start.  There could
    // be left over data in the default context from a previous test.  If we
    // don't clear it out future calls to setContextData() won't actually work,
    // and will reset the data to null instead of properly setting the new
    // desired data.
    //
    // (All of the tests generally want the behavior of overwriteContextData()
    // rather than setContextData(), but that method is private.)
    //
    // We ideally want to clear out data for any keys that may be set, not just
    // the "test" key, but there also isn't a RequestContext API to do this.
    clearData();
  }

  RequestContext& getContext() {
    auto* ctx = RequestContext::get();
    EXPECT_TRUE(ctx != nullptr);
    return *ctx;
  }

  void setData(int data = 0, std::string key = "test") {
    getContext().setContextData(key, std::make_unique<TestData>(data));
  }

  bool hasData(std::string key = "test") {
    return getContext().hasContextData(key);
  }

  const TestData& getData(std::string key = "test") {
    auto* ptr = dynamic_cast<TestData*>(getContext().getContextData(key));
    EXPECT_TRUE(ptr != nullptr);
    return *ptr;
  }

  void clearData(std::string key = "test") {
    getContext().clearContextData(key);
  }

  std::vector<intptr_t> getRootIdsFromAllThreads() {
    auto rootids = RequestContext::getRootIdsFromAllThreads();
    std::vector<intptr_t> result;
    std::transform(
        rootids.begin(), rootids.end(), std::back_inserter(result), [](auto e) {
          return e.id;
        });
    return result;
  }
>>>>>>> 2e6f64e1
};

TEST_F(RequestContextTest, SimpleTest) {
  EventBase base;

  // There should always be a default context with get()
  EXPECT_TRUE(RequestContext::get() != nullptr);
  // but fallback context should have rootid set to 0
  EXPECT_EQ(RequestContext::get()->getRootId(), 0);

  // but not with saveContext()
  EXPECT_EQ(RequestContext::saveContext(), nullptr);
  RequestContext::create();
  EXPECT_NE(RequestContext::saveContext(), nullptr);
  auto rootids = getRootIdsFromAllThreads();
  EXPECT_EQ(1, rootids.size());
  EXPECT_EQ(RequestContext::get()->getRootId(), rootids[0]);
  EXPECT_EQ(reinterpret_cast<intptr_t>(RequestContext::get()), rootids[0]);
  EXPECT_NE(RequestContext::get()->getRootId(), 0);
  RequestContext::create();
  EXPECT_NE(RequestContext::saveContext(), nullptr);
  EXPECT_NE(RequestContext::get()->getRootId(), rootids[0]);

  EXPECT_EQ(nullptr, RequestContext::get()->getContextData("test"));

  RequestContext::get()->setContextData("test", std::make_unique<TestData>(10));
<<<<<<< HEAD
  base.runInEventBaseThread([&](){
      EXPECT_TRUE(RequestContext::get() != nullptr);
      auto data = dynamic_cast<TestData*>(
        RequestContext::get()->getContextData("test"))->data_;
      EXPECT_EQ(10, data);
      base.terminateLoopSoon();
    });
  auto th = std::thread([&](){
      base.loopForever();
=======
  base.runInEventBaseThread([&]() {
    EXPECT_TRUE(RequestContext::get() != nullptr);
    auto data = dynamic_cast<TestData*>(
                    RequestContext::get()->getContextData(testtoken))
                    ->data_;
    EXPECT_EQ(10, data);
    rootids = getRootIdsFromAllThreads();
    EXPECT_EQ(2, rootids.size());
    EXPECT_EQ(RequestContext::get()->getRootId(), rootids[0]);
    EXPECT_EQ(RequestContext::get()->getRootId(), rootids[1]);
    base.terminateLoopSoon();
>>>>>>> 2e6f64e1
  });
  auto th = std::thread([&]() { base.loopForever(); });
  th.join();
  EXPECT_TRUE(RequestContext::get() != nullptr);
  auto a =
      dynamic_cast<TestData*>(RequestContext::get()->getContextData("test"));
  auto data = a->data_;
  EXPECT_EQ(10, data);

  RequestContext::setContext(std::shared_ptr<RequestContext>());
  // There should always be a default context
  EXPECT_TRUE(nullptr != RequestContext::get());
}

TEST_F(RequestContextTest, RequestContextScopeGuard) {
  RequestContextScopeGuard g0;
  setData(10);
  {
    RequestContextScopeGuard g1;
    EXPECT_FALSE(hasData());
    setData(20);
    EXPECT_EQ(20, getData().data_);
    EXPECT_EQ(1, getData().set_);
    EXPECT_EQ(0, getData().unset_);
  }
  EXPECT_EQ(10, getData().data_);
  EXPECT_EQ(2, getData().set_);
  EXPECT_EQ(1, getData().unset_);
}

TEST_F(RequestContextTest, defaultContext) {
  // Don't create a top level guard
  setData(10);
  {
    RequestContextScopeGuard g1;
    EXPECT_FALSE(hasData());
  }
  EXPECT_EQ(10, getData().data_);
  EXPECT_EQ(1, getData().set_);
  EXPECT_EQ(0, getData().unset_);
}

TEST_F(RequestContextTest, setIfAbsentTest) {
  EXPECT_TRUE(RequestContext::get() != nullptr);

  RequestContext::get()->setContextData("test", std::make_unique<TestData>(10));
  EXPECT_FALSE(RequestContext::get()->setContextDataIfAbsent(
      "test", std::make_unique<TestData>(20)));
<<<<<<< HEAD
  EXPECT_EQ(10,
            dynamic_cast<TestData*>(
                RequestContext::get()->getContextData("test"))->data_);

  EXPECT_TRUE(RequestContext::get()->setContextDataIfAbsent(
      "test2", std::make_unique<TestData>(20)));
  EXPECT_EQ(20,
            dynamic_cast<TestData*>(
                RequestContext::get()->getContextData("test2"))->data_);
=======
  EXPECT_EQ(
      10,
      dynamic_cast<TestData*>(RequestContext::get()->getContextData(testtoken))
          ->data_);

  EXPECT_TRUE(RequestContext::get()->setContextDataIfAbsent(
      "test2", std::make_unique<TestData>(20)));
  EXPECT_EQ(
      20,
      dynamic_cast<TestData*>(RequestContext::get()->getContextData("test2"))
          ->data_);
>>>>>>> 2e6f64e1

  RequestContext::setContext(std::shared_ptr<RequestContext>());
  EXPECT_TRUE(nullptr != RequestContext::get());
}

<<<<<<< HEAD
TEST(RequestContext, testSetUnset) {
=======
TEST_F(RequestContextTest, testSetUnset) {
>>>>>>> 2e6f64e1
  RequestContext::create();
  auto ctx1 = RequestContext::saveContext();
  ctx1->setContextData("test", std::make_unique<TestData>(10));
  auto testData1 = dynamic_cast<TestData*>(ctx1->getContextData("test"));
<<<<<<< HEAD

  // Override RequestContext
  RequestContext::create();
  auto ctx2 = RequestContext::saveContext();
  ctx2->setContextData("test", std::make_unique<TestData>(20));
  auto testData2 = dynamic_cast<TestData*>(ctx2->getContextData("test"));

  // Check ctx1->onUnset was called
  EXPECT_EQ(0, testData1->set_);
  EXPECT_EQ(1, testData1->unset_);

  RequestContext::setContext(ctx1);
  EXPECT_EQ(1, testData1->set_);
  EXPECT_EQ(1, testData1->unset_);
  EXPECT_EQ(0, testData2->set_);
  EXPECT_EQ(1, testData2->unset_);

  RequestContext::setContext(ctx2);
  EXPECT_EQ(1, testData1->set_);
  EXPECT_EQ(2, testData1->unset_);
  EXPECT_EQ(1, testData2->set_);
  EXPECT_EQ(1, testData2->unset_);
}

TEST(RequestContext, deadlockTest) {
  class DeadlockTestData : public RequestData {
   public:
    explicit DeadlockTestData(const std::string& val) : val_(val) {}

    ~DeadlockTestData() override {
      RequestContext::get()->setContextData(
          val_, std::make_unique<TestData>(1));
    }

    bool hasCallback() override {
      return false;
    }

    std::string val_;
  };

  RequestContext::get()->setContextData(
      "test", std::make_unique<DeadlockTestData>("test2"));
  RequestContext::get()->clearContextData("test");
=======

  // onSet called in setContextData
  EXPECT_EQ(1, testData1->set_);

  // Override RequestContext
  RequestContext::create();
  auto ctx2 = RequestContext::saveContext();
  ctx2->setContextData(testtoken, std::make_unique<TestData>(20));
  auto testData2 = dynamic_cast<TestData*>(ctx2->getContextData(testtoken));

  // onSet called in setContextData
  EXPECT_EQ(1, testData2->set_);

  // Check ctx1->onUnset was called
  EXPECT_EQ(1, testData1->unset_);

  RequestContext::setContext(ctx1);
  EXPECT_EQ(2, testData1->set_);
  EXPECT_EQ(1, testData1->unset_);
  EXPECT_EQ(1, testData2->unset_);

  RequestContext::setContext(ctx2);
  EXPECT_EQ(2, testData1->set_);
  EXPECT_EQ(2, testData1->unset_);
  EXPECT_EQ(2, testData2->set_);
  EXPECT_EQ(1, testData2->unset_);
}

TEST_F(RequestContextTest, deadlockTest) {
  class DeadlockTestData : public RequestData {
   public:
    explicit DeadlockTestData(const std::string& val) : val_(val) {}

    ~DeadlockTestData() override {
      RequestContext::get()->setContextData(
          val_, std::make_unique<TestData>(1));
    }

    bool hasCallback() override {
      return false;
    }

    std::string val_;
  };

  RequestContext::get()->setContextData(
      "test", std::make_unique<DeadlockTestData>("test1"));
  RequestContext::get()->clearContextData(testtoken);
}

// A common use case is to use set/unset to maintain a thread global
// Regression test to ensure that unset is always called before set
TEST_F(RequestContextTest, sharedGlobalTest) {
  static bool global = false;

  class GlobalTestData : public RequestData {
   public:
    void onSet() override {
      ASSERT_FALSE(global);
      global = true;
    }

    void onUnset() override {
      ASSERT_TRUE(global);
      global = false;
    }

    bool hasCallback() override {
      return true;
    }
  };

  intptr_t root = 0;
  {
    RequestContextScopeGuard g0;
    RequestContext::get()->setContextData(
        "test", std::make_unique<GlobalTestData>());
    auto root0 = RequestContext::saveContext().get()->getRootId();
    EXPECT_EQ(getRootIdsFromAllThreads()[0], root0);
    {
      RequestContextScopeGuard g1;
      RequestContext::get()->setContextData(
          "test", std::make_unique<GlobalTestData>());
      auto root1 = RequestContext::saveContext().get()->getRootId();
      EXPECT_EQ(getRootIdsFromAllThreads()[0], root1);
    }
    EXPECT_EQ(getRootIdsFromAllThreads()[0], root0);
  }
  EXPECT_EQ(getRootIdsFromAllThreads()[0], root);
}

TEST_F(RequestContextTest, ShallowCopyBasic) {
  ShallowCopyRequestContextScopeGuard g0;
  setData(123, "immutable");
  EXPECT_EQ(123, getData("immutable").data_);
  EXPECT_FALSE(hasData());
  EXPECT_EQ(0, getRootIdsFromAllThreads()[0]);

  {
    ShallowCopyRequestContextScopeGuard g1;
    EXPECT_EQ(123, getData("immutable").data_);
    setData(789);
    EXPECT_EQ(789, getData().data_);
    EXPECT_EQ(0, getRootIdsFromAllThreads()[0]);
  }

  EXPECT_FALSE(hasData());
  EXPECT_EQ(123, getData("immutable").data_);
  EXPECT_EQ(1, getData("immutable").set_);
  EXPECT_EQ(0, getData("immutable").unset_);
  EXPECT_EQ(0, getRootIdsFromAllThreads()[0]);
}

TEST_F(RequestContextTest, ShallowCopyOverwrite) {
  RequestContextScopeGuard g0;
  setData(123);
  EXPECT_EQ(123, getData().data_);
  auto rootid = RequestContext::get()->getRootId();
  EXPECT_EQ(rootid, getRootIdsFromAllThreads()[0]);
  {
    ShallowCopyRequestContextScopeGuard g1(
        "test", std::make_unique<TestData>(789));
    EXPECT_EQ(789, getData().data_);
    EXPECT_EQ(1, getData().set_);
    EXPECT_EQ(0, getData().unset_);
    // should have inherited parent's rootid
    EXPECT_EQ(rootid, getRootIdsFromAllThreads()[0]);

    {
      // rootId is preserved for shallow copies of shallow copies
      ShallowCopyRequestContextScopeGuard g2;
      EXPECT_EQ(rootid, getRootIdsFromAllThreads()[0]);
    }
    EXPECT_EQ(rootid, getRootIdsFromAllThreads()[0]);
  }
  EXPECT_EQ(123, getData().data_);
  EXPECT_EQ(2, getData().set_);
  EXPECT_EQ(1, getData().unset_);
  EXPECT_EQ(rootid, getRootIdsFromAllThreads()[0]);
}

TEST_F(RequestContextTest, ShallowCopyDefaultContext) {
  // Don't set global scope guard
  setData(123);
  EXPECT_EQ(123, getData().data_);
  {
    ShallowCopyRequestContextScopeGuard g1(
        "test", std::make_unique<TestData>(789));
    EXPECT_EQ(789, getData().data_);
  }
  EXPECT_EQ(123, getData().data_);
  EXPECT_EQ(1, getData().set_);
  EXPECT_EQ(0, getData().unset_);
}

TEST_F(RequestContextTest, ShallowCopyClear) {
  RequestContextScopeGuard g0;
  setData(123);
  EXPECT_EQ(123, getData().data_);
  {
    ShallowCopyRequestContextScopeGuard g1;
    EXPECT_EQ(123, getData().data_);
    clearData();
    setData(789);
    EXPECT_EQ(789, getData().data_);
  }
  EXPECT_EQ(123, getData().data_);
  EXPECT_EQ(2, getData().set_);
  EXPECT_EQ(1, getData().unset_);
}

TEST_F(RequestContextTest, RootIdOnCopy) {
  auto ctxBase = std::make_shared<RequestContext>(0xab);
  EXPECT_EQ(0xab, ctxBase->getRootId());
  {
    auto ctx = RequestContext::copyAsRoot(*ctxBase, 0xabc);
    EXPECT_EQ(0xabc, ctx->getRootId());
  }
  {
    auto ctx = RequestContext::copyAsChild(*ctxBase);
    EXPECT_EQ(0xab, ctx->getRootId());
  }
}

TEST_F(RequestContextTest, ThreadId) {
  folly::setThreadName("DummyThread");
  RequestContextScopeGuard g;
  auto ctxBase = std::make_shared<RequestContext>();
  auto rootids = RequestContext::getRootIdsFromAllThreads();
  EXPECT_EQ(*folly::getThreadName(rootids[0].tid), "DummyThread");
  EXPECT_EQ(rootids[0].tidOS, folly::getOSThreadID());

  EventBase base;
  base.runInEventBaseThread([&]() {
    RequestContextScopeGuard g;
    folly::setThreadName("DummyThread2");
    rootids = RequestContext::getRootIdsFromAllThreads();
    base.terminateLoopSoon();
  });

  auto th = std::thread([&]() { base.loopForever(); });
  th.join();

  std::sort(rootids.begin(), rootids.end(), [](const auto& a, const auto& b) {
    auto aname = folly::getThreadName(a.tid);
    auto bname = folly::getThreadName(b.tid);
    return (aname ? *aname : "zzz") < (bname ? *bname : "zzz");
  });

  EXPECT_EQ(*folly::getThreadName(rootids[0].tid), "DummyThread");
  EXPECT_FALSE(folly::getThreadName(rootids[1].tid));
}

TEST_F(RequestContextTest, Clear) {
  struct Foo : public RequestData {
    bool& cleared;
    bool& deleted;
    Foo(bool& c, bool& d) : cleared(c), deleted(d) {}
    ~Foo() override {
      EXPECT_TRUE(cleared);
      deleted = true;
    }
    bool hasCallback() override {
      return false;
    }
    void onClear() override {
      EXPECT_FALSE(cleared);
      cleared = true;
    }
  };

  std::string key = "clear";
  {
    bool cleared = false;
    bool deleted = false;
    {
      RequestContextScopeGuard g;
      RequestContext::get()->setContextData(
          key, std::make_unique<Foo>(cleared, deleted));
      EXPECT_FALSE(cleared);
      RequestContext::get()->clearContextData(key);
      EXPECT_TRUE(cleared);
    }
    EXPECT_TRUE(deleted);
  }
  {
    bool cleared = false;
    bool deleted = false;
    {
      RequestContextScopeGuard g;
      RequestContext::get()->setContextData(
          key, std::make_unique<Foo>(cleared, deleted));
      EXPECT_FALSE(cleared);
      EXPECT_FALSE(deleted);
    }
    EXPECT_TRUE(cleared);
    EXPECT_TRUE(deleted);
  }
}

TEST_F(RequestContextTest, OverwriteNullData) {
  folly::ShallowCopyRequestContextScopeGuard g0("token", nullptr);
  {
    folly::ShallowCopyRequestContextScopeGuard g1(
        "token", std::make_unique<TestData>(0));
    EXPECT_NE(folly::RequestContext::get()->getContextData("token"), nullptr);
  }
>>>>>>> 2e6f64e1
}<|MERGE_RESOLUTION|>--- conflicted
+++ resolved
@@ -1,23 +1,12 @@
 /*
-<<<<<<< HEAD
- * Copyright 2013-present Facebook, Inc.
- *
- * Licensed under the Apache License, Version 2.0 (the "License");
- * you may not use this file except in compliance with the License.
- * You may obtain a copy of the License at
-=======
  * Copyright (c) Facebook, Inc. and its affiliates.
->>>>>>> 2e6f64e1
  *
  * Licensed under the Apache License, Version 2.0 (the "License");
  * you may not use this file except in compliance with the License.
  * You may obtain a copy of the License at
  *
-<<<<<<< HEAD
-=======
  *     http://www.apache.org/licenses/LICENSE-2.0
  *
->>>>>>> 2e6f64e1
  * Unless required by applicable law or agreed to in writing, software
  * distributed under the License is distributed on an "AS IS" BASIS,
  * WITHOUT WARRANTIES OR CONDITIONS OF ANY KIND, either express or implied.
@@ -30,31 +19,6 @@
 #include <folly/Memory.h>
 #include <folly/io/async/EventBase.h>
 #include <folly/io/async/Request.h>
-<<<<<<< HEAD
-#include <folly/portability/GTest.h>
-
-using namespace folly;
-
-class TestData : public RequestData {
- public:
-  explicit TestData(int data) : data_(data) {}
-  ~TestData() override {}
-
-  bool hasCallback() override {
-    return true;
-  }
-
-  void onSet() override {
-    set_++;
-  }
-
-  void onUnset() override {
-    unset_++;
-  }
-
-  int set_ = 0, unset_ = 0;
-  int data_;
-=======
 #include <folly/io/async/test/RequestContextHelper.h>
 #include <folly/portability/GTest.h>
 #include <folly/system/ThreadName.h>
@@ -117,7 +81,6 @@
         });
     return result;
   }
->>>>>>> 2e6f64e1
 };
 
 TEST_F(RequestContextTest, SimpleTest) {
@@ -144,17 +107,6 @@
   EXPECT_EQ(nullptr, RequestContext::get()->getContextData("test"));
 
   RequestContext::get()->setContextData("test", std::make_unique<TestData>(10));
-<<<<<<< HEAD
-  base.runInEventBaseThread([&](){
-      EXPECT_TRUE(RequestContext::get() != nullptr);
-      auto data = dynamic_cast<TestData*>(
-        RequestContext::get()->getContextData("test"))->data_;
-      EXPECT_EQ(10, data);
-      base.terminateLoopSoon();
-    });
-  auto th = std::thread([&](){
-      base.loopForever();
-=======
   base.runInEventBaseThread([&]() {
     EXPECT_TRUE(RequestContext::get() != nullptr);
     auto data = dynamic_cast<TestData*>(
@@ -166,7 +118,6 @@
     EXPECT_EQ(RequestContext::get()->getRootId(), rootids[0]);
     EXPECT_EQ(RequestContext::get()->getRootId(), rootids[1]);
     base.terminateLoopSoon();
->>>>>>> 2e6f64e1
   });
   auto th = std::thread([&]() { base.loopForever(); });
   th.join();
@@ -215,17 +166,6 @@
   RequestContext::get()->setContextData("test", std::make_unique<TestData>(10));
   EXPECT_FALSE(RequestContext::get()->setContextDataIfAbsent(
       "test", std::make_unique<TestData>(20)));
-<<<<<<< HEAD
-  EXPECT_EQ(10,
-            dynamic_cast<TestData*>(
-                RequestContext::get()->getContextData("test"))->data_);
-
-  EXPECT_TRUE(RequestContext::get()->setContextDataIfAbsent(
-      "test2", std::make_unique<TestData>(20)));
-  EXPECT_EQ(20,
-            dynamic_cast<TestData*>(
-                RequestContext::get()->getContextData("test2"))->data_);
-=======
   EXPECT_EQ(
       10,
       dynamic_cast<TestData*>(RequestContext::get()->getContextData(testtoken))
@@ -237,67 +177,16 @@
       20,
       dynamic_cast<TestData*>(RequestContext::get()->getContextData("test2"))
           ->data_);
->>>>>>> 2e6f64e1
 
   RequestContext::setContext(std::shared_ptr<RequestContext>());
   EXPECT_TRUE(nullptr != RequestContext::get());
 }
 
-<<<<<<< HEAD
-TEST(RequestContext, testSetUnset) {
-=======
 TEST_F(RequestContextTest, testSetUnset) {
->>>>>>> 2e6f64e1
   RequestContext::create();
   auto ctx1 = RequestContext::saveContext();
   ctx1->setContextData("test", std::make_unique<TestData>(10));
   auto testData1 = dynamic_cast<TestData*>(ctx1->getContextData("test"));
-<<<<<<< HEAD
-
-  // Override RequestContext
-  RequestContext::create();
-  auto ctx2 = RequestContext::saveContext();
-  ctx2->setContextData("test", std::make_unique<TestData>(20));
-  auto testData2 = dynamic_cast<TestData*>(ctx2->getContextData("test"));
-
-  // Check ctx1->onUnset was called
-  EXPECT_EQ(0, testData1->set_);
-  EXPECT_EQ(1, testData1->unset_);
-
-  RequestContext::setContext(ctx1);
-  EXPECT_EQ(1, testData1->set_);
-  EXPECT_EQ(1, testData1->unset_);
-  EXPECT_EQ(0, testData2->set_);
-  EXPECT_EQ(1, testData2->unset_);
-
-  RequestContext::setContext(ctx2);
-  EXPECT_EQ(1, testData1->set_);
-  EXPECT_EQ(2, testData1->unset_);
-  EXPECT_EQ(1, testData2->set_);
-  EXPECT_EQ(1, testData2->unset_);
-}
-
-TEST(RequestContext, deadlockTest) {
-  class DeadlockTestData : public RequestData {
-   public:
-    explicit DeadlockTestData(const std::string& val) : val_(val) {}
-
-    ~DeadlockTestData() override {
-      RequestContext::get()->setContextData(
-          val_, std::make_unique<TestData>(1));
-    }
-
-    bool hasCallback() override {
-      return false;
-    }
-
-    std::string val_;
-  };
-
-  RequestContext::get()->setContextData(
-      "test", std::make_unique<DeadlockTestData>("test2"));
-  RequestContext::get()->clearContextData("test");
-=======
 
   // onSet called in setContextData
   EXPECT_EQ(1, testData1->set_);
@@ -565,5 +454,4 @@
         "token", std::make_unique<TestData>(0));
     EXPECT_NE(folly::RequestContext::get()->getContextData("token"), nullptr);
   }
->>>>>>> 2e6f64e1
 }