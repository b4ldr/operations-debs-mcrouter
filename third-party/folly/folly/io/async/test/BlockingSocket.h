/*
<<<<<<< HEAD
 * Copyright 2015-present Facebook, Inc.
=======
 * Copyright (c) Facebook, Inc. and its affiliates.
>>>>>>> 2e6f64e1
 *
 * Licensed under the Apache License, Version 2.0 (the "License");
 * you may not use this file except in compliance with the License.
 * You may obtain a copy of the License at
 *
 *     http://www.apache.org/licenses/LICENSE-2.0
 *
 * Unless required by applicable law or agreed to in writing, software
 * distributed under the License is distributed on an "AS IS" BASIS,
 * WITHOUT WARRANTIES OR CONDITIONS OF ANY KIND, either express or implied.
 * See the License for the specific language governing permissions and
 * limitations under the License.
 */

#pragma once

#include <folly/Optional.h>
#include <folly/io/async/AsyncSSLSocket.h>
#include <folly/io/async/AsyncSocket.h>
#include <folly/io/async/SSLContext.h>
<<<<<<< HEAD
=======
#include <folly/net/NetworkSocket.h>
>>>>>>> 2e6f64e1

class BlockingSocket : public folly::AsyncSocket::ConnectCallback,
                       public folly::AsyncTransportWrapper::ReadCallback,
                       public folly::AsyncTransportWrapper::WriteCallback {
 public:
<<<<<<< HEAD
  explicit BlockingSocket(int fd)
=======
  explicit BlockingSocket(folly::NetworkSocket fd)
>>>>>>> 2e6f64e1
      : sock_(new folly::AsyncSocket(&eventBase_, fd)) {}

  BlockingSocket(
      folly::SocketAddress address,
      std::shared_ptr<folly::SSLContext> sslContext)
      : sock_(
            sslContext ? new folly::AsyncSSLSocket(sslContext, &eventBase_)
                       : new folly::AsyncSocket(&eventBase_)),
        address_(address) {}

  explicit BlockingSocket(folly::AsyncSocket::UniquePtr socket)
      : sock_(std::move(socket)) {
    sock_->attachEventBase(&eventBase_);
  }

  void enableTFO() {
    sock_->enableTFO();
  }

<<<<<<< HEAD
=======
  void setEorTracking(bool track) {
    sock_->setEorTracking(track);
  }

>>>>>>> 2e6f64e1
  void setAddress(folly::SocketAddress address) {
    address_ = address;
  }

  void open(
      std::chrono::milliseconds timeout = std::chrono::milliseconds::zero()) {
<<<<<<< HEAD
    sock_->connect(this, address_, timeout.count());
=======
    DCHECK_LE(timeout.count(), std::numeric_limits<int>::max());
    sock_->connect(this, address_, folly::to_narrow(timeout.count()));
>>>>>>> 2e6f64e1
    eventBase_.loop();
    if (err_.has_value()) {
      throw err_.value();
    }
  }

  void close() {
    sock_->close();
  }
  void closeWithReset() {
    sock_->closeWithReset();
  }

  int32_t write(
      uint8_t const* buf,
      size_t len,
      folly::WriteFlags flags = folly::WriteFlags::NONE) {
    sock_->write(this, buf, len, flags);
    eventBase_.loop();
    if (err_.has_value()) {
      throw err_.value();
    }
    return folly::to_narrow(folly::to_signed(len));
  }

  void flush() {}

  int32_t readAll(uint8_t* buf, size_t len) {
    return readHelper(buf, len, true);
  }

  int32_t read(uint8_t* buf, size_t len) {
    return readHelper(buf, len, false);
  }

  folly::NetworkSocket getNetworkSocket() const {
    return sock_->getNetworkSocket();
  }

  folly::AsyncSocket* getSocket() {
    return sock_.get();
  }

  folly::AsyncSSLSocket* getSSLSocket() {
    return dynamic_cast<folly::AsyncSSLSocket*>(sock_.get());
  }

  folly::AsyncSocket* getSocket() {
    return sock_.get();
  }

  folly::AsyncSSLSocket* getSSLSocket() {
    return dynamic_cast<folly::AsyncSSLSocket*>(sock_.get());
  }

 private:
  folly::EventBase eventBase_;
  folly::AsyncSocket::UniquePtr sock_;
  folly::Optional<folly::AsyncSocketException> err_;
  uint8_t* readBuf_{nullptr};
  size_t readLen_{0};
  folly::SocketAddress address_;

  void connectSuccess() noexcept override {}
  void connectErr(const folly::AsyncSocketException& ex) noexcept override {
    err_ = ex;
  }
  void getReadBuffer(void** bufReturn, size_t* lenReturn) override {
    *bufReturn = readBuf_;
    *lenReturn = readLen_;
  }
  void readDataAvailable(size_t len) noexcept override {
    readBuf_ += len;
    readLen_ -= len;
    if (readLen_ == 0) {
      sock_->setReadCB(nullptr);
    }
  }
  void readEOF() noexcept override {}
  void readErr(const folly::AsyncSocketException& ex) noexcept override {
    err_ = ex;
  }
  void writeSuccess() noexcept override {}
  void writeErr(
      size_t /* bytesWritten */,
      const folly::AsyncSocketException& ex) noexcept override {
    err_ = ex;
  }

  int32_t readHelper(uint8_t* buf, size_t len, bool all) {
    if (!sock_->good()) {
      return 0;
    }

    readBuf_ = buf;
    readLen_ = len;
    sock_->setReadCB(this);
    while (!err_ && sock_->good() && readLen_ > 0) {
      eventBase_.loopOnce();
      if (!all) {
        break;
      }
    }
    sock_->setReadCB(nullptr);
    if (err_.has_value()) {
      throw err_.value();
    }
    if (all && readLen_ > 0) {
      throw folly::AsyncSocketException(
          folly::AsyncSocketException::UNKNOWN, "eof");
    }
    return folly::to_narrow(folly::to_signed(len - readLen_));
  }
};<|MERGE_RESOLUTION|>--- conflicted
+++ resolved
@@ -1,9 +1,5 @@
 /*
-<<<<<<< HEAD
- * Copyright 2015-present Facebook, Inc.
-=======
  * Copyright (c) Facebook, Inc. and its affiliates.
->>>>>>> 2e6f64e1
  *
  * Licensed under the Apache License, Version 2.0 (the "License");
  * you may not use this file except in compliance with the License.
@@ -24,20 +20,13 @@
 #include <folly/io/async/AsyncSSLSocket.h>
 #include <folly/io/async/AsyncSocket.h>
 #include <folly/io/async/SSLContext.h>
-<<<<<<< HEAD
-=======
 #include <folly/net/NetworkSocket.h>
->>>>>>> 2e6f64e1
 
 class BlockingSocket : public folly::AsyncSocket::ConnectCallback,
                        public folly::AsyncTransportWrapper::ReadCallback,
                        public folly::AsyncTransportWrapper::WriteCallback {
  public:
-<<<<<<< HEAD
-  explicit BlockingSocket(int fd)
-=======
   explicit BlockingSocket(folly::NetworkSocket fd)
->>>>>>> 2e6f64e1
       : sock_(new folly::AsyncSocket(&eventBase_, fd)) {}
 
   BlockingSocket(
@@ -57,25 +46,18 @@
     sock_->enableTFO();
   }
 
-<<<<<<< HEAD
-=======
   void setEorTracking(bool track) {
     sock_->setEorTracking(track);
   }
 
->>>>>>> 2e6f64e1
   void setAddress(folly::SocketAddress address) {
     address_ = address;
   }
 
   void open(
       std::chrono::milliseconds timeout = std::chrono::milliseconds::zero()) {
-<<<<<<< HEAD
-    sock_->connect(this, address_, timeout.count());
-=======
     DCHECK_LE(timeout.count(), std::numeric_limits<int>::max());
     sock_->connect(this, address_, folly::to_narrow(timeout.count()));
->>>>>>> 2e6f64e1
     eventBase_.loop();
     if (err_.has_value()) {
       throw err_.value();
