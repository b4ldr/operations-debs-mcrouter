--- conflicted
+++ resolved
@@ -1,23 +1,12 @@
 /*
-<<<<<<< HEAD
- * Copyright 2014-present Facebook, Inc.
- *
- * Licensed under the Apache License, Version 2.0 (the "License");
- * you may not use this file except in compliance with the License.
- * You may obtain a copy of the License at
-=======
  * Copyright (c) Facebook, Inc. and its affiliates.
->>>>>>> 2e6f64e1
  *
  * Licensed under the Apache License, Version 2.0 (the "License");
  * you may not use this file except in compliance with the License.
  * You may obtain a copy of the License at
  *
-<<<<<<< HEAD
-=======
  *     http://www.apache.org/licenses/LICENSE-2.0
  *
->>>>>>> 2e6f64e1
  * Unless required by applicable law or agreed to in writing, software
  * distributed under the License is distributed on an "AS IS" BASIS,
  * WITHOUT WARRANTIES OR CONDITIONS OF ANY KIND, either express or implied.
@@ -25,10 +14,7 @@
  * limitations under the License.
  */
 
-<<<<<<< HEAD
-=======
 #include <folly/io/async/HHWheelTimer.h>
->>>>>>> 2e6f64e1
 #include <folly/io/async/EventBase.h>
 #include <folly/io/async/HHWheelTimer.h>
 #include <folly/io/async/test/UndelayedDestruction.h>
@@ -66,17 +52,6 @@
   std::function<void()> fn;
 };
 
-<<<<<<< HEAD
-
-class TestTimeoutDelayed : public TestTimeout {
- protected:
-  std::chrono::steady_clock::time_point getCurTime() override {
-    return std::chrono::steady_clock::now() - milliseconds(5);
-  }
-};
-
-=======
->>>>>>> 2e6f64e1
 struct HHWheelTimerTest : public ::testing::Test {
   EventBase eventBase;
 };
@@ -280,16 +255,9 @@
 /*
  * Test an event scheduled before the last event fires on time
  */
-<<<<<<< HEAD
-
 TEST_F(HHWheelTimerTest, SlowFast) {
   StackWheelTimer t(&eventBase, milliseconds(1));
 
-=======
-TEST_F(HHWheelTimerTest, SlowFast) {
-  StackWheelTimer t(&eventBase, milliseconds(1));
-
->>>>>>> 2e6f64e1
   TestTimeout t1;
   TestTimeout t2;
 
@@ -308,14 +276,8 @@
   ASSERT_EQ(t2.timestamps.size(), 1);
   ASSERT_EQ(t.count(), 0);
 
-<<<<<<< HEAD
-  // Check that the timeout was delayed by sleep
-  T_CHECK_TIMEOUT(start, t1.timestamps[0], milliseconds(10), milliseconds(1));
-  T_CHECK_TIMEOUT(start, t2.timestamps[0], milliseconds(5), milliseconds(1));
-=======
   T_CHECK_TIMEOUT(start, t1.timestamps[0], milliseconds(10));
   T_CHECK_TIMEOUT(start, t2.timestamps[0], milliseconds(5));
->>>>>>> 2e6f64e1
 }
 
 TEST_F(HHWheelTimerTest, ReschedTest) {
@@ -344,13 +306,8 @@
   ASSERT_EQ(t2.timestamps.size(), 1);
   ASSERT_EQ(t.count(), 0);
 
-<<<<<<< HEAD
-  T_CHECK_TIMEOUT(start, t1.timestamps[0], milliseconds(128), milliseconds(1));
-  T_CHECK_TIMEOUT(start2, t2.timestamps[0], milliseconds(255), milliseconds(1));
-=======
   T_CHECK_TIMEOUT(start, t1.timestamps[0], milliseconds(128));
   T_CHECK_TIMEOUT(start2, t2.timestamps[0], milliseconds(255));
->>>>>>> 2e6f64e1
 }
 
 TEST_F(HHWheelTimerTest, DeleteWheelInTimeout) {
@@ -377,11 +334,7 @@
   ASSERT_EQ(t1.timestamps.size(), 1);
   ASSERT_EQ(t2.timestamps.size(), 0);
 
-<<<<<<< HEAD
-  T_CHECK_TIMEOUT(start, t1.timestamps[0], milliseconds(128), milliseconds(1));
-=======
   T_CHECK_TIMEOUT(start, t1.timestamps[0], milliseconds(128));
->>>>>>> 2e6f64e1
 }
 
 /*
@@ -439,12 +392,6 @@
 
 TEST_F(HHWheelTimerTest, cancelAll) {
   StackWheelTimer t(&eventBase, milliseconds(1));
-<<<<<<< HEAD
-  TestTimeout tt;
-  t.scheduleTimeout(&tt, std::chrono::minutes(1));
-  EXPECT_EQ(1, t.cancelAll());
-  EXPECT_EQ(1, tt.canceledTimestamps.size());
-=======
   TestTimeout t1;
   TestTimeout t2;
   t.scheduleTimeout(&t1, std::chrono::milliseconds(1));
@@ -458,7 +405,6 @@
   eventBase.loop();
   EXPECT_EQ(1, t1.canceledTimestamps.size() + t2.canceledTimestamps.size());
   EXPECT_EQ(1, canceled);
->>>>>>> 2e6f64e1
 }
 
 TEST_F(HHWheelTimerTest, IntrusivePtr) {
@@ -521,8 +467,6 @@
 
   ASSERT_EQ(t.count(), 0);
   T_CHECK_TIMEOUT(start, end, milliseconds(10));
-<<<<<<< HEAD
-=======
 }
 
 TEST_F(HHWheelTimerTest, prematureTimeout) {
@@ -573,5 +517,4 @@
   TimePoint end;
   ASSERT_EQ(tt2.timestamps.size(), 1);
   T_CHECK_TIMEOUT(start, end, milliseconds(1));
->>>>>>> 2e6f64e1
 }