--- conflicted
+++ resolved
@@ -1,9 +1,5 @@
 /*
-<<<<<<< HEAD
- * Copyright 2015-present Facebook, Inc.
-=======
  * Copyright (c) Facebook, Inc. and its affiliates.
->>>>>>> 2e6f64e1
  *
  * Licensed under the Apache License, Version 2.0 (the "License");
  * you may not use this file except in compliance with the License.
@@ -24,10 +20,7 @@
 #include <string>
 
 #include <folly/Optional.h>
-<<<<<<< HEAD
-=======
 #include <folly/futures/Promise.h>
->>>>>>> 2e6f64e1
 #include <folly/io/async/EventBaseManager.h>
 #include <folly/portability/GTest.h>
 #include <folly/synchronization/Baton.h>
@@ -73,30 +66,6 @@
   sebt_eb->runInEventBaseThreadAndWait([&] { ebm_eb = ebm->getEventBase(); });
   EXPECT_EQ(uintptr_t(sebt_eb), uintptr_t(ebm_eb));
 }
-<<<<<<< HEAD
-
-TEST_F(ScopedEventBaseThreadTest, custom_manager) {
-  EventBaseManager ebm;
-  ScopedEventBaseThread sebt(&ebm);
-  auto sebt_eb = sebt.getEventBase();
-  auto ebm_eb = static_cast<EventBase*>(nullptr);
-  sebt_eb->runInEventBaseThreadAndWait([&] { ebm_eb = ebm.getEventBase(); });
-  EXPECT_EQ(uintptr_t(sebt_eb), uintptr_t(ebm_eb));
-}
-
-TEST_F(ScopedEventBaseThreadTest, eb_dtor_in_io_thread) {
-  Optional<ScopedEventBaseThread> sebt;
-  sebt.emplace();
-  auto const io_thread_id = sebt->getThreadId();
-  EXPECT_NE(this_thread::get_id(), io_thread_id) << "sanity";
-
-  auto const eb = sebt->getEventBase();
-  thread::id eb_dtor_thread_id;
-  eb->runOnDestruction(new EventBase::FunctionLoopCallback(
-      [&] { eb_dtor_thread_id = this_thread::get_id(); }));
-  sebt.clear();
-  EXPECT_EQ(io_thread_id, eb_dtor_thread_id);
-=======
 
 TEST_F(ScopedEventBaseThreadTest, custom_manager) {
   EventBaseManager ebm;
@@ -143,5 +112,18 @@
   ASSERT_TRUE(done.try_wait_for(seconds(1)));
   t1.join();
   t2.join();
->>>>>>> 2e6f64e1
+}
+
+TEST_F(ScopedEventBaseThreadTest, eb_dtor_in_io_thread) {
+  Optional<ScopedEventBaseThread> sebt;
+  sebt.emplace();
+  auto const io_thread_id = sebt->getThreadId();
+  EXPECT_NE(this_thread::get_id(), io_thread_id) << "sanity";
+
+  auto const eb = sebt->getEventBase();
+  thread::id eb_dtor_thread_id;
+  eb->runOnDestruction(new EventBase::FunctionLoopCallback(
+      [&] { eb_dtor_thread_id = this_thread::get_id(); }));
+  sebt.clear();
+  EXPECT_EQ(io_thread_id, eb_dtor_thread_id);
 }