--- conflicted
+++ resolved
@@ -1,9 +1,5 @@
 /*
-<<<<<<< HEAD
- * Copyright 2012-present Facebook, Inc.
-=======
  * Copyright (c) Facebook, Inc. and its affiliates.
->>>>>>> 2e6f64e1
  *
  * Licensed under the Apache License, Version 2.0 (the "License");
  * you may not use this file except in compliance with the License.
@@ -18,11 +14,8 @@
  * limitations under the License.
  */
 
-<<<<<<< HEAD
-=======
 #include <folly/io/async/test/AsyncSSLSocketTest.h>
 
->>>>>>> 2e6f64e1
 #include <folly/futures/Promise.h>
 #include <folly/init/Init.h>
 #include <folly/io/async/AsyncSSLSocket.h>
@@ -31,10 +24,7 @@
 #include <folly/io/async/ScopedEventBaseThread.h>
 #include <folly/portability/GTest.h>
 #include <folly/portability/PThread.h>
-<<<<<<< HEAD
-=======
 #include <folly/ssl/Init.h>
->>>>>>> 2e6f64e1
 
 using std::cerr;
 using std::endl;
@@ -195,11 +185,7 @@
 
   auto f = client->getFuture();
   client->connect();
-<<<<<<< HEAD
-  EXPECT_TRUE(f.within(std::chrono::seconds(3)).get());
-=======
   EXPECT_TRUE(std::move(f).within(std::chrono::seconds(3)).get());
->>>>>>> 2e6f64e1
 }
 
 class ConnectClient : public AsyncSocket::ConnectCallback {
@@ -266,11 +252,7 @@
   auto c1 = std::make_unique<ConnectClient>();
   auto f1 = c1->getFuture();
   c1->connect(server.getAddress());
-<<<<<<< HEAD
-  EXPECT_TRUE(f1.within(std::chrono::seconds(3)).get());
-=======
   EXPECT_TRUE(std::move(f1).within(std::chrono::seconds(3)).get());
->>>>>>> 2e6f64e1
 }
 
 TEST(AsyncSSLSocketTest2, TestTLS12BadClient) {
@@ -290,21 +272,13 @@
   c2->setCtx(clientCtx);
   auto f2 = c2->getFuture();
   c2->connect(server.getAddress());
-<<<<<<< HEAD
-  EXPECT_FALSE(f2.within(std::chrono::seconds(3)).get());
-=======
   EXPECT_FALSE(std::move(f2).within(std::chrono::seconds(3)).get());
->>>>>>> 2e6f64e1
 }
 
 } // namespace folly
 
-<<<<<<< HEAD
-int main(int argc, char *argv[]) {
-=======
 int main(int argc, char* argv[]) {
   folly::ssl::init();
->>>>>>> 2e6f64e1
 #ifdef SIGPIPE
   signal(SIGPIPE, SIG_IGN);
 #endif
