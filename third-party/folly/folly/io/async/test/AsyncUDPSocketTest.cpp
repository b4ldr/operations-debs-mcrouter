--- conflicted
+++ resolved
@@ -1,9 +1,5 @@
 /*
-<<<<<<< HEAD
- * Copyright 2014-present Facebook, Inc.
-=======
  * Copyright (c) Facebook, Inc. and its affiliates.
->>>>>>> 2e6f64e1
  *
  * Licensed under the Apache License, Version 2.0 (the "License");
  * you may not use this file except in compliance with the License.
@@ -22,11 +18,8 @@
 
 #include <folly/Conv.h>
 #include <folly/SocketAddress.h>
-<<<<<<< HEAD
-=======
 #include <folly/String.h>
 #include <folly/experimental/TestUtil.h>
->>>>>>> 2e6f64e1
 #include <folly/io/IOBuf.h>
 #include <folly/io/async/AsyncTimeout.h>
 #include <folly/io/async/AsyncUDPServerSocket.h>
@@ -34,10 +27,7 @@
 #include <folly/io/async/EventBase.h>
 #include <folly/portability/GMock.h>
 #include <folly/portability/GTest.h>
-<<<<<<< HEAD
-=======
 #include <folly/portability/Sockets.h>
->>>>>>> 2e6f64e1
 
 using folly::AsyncTimeout;
 using folly::AsyncUDPServerSocket;
@@ -45,10 +35,6 @@
 using folly::errnoStr;
 using folly::EventBase;
 using folly::SocketAddress;
-<<<<<<< HEAD
-using folly::IOBuf;
-=======
->>>>>>> 2e6f64e1
 using namespace testing;
 
 using OnDataAvailableParams =
@@ -499,14 +485,10 @@
       folly::Optional<folly::SocketAddress> connectedAddress);
 
   folly::EventBase sevb;
-<<<<<<< HEAD
-  UDPServer server(&sevb, folly::SocketAddress("127.0.0.1", 0), 4);
-=======
   folly::EventBase cevb;
   std::unique_ptr<std::thread> serverThread;
   std::unique_ptr<UDPServer> server;
 };
->>>>>>> 2e6f64e1
 
 std::unique_ptr<UDPClient> AsyncSocketIntegrationTest::performPingPongTest(
     folly::SocketAddress writeAddress,
@@ -519,17 +501,10 @@
   auto clientThread = std::thread([this]() { cevb.loopForever(); });
 
   // Wait for event loop to start
-<<<<<<< HEAD
-  sevb.waitUntilRunning();
-
-  // Start the server
-  sevb.runInEventBaseThreadAndWait([&]() { server.start(); });
-=======
   cevb.waitUntilRunning();
 
   // Send ping
   cevb.runInEventBaseThread([&]() { client->start(writeAddress, 100); });
->>>>>>> 2e6f64e1
 
   // Wait for client to finish
   clientThread.join();
@@ -691,18 +666,6 @@
     onNotifyDataAvailable_(sock);
   }
 
-<<<<<<< HEAD
-  // Wait for server thread to joib
-  serverThread.join();
-}
-
-class TestAsyncUDPSocket : public AsyncUDPSocket {
- public:
-  explicit TestAsyncUDPSocket(EventBase* evb) : AsyncUDPSocket(evb) {}
-
-  MOCK_METHOD3(sendmsg, ssize_t(int, const struct msghdr*, int));
-};
-=======
   MOCK_METHOD4(
       onDataAvailable_,
       void(const folly::SocketAddress&, size_t, bool, OnDataAvailableParams));
@@ -895,4 +858,10 @@
   t.join();
   EXPECT_EQ(packetsRecvd, 2);
 }
->>>>>>> 2e6f64e1
+
+class TestAsyncUDPSocket : public AsyncUDPSocket {
+ public:
+  explicit TestAsyncUDPSocket(EventBase* evb) : AsyncUDPSocket(evb) {}
+
+  MOCK_METHOD3(sendmsg, ssize_t(int, const struct msghdr*, int));
+};