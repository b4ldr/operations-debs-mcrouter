/*
<<<<<<< HEAD
 * Copyright 2015-present Facebook, Inc.
=======
 * Copyright (c) Facebook, Inc. and its affiliates.
>>>>>>> 2e6f64e1
 *
 * Licensed under the Apache License, Version 2.0 (the "License");
 * you may not use this file except in compliance with the License.
 * You may obtain a copy of the License at
 *
 *     http://www.apache.org/licenses/LICENSE-2.0
 *
 * Unless required by applicable law or agreed to in writing, software
 * distributed under the License is distributed on an "AS IS" BASIS,
 * WITHOUT WARRANTIES OR CONDITIONS OF ANY KIND, either express or implied.
 * See the License for the specific language governing permissions and
 * limitations under the License.
 */

#pragma once

#include <folly/io/async/AsyncSocket.h>
#include <folly/io/async/test/BlockingSocket.h>
<<<<<<< HEAD
#include <folly/portability/Sockets.h>

#include <boost/scoped_array.hpp>
=======
#include <folly/net/NetOps.h>
#include <folly/net/NetworkSocket.h>
#include <folly/portability/Sockets.h>

>>>>>>> 2e6f64e1
#include <memory>

enum StateEnum { STATE_WAITING, STATE_SUCCEEDED, STATE_FAILED };

typedef std::function<void()> VoidCallback;

class ConnCallback : public folly::AsyncSocket::ConnectCallback {
 public:
  ConnCallback()
      : state(STATE_WAITING),
        exception(folly::AsyncSocketException::UNKNOWN, "none") {}

  void connectSuccess() noexcept override {
    state = STATE_SUCCEEDED;
    if (successCallback) {
      successCallback();
    }
  }

  void connectErr(const folly::AsyncSocketException& ex) noexcept override {
    state = STATE_FAILED;
    exception = ex;
    if (errorCallback) {
      errorCallback();
    }
  }

  StateEnum state;
  folly::AsyncSocketException exception;
  VoidCallback successCallback;
  VoidCallback errorCallback;
};

class WriteCallback : public folly::AsyncTransportWrapper::WriteCallback {
 public:
  WriteCallback()
      : state(STATE_WAITING),
        bytesWritten(0),
        exception(folly::AsyncSocketException::UNKNOWN, "none") {}

  void writeSuccess() noexcept override {
    state = STATE_SUCCEEDED;
    if (successCallback) {
      successCallback();
    }
  }

<<<<<<< HEAD
  void writeErr(size_t nBytesWritten,
                const folly::AsyncSocketException& ex) noexcept override {
=======
  void writeErr(
      size_t nBytesWritten,
      const folly::AsyncSocketException& ex) noexcept override {
>>>>>>> 2e6f64e1
    LOG(ERROR) << ex.what();
    state = STATE_FAILED;
    this->bytesWritten = nBytesWritten;
    exception = ex;
    if (errorCallback) {
      errorCallback();
    }
  }

  StateEnum state;
  std::atomic<size_t> bytesWritten;
  folly::AsyncSocketException exception;
  VoidCallback successCallback;
  VoidCallback errorCallback;
};

class ReadCallback : public folly::AsyncTransportWrapper::ReadCallback {
 public:
  explicit ReadCallback(size_t _maxBufferSz = 4096)
      : state(STATE_WAITING),
        exception(folly::AsyncSocketException::UNKNOWN, "none"),
        buffers(),
        maxBufferSz(_maxBufferSz) {}

  ~ReadCallback() override {
<<<<<<< HEAD
    for (std::vector<Buffer>::iterator it = buffers.begin();
         it != buffers.end();
         ++it) {
      it->free();
=======
    for (auto& buffer : buffers) {
      buffer.free();
>>>>>>> 2e6f64e1
    }
    currentBuffer.free();
  }

  void getReadBuffer(void** bufReturn, size_t* lenReturn) override {
    if (!currentBuffer.buffer) {
      currentBuffer.allocate(maxBufferSz);
    }
    *bufReturn = currentBuffer.buffer;
    *lenReturn = currentBuffer.length;
  }

  void readDataAvailable(size_t len) noexcept override {
    currentBuffer.length = len;
    buffers.push_back(currentBuffer);
    currentBuffer.reset();
    if (dataAvailableCallback) {
      dataAvailableCallback();
    }
  }

  void readEOF() noexcept override {
    state = STATE_SUCCEEDED;
  }

  void readErr(const folly::AsyncSocketException& ex) noexcept override {
    state = STATE_FAILED;
    exception = ex;
  }

  void verifyData(const char* expected, size_t expectedLen) const {
    size_t offset = 0;
    for (size_t idx = 0; idx < buffers.size(); ++idx) {
      const auto& buf = buffers[idx];
      size_t cmpLen = std::min(buf.length, expectedLen - offset);
      CHECK_EQ(memcmp(buf.buffer, expected + offset, cmpLen), 0);
      CHECK_EQ(cmpLen, buf.length);
      offset += cmpLen;
    }
    CHECK_EQ(offset, expectedLen);
  }

  size_t dataRead() const {
    size_t ret = 0;
    for (const auto& buf : buffers) {
      ret += buf.length;
    }
    return ret;
  }

  class Buffer {
   public:
    Buffer() : buffer(nullptr), length(0) {}
    Buffer(char* buf, size_t len) : buffer(buf), length(len) {}

    void reset() {
      buffer = nullptr;
      length = 0;
    }
    void allocate(size_t len) {
      assert(buffer == nullptr);
      this->buffer = static_cast<char*>(malloc(len));
      this->length = len;
    }
    void free() {
      ::free(buffer);
      reset();
    }

    char* buffer;
    size_t length;
  };

  StateEnum state;
  folly::AsyncSocketException exception;
  std::vector<Buffer> buffers;
  Buffer currentBuffer;
  VoidCallback dataAvailableCallback;
  const size_t maxBufferSz;
};

class BufferCallback : public folly::AsyncTransport::BufferCallback {
 public:
  BufferCallback(folly::AsyncSocket* socket, size_t expectedBytes)
      : socket_(socket),
        expectedBytes_(expectedBytes),
        buffered_(false),
        bufferCleared_(false) {}

  void onEgressBuffered() override {
    size_t bytesWritten = socket_->getAppBytesWritten();
    size_t bytesBuffered = socket_->getAppBytesBuffered();
    CHECK_GT(bytesBuffered, 0);
    CHECK_EQ(expectedBytes_, bytesWritten + bytesBuffered);
    buffered_ = true;
  }

  void onEgressBufferCleared() override {
    size_t bytesWritten = socket_->getAppBytesWritten();
    size_t bytesBuffered = socket_->getAppBytesBuffered();
    CHECK_EQ(0, bytesBuffered);
    CHECK_EQ(expectedBytes_, bytesWritten);
    bufferCleared_ = true;
  }

  bool hasBuffered() const {
    return buffered_;
  }

  bool hasBufferCleared() const {
    return bufferCleared_;
  }

 private:
  folly::AsyncSocket* socket_{nullptr};
  size_t expectedBytes_{0};
  bool buffered_{false};
  bool bufferCleared_{false};
};

class ReadVerifier {};

class TestSendMsgParamsCallback
    : public folly::AsyncSocket::SendMsgParamsCallback {
 public:
  TestSendMsgParamsCallback(int flags, uint32_t dataSize, void* data)
      : flags_(flags),
        writeFlags_(folly::WriteFlags::NONE),
        dataSize_(dataSize),
        data_(data),
        queriedFlags_(false),
        queriedData_(false) {}

  void reset(int flags) {
    flags_ = flags;
    writeFlags_ = folly::WriteFlags::NONE;
    queriedFlags_ = false;
    queriedData_ = false;
  }

  int getFlagsImpl(
      folly::WriteFlags flags,
      int /*defaultFlags*/) noexcept override {
    queriedFlags_ = true;
    if (writeFlags_ == folly::WriteFlags::NONE) {
      writeFlags_ = flags;
    } else {
      assert(flags == writeFlags_);
    }
    return flags_;
  }

  void getAncillaryData(folly::WriteFlags flags, void* data) noexcept override {
    queriedData_ = true;
    if (writeFlags_ == folly::WriteFlags::NONE) {
      writeFlags_ = flags;
    } else {
      assert(flags == writeFlags_);
    }
    assert(data != nullptr);
    memcpy(data, data_, dataSize_);
  }

  uint32_t getAncillaryDataSize(folly::WriteFlags flags) noexcept override {
    if (writeFlags_ == folly::WriteFlags::NONE) {
      writeFlags_ = flags;
    } else {
      assert(flags == writeFlags_);
    }
    return dataSize_;
  }

  int flags_;
  folly::WriteFlags writeFlags_;
  uint32_t dataSize_;
  void* data_;
  bool queriedFlags_;
  bool queriedData_;
};

class TestSendMsgParamsCallback :
    public folly::AsyncSocket::SendMsgParamsCallback {
 public:
  TestSendMsgParamsCallback(int flags, uint32_t dataSize, void* data)
  : flags_(flags),
    writeFlags_(folly::WriteFlags::NONE),
    dataSize_(dataSize),
    data_(data),
    queriedFlags_(false),
    queriedData_(false)
  {}

  void reset(int flags) {
    flags_ = flags;
    writeFlags_ = folly::WriteFlags::NONE;
    queriedFlags_ = false;
    queriedData_ = false;
  }

  int getFlagsImpl(folly::WriteFlags flags, int /*defaultFlags*/) noexcept
                                                                  override {
    queriedFlags_ = true;
    if (writeFlags_ == folly::WriteFlags::NONE) {
      writeFlags_ = flags;
    } else {
      assert(flags == writeFlags_);
    }
    return flags_;
  }

  void getAncillaryData(folly::WriteFlags flags, void* data) noexcept override {
    queriedData_ = true;
    if (writeFlags_ == folly::WriteFlags::NONE) {
      writeFlags_ = flags;
    } else {
      assert(flags == writeFlags_);
    }
    assert(data != nullptr);
    memcpy(data, data_, dataSize_);
  }

  uint32_t getAncillaryDataSize(folly::WriteFlags flags) noexcept override {
    if (writeFlags_ == folly::WriteFlags::NONE) {
      writeFlags_ = flags;
    } else {
      assert(flags == writeFlags_);
    }
    return dataSize_;
  }

  int flags_;
  folly::WriteFlags writeFlags_;
  uint32_t dataSize_;
  void* data_;
  bool queriedFlags_;
  bool queriedData_;
};

class TestServer {
 public:
  // Create a TestServer.
  // This immediately starts listening on an ephemeral port.
<<<<<<< HEAD
  explicit TestServer(bool enableTFO = false, int bufSize = -1) : fd_(-1) {
    namespace fsp = folly::portability::sockets;
    fd_ = fsp::socket(PF_INET, SOCK_STREAM, IPPROTO_TCP);
    if (fd_ < 0) {
=======
  explicit TestServer(bool enableTFO = false, int bufSize = -1) : fd_() {
    namespace fsp = folly::portability::sockets;
    fd_ = folly::netops::socket(PF_INET, SOCK_STREAM, IPPROTO_TCP);
    if (fd_ == folly::NetworkSocket()) {
>>>>>>> 2e6f64e1
      throw folly::AsyncSocketException(
          folly::AsyncSocketException::INTERNAL_ERROR,
          "failed to create test server socket",
          errno);
    }
    if (folly::netops::set_socket_non_blocking(fd_) != 0) {
      throw folly::AsyncSocketException(
          folly::AsyncSocketException::INTERNAL_ERROR,
          "failed to put test server socket in "
          "non-blocking mode",
          errno);
    }
    if (enableTFO) {
#if FOLLY_ALLOW_TFO
      folly::detail::tfo_enable(fd_, 100);
#endif
    }

    struct addrinfo hints, *res;
    memset(&hints, 0, sizeof(hints));
    hints.ai_family = AF_INET;
    hints.ai_socktype = SOCK_STREAM;
    hints.ai_flags = AI_PASSIVE;

    if (getaddrinfo(nullptr, "0", &hints, &res)) {
      throw folly::AsyncSocketException(
          folly::AsyncSocketException::INTERNAL_ERROR,
          "Attempted to bind address to socket with "
          "bad getaddrinfo",
          errno);
    }

    SCOPE_EXIT {
      freeaddrinfo(res);
    };

    if (bufSize > 0) {
<<<<<<< HEAD
      setsockopt(fd_, SOL_SOCKET, SO_SNDBUF, &bufSize, sizeof(bufSize));
      setsockopt(fd_, SOL_SOCKET, SO_RCVBUF, &bufSize, sizeof(bufSize));
    }

    if (bind(fd_, res->ai_addr, res->ai_addrlen)) {
=======
      folly::netops::setsockopt(
          fd_, SOL_SOCKET, SO_SNDBUF, &bufSize, sizeof(bufSize));
      folly::netops::setsockopt(
          fd_, SOL_SOCKET, SO_RCVBUF, &bufSize, sizeof(bufSize));
    }

    if (folly::netops::bind(fd_, res->ai_addr, res->ai_addrlen)) {
>>>>>>> 2e6f64e1
      throw folly::AsyncSocketException(
          folly::AsyncSocketException::INTERNAL_ERROR,
          "failed to bind to async server socket for port 10",
          errno);
    }

<<<<<<< HEAD
    if (listen(fd_, 10) != 0) {
=======
    if (folly::netops::listen(fd_, 10) != 0) {
>>>>>>> 2e6f64e1
      throw folly::AsyncSocketException(
          folly::AsyncSocketException::INTERNAL_ERROR,
          "failed to listen on test server socket",
          errno);
    }

    address_.setFromLocalAddress(fd_);
    // The local address will contain 0.0.0.0.
    // Change it to 127.0.0.1, so it can be used to connect to the server
    address_.setFromIpPort("127.0.0.1", address_.getPort());
  }

  ~TestServer() {
<<<<<<< HEAD
    if (fd_ != -1) {
      close(fd_);
=======
    if (fd_ != folly::NetworkSocket()) {
      folly::netops::close(fd_);
>>>>>>> 2e6f64e1
    }
  }

  // Get the address for connecting to the server
  const folly::SocketAddress& getAddress() const {
    return address_;
  }

<<<<<<< HEAD
  int acceptFD(int timeout=50) {
    namespace fsp = folly::portability::sockets;
    struct pollfd pfd;
=======
  folly::NetworkSocket acceptFD(int timeout = 50) {
    folly::netops::PollDescriptor pfd;
>>>>>>> 2e6f64e1
    pfd.fd = fd_;
    pfd.events = POLLIN;
    int ret = folly::netops::poll(&pfd, 1, timeout);
    if (ret == 0) {
      throw folly::AsyncSocketException(
          folly::AsyncSocketException::INTERNAL_ERROR,
          "test server accept() timed out");
    } else if (ret < 0) {
      throw folly::AsyncSocketException(
          folly::AsyncSocketException::INTERNAL_ERROR,
          "test server accept() poll failed",
          errno);
    }

<<<<<<< HEAD
    int acceptedFd = fsp::accept(fd_, nullptr, nullptr);
    if (acceptedFd < 0) {
=======
    auto acceptedFd = folly::netops::accept(fd_, nullptr, nullptr);
    if (acceptedFd == folly::NetworkSocket()) {
>>>>>>> 2e6f64e1
      throw folly::AsyncSocketException(
          folly::AsyncSocketException::INTERNAL_ERROR,
          "test server accept() failed",
          errno);
    }

    return acceptedFd;
  }

<<<<<<< HEAD
  std::shared_ptr<BlockingSocket> accept(int timeout=50) {
    int fd = acceptFD(timeout);
=======
  std::shared_ptr<BlockingSocket> accept(int timeout = 50) {
    auto fd = acceptFD(timeout);
>>>>>>> 2e6f64e1
    return std::make_shared<BlockingSocket>(fd);
  }

  std::shared_ptr<folly::AsyncSocket> acceptAsync(
      folly::EventBase* evb,
      int timeout = 50) {
    auto fd = acceptFD(timeout);
    return folly::AsyncSocket::newSocket(evb, fd);
  }

  /**
   * Accept a connection, read data from it, and verify that it matches the
   * data in the specified buffer.
   */
  void verifyConnection(const char* buf, size_t len) {
    // accept a connection
    std::shared_ptr<BlockingSocket> acceptedSocket = accept();
    // read the data and compare it to the specified buffer
    std::unique_ptr<uint8_t[]> readbuf(new uint8_t[len]);
    acceptedSocket->readAll(readbuf.get(), len);
    CHECK_EQ(memcmp(buf, readbuf.get(), len), 0);
    // make sure we get EOF next
    uint32_t bytesRead = acceptedSocket->read(readbuf.get(), len);
    CHECK_EQ(bytesRead, 0);
  }

 private:
  folly::NetworkSocket fd_;
  folly::SocketAddress address_;
};<|MERGE_RESOLUTION|>--- conflicted
+++ resolved
@@ -1,9 +1,5 @@
 /*
-<<<<<<< HEAD
- * Copyright 2015-present Facebook, Inc.
-=======
  * Copyright (c) Facebook, Inc. and its affiliates.
->>>>>>> 2e6f64e1
  *
  * Licensed under the Apache License, Version 2.0 (the "License");
  * you may not use this file except in compliance with the License.
@@ -22,16 +18,10 @@
 
 #include <folly/io/async/AsyncSocket.h>
 #include <folly/io/async/test/BlockingSocket.h>
-<<<<<<< HEAD
-#include <folly/portability/Sockets.h>
-
-#include <boost/scoped_array.hpp>
-=======
 #include <folly/net/NetOps.h>
 #include <folly/net/NetworkSocket.h>
 #include <folly/portability/Sockets.h>
 
->>>>>>> 2e6f64e1
 #include <memory>
 
 enum StateEnum { STATE_WAITING, STATE_SUCCEEDED, STATE_FAILED };
@@ -79,14 +69,9 @@
     }
   }
 
-<<<<<<< HEAD
-  void writeErr(size_t nBytesWritten,
-                const folly::AsyncSocketException& ex) noexcept override {
-=======
   void writeErr(
       size_t nBytesWritten,
       const folly::AsyncSocketException& ex) noexcept override {
->>>>>>> 2e6f64e1
     LOG(ERROR) << ex.what();
     state = STATE_FAILED;
     this->bytesWritten = nBytesWritten;
@@ -112,15 +97,8 @@
         maxBufferSz(_maxBufferSz) {}
 
   ~ReadCallback() override {
-<<<<<<< HEAD
-    for (std::vector<Buffer>::iterator it = buffers.begin();
-         it != buffers.end();
-         ++it) {
-      it->free();
-=======
     for (auto& buffer : buffers) {
       buffer.free();
->>>>>>> 2e6f64e1
     }
     currentBuffer.free();
   }
@@ -363,17 +341,10 @@
  public:
   // Create a TestServer.
   // This immediately starts listening on an ephemeral port.
-<<<<<<< HEAD
-  explicit TestServer(bool enableTFO = false, int bufSize = -1) : fd_(-1) {
-    namespace fsp = folly::portability::sockets;
-    fd_ = fsp::socket(PF_INET, SOCK_STREAM, IPPROTO_TCP);
-    if (fd_ < 0) {
-=======
   explicit TestServer(bool enableTFO = false, int bufSize = -1) : fd_() {
     namespace fsp = folly::portability::sockets;
     fd_ = folly::netops::socket(PF_INET, SOCK_STREAM, IPPROTO_TCP);
     if (fd_ == folly::NetworkSocket()) {
->>>>>>> 2e6f64e1
       throw folly::AsyncSocketException(
           folly::AsyncSocketException::INTERNAL_ERROR,
           "failed to create test server socket",
@@ -411,13 +382,6 @@
     };
 
     if (bufSize > 0) {
-<<<<<<< HEAD
-      setsockopt(fd_, SOL_SOCKET, SO_SNDBUF, &bufSize, sizeof(bufSize));
-      setsockopt(fd_, SOL_SOCKET, SO_RCVBUF, &bufSize, sizeof(bufSize));
-    }
-
-    if (bind(fd_, res->ai_addr, res->ai_addrlen)) {
-=======
       folly::netops::setsockopt(
           fd_, SOL_SOCKET, SO_SNDBUF, &bufSize, sizeof(bufSize));
       folly::netops::setsockopt(
@@ -425,18 +389,13 @@
     }
 
     if (folly::netops::bind(fd_, res->ai_addr, res->ai_addrlen)) {
->>>>>>> 2e6f64e1
       throw folly::AsyncSocketException(
           folly::AsyncSocketException::INTERNAL_ERROR,
           "failed to bind to async server socket for port 10",
           errno);
     }
 
-<<<<<<< HEAD
-    if (listen(fd_, 10) != 0) {
-=======
     if (folly::netops::listen(fd_, 10) != 0) {
->>>>>>> 2e6f64e1
       throw folly::AsyncSocketException(
           folly::AsyncSocketException::INTERNAL_ERROR,
           "failed to listen on test server socket",
@@ -450,13 +409,8 @@
   }
 
   ~TestServer() {
-<<<<<<< HEAD
-    if (fd_ != -1) {
-      close(fd_);
-=======
     if (fd_ != folly::NetworkSocket()) {
       folly::netops::close(fd_);
->>>>>>> 2e6f64e1
     }
   }
 
@@ -465,14 +419,8 @@
     return address_;
   }
 
-<<<<<<< HEAD
-  int acceptFD(int timeout=50) {
-    namespace fsp = folly::portability::sockets;
-    struct pollfd pfd;
-=======
   folly::NetworkSocket acceptFD(int timeout = 50) {
     folly::netops::PollDescriptor pfd;
->>>>>>> 2e6f64e1
     pfd.fd = fd_;
     pfd.events = POLLIN;
     int ret = folly::netops::poll(&pfd, 1, timeout);
@@ -487,13 +435,8 @@
           errno);
     }
 
-<<<<<<< HEAD
-    int acceptedFd = fsp::accept(fd_, nullptr, nullptr);
-    if (acceptedFd < 0) {
-=======
     auto acceptedFd = folly::netops::accept(fd_, nullptr, nullptr);
     if (acceptedFd == folly::NetworkSocket()) {
->>>>>>> 2e6f64e1
       throw folly::AsyncSocketException(
           folly::AsyncSocketException::INTERNAL_ERROR,
           "test server accept() failed",
@@ -503,13 +446,8 @@
     return acceptedFd;
   }
 
-<<<<<<< HEAD
-  std::shared_ptr<BlockingSocket> accept(int timeout=50) {
-    int fd = acceptFD(timeout);
-=======
   std::shared_ptr<BlockingSocket> accept(int timeout = 50) {
     auto fd = acceptFD(timeout);
->>>>>>> 2e6f64e1
     return std::make_shared<BlockingSocket>(fd);
   }
 
