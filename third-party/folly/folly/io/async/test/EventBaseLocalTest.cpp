--- conflicted
+++ resolved
@@ -1,9 +1,5 @@
 /*
-<<<<<<< HEAD
- * Copyright 2015-present Facebook, Inc.
-=======
  * Copyright (c) Facebook, Inc. and its affiliates.
->>>>>>> 2e6f64e1
  *
  * Licensed under the Apache License, Version 2.0 (the "License");
  * you may not use this file except in compliance with the License.
@@ -22,17 +18,11 @@
 #include <folly/portability/GTest.h>
 
 struct Foo {
-<<<<<<< HEAD
-  Foo(int n_, std::function<void()> dtorFn_):
-    n(n_), dtorFn(std::move(dtorFn_)) {}
-  ~Foo() { dtorFn(); }
-=======
   Foo(int n_, std::function<void()> dtorFn_)
       : n(n_), dtorFn(std::move(dtorFn_)) {}
   ~Foo() {
     dtorFn();
   }
->>>>>>> 2e6f64e1
 
   int n;
   std::function<void()> dtorFn;
@@ -79,12 +69,27 @@
   folly::EventBase evb2;
   EXPECT_EQ(ints.getOrCreate(evb2, 5), 5);
   ints.erase(evb2);
-<<<<<<< HEAD
-  auto creator = []() { return new int(4); };
-  EXPECT_EQ(ints.getOrCreateFn(evb2, creator), 4);
-=======
   EXPECT_EQ(4, ints.getOrCreateFn(evb2, []() { return new int(4); }));
->>>>>>> 2e6f64e1
+}
+
+using IntPtr = std::unique_ptr<int>;
+
+TEST(EventBaseLocalTest, getOrCreateNoncopyable) {
+  folly::EventBase evb1;
+  folly::EventBaseLocal<IntPtr> ints;
+
+  EXPECT_EQ(ints.getOrCreate(evb1), IntPtr());
+  EXPECT_EQ(ints.getOrCreate(evb1, std::make_unique<int>(5)), IntPtr());
+
+  folly::EventBase evb2;
+  EXPECT_EQ(*ints.getOrCreate(evb2, std::make_unique<int>(5)), 5);
+}
+
+TEST(EventBaseLocalTest, emplaceNoncopyable) {
+  folly::EventBase evb;
+  folly::EventBaseLocal<IntPtr> ints;
+  ints.emplace(evb, std::make_unique<int>(42));
+  EXPECT_EQ(42, **ints.get(evb));
 }
 
 using IntPtr = std::unique_ptr<int>;
