--- conflicted
+++ resolved
@@ -1,9 +1,5 @@
 /*
-<<<<<<< HEAD
- * Copyright 2013-present Facebook, Inc.
-=======
  * Copyright (c) Facebook, Inc. and its affiliates.
->>>>>>> 2e6f64e1
  *
  * Licensed under the Apache License, Version 2.0 (the "License");
  * you may not use this file except in compliance with the License.
@@ -17,10 +13,7 @@
  * See the License for the specific language governing permissions and
  * limitations under the License.
  */
-<<<<<<< HEAD
-=======
-
->>>>>>> 2e6f64e1
+
 #include <folly/io/Cursor.h>
 #include <folly/io/async/AsyncSSLSocket.h>
 #include <folly/io/async/AsyncSocket.h>
@@ -128,16 +121,10 @@
   int n = 3;
   auto vec = makeVec({3, 3, 3});
   EXPECT_CALL(*(sock_.get()), sslWriteImpl(_, _, 9))
-<<<<<<< HEAD
-    .WillOnce(Invoke([this] (SSL *, const void *buf, int m) {
-          verifyVec(buf, m, 0);
-          return 9; }));
-=======
       .WillOnce(Invoke([this](SSL*, const void* buf, int m) {
         verifyVec(buf, m, 0);
         return 9;
       }));
->>>>>>> 2e6f64e1
   uint32_t countWritten = 0;
   uint32_t partialWritten = 0;
   sock_->testPerformWrite(
@@ -152,29 +139,17 @@
   auto vec = makeVec({1500, 3, 3});
   int pos = 0;
   EXPECT_CALL(*(sock_.get()), sslWriteImpl(_, _, 1500))
-<<<<<<< HEAD
-    .WillOnce(Invoke([this, &pos] (SSL *, const void *buf, int m) {
-          verifyVec(buf, m, pos);
-          pos += m;
-          return m; }));
+      .WillOnce(Invoke([this, &pos](SSL*, const void* buf, int m) {
+        verifyVec(buf, m, pos);
+        pos += m;
+        return m;
+      }));
   EXPECT_CALL(*(sock_.get()), sslWriteImpl(_, _, 6))
-    .WillOnce(Invoke([this, &pos] (SSL *, const void *buf, int m) {
-          verifyVec(buf, m, pos);
-          pos += m;
-          return m; }));
-=======
-      .WillOnce(Invoke([this, &pos](SSL*, const void* buf, int m) {
-        verifyVec(buf, m, pos);
-        pos += m;
-        return m;
-      }));
-  EXPECT_CALL(*(sock_.get()), sslWriteImpl(_, _, 6))
-      .WillOnce(Invoke([this, &pos](SSL*, const void* buf, int m) {
-        verifyVec(buf, m, pos);
-        pos += m;
-        return m;
-      }));
->>>>>>> 2e6f64e1
+      .WillOnce(Invoke([this, &pos](SSL*, const void* buf, int m) {
+        verifyVec(buf, m, pos);
+        pos += m;
+        return m;
+      }));
   uint32_t countWritten = 0;
   uint32_t partialWritten = 0;
   sock_->testPerformWrite(
@@ -189,20 +164,12 @@
   auto vec = makeVec({1000, 1000, 1000});
   int pos = 0;
   EXPECT_CALL(*(sock_.get()), sslWriteImpl(_, _, 1500))
-<<<<<<< HEAD
-    .Times(2)
-    .WillRepeatedly(Invoke([this, &pos] (SSL *, const void *buf, int m) {
-          verifyVec(buf, m, pos);
-          pos += m;
-          return m; }));
-=======
       .Times(2)
       .WillRepeatedly(Invoke([this, &pos](SSL*, const void* buf, int m) {
         verifyVec(buf, m, pos);
         pos += m;
         return m;
       }));
->>>>>>> 2e6f64e1
   uint32_t countWritten = 0;
   uint32_t partialWritten = 0;
   sock_->testPerformWrite(
@@ -217,18 +184,11 @@
   auto vec = makeVec({300, 300, 300, 300, 300});
   int pos = 0;
   EXPECT_CALL(*(sock_.get()), sslWriteImpl(_, _, 1500))
-<<<<<<< HEAD
-    .WillOnce(Invoke([this, &pos] (SSL *, const void *buf, int m) {
-          verifyVec(buf, m, pos);
-          pos += 1000;
-          return 1000; /* 500 bytes "pending" */ }));
-=======
       .WillOnce(Invoke([this, &pos](SSL*, const void* buf, int m) {
         verifyVec(buf, m, pos);
         pos += 1000;
         return 1000; /* 500 bytes "pending" */
       }));
->>>>>>> 2e6f64e1
   uint32_t countWritten = 0;
   uint32_t partialWritten = 0;
   sock_->testPerformWrite(
@@ -237,15 +197,6 @@
   EXPECT_EQ(partialWritten, 100);
   consumeVec(vec.get(), countWritten, partialWritten);
   EXPECT_CALL(*(sock_.get()), sslWriteImpl(_, _, 500))
-<<<<<<< HEAD
-    .WillOnce(Invoke([this, &pos] (SSL *, const void *buf, int m) {
-          verifyVec(buf, m, pos);
-          pos += m;
-          return 500; }));
-  sock_->testPerformWrite(vec.get() + countWritten, n - countWritten,
-                          WriteFlags::NONE,
-                          &countWritten, &partialWritten);
-=======
       .WillOnce(Invoke([this, &pos](SSL*, const void* buf, int m) {
         verifyVec(buf, m, pos);
         pos += m;
@@ -257,7 +208,6 @@
       WriteFlags::NONE,
       &countWritten,
       &partialWritten);
->>>>>>> 2e6f64e1
   EXPECT_EQ(countWritten, 2);
   EXPECT_EQ(partialWritten, 0);
 }
@@ -268,29 +218,17 @@
   auto vec = makeVec({1000, 500, 500});
   int pos = 0;
   EXPECT_CALL(*(sock_.get()), sslWriteImpl(_, _, 1500))
-<<<<<<< HEAD
-    .WillOnce(Invoke([this, &pos] (SSL *, const void *buf, int m) {
-          verifyVec(buf, m, pos);
-          pos += m;
-          return m; }));
+      .WillOnce(Invoke([this, &pos](SSL*, const void* buf, int m) {
+        verifyVec(buf, m, pos);
+        pos += m;
+        return m;
+      }));
   EXPECT_CALL(*(sock_.get()), sslWriteImpl(_, _, 500))
-    .WillOnce(Invoke([this, &pos] (SSL *, const void *buf, int m) {
-          verifyVec(buf, m, pos);
-          pos += m;
-          return m; }));
-=======
-      .WillOnce(Invoke([this, &pos](SSL*, const void* buf, int m) {
-        verifyVec(buf, m, pos);
-        pos += m;
-        return m;
-      }));
-  EXPECT_CALL(*(sock_.get()), sslWriteImpl(_, _, 500))
-      .WillOnce(Invoke([this, &pos](SSL*, const void* buf, int m) {
-        verifyVec(buf, m, pos);
-        pos += m;
-        return m;
-      }));
->>>>>>> 2e6f64e1
+      .WillOnce(Invoke([this, &pos](SSL*, const void* buf, int m) {
+        verifyVec(buf, m, pos);
+        pos += m;
+        return m;
+      }));
   uint32_t countWritten = 0;
   uint32_t partialWritten = 0;
   sock_->testPerformWrite(
@@ -305,18 +243,11 @@
   auto vec = makeVec({1000, 500});
   int pos = 0;
   EXPECT_CALL(*(sock_.get()), sslWriteImpl(_, _, 1500))
-<<<<<<< HEAD
-    .WillOnce(Invoke([this, &pos] (SSL *, const void *buf, int m) {
-          verifyVec(buf, m, pos);
-          pos += 700;
-          return 700; }));
-=======
       .WillOnce(Invoke([this, &pos](SSL*, const void* buf, int m) {
         verifyVec(buf, m, pos);
         pos += 700;
         return 700;
       }));
->>>>>>> 2e6f64e1
   uint32_t countWritten = 0;
   uint32_t partialWritten = 0;
   sock_->testPerformWrite(
@@ -325,15 +256,6 @@
   EXPECT_EQ(partialWritten, 700);
   consumeVec(vec.get(), countWritten, partialWritten);
   EXPECT_CALL(*(sock_.get()), sslWriteImpl(_, _, 800))
-<<<<<<< HEAD
-    .WillOnce(Invoke([this, &pos] (SSL *, const void *buf, int m) {
-          verifyVec(buf, m, pos);
-          pos += m;
-          return m; }));
-  sock_->testPerformWrite(vec.get() + countWritten, n - countWritten,
-                          WriteFlags::NONE,
-                          &countWritten, &partialWritten);
-=======
       .WillOnce(Invoke([this, &pos](SSL*, const void* buf, int m) {
         verifyVec(buf, m, pos);
         pos += m;
@@ -345,7 +267,6 @@
       WriteFlags::NONE,
       &countWritten,
       &partialWritten);
->>>>>>> 2e6f64e1
   EXPECT_EQ(countWritten, 2);
   EXPECT_EQ(partialWritten, 0);
 }
@@ -364,27 +285,6 @@
   EXPECT_TRUE(sock_->isEorTrackingEnabled());
 
   EXPECT_CALL(*(sock_.get()), getRawBytesWritten())
-<<<<<<< HEAD
-      // rawBytesWritten after writting initAppBytesWritten + 1500
-      // + some random SSL overhead
-      .WillOnce(Return(3600u))
-      // rawBytesWritten after writting last 6 bytes
-      // + some random SSL overhead
-      .WillOnce(Return(3728u));
-  EXPECT_CALL(*(sock_.get()), sslWriteImpl(_, _, 1500))
-    .WillOnce(Invoke([=, &pos] (SSL *, const void *buf, int m) {
-          // the first 1500 does not have the EOR byte
-          sock_->checkEor(0, 0);
-          verifyVec(buf, m, pos);
-          pos += m;
-          return m; }));
-  EXPECT_CALL(*(sock_.get()), sslWriteImpl(_, _, 6))
-    .WillOnce(Invoke([=, &pos] (SSL *, const void *buf, int m) {
-          sock_->checkEor(appEor, 3600 + m);
-          verifyVec(buf, m, pos);
-          pos += m;
-          return m; }));
-=======
       // rawBytesWritten after writing initAppBytesWritten + 1500
       // + some random SSL overhead
       .WillOnce(Return(3600u))
@@ -406,7 +306,6 @@
         pos += m;
         return m;
       }));
->>>>>>> 2e6f64e1
 
   uint32_t countWritten = 0;
   uint32_t partialWritten = 0;
@@ -437,20 +336,6 @@
       // + some random SSL overhead
       .WillOnce(Return(4100));
   EXPECT_CALL(*(sock_.get()), sslWriteImpl(_, _, 1500))
-<<<<<<< HEAD
-    .WillOnce(Invoke([=, &pos] (SSL *, const void *buf, int m) {
-          // the first 1500 does not have the EOR byte
-          sock_->checkEor(0, 0);
-          verifyVec(buf, m, pos);
-          pos += m;
-          return m; }));
-  EXPECT_CALL(*(sock_.get()), sslWriteImpl(_, _, 300))
-    .WillOnce(Invoke([=, &pos] (SSL *, const void *buf, int m) {
-          sock_->checkEor(appEor, 3600 + m);
-          verifyVec(buf, m, pos);
-          pos += m;
-          return m; }));
-=======
       .WillOnce(Invoke([=, &pos](SSL*, const void* buf, int m) {
         // the first 1500 does not have the EOR byte
         sock_->checkEor(0, 0);
@@ -465,7 +350,6 @@
         pos += m;
         return m;
       }));
->>>>>>> 2e6f64e1
 
   uint32_t countWritten = 0;
   uint32_t partialWritten = 0;
@@ -498,20 +382,12 @@
       // + some random SSL overhead
       .WillOnce(Return(3100));
   EXPECT_CALL(*(sock_.get()), sslWriteImpl(_, _, 1600))
-<<<<<<< HEAD
-    .WillOnce(Invoke([this, &pos] (SSL *, const void *buf, int m) {
-          sock_->checkEor(appEor, 2000 + m);
-          verifyVec(buf, m, pos);
-          pos += 1000;
-          return 1000; }));
-=======
       .WillOnce(Invoke([this, &pos](SSL*, const void* buf, int m) {
         sock_->checkEor(appEor, 2000 + m);
         verifyVec(buf, m, pos);
         pos += 1000;
         return 1000;
       }));
->>>>>>> 2e6f64e1
 
   uint32_t countWritten = 0;
   uint32_t partialWritten = 0;
@@ -526,16 +402,6 @@
       .WillOnce(Return(3100))
       .WillOnce(Return(3800));
   EXPECT_CALL(*(sock_.get()), sslWriteImpl(_, _, 600))
-<<<<<<< HEAD
-    .WillOnce(Invoke([this, &pos] (SSL *, const void *buf, int m) {
-          sock_->checkEor(appEor, 3100 + m);
-          verifyVec(buf, m, pos);
-          pos += m;
-          return m; }));
-  sock_->testPerformWrite(vec.get() + countWritten, n - countWritten,
-                          WriteFlags::EOR,
-                          &countWritten, &partialWritten);
-=======
       .WillOnce(Invoke([this, &pos](SSL*, const void* buf, int m) {
         sock_->checkEor(appEor, 3100 + m);
         verifyVec(buf, m, pos);
@@ -548,7 +414,6 @@
       WriteFlags::EOR,
       &countWritten,
       &partialWritten);
->>>>>>> 2e6f64e1
   EXPECT_EQ(countWritten, n);
   EXPECT_EQ(partialWritten, 0);
   sock_->checkEor(0, 0);
