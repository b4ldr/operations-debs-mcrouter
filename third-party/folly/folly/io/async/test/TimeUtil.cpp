--- conflicted
+++ resolved
@@ -1,9 +1,5 @@
 /*
-<<<<<<< HEAD
- * Copyright 2014-present Facebook, Inc.
-=======
  * Copyright (c) Facebook, Inc. and its affiliates.
->>>>>>> 2e6f64e1
  *
  * Licensed under the Apache License, Version 2.0 (the "License");
  * you may not use this file except in compliance with the License.
@@ -24,17 +20,10 @@
 
 #include <folly/io/async/test/TimeUtil.h>
 
-<<<<<<< HEAD
-#include <errno.h>
-#include <fcntl.h>
-#include <sys/stat.h>
-#include <sys/types.h>
-=======
 #include <fcntl.h>
 #include <sys/stat.h>
 #include <sys/types.h>
 #include <cerrno>
->>>>>>> 2e6f64e1
 #ifdef __linux__
 #include <sys/utsname.h>
 #endif
@@ -44,13 +33,9 @@
 #include <stdexcept>
 
 #include <folly/Conv.h>
-<<<<<<< HEAD
-#include <folly/ScopeGuard.h>
-=======
 #include <folly/Portability.h>
 #include <folly/ScopeGuard.h>
 #include <folly/String.h>
->>>>>>> 2e6f64e1
 #include <folly/portability/Unistd.h>
 #include <folly/system/ThreadId.h>
 
@@ -116,30 +101,6 @@
     return 1;
   }
 
-<<<<<<< HEAD
-  // In Linux version 2.6.23 and later, time time values are always
-  // reported in nanoseconds.
-  //
-  // This change appears to have been made in commit 425e0968a25f, which
-  // moved some of the sched stats code to a new file.  Despite the commit
-  // message claiming "no code changes are caused by this patch", it changed
-  // the task.sched_info.cpu_time and task.sched_info.run_delay counters to be
-  // computed using sched_clock() rather than jiffies.
-  int linuxVersion;
-  try {
-    linuxVersion = getLinuxVersion(unameInfo.release);
-  } catch (const std::exception&) {
-    LOG(ERROR) << "unable to determine jiffies/second: failed to parse "
-               << "kernel release string \"" << unameInfo.release << "\"";
-    return -1;
-  }
-  if (linuxVersion >= 2006023) {
-    // The units are nanoseconds
-    return 1;
-  }
-
-=======
->>>>>>> 2e6f64e1
   // In Linux versions prior to 2.6.23, the time values are reported in
   // jiffies.  This is somewhat unfortunate, as the number of jiffies per
   // second is configurable.  We have to determine the units being used.
@@ -317,19 +278,11 @@
     effectiveElapsedTime = elapsedTime - timeExcluded;
   }
 
-<<<<<<< HEAD
-  // On x86 Linux, sleep calls generally have precision only to the nearest
-  // millisecond.  The tolerance parameter lets users allow a few ms of slop.
-  auto overrun = effectiveElapsedTime - expected;
-  if (overrun > tolerance) {
-    return false;
-=======
   if (!kIsLinux) {
     // We can only compute timeExcluded accurately on Linux.
     // On other platforms, just increase the amount of tolerance allowed to
     // account for time possibly spent waiting to be scheduled.
     tolerance += 20ms;
->>>>>>> 2e6f64e1
   }
 
   // On x86 Linux, sleep calls generally have precision only to the nearest
