--- conflicted
+++ resolved
@@ -1,9 +1,5 @@
 /*
-<<<<<<< HEAD
- * Copyright 2011-present Facebook, Inc.
-=======
  * Copyright (c) Facebook, Inc. and its affiliates.
->>>>>>> 2e6f64e1
  *
  * Licensed under the Apache License, Version 2.0 (the "License");
  * you may not use this file except in compliance with the License.
@@ -18,17 +14,6 @@
  * limitations under the License.
  */
 
-<<<<<<< HEAD
-#include <folly/SocketAddress.h>
-#include <folly/io/Cursor.h>
-#include <folly/io/async/AsyncSSLSocket.h>
-#include <folly/io/async/EventBase.h>
-#include <folly/portability/GMock.h>
-#include <folly/portability/GTest.h>
-#include <folly/portability/OpenSSL.h>
-#include <folly/portability/Sockets.h>
-#include <folly/portability/Unistd.h>
-=======
 #include <folly/io/async/test/AsyncSSLSocketTest.h>
 
 #include <folly/SocketAddress.h>
@@ -45,7 +30,6 @@
 #include <folly/portability/OpenSSL.h>
 #include <folly/portability/Unistd.h>
 #include <folly/ssl/Init.h>
->>>>>>> 2e6f64e1
 
 #include <folly/io/async/test/BlockingSocket.h>
 
@@ -59,8 +43,6 @@
 #include <set>
 #include <thread>
 
-<<<<<<< HEAD
-=======
 #ifdef __linux__
 #include <dlfcn.h>
 #endif
@@ -69,40 +51,12 @@
 #include <openssl/async.h>
 #endif
 
->>>>>>> 2e6f64e1
 #ifdef FOLLY_HAVE_MSG_ERRQUEUE
 #include <sys/utsname.h>
 #endif
 
 using std::cerr;
 using std::endl;
-<<<<<<< HEAD
-using std::list;
-
-using namespace testing;
-
-namespace folly {
-uint32_t TestSSLAsyncCacheServer::asyncCallbacks_ = 0;
-uint32_t TestSSLAsyncCacheServer::asyncLookups_ = 0;
-uint32_t TestSSLAsyncCacheServer::lookupDelay_ = 0;
-
-constexpr size_t SSLClient::kMaxReadBufferSz;
-constexpr size_t SSLClient::kMaxReadsPerEvent;
-
-void getfds(int fds[2]) {
-  if (socketpair(PF_LOCAL, SOCK_STREAM, 0, fds) != 0) {
-    FAIL() << "failed to create socketpair: " << strerror(errno);
-  }
-  for (int idx = 0; idx < 2; ++idx) {
-    int flags = fcntl(fds[idx], F_GETFL, 0);
-    if (flags == -1) {
-      FAIL() << "failed to get flags for socket " << idx << ": "
-             << strerror(errno);
-    }
-    if (fcntl(fds[idx], F_SETFL, flags | O_NONBLOCK) != 0) {
-      FAIL() << "failed to put socket " << idx
-             << " in non-blocking mode: " << strerror(errno);
-=======
 using std::string;
 
 using namespace testing;
@@ -160,7 +114,6 @@
     if (netops::set_socket_non_blocking(fds[idx]) != 0) {
       FAIL() << "failed to put socket " << idx
              << " in non-blocking mode: " << errnoStr(errno);
->>>>>>> 2e6f64e1
     }
   }
 }
@@ -219,36 +172,6 @@
   return buffer;
 }
 
-<<<<<<< HEAD
-std::string getCommonName(X509* cert) {
-  X509_NAME* subject = X509_get_subject_name(cert);
-  std::string cn;
-  cn.resize(ub_common_name);
-  X509_NAME_get_text_by_NID(
-      subject, NID_commonName, const_cast<char*>(cn.data()), ub_common_name);
-  return cn;
-}
-
-TEST(AsyncSSLSocketTest, ClientCertValidationResultTest) {
-  EventBase ev;
-  int fd = 0;
-
-  AsyncSSLSocket::UniquePtr sock(
-      new AsyncSSLSocket(std::make_shared<SSLContext>(), &ev, fd, false));
-
-  // Initially the cert is not validated, so no result is available.
-  EXPECT_EQ(nullptr, get_pointer(sock->getClientCertValidationResult()));
-
-  sock->setClientCertValidationResult(
-      make_optional(AsyncSSLSocket::CertValidationResult::CERT_VALID));
-
-  EXPECT_EQ(
-      AsyncSSLSocket::CertValidationResult::CERT_VALID,
-      *sock->getClientCertValidationResult());
-}
-
-=======
->>>>>>> 2e6f64e1
 /**
  * Test connecting to, writing to, reading from, and closing the
  * connection to the SSL server.
@@ -288,8 +211,6 @@
 
   cerr << "ConnectWriteReadClose test completed" << endl;
   EXPECT_EQ(socket->getSSLSocket()->getTotalConnectTimeout().count(), 10000);
-<<<<<<< HEAD
-=======
 }
 
 /**
@@ -333,7 +254,6 @@
 
   cerr << "ConnectWriteReadClose test completed" << endl;
   EXPECT_EQ(socket->getSSLSocket()->getTotalConnectTimeout().count(), 10000);
->>>>>>> 2e6f64e1
 }
 
 /**
@@ -566,13 +486,8 @@
         new AsyncSSLSocket(clientCtx, &eventBase, fds[0], false));
     AsyncSSLSocket::UniquePtr serverSock(
         new AsyncSSLSocket(serverCtx, &eventBase, fds[1], true));
-<<<<<<< HEAD
-    client = std::make_unique<NpnClient>(std::move(clientSock));
-    server = std::make_unique<NpnServer>(std::move(serverSock));
-=======
     client = std::make_unique<AlpnClient>(std::move(clientSock));
     server = std::make_unique<AlpnServer>(std::move(serverSock));
->>>>>>> 2e6f64e1
 
     eventBase.loop();
   }
@@ -596,25 +511,6 @@
     EXPECT_EQ(server->nextProto, nullptr);
   }
 
-<<<<<<< HEAD
-  void expectProtocolType() {
-    expectHandshakeSuccess();
-    if (GetParam().first == SSLContext::NextProtocolType::ANY &&
-        GetParam().second == SSLContext::NextProtocolType::ANY) {
-      EXPECT_EQ(client->protocolType, server->protocolType);
-    } else if (GetParam().first == SSLContext::NextProtocolType::ANY ||
-               GetParam().second == SSLContext::NextProtocolType::ANY) {
-      // Well not much we can say
-    } else {
-      expectProtocolType(GetParam());
-    }
-  }
-
-  void expectProtocolType(NextProtocolTypePair expected) {
-    expectHandshakeSuccess();
-    EXPECT_EQ(client->protocolType, expected.first);
-    EXPECT_EQ(server->protocolType, expected.second);
-=======
   void expectHandshakeSuccess() {
     EXPECT_FALSE(client->except.has_value())
         << "client handshake error: " << client->except->what();
@@ -627,7 +523,6 @@
         << "Expected client handshake error!";
     EXPECT_TRUE(server->except.has_value())
         << "Expected server handshake error!";
->>>>>>> 2e6f64e1
   }
 
   void expectHandshakeSuccess() {
@@ -647,29 +542,6 @@
   EventBase eventBase;
   std::shared_ptr<SSLContext> clientCtx{std::make_shared<SSLContext>()};
   std::shared_ptr<SSLContext> serverCtx{std::make_shared<SSLContext>()};
-<<<<<<< HEAD
-  int fds[2];
-  std::unique_ptr<NpnClient> client;
-  std::unique_ptr<NpnServer> server;
-};
-
-class NextProtocolTLSExtTest : public NextProtocolTest {
-  // For extended TLS protos
-};
-
-class NextProtocolNPNOnlyTest : public NextProtocolTest {
-  // For mismatching protos
-};
-
-class NextProtocolMismatchTest : public NextProtocolTest {
-  // For mismatching protos
-};
-
-TEST_P(NextProtocolTest, NpnTestOverlap) {
-  clientCtx->setAdvertisedNextProtocols({"blub", "baz"}, GetParam().first);
-  serverCtx->setAdvertisedNextProtocols(
-      {"foo", "bar", "baz"}, GetParam().second);
-=======
   NetworkSocket fds[2];
   std::unique_ptr<AlpnClient> client;
   std::unique_ptr<AlpnServer> server;
@@ -678,7 +550,6 @@
 TEST_F(NextProtocolTest, AlpnTestOverlap) {
   clientCtx->setAdvertisedNextProtocols({"blub", "baz"});
   serverCtx->setAdvertisedNextProtocols({"foo", "bar", "baz"});
->>>>>>> 2e6f64e1
 
   connect();
 
@@ -688,104 +559,20 @@
 TEST_F(NextProtocolTest, AlpnTestUnset) {
   // Identical to above test, except that we want unset NPN before
   // looping.
-<<<<<<< HEAD
-  clientCtx->setAdvertisedNextProtocols({"blub", "baz"}, GetParam().first);
-  serverCtx->setAdvertisedNextProtocols(
-      {"foo", "bar", "baz"}, GetParam().second);
-=======
   clientCtx->setAdvertisedNextProtocols({"blub", "baz"});
   serverCtx->setAdvertisedNextProtocols({"foo", "bar", "baz"});
->>>>>>> 2e6f64e1
 
   connect(true /* unset */);
 
   expectNoProtocol();
 }
 
-<<<<<<< HEAD
-TEST_P(NextProtocolMismatchTest, NpnAlpnTestNoOverlap) {
-  clientCtx->setAdvertisedNextProtocols({"foo"}, GetParam().first);
-  serverCtx->setAdvertisedNextProtocols(
-      {"foo", "bar", "baz"}, GetParam().second);
-
-  connect();
-
-  expectNoProtocol();
-  expectProtocolType(
-      {SSLContext::NextProtocolType::NPN, SSLContext::NextProtocolType::NPN});
-}
-
-TEST_P(NextProtocolTest, NpnTestNoOverlap) {
-  clientCtx->setAdvertisedNextProtocols({"blub"}, GetParam().first);
-  serverCtx->setAdvertisedNextProtocols(
-      {"foo", "bar", "baz"}, GetParam().second);
-  connect();
-
-  if (GetParam().first == SSLContext::NextProtocolType::ALPN ||
-      GetParam().second == SSLContext::NextProtocolType::ALPN) {
-    // This is arguably incorrect behavior since RFC7301 states an ALPN protocol
-    // mismatch should result in a fatal alert, but this is the current behavior
-    // on all OpenSSL versions/variants, and we want to know if it changes.
-    expectNoProtocol();
-  }
-  else if (
-      GetParam().first == SSLContext::NextProtocolType::ANY &&
-      GetParam().second == SSLContext::NextProtocolType::ANY) {
-#if FOLLY_OPENSSL_IS_110
-    // OpenSSL 1.1.0 sends a fatal alert on mismatch, which is probably the
-    // correct behavior per RFC7301
-    expectHandshakeError();
-#else
-    // Behavior varies for other OpenSSL versions.
-    expectHandshakeSuccess();
-    if (client->nextProtoLength == 0) {
-      // BoringSSL and OpenSSL 1.0.2 before 1.0.2h
-      expectNoProtocol();
-    } else {
-      // OpenSSL 1.0.2h+
-      expectProtocol("blub");
-      expectProtocolType({SSLContext::NextProtocolType::NPN,
-                          SSLContext::NextProtocolType::NPN});
-    }
-#endif
-  }
-  else {
-    expectProtocol("blub");
-    expectProtocolType(
-        {SSLContext::NextProtocolType::NPN, SSLContext::NextProtocolType::NPN});
-  }
-}
-
-TEST_P(NextProtocolNPNOnlyTest, NpnTestClientProtoFilterHit) {
-  clientCtx->setAdvertisedNextProtocols({"blub"}, GetParam().first);
-  clientCtx->setClientProtocolFilterCallback(clientProtoFilterPickPony);
-  serverCtx->setAdvertisedNextProtocols(
-      {"foo", "bar", "baz"}, GetParam().second);
-
-  connect();
-
-  expectProtocol("ponies");
-  expectProtocolType();
-}
-
-TEST_P(NextProtocolNPNOnlyTest, NpnTestClientProtoFilterMiss) {
-  clientCtx->setAdvertisedNextProtocols({"blub"}, GetParam().first);
-  clientCtx->setClientProtocolFilterCallback(clientProtoFilterPickNone);
-  serverCtx->setAdvertisedNextProtocols(
-      {"foo", "bar", "baz"}, GetParam().second);
-
-  connect();
-
-  expectProtocol("blub");
-  expectProtocolType();
-=======
 TEST_F(NextProtocolTest, AlpnTestNoOverlap) {
   clientCtx->setAdvertisedNextProtocols({"blub"});
   serverCtx->setAdvertisedNextProtocols({"foo", "bar", "baz"});
   connect();
 
   expectNoProtocol();
->>>>>>> 2e6f64e1
 }
 
 TEST_F(NextProtocolTest, RandomizedAlpnTest) {
@@ -793,15 +580,8 @@
   // as negligible.
   const int kTries = 64;
 
-<<<<<<< HEAD
-  clientCtx->setAdvertisedNextProtocols(
-      {"foo", "bar", "baz"}, GetParam().first);
-  serverCtx->setRandomizedAdvertisedNextProtocols(
-      {{1, {"foo"}}, {1, {"bar"}}}, GetParam().second);
-=======
   clientCtx->setAdvertisedNextProtocols({"foo", "bar", "baz"});
   serverCtx->setRandomizedAdvertisedNextProtocols({{1, {"foo"}}, {1, {"bar"}}});
->>>>>>> 2e6f64e1
 
   std::set<string> selectedProtocols;
   for (int i = 0; i < kTries; ++i) {
@@ -818,58 +598,6 @@
   }
   EXPECT_EQ(selectedProtocols.size(), 2);
 }
-<<<<<<< HEAD
-
-INSTANTIATE_TEST_CASE_P(
-    AsyncSSLSocketTest,
-    NextProtocolTest,
-    ::testing::Values(
-        NextProtocolTypePair(
-            SSLContext::NextProtocolType::NPN,
-            SSLContext::NextProtocolType::NPN),
-        NextProtocolTypePair(
-            SSLContext::NextProtocolType::NPN,
-            SSLContext::NextProtocolType::ANY),
-        NextProtocolTypePair(
-            SSLContext::NextProtocolType::ANY,
-            SSLContext::NextProtocolType::ANY)));
-
-#if FOLLY_OPENSSL_HAS_ALPN
-INSTANTIATE_TEST_CASE_P(
-    AsyncSSLSocketTest,
-    NextProtocolTLSExtTest,
-    ::testing::Values(
-        NextProtocolTypePair(
-            SSLContext::NextProtocolType::ALPN,
-            SSLContext::NextProtocolType::ALPN),
-        NextProtocolTypePair(
-            SSLContext::NextProtocolType::ALPN,
-            SSLContext::NextProtocolType::ANY),
-        NextProtocolTypePair(
-            SSLContext::NextProtocolType::ANY,
-            SSLContext::NextProtocolType::ALPN)));
-#endif
-
-INSTANTIATE_TEST_CASE_P(
-    AsyncSSLSocketTest,
-    NextProtocolNPNOnlyTest,
-    ::testing::Values(NextProtocolTypePair(
-        SSLContext::NextProtocolType::NPN,
-        SSLContext::NextProtocolType::NPN)));
-
-#if FOLLY_OPENSSL_HAS_ALPN
-INSTANTIATE_TEST_CASE_P(
-    AsyncSSLSocketTest,
-    NextProtocolMismatchTest,
-    ::testing::Values(
-        NextProtocolTypePair(
-            SSLContext::NextProtocolType::NPN,
-            SSLContext::NextProtocolType::ALPN),
-        NextProtocolTypePair(
-            SSLContext::NextProtocolType::ALPN,
-            SSLContext::NextProtocolType::NPN)));
-=======
->>>>>>> 2e6f64e1
 #endif
 
 #ifndef OPENSSL_NO_TLSEXT
@@ -1091,29 +819,6 @@
   cerr << "SSLClientTimeoutTest test completed" << endl;
 }
 
-<<<<<<< HEAD
-// The next 3 tests need an FB-only extension, and will fail without it
-#ifdef SSL_ERROR_WANT_SESS_CACHE_LOOKUP
-/**
- * Test SSL server async cache
- */
-TEST(AsyncSSLSocketTest, SSLServerAsyncCacheTest) {
-  // Start listening on a local port
-  WriteCallbackBase writeCallback;
-  ReadCallback readCallback(&writeCallback);
-  HandshakeCallback handshakeCallback(&readCallback);
-  SSLServerAsyncCacheAcceptCallback acceptCallback(&handshakeCallback);
-  TestSSLAsyncCacheServer server(&acceptCallback);
-
-  // Set up SSL client
-  EventBase eventBase;
-  auto client =
-      std::make_shared<SSLClient>(&eventBase, server.getAddress(), 10, 500);
-
-  client->connect();
-  EventBaseAborter eba(&eventBase, 3000);
-  eventBase.loop();
-=======
 class PerLoopReadCallback : public AsyncTransportWrapper::ReadCallback {
  public:
   void getReadBuffer(void** bufReturn, size_t* lenReturn) override {
@@ -1126,34 +831,11 @@
     s_->setReadCB(nullptr);
     s_->getEventBase()->runInLoop([this]() { s_->setReadCB(this); });
   }
->>>>>>> 2e6f64e1
 
   void readErr(const AsyncSocketException&) noexcept override {}
 
   void readEOF() noexcept override {}
 
-<<<<<<< HEAD
-/**
- * Test SSL server accept timeout with cache path
- */
-TEST(AsyncSSLSocketTest, SSLServerTimeoutTest) {
-  // Start listening on a local port
-  WriteCallbackBase writeCallback;
-  ReadCallback readCallback(&writeCallback);
-  HandshakeCallback handshakeCallback(&readCallback);
-  SSLServerAcceptCallback acceptCallback(&handshakeCallback, 50);
-  TestSSLAsyncCacheServer server(&acceptCallback);
-
-  // Set up SSL client
-  EventBase eventBase;
-  // only do a TCP connect
-  std::shared_ptr<AsyncSocket> sock = AsyncSocket::newSocket(&eventBase);
-  sock->connect(nullptr, server.getAddress());
-
-  EmptyReadCallback clientReadCallback;
-  clientReadCallback.tcpSocket_ = sock;
-  sock->setReadCB(&clientReadCallback);
-=======
   void setSocket(AsyncSocket* s) {
     s_ = s;
   }
@@ -1170,7 +852,6 @@
     ssl_ = AsyncSSLSocket::newSocket(std::make_shared<SSLContext>(), evb_);
     ssl_->connect(this, addr);
   }
->>>>>>> 2e6f64e1
 
   void connectSuccess() noexcept override {
     ssl_->writeChain(nullptr, IOBuf::copyBuffer("hi"));
@@ -1234,46 +915,16 @@
   ErrorCheckingWriteCallback writeCallback_;
 };
 
-<<<<<<< HEAD
-/**
- * Test SSL server accept timeout with cache path
- */
-TEST(AsyncSSLSocketTest, SSLServerCacheCloseTest) {
-  // Start listening on a local port
-  WriteCallbackBase writeCallback;
-  ReadCallback readCallback(&writeCallback);
-  HandshakeCallback handshakeCallback(
-      &readCallback, HandshakeCallback::EXPECT_ERROR);
-  SSLServerAsyncCacheAcceptCallback acceptCallback(&handshakeCallback);
-  TestSSLAsyncCacheServer server(&acceptCallback, 500);
-=======
 TEST(AsyncSSLSocketTest, EarlyCloseNotify) {
   WriteOnEofReadCallback readCallback(nullptr);
   HandshakeCallback handshakeCallback(&readCallback);
   SSLServerAcceptCallback acceptCallback(&handshakeCallback);
   TestSSLServer server(&acceptCallback);
->>>>>>> 2e6f64e1
 
   EventBase eventBase;
   CloseNotifyConnector cnc(&eventBase, server.getAddress());
 
   eventBase.loop();
-<<<<<<< HEAD
-
-  server.getEventBase().runInEventBaseThread(
-      [&handshakeCallback] { handshakeCallback.closeSocket(); });
-  // give time for the cache lookup to come back and find it closed
-  handshakeCallback.waitForHandshake();
-
-  EXPECT_EQ(server.getAsyncCallbacks(), 1);
-  EXPECT_EQ(server.getAsyncLookups(), 1);
-  EXPECT_EQ(client->getErrors(), 1);
-  EXPECT_EQ(client->getMiss(), 1);
-  EXPECT_EQ(client->getHit(), 0);
-
-  cerr << "SSLServerCacheCloseTest test completed" << endl;
-=======
->>>>>>> 2e6f64e1
 }
 #endif // !SSL_ERROR_WANT_SESS_CACHE_LOOKUP
 
@@ -1344,11 +995,7 @@
   clientCtx->loadCertificate(kClientTestCert);
   clientCtx->loadTrustedCertificates(kTestCA);
 
-<<<<<<< HEAD
-  std::array<int, 2> fds;
-=======
   std::array<NetworkSocket, 2> fds;
->>>>>>> 2e6f64e1
   getfds(fds.data());
 
   AsyncSSLSocket::UniquePtr clientSock(
@@ -1370,17 +1017,6 @@
   auto srvSocket = std::move(server).moveSocket();
 
   // Client cert retrieved from server side.
-<<<<<<< HEAD
-  folly::ssl::X509UniquePtr serverPeerCert = srvSocket->getPeerCert();
-  CHECK(serverPeerCert);
-
-  // Client cert retrieved from client side.
-  const X509* clientSelfCert = cliSocket->getSelfCert();
-  CHECK(clientSelfCert);
-
-  // The two certs should be the same.
-  EXPECT_EQ(0, X509_cmp(clientSelfCert, serverPeerCert.get()));
-=======
   auto serverPeerCert = srvSocket->getPeerCertificate();
   CHECK(serverPeerCert);
 
@@ -1395,7 +1031,6 @@
 
   // The two certs should be the same.
   EXPECT_EQ(0, X509_cmp(clientX509.get(), serverX509.get()));
->>>>>>> 2e6f64e1
 }
 
 TEST(AsyncSSLSocketTest, SSLParseClientHelloOnePacket) {
@@ -1827,8 +1462,6 @@
   EXPECT_FALSE(server.handshakeError_);
   EXPECT_LE(0, server.handshakeTime.count());
 
-<<<<<<< HEAD
-=======
   // check certificates
   auto clientSsl = std::move(client).moveSocket();
   auto serverSsl = std::move(server).moveSocket();
@@ -1847,7 +1480,6 @@
   EXPECT_EQ(clientSelf->getIdentity(), serverPeer->getIdentity());
 }
 
->>>>>>> 2e6f64e1
 /**
  * Test requireClientCert with no client cert
  */
@@ -1885,16 +1517,10 @@
   EXPECT_LE(0, server.handshakeTime.count());
 }
 
-<<<<<<< HEAD
-TEST(AsyncSSLSocketTest, LoadCertFromMemory) {
-  auto cert = getFileAsBuf(kTestCert);
-  auto key = getFileAsBuf(kTestKey);
-=======
 /**
  * Test OpenSSL 1.1.0's async functionality
  */
 #if FOLLY_OPENSSL_IS_110
->>>>>>> 2e6f64e1
 
 static void makeNonBlockingPipe(int pipefds[2]) {
   if (pipe(pipefds) != 0) {
@@ -2340,7 +1966,6 @@
   auto serverCtx = std::make_shared<folly::SSLContext>();
   getctx(clientCtx, serverCtx);
 
-<<<<<<< HEAD
   WriteCallbackBase writeCallback;
   ReadCallback readCallback(&writeCallback);
   HandshakeCallback handshakeCallback(&readCallback);
@@ -2365,6 +1990,235 @@
   socket->write(nullptr, buf.data(), buf.size());
 
   socket->close();
+}
+
+/**
+ * Test acceptrunner in various situations
+ */
+TEST(AsyncSSLSocketTest, SSLAcceptRunnerBasic) {
+  EventBase eventBase;
+  auto clientCtx = std::make_shared<SSLContext>();
+  auto serverCtx = std::make_shared<SSLContext>();
+  serverCtx->ciphers("ALL:!ADH:!LOW:!EXP:!MD5:@STRENGTH");
+  serverCtx->loadPrivateKey(kTestKey);
+  serverCtx->loadCertificate(kTestCert);
+
+  clientCtx->setVerificationOption(SSLContext::SSLVerifyPeerEnum::VERIFY);
+  clientCtx->ciphers("ALL:!ADH:!LOW:!EXP:!MD5:@STRENGTH");
+  clientCtx->loadTrustedCertificates(kTestCA);
+
+  NetworkSocket fds[2];
+  getfds(fds);
+
+  AsyncSSLSocket::UniquePtr clientSock(
+      new AsyncSSLSocket(clientCtx, &eventBase, fds[0], false));
+  AsyncSSLSocket::UniquePtr serverSock(
+      new AsyncSSLSocket(serverCtx, &eventBase, fds[1], true));
+
+  serverCtx->sslAcceptRunner(std::make_unique<SSLAcceptEvbRunner>(&eventBase));
+
+  SSLHandshakeClient client(std::move(clientSock), true, true);
+  SSLHandshakeServer server(std::move(serverSock), true, true);
+
+  eventBase.loop();
+
+  EXPECT_TRUE(client.handshakeSuccess_);
+  EXPECT_FALSE(client.handshakeError_);
+  EXPECT_LE(0, client.handshakeTime.count());
+  EXPECT_TRUE(server.handshakeSuccess_);
+  EXPECT_FALSE(server.handshakeError_);
+  EXPECT_LE(0, server.handshakeTime.count());
+}
+
+TEST(AsyncSSLSocketTest, SSLAcceptRunnerAcceptError) {
+  EventBase eventBase;
+  auto clientCtx = std::make_shared<SSLContext>();
+  auto serverCtx = std::make_shared<SSLContext>();
+  serverCtx->ciphers("ALL:!ADH:!LOW:!EXP:!MD5:@STRENGTH");
+  serverCtx->loadPrivateKey(kTestKey);
+  serverCtx->loadCertificate(kTestCert);
+
+  clientCtx->setVerificationOption(SSLContext::SSLVerifyPeerEnum::VERIFY);
+  clientCtx->ciphers("ALL:!ADH:!LOW:!EXP:!MD5:@STRENGTH");
+  clientCtx->loadTrustedCertificates(kTestCA);
+
+  NetworkSocket fds[2];
+  getfds(fds);
+
+  AsyncSSLSocket::UniquePtr clientSock(
+      new AsyncSSLSocket(clientCtx, &eventBase, fds[0], false));
+  AsyncSSLSocket::UniquePtr serverSock(
+      new AsyncSSLSocket(serverCtx, &eventBase, fds[1], true));
+
+  serverCtx->sslAcceptRunner(
+      std::make_unique<SSLAcceptErrorRunner>(&eventBase));
+
+  SSLHandshakeClient client(std::move(clientSock), true, true);
+  SSLHandshakeServer server(std::move(serverSock), true, true);
+
+  eventBase.loop();
+
+  EXPECT_FALSE(client.handshakeSuccess_);
+  EXPECT_TRUE(client.handshakeError_);
+  EXPECT_FALSE(server.handshakeSuccess_);
+  EXPECT_TRUE(server.handshakeError_);
+}
+
+TEST(AsyncSSLSocketTest, SSLAcceptRunnerAcceptClose) {
+  EventBase eventBase;
+  auto clientCtx = std::make_shared<SSLContext>();
+  auto serverCtx = std::make_shared<SSLContext>();
+  serverCtx->ciphers("ALL:!ADH:!LOW:!EXP:!MD5:@STRENGTH");
+  serverCtx->loadPrivateKey(kTestKey);
+  serverCtx->loadCertificate(kTestCert);
+
+  clientCtx->setVerificationOption(SSLContext::SSLVerifyPeerEnum::VERIFY);
+  clientCtx->ciphers("ALL:!ADH:!LOW:!EXP:!MD5:@STRENGTH");
+  clientCtx->loadTrustedCertificates(kTestCA);
+
+  NetworkSocket fds[2];
+  getfds(fds);
+
+  AsyncSSLSocket::UniquePtr clientSock(
+      new AsyncSSLSocket(clientCtx, &eventBase, fds[0], false));
+  AsyncSSLSocket::UniquePtr serverSock(
+      new AsyncSSLSocket(serverCtx, &eventBase, fds[1], true));
+
+  serverCtx->sslAcceptRunner(
+      std::make_unique<SSLAcceptCloseRunner>(&eventBase, serverSock.get()));
+
+  SSLHandshakeClient client(std::move(clientSock), true, true);
+  SSLHandshakeServer server(std::move(serverSock), true, true);
+
+  eventBase.loop();
+
+  EXPECT_FALSE(client.handshakeSuccess_);
+  EXPECT_TRUE(client.handshakeError_);
+  EXPECT_FALSE(server.handshakeSuccess_);
+  EXPECT_TRUE(server.handshakeError_);
+}
+
+TEST(AsyncSSLSocketTest, SSLAcceptRunnerAcceptDestroy) {
+  EventBase eventBase;
+  auto clientCtx = std::make_shared<SSLContext>();
+  auto serverCtx = std::make_shared<SSLContext>();
+  serverCtx->ciphers("ALL:!ADH:!LOW:!EXP:!MD5:@STRENGTH");
+  serverCtx->loadPrivateKey(kTestKey);
+  serverCtx->loadCertificate(kTestCert);
+
+  clientCtx->setVerificationOption(SSLContext::SSLVerifyPeerEnum::VERIFY);
+  clientCtx->ciphers("ALL:!ADH:!LOW:!EXP:!MD5:@STRENGTH");
+  clientCtx->loadTrustedCertificates(kTestCA);
+
+  NetworkSocket fds[2];
+  getfds(fds);
+
+  AsyncSSLSocket::UniquePtr clientSock(
+      new AsyncSSLSocket(clientCtx, &eventBase, fds[0], false));
+  AsyncSSLSocket::UniquePtr serverSock(
+      new AsyncSSLSocket(serverCtx, &eventBase, fds[1], true));
+
+  SSLHandshakeClient client(std::move(clientSock), true, true);
+  SSLHandshakeServer server(std::move(serverSock), true, true);
+
+  serverCtx->sslAcceptRunner(
+      std::make_unique<SSLAcceptDestroyRunner>(&eventBase, &server));
+
+  eventBase.loop();
+
+  EXPECT_FALSE(client.handshakeSuccess_);
+  EXPECT_TRUE(client.handshakeError_);
+  EXPECT_FALSE(server.handshakeSuccess_);
+  EXPECT_TRUE(server.handshakeError_);
+}
+
+TEST(AsyncSSLSocketTest, SSLAcceptRunnerFiber) {
+  EventBase eventBase;
+  auto clientCtx = std::make_shared<SSLContext>();
+  auto serverCtx = std::make_shared<SSLContext>();
+  serverCtx->ciphers("ALL:!ADH:!LOW:!EXP:!MD5:@STRENGTH");
+  serverCtx->loadPrivateKey(kTestKey);
+  serverCtx->loadCertificate(kTestCert);
+
+  clientCtx->setVerificationOption(SSLContext::SSLVerifyPeerEnum::VERIFY);
+  clientCtx->ciphers("ALL:!ADH:!LOW:!EXP:!MD5:@STRENGTH");
+  clientCtx->loadTrustedCertificates(kTestCA);
+
+  NetworkSocket fds[2];
+  getfds(fds);
+
+  AsyncSSLSocket::UniquePtr clientSock(
+      new AsyncSSLSocket(clientCtx, &eventBase, fds[0], false));
+  AsyncSSLSocket::UniquePtr serverSock(
+      new AsyncSSLSocket(serverCtx, &eventBase, fds[1], true));
+
+  SSLHandshakeClient client(std::move(clientSock), true, true);
+  SSLHandshakeServer server(std::move(serverSock), true, true);
+
+  serverCtx->sslAcceptRunner(
+      std::make_unique<SSLAcceptFiberRunner>(&eventBase));
+
+  eventBase.loop();
+
+  EXPECT_TRUE(client.handshakeSuccess_);
+  EXPECT_FALSE(client.handshakeError_);
+  EXPECT_TRUE(server.handshakeSuccess_);
+  EXPECT_FALSE(server.handshakeError_);
+}
+
+static int newCloseCb(SSL* ssl, SSL_SESSION*) {
+  AsyncSSLSocket::getFromSSL(ssl)->closeNow();
+  return 1;
+}
+
+#if FOLLY_OPENSSL_IS_110
+static SSL_SESSION* getCloseCb(SSL* ssl, const unsigned char*, int, int*) {
+#else
+static SSL_SESSION* getCloseCb(SSL* ssl, unsigned char*, int, int*) {
+#endif
+  AsyncSSLSocket::getFromSSL(ssl)->closeNow();
+  return nullptr;
+} // namespace folly
+
+TEST(AsyncSSLSocketTest, SSLAcceptRunnerFiberCloseSessionCb) {
+  EventBase eventBase;
+  auto clientCtx = std::make_shared<SSLContext>();
+  auto serverCtx = std::make_shared<SSLContext>();
+  serverCtx->ciphers("ALL:!ADH:!LOW:!EXP:!MD5:@STRENGTH");
+  serverCtx->loadPrivateKey(kTestKey);
+  serverCtx->loadCertificate(kTestCert);
+  SSL_CTX_set_session_cache_mode(
+      serverCtx->getSSLCtx(),
+      SSL_SESS_CACHE_NO_INTERNAL | SSL_SESS_CACHE_SERVER);
+  SSL_CTX_sess_set_new_cb(serverCtx->getSSLCtx(), &newCloseCb);
+  SSL_CTX_sess_set_get_cb(serverCtx->getSSLCtx(), &getCloseCb);
+  serverCtx->sslAcceptRunner(
+      std::make_unique<SSLAcceptFiberRunner>(&eventBase));
+
+  clientCtx->setVerificationOption(SSLContext::SSLVerifyPeerEnum::VERIFY);
+  clientCtx->ciphers("AES128-SHA256");
+  clientCtx->loadTrustedCertificates(kTestCA);
+  clientCtx->setOptions(SSL_OP_NO_TICKET);
+
+  NetworkSocket fds[2];
+  getfds(fds);
+
+  AsyncSSLSocket::UniquePtr clientSock(
+      new AsyncSSLSocket(clientCtx, &eventBase, fds[0], false));
+  AsyncSSLSocket::UniquePtr serverSock(
+      new AsyncSSLSocket(serverCtx, &eventBase, fds[1], true));
+
+  SSLHandshakeClient client(std::move(clientSock), true, true);
+  SSLHandshakeServer server(std::move(serverSock), true, true);
+
+  eventBase.loop();
+
+  // As close() is called during session callbacks, client sees it as a
+  // successful connection
+  EXPECT_TRUE(client.handshakeSuccess_);
+  EXPECT_FALSE(client.handshakeError_);
+  EXPECT_FALSE(server.handshakeSuccess_);
+  EXPECT_TRUE(server.handshakeError_);
 }
 
 TEST(AsyncSSLSocketTest, ConnResetErrorString) {
@@ -2373,22 +2227,21 @@
   WriteErrorCallback readCallback(&writeCallback);
   HandshakeCallback handshakeCallback(
       &readCallback, HandshakeCallback::EXPECT_ERROR);
-=======
-  WriteCallbackBase writeCallback;
-  ReadCallback readCallback(&writeCallback);
-  HandshakeCallback handshakeCallback(&readCallback);
->>>>>>> 2e6f64e1
   SSLServerAcceptCallback acceptCallback(&handshakeCallback);
   TestSSLServer server(&acceptCallback);
 
-  EventBase evb;
-  std::shared_ptr<AsyncSSLSocket> socket =
-      AsyncSSLSocket::newSocket(clientCtx, &evb, true);
-  socket->connect(nullptr, server.getAddress(), 0);
-
-  evb.loop();
-
-<<<<<<< HEAD
+  auto socket = std::make_shared<BlockingSocket>(server.getAddress(), nullptr);
+  socket->open();
+  uint8_t buf[3] = {0x16, 0x03, 0x01};
+  socket->write(buf, sizeof(buf));
+  socket->closeWithReset();
+
+  handshakeCallback.waitForHandshake();
+  EXPECT_NE(
+      handshakeCallback.errorString_.find("Network error"), std::string::npos);
+  EXPECT_NE(handshakeCallback.errorString_.find("104"), std::string::npos);
+}
+
 TEST(AsyncSSLSocketTest, ConnEOFErrorString) {
   // Start listening on a local port
   WriteCallbackBase writeCallback;
@@ -2397,22 +2250,13 @@
       &readCallback, HandshakeCallback::EXPECT_ERROR);
   SSLServerAcceptCallback acceptCallback(&handshakeCallback);
   TestSSLServer server(&acceptCallback);
-=======
-  EXPECT_EQ(AsyncSSLSocket::STATE_UNENCRYPTED, socket->getSSLState());
-  socket->sslConn(nullptr);
-  evb.loop();
-  EXPECT_EQ(AsyncSSLSocket::STATE_ESTABLISHED, socket->getSSLState());
-
-  // write()
-  std::array<uint8_t, 128> buf;
-  memset(buf.data(), 'a', buf.size());
-  socket->write(nullptr, buf.data(), buf.size());
->>>>>>> 2e6f64e1
-
+
+  auto socket = std::make_shared<BlockingSocket>(server.getAddress(), nullptr);
+  socket->open();
+  uint8_t buf[3] = {0x16, 0x03, 0x01};
+  socket->write(buf, sizeof(buf));
   socket->close();
-}
-
-<<<<<<< HEAD
+
   handshakeCallback.waitForHandshake();
 #if FOLLY_OPENSSL_IS_110
   EXPECT_NE(
@@ -2431,59 +2275,14 @@
       &readCallback, HandshakeCallback::EXPECT_ERROR);
   SSLServerAcceptCallback acceptCallback(&handshakeCallback);
   TestSSLServer server(&acceptCallback);
-=======
-/**
- * Test acceptrunner in various situations
- */
-TEST(AsyncSSLSocketTest, SSLAcceptRunnerBasic) {
-  EventBase eventBase;
-  auto clientCtx = std::make_shared<SSLContext>();
-  auto serverCtx = std::make_shared<SSLContext>();
-  serverCtx->ciphers("ALL:!ADH:!LOW:!EXP:!MD5:@STRENGTH");
-  serverCtx->loadPrivateKey(kTestKey);
-  serverCtx->loadCertificate(kTestCert);
-
-  clientCtx->setVerificationOption(SSLContext::SSLVerifyPeerEnum::VERIFY);
-  clientCtx->ciphers("ALL:!ADH:!LOW:!EXP:!MD5:@STRENGTH");
-  clientCtx->loadTrustedCertificates(kTestCA);
-
-  NetworkSocket fds[2];
-  getfds(fds);
-
-  AsyncSSLSocket::UniquePtr clientSock(
-      new AsyncSSLSocket(clientCtx, &eventBase, fds[0], false));
-  AsyncSSLSocket::UniquePtr serverSock(
-      new AsyncSSLSocket(serverCtx, &eventBase, fds[1], true));
-
-  serverCtx->sslAcceptRunner(std::make_unique<SSLAcceptEvbRunner>(&eventBase));
-
-  SSLHandshakeClient client(std::move(clientSock), true, true);
-  SSLHandshakeServer server(std::move(serverSock), true, true);
-
-  eventBase.loop();
-
-  EXPECT_TRUE(client.handshakeSuccess_);
-  EXPECT_FALSE(client.handshakeError_);
-  EXPECT_LE(0, client.handshakeTime.count());
-  EXPECT_TRUE(server.handshakeSuccess_);
-  EXPECT_FALSE(server.handshakeError_);
-  EXPECT_LE(0, server.handshakeTime.count());
-}
-
-TEST(AsyncSSLSocketTest, SSLAcceptRunnerAcceptError) {
-  EventBase eventBase;
-  auto clientCtx = std::make_shared<SSLContext>();
-  auto serverCtx = std::make_shared<SSLContext>();
-  serverCtx->ciphers("ALL:!ADH:!LOW:!EXP:!MD5:@STRENGTH");
-  serverCtx->loadPrivateKey(kTestKey);
-  serverCtx->loadCertificate(kTestCert);
->>>>>>> 2e6f64e1
-
-  clientCtx->setVerificationOption(SSLContext::SSLVerifyPeerEnum::VERIFY);
-  clientCtx->ciphers("ALL:!ADH:!LOW:!EXP:!MD5:@STRENGTH");
-  clientCtx->loadTrustedCertificates(kTestCA);
-
-<<<<<<< HEAD
+
+  auto socket = std::make_shared<BlockingSocket>(server.getAddress(), nullptr);
+  socket->open();
+  uint8_t buf[256] = {0x16, 0x03};
+  memset(buf + 2, 'a', sizeof(buf) - 2);
+  socket->write(buf, sizeof(buf));
+  socket->close();
+
   handshakeCallback.waitForHandshake();
   EXPECT_NE(
       handshakeCallback.errorString_.find("SSL routines"), std::string::npos);
@@ -2512,6 +2311,41 @@
   EXPECT_EQ(OpenSSLUtils::getCipherName(0x00ff), "");
 }
 
+#if defined __linux__
+/**
+ * Ensure TransparentTLS flag is disabled with AsyncSSLSocket
+ */
+TEST(AsyncSSLSocketTest, TTLSDisabled) {
+  // clear all setsockopt tracking history
+  globalStatic.reset();
+
+  // Start listening on a local port
+  WriteCallbackBase writeCallback;
+  ReadCallback readCallback(&writeCallback);
+  HandshakeCallback handshakeCallback(&readCallback);
+  SSLServerAcceptCallback acceptCallback(&handshakeCallback);
+  TestSSLServer server(&acceptCallback, false);
+
+  // Set up SSL context.
+  auto sslContext = std::make_shared<SSLContext>();
+
+  // connect
+  auto socket =
+      std::make_shared<BlockingSocket>(server.getAddress(), sslContext);
+  socket->open();
+
+  EXPECT_EQ(1, globalStatic.ttlsDisabledSet.count(socket->getNetworkSocket()));
+
+  // write()
+  std::array<uint8_t, 128> buf;
+  memset(buf.data(), 'a', buf.size());
+  socket->write(buf.data(), buf.size());
+
+  // close()
+  socket->close();
+}
+#endif
+
 #if FOLLY_ALLOW_TFO
 
 class MockAsyncTFOSSLSocket : public AsyncSSLSocket {
@@ -2523,8 +2357,46 @@
       EventBase* evb)
       : AsyncSocket(evb), AsyncSSLSocket(sslCtx, evb) {}
 
-  MOCK_METHOD3(tfoSendMsg, ssize_t(int fd, struct msghdr* msg, int msg_flags));
+  MOCK_METHOD3(
+      tfoSendMsg,
+      ssize_t(NetworkSocket fd, struct msghdr* msg, int msg_flags));
 };
+
+#if defined __linux__
+/**
+ * Ensure TransparentTLS flag is disabled with AsyncSSLSocket + TFO
+ */
+TEST(AsyncSSLSocketTest, TTLSDisabledWithTFO) {
+  // clear all setsockopt tracking history
+  globalStatic.reset();
+
+  // Start listening on a local port
+  WriteCallbackBase writeCallback;
+  ReadCallback readCallback(&writeCallback);
+  HandshakeCallback handshakeCallback(&readCallback);
+  SSLServerAcceptCallback acceptCallback(&handshakeCallback);
+  TestSSLServer server(&acceptCallback, true);
+
+  // Set up SSL context.
+  auto sslContext = std::make_shared<SSLContext>();
+
+  // connect
+  auto socket =
+      std::make_shared<BlockingSocket>(server.getAddress(), sslContext);
+  socket->enableTFO();
+  socket->open();
+
+  EXPECT_EQ(1, globalStatic.ttlsDisabledSet.count(socket->getNetworkSocket()));
+
+  // write()
+  std::array<uint8_t, 128> buf;
+  memset(buf.data(), 'a', buf.size());
+  socket->write(buf.data(), buf.size());
+
+  // close()
+  socket->close();
+}
+#endif
 
 /**
  * Test connecting to, writing to, reading from, and closing the
@@ -2552,390 +2424,6 @@
   memset(buf.data(), 'a', buf.size());
   socket->write(buf.data(), buf.size());
 
-=======
-  NetworkSocket fds[2];
-  getfds(fds);
-
-  AsyncSSLSocket::UniquePtr clientSock(
-      new AsyncSSLSocket(clientCtx, &eventBase, fds[0], false));
-  AsyncSSLSocket::UniquePtr serverSock(
-      new AsyncSSLSocket(serverCtx, &eventBase, fds[1], true));
-
-  serverCtx->sslAcceptRunner(
-      std::make_unique<SSLAcceptErrorRunner>(&eventBase));
-
-  SSLHandshakeClient client(std::move(clientSock), true, true);
-  SSLHandshakeServer server(std::move(serverSock), true, true);
-
-  eventBase.loop();
-
-  EXPECT_FALSE(client.handshakeSuccess_);
-  EXPECT_TRUE(client.handshakeError_);
-  EXPECT_FALSE(server.handshakeSuccess_);
-  EXPECT_TRUE(server.handshakeError_);
-}
-
-TEST(AsyncSSLSocketTest, SSLAcceptRunnerAcceptClose) {
-  EventBase eventBase;
-  auto clientCtx = std::make_shared<SSLContext>();
-  auto serverCtx = std::make_shared<SSLContext>();
-  serverCtx->ciphers("ALL:!ADH:!LOW:!EXP:!MD5:@STRENGTH");
-  serverCtx->loadPrivateKey(kTestKey);
-  serverCtx->loadCertificate(kTestCert);
-
-  clientCtx->setVerificationOption(SSLContext::SSLVerifyPeerEnum::VERIFY);
-  clientCtx->ciphers("ALL:!ADH:!LOW:!EXP:!MD5:@STRENGTH");
-  clientCtx->loadTrustedCertificates(kTestCA);
-
-  NetworkSocket fds[2];
-  getfds(fds);
-
-  AsyncSSLSocket::UniquePtr clientSock(
-      new AsyncSSLSocket(clientCtx, &eventBase, fds[0], false));
-  AsyncSSLSocket::UniquePtr serverSock(
-      new AsyncSSLSocket(serverCtx, &eventBase, fds[1], true));
-
-  serverCtx->sslAcceptRunner(
-      std::make_unique<SSLAcceptCloseRunner>(&eventBase, serverSock.get()));
-
-  SSLHandshakeClient client(std::move(clientSock), true, true);
-  SSLHandshakeServer server(std::move(serverSock), true, true);
-
-  eventBase.loop();
-
-  EXPECT_FALSE(client.handshakeSuccess_);
-  EXPECT_TRUE(client.handshakeError_);
-  EXPECT_FALSE(server.handshakeSuccess_);
-  EXPECT_TRUE(server.handshakeError_);
-}
-
-TEST(AsyncSSLSocketTest, SSLAcceptRunnerAcceptDestroy) {
-  EventBase eventBase;
-  auto clientCtx = std::make_shared<SSLContext>();
-  auto serverCtx = std::make_shared<SSLContext>();
-  serverCtx->ciphers("ALL:!ADH:!LOW:!EXP:!MD5:@STRENGTH");
-  serverCtx->loadPrivateKey(kTestKey);
-  serverCtx->loadCertificate(kTestCert);
-
-  clientCtx->setVerificationOption(SSLContext::SSLVerifyPeerEnum::VERIFY);
-  clientCtx->ciphers("ALL:!ADH:!LOW:!EXP:!MD5:@STRENGTH");
-  clientCtx->loadTrustedCertificates(kTestCA);
-
-  NetworkSocket fds[2];
-  getfds(fds);
-
-  AsyncSSLSocket::UniquePtr clientSock(
-      new AsyncSSLSocket(clientCtx, &eventBase, fds[0], false));
-  AsyncSSLSocket::UniquePtr serverSock(
-      new AsyncSSLSocket(serverCtx, &eventBase, fds[1], true));
-
-  SSLHandshakeClient client(std::move(clientSock), true, true);
-  SSLHandshakeServer server(std::move(serverSock), true, true);
-
-  serverCtx->sslAcceptRunner(
-      std::make_unique<SSLAcceptDestroyRunner>(&eventBase, &server));
-
-  eventBase.loop();
-
-  EXPECT_FALSE(client.handshakeSuccess_);
-  EXPECT_TRUE(client.handshakeError_);
-  EXPECT_FALSE(server.handshakeSuccess_);
-  EXPECT_TRUE(server.handshakeError_);
-}
-
-TEST(AsyncSSLSocketTest, SSLAcceptRunnerFiber) {
-  EventBase eventBase;
-  auto clientCtx = std::make_shared<SSLContext>();
-  auto serverCtx = std::make_shared<SSLContext>();
-  serverCtx->ciphers("ALL:!ADH:!LOW:!EXP:!MD5:@STRENGTH");
-  serverCtx->loadPrivateKey(kTestKey);
-  serverCtx->loadCertificate(kTestCert);
-
-  clientCtx->setVerificationOption(SSLContext::SSLVerifyPeerEnum::VERIFY);
-  clientCtx->ciphers("ALL:!ADH:!LOW:!EXP:!MD5:@STRENGTH");
-  clientCtx->loadTrustedCertificates(kTestCA);
-
-  NetworkSocket fds[2];
-  getfds(fds);
-
-  AsyncSSLSocket::UniquePtr clientSock(
-      new AsyncSSLSocket(clientCtx, &eventBase, fds[0], false));
-  AsyncSSLSocket::UniquePtr serverSock(
-      new AsyncSSLSocket(serverCtx, &eventBase, fds[1], true));
-
-  SSLHandshakeClient client(std::move(clientSock), true, true);
-  SSLHandshakeServer server(std::move(serverSock), true, true);
-
-  serverCtx->sslAcceptRunner(
-      std::make_unique<SSLAcceptFiberRunner>(&eventBase));
-
-  eventBase.loop();
-
-  EXPECT_TRUE(client.handshakeSuccess_);
-  EXPECT_FALSE(client.handshakeError_);
-  EXPECT_TRUE(server.handshakeSuccess_);
-  EXPECT_FALSE(server.handshakeError_);
-}
-
-static int newCloseCb(SSL* ssl, SSL_SESSION*) {
-  AsyncSSLSocket::getFromSSL(ssl)->closeNow();
-  return 1;
-}
-
-#if FOLLY_OPENSSL_IS_110
-static SSL_SESSION* getCloseCb(SSL* ssl, const unsigned char*, int, int*) {
-#else
-static SSL_SESSION* getCloseCb(SSL* ssl, unsigned char*, int, int*) {
-#endif
-  AsyncSSLSocket::getFromSSL(ssl)->closeNow();
-  return nullptr;
-} // namespace folly
-
-TEST(AsyncSSLSocketTest, SSLAcceptRunnerFiberCloseSessionCb) {
-  EventBase eventBase;
-  auto clientCtx = std::make_shared<SSLContext>();
-  auto serverCtx = std::make_shared<SSLContext>();
-  serverCtx->ciphers("ALL:!ADH:!LOW:!EXP:!MD5:@STRENGTH");
-  serverCtx->loadPrivateKey(kTestKey);
-  serverCtx->loadCertificate(kTestCert);
-  SSL_CTX_set_session_cache_mode(
-      serverCtx->getSSLCtx(),
-      SSL_SESS_CACHE_NO_INTERNAL | SSL_SESS_CACHE_SERVER);
-  SSL_CTX_sess_set_new_cb(serverCtx->getSSLCtx(), &newCloseCb);
-  SSL_CTX_sess_set_get_cb(serverCtx->getSSLCtx(), &getCloseCb);
-  serverCtx->sslAcceptRunner(
-      std::make_unique<SSLAcceptFiberRunner>(&eventBase));
-
-  clientCtx->setVerificationOption(SSLContext::SSLVerifyPeerEnum::VERIFY);
-  clientCtx->ciphers("AES128-SHA256");
-  clientCtx->loadTrustedCertificates(kTestCA);
-  clientCtx->setOptions(SSL_OP_NO_TICKET);
-
-  NetworkSocket fds[2];
-  getfds(fds);
-
-  AsyncSSLSocket::UniquePtr clientSock(
-      new AsyncSSLSocket(clientCtx, &eventBase, fds[0], false));
-  AsyncSSLSocket::UniquePtr serverSock(
-      new AsyncSSLSocket(serverCtx, &eventBase, fds[1], true));
-
-  SSLHandshakeClient client(std::move(clientSock), true, true);
-  SSLHandshakeServer server(std::move(serverSock), true, true);
-
-  eventBase.loop();
-
-  // As close() is called during session callbacks, client sees it as a
-  // successful connection
-  EXPECT_TRUE(client.handshakeSuccess_);
-  EXPECT_FALSE(client.handshakeError_);
-  EXPECT_FALSE(server.handshakeSuccess_);
-  EXPECT_TRUE(server.handshakeError_);
-}
-
-TEST(AsyncSSLSocketTest, ConnResetErrorString) {
-  // Start listening on a local port
-  WriteCallbackBase writeCallback;
-  WriteErrorCallback readCallback(&writeCallback);
-  HandshakeCallback handshakeCallback(
-      &readCallback, HandshakeCallback::EXPECT_ERROR);
-  SSLServerAcceptCallback acceptCallback(&handshakeCallback);
-  TestSSLServer server(&acceptCallback);
-
-  auto socket = std::make_shared<BlockingSocket>(server.getAddress(), nullptr);
-  socket->open();
-  uint8_t buf[3] = {0x16, 0x03, 0x01};
-  socket->write(buf, sizeof(buf));
-  socket->closeWithReset();
-
-  handshakeCallback.waitForHandshake();
-  EXPECT_NE(
-      handshakeCallback.errorString_.find("Network error"), std::string::npos);
-  EXPECT_NE(handshakeCallback.errorString_.find("104"), std::string::npos);
-}
-
-TEST(AsyncSSLSocketTest, ConnEOFErrorString) {
-  // Start listening on a local port
-  WriteCallbackBase writeCallback;
-  WriteErrorCallback readCallback(&writeCallback);
-  HandshakeCallback handshakeCallback(
-      &readCallback, HandshakeCallback::EXPECT_ERROR);
-  SSLServerAcceptCallback acceptCallback(&handshakeCallback);
-  TestSSLServer server(&acceptCallback);
-
-  auto socket = std::make_shared<BlockingSocket>(server.getAddress(), nullptr);
-  socket->open();
-  uint8_t buf[3] = {0x16, 0x03, 0x01};
-  socket->write(buf, sizeof(buf));
-  socket->close();
-
-  handshakeCallback.waitForHandshake();
-#if FOLLY_OPENSSL_IS_110
-  EXPECT_NE(
-      handshakeCallback.errorString_.find("Network error"), std::string::npos);
-#else
-  EXPECT_NE(
-      handshakeCallback.errorString_.find("Connection EOF"), std::string::npos);
-#endif
-}
-
-TEST(AsyncSSLSocketTest, ConnOpenSSLErrorString) {
-  // Start listening on a local port
-  WriteCallbackBase writeCallback;
-  WriteErrorCallback readCallback(&writeCallback);
-  HandshakeCallback handshakeCallback(
-      &readCallback, HandshakeCallback::EXPECT_ERROR);
-  SSLServerAcceptCallback acceptCallback(&handshakeCallback);
-  TestSSLServer server(&acceptCallback);
-
-  auto socket = std::make_shared<BlockingSocket>(server.getAddress(), nullptr);
-  socket->open();
-  uint8_t buf[256] = {0x16, 0x03};
-  memset(buf + 2, 'a', sizeof(buf) - 2);
-  socket->write(buf, sizeof(buf));
-  socket->close();
-
-  handshakeCallback.waitForHandshake();
-  EXPECT_NE(
-      handshakeCallback.errorString_.find("SSL routines"), std::string::npos);
-#if defined(OPENSSL_IS_BORINGSSL)
-  EXPECT_NE(
-      handshakeCallback.errorString_.find("ENCRYPTED_LENGTH_TOO_LONG"),
-      std::string::npos);
-#elif FOLLY_OPENSSL_IS_110
-  EXPECT_NE(
-      handshakeCallback.errorString_.find("packet length too long"),
-      std::string::npos);
-#else
-  EXPECT_NE(
-      handshakeCallback.errorString_.find("unknown protocol"),
-      std::string::npos);
-#endif
-}
-
-TEST(AsyncSSLSocketTest, TestSSLCipherCodeToNameMap) {
-  using folly::ssl::OpenSSLUtils;
-  EXPECT_EQ(
-      OpenSSLUtils::getCipherName(0xc02c), "ECDHE-ECDSA-AES256-GCM-SHA384");
-  // TLS_DHE_RSA_WITH_DES_CBC_SHA - We shouldn't be building with this
-  EXPECT_EQ(OpenSSLUtils::getCipherName(0x0015), "");
-  // This indicates TLS_EMPTY_RENEGOTIATION_INFO_SCSV, no name expected
-  EXPECT_EQ(OpenSSLUtils::getCipherName(0x00ff), "");
-}
-
-#if defined __linux__
-/**
- * Ensure TransparentTLS flag is disabled with AsyncSSLSocket
- */
-TEST(AsyncSSLSocketTest, TTLSDisabled) {
-  // clear all setsockopt tracking history
-  globalStatic.reset();
-
-  // Start listening on a local port
-  WriteCallbackBase writeCallback;
-  ReadCallback readCallback(&writeCallback);
-  HandshakeCallback handshakeCallback(&readCallback);
-  SSLServerAcceptCallback acceptCallback(&handshakeCallback);
-  TestSSLServer server(&acceptCallback, false);
-
-  // Set up SSL context.
-  auto sslContext = std::make_shared<SSLContext>();
-
-  // connect
-  auto socket =
-      std::make_shared<BlockingSocket>(server.getAddress(), sslContext);
-  socket->open();
-
-  EXPECT_EQ(1, globalStatic.ttlsDisabledSet.count(socket->getNetworkSocket()));
-
-  // write()
-  std::array<uint8_t, 128> buf;
-  memset(buf.data(), 'a', buf.size());
-  socket->write(buf.data(), buf.size());
-
-  // close()
-  socket->close();
-}
-#endif
-
-#if FOLLY_ALLOW_TFO
-
-class MockAsyncTFOSSLSocket : public AsyncSSLSocket {
- public:
-  using UniquePtr = std::unique_ptr<MockAsyncTFOSSLSocket, Destructor>;
-
-  explicit MockAsyncTFOSSLSocket(
-      std::shared_ptr<folly::SSLContext> sslCtx,
-      EventBase* evb)
-      : AsyncSocket(evb), AsyncSSLSocket(sslCtx, evb) {}
-
-  MOCK_METHOD3(
-      tfoSendMsg,
-      ssize_t(NetworkSocket fd, struct msghdr* msg, int msg_flags));
-};
-
-#if defined __linux__
-/**
- * Ensure TransparentTLS flag is disabled with AsyncSSLSocket + TFO
- */
-TEST(AsyncSSLSocketTest, TTLSDisabledWithTFO) {
-  // clear all setsockopt tracking history
-  globalStatic.reset();
-
-  // Start listening on a local port
-  WriteCallbackBase writeCallback;
-  ReadCallback readCallback(&writeCallback);
-  HandshakeCallback handshakeCallback(&readCallback);
-  SSLServerAcceptCallback acceptCallback(&handshakeCallback);
-  TestSSLServer server(&acceptCallback, true);
-
-  // Set up SSL context.
-  auto sslContext = std::make_shared<SSLContext>();
-
-  // connect
-  auto socket =
-      std::make_shared<BlockingSocket>(server.getAddress(), sslContext);
-  socket->enableTFO();
-  socket->open();
-
-  EXPECT_EQ(1, globalStatic.ttlsDisabledSet.count(socket->getNetworkSocket()));
-
-  // write()
-  std::array<uint8_t, 128> buf;
-  memset(buf.data(), 'a', buf.size());
-  socket->write(buf.data(), buf.size());
-
-  // close()
-  socket->close();
-}
-#endif
-
-/**
- * Test connecting to, writing to, reading from, and closing the
- * connection to the SSL server with TFO.
- */
-TEST(AsyncSSLSocketTest, ConnectWriteReadCloseTFO) {
-  // Start listening on a local port
-  WriteCallbackBase writeCallback;
-  ReadCallback readCallback(&writeCallback);
-  HandshakeCallback handshakeCallback(&readCallback);
-  SSLServerAcceptCallback acceptCallback(&handshakeCallback);
-  TestSSLServer server(&acceptCallback, true);
-
-  // Set up SSL context.
-  auto sslContext = std::make_shared<SSLContext>();
-
-  // connect
-  auto socket =
-      std::make_shared<BlockingSocket>(server.getAddress(), sslContext);
-  socket->enableTFO();
-  socket->open();
-
-  // write()
-  std::array<uint8_t, 128> buf;
-  memset(buf.data(), 'a', buf.size());
-  socket->write(buf.data(), buf.size());
-
->>>>>>> 2e6f64e1
   // read()
   std::array<uint8_t, 128> readbuf;
   uint32_t bytesRead = socket->readAll(readbuf.data(), readbuf.size());
@@ -3014,17 +2502,10 @@
 
   EXPECT_CALL(*socket, tfoSendMsg(_, _, _))
       .Times(cardinality)
-<<<<<<< HEAD
-      .WillOnce(Invoke([&](int fd, struct msghdr*, int) {
-        sockaddr_storage addr;
-        auto len = address.getAddress(&addr);
-        return connect(fd, (const struct sockaddr*)&addr, len);
-=======
       .WillOnce(Invoke([&](NetworkSocket fd, struct msghdr*, int) {
         sockaddr_storage addr;
         auto len = address.getAddress(&addr);
         return netops::connect(fd, (const struct sockaddr*)&addr, len);
->>>>>>> 2e6f64e1
       }));
   return socket;
 }
@@ -3139,11 +2620,7 @@
   EventBase eventBase;
   auto clientCtx = std::make_shared<SSLContext>();
   auto dfServerCtx = std::make_shared<SSLContext>();
-<<<<<<< HEAD
-  std::array<int, 2> fds;
-=======
   std::array<NetworkSocket, 2> fds;
->>>>>>> 2e6f64e1
   getfds(fds.data());
   getctx(clientCtx, dfServerCtx);
 
@@ -3157,11 +2634,7 @@
 
   // Steal some data from the server.
   std::array<uint8_t, 10> buf;
-<<<<<<< HEAD
-  auto bytesReceived = recv(fds[1], buf.data(), buf.size(), 0);
-=======
   auto bytesReceived = netops::recv(fds[1], buf.data(), buf.size(), 0);
->>>>>>> 2e6f64e1
   checkUnixError(bytesReceived, "recv failed");
 
   serverSock->setPreReceivedData(
@@ -3181,11 +2654,7 @@
   EventBase eventBase;
   auto clientCtx = std::make_shared<SSLContext>();
   auto dfServerCtx = std::make_shared<SSLContext>();
-<<<<<<< HEAD
-  std::array<int, 2> fds;
-=======
   std::array<NetworkSocket, 2> fds;
->>>>>>> 2e6f64e1
   getfds(fds.data());
   getctx(clientCtx, dfServerCtx);
 
@@ -3198,11 +2667,7 @@
 
   // Steal some data from the server.
   std::array<uint8_t, 10> buf;
-<<<<<<< HEAD
-  auto bytesReceived = recv(fds[1], buf.data(), buf.size(), 0);
-=======
   auto bytesReceived = netops::recv(fds[1], buf.data(), buf.size(), 0);
->>>>>>> 2e6f64e1
   checkUnixError(bytesReceived, "recv failed");
 
   serverSock->setPreReceivedData(
@@ -3260,11 +2725,7 @@
 #ifdef FOLLY_HAVE_MSG_ERRQUEUE
 /**
  * Test connecting to, writing to, reading from, and closing the
-<<<<<<< HEAD
- * connection to the SSL server.
-=======
  * connection to the SSL server with ancillary data from the application.
->>>>>>> 2e6f64e1
  */
 TEST(AsyncSSLSocketTest, SendMsgDataCallback) {
   // This test requires Linux kernel v4.6 or later
@@ -3283,11 +2744,7 @@
   }
 
   // Start listening on a local port
-<<<<<<< HEAD
-  SendMsgDataCallback msgCallback;
-=======
   SendMsgAncillaryDataCallback msgCallback;
->>>>>>> 2e6f64e1
   WriteCheckTimestampCallback writeCallback(&msgCallback);
   ReadCallback readCallback(&writeCallback);
   HandshakeCallback handshakeCallback(&readCallback);
@@ -3303,13 +2760,6 @@
       std::make_shared<BlockingSocket>(server.getAddress(), sslContext);
   socket->open();
 
-<<<<<<< HEAD
-  // Adding MSG_EOR flag to the message flags - it'll trigger
-  // timestamp generation for the last byte of the message.
-  msgCallback.resetFlags(MSG_DONTWAIT | MSG_NOSIGNAL | MSG_EOR);
-
-  // Init ancillary data buffer to trigger timestamp notification
-=======
   // we'll pass the EOR and TIMESTAMP_TX flags with the write back
   // EOR tracking must be enabled for WriteFlags be passed
   const auto writeFlags =
@@ -3321,7 +2771,6 @@
   //
   // We generate the same ancillary data regardless of the specific WriteFlags,
   // we verify that the WriteFlags are observed as expected below.
->>>>>>> 2e6f64e1
   union {
     uint8_t ctrl_data[CMSG_LEN(sizeof(uint32_t))];
     struct cmsghdr cmsg;
@@ -3336,15 +2785,9 @@
   memcpy(ctrl.data(), u.ctrl_data, CMSG_LEN(sizeof(uint32_t)));
   msgCallback.resetData(std::move(ctrl));
 
-<<<<<<< HEAD
-  // write()
-  std::vector<uint8_t> buf(128, 'a');
-  socket->write(buf.data(), buf.size());
-=======
   // write(), including flags
   std::vector<uint8_t> buf(128, 'a');
   socket->write(buf.data(), buf.size(), writeFlags);
->>>>>>> 2e6f64e1
 
   // read()
   std::vector<uint8_t> readbuf(buf.size());
@@ -3352,13 +2795,6 @@
   EXPECT_EQ(bytesRead, buf.size());
   EXPECT_TRUE(std::equal(buf.begin(), buf.end(), readbuf.begin()));
 
-<<<<<<< HEAD
-  writeCallback.checkForTimestampNotifications();
-
-  // close()
-  socket->close();
-
-=======
   // should receive three timestamps (schedule, TX/SND, ACK)
   // may take some time for all to arrive, so loop to wait
   //
@@ -3382,15 +2818,12 @@
 
   // close()
   socket->close();
->>>>>>> 2e6f64e1
   cerr << "SendMsgDataCallback test completed" << endl;
 }
 #endif // FOLLY_HAVE_MSG_ERRQUEUE
 
 #endif
 
-<<<<<<< HEAD
-=======
 TEST(AsyncSSLSocketTest, TestSNIClientHelloBehavior) {
   EventBase eventBase;
   auto serverCtx = std::make_shared<SSLContext>();
@@ -3472,7 +2905,6 @@
     EXPECT_EQ(sniStr, std::string("Baz"));
   }
 }
->>>>>>> 2e6f64e1
 } // namespace folly
 
 #ifdef SIGPIPE
