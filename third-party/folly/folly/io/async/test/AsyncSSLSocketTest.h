--- conflicted
+++ resolved
@@ -1,9 +1,5 @@
 /*
-<<<<<<< HEAD
- * Copyright 2012-present Facebook, Inc.
-=======
  * Copyright (c) Facebook, Inc. and its affiliates.
->>>>>>> 2e6f64e1
  *
  * Licensed under the Apache License, Version 2.0 (the "License");
  * you may not use this file except in compliance with the License.
@@ -25,11 +21,8 @@
 #include <folly/ExceptionWrapper.h>
 #include <folly/SocketAddress.h>
 #include <folly/experimental/TestUtil.h>
-<<<<<<< HEAD
-=======
 #include <folly/fibers/FiberManagerMap.h>
 #include <folly/io/SocketOptionMap.h>
->>>>>>> 2e6f64e1
 #include <folly/io/async/AsyncSSLSocket.h>
 #include <folly/io/async/AsyncServerSocket.h>
 #include <folly/io/async/AsyncSocket.h>
@@ -57,22 +50,6 @@
 // are responsible for setting the succeeded state properly before the
 // destructors are called.
 
-<<<<<<< HEAD
-class SendMsgParamsCallbackBase :
-      public folly::AsyncSocket::SendMsgParamsCallback {
- public:
-  SendMsgParamsCallbackBase() {}
-
-  void setSocket(
-    const std::shared_ptr<AsyncSSLSocket> &socket) {
-    socket_ = socket;
-    oldCallback_ = socket_->getSendMsgParamsCB();
-    socket_->setSendMsgParamCB(this);
-  }
-
-  int getFlagsImpl(folly::WriteFlags flags, int /*defaultFlags*/) noexcept
-                                                                     override {
-=======
 class SendMsgParamsCallbackBase
     : public folly::AsyncSocket::SendMsgParamsCallback {
  public:
@@ -93,7 +70,6 @@
   int getFlagsImpl(
       folly::WriteFlags flags,
       int /*defaultFlags*/) noexcept override {
->>>>>>> 2e6f64e1
     return oldCallback_->getFlags(flags, false /*zeroCopyEnabled*/);
   }
 
@@ -106,10 +82,7 @@
   }
 
   std::shared_ptr<AsyncSSLSocket> socket_;
-<<<<<<< HEAD
-=======
   bool trackEor_{false};
->>>>>>> 2e6f64e1
   folly::AsyncSocket::SendMsgParamsCallback* oldCallback_{nullptr};
 };
 
@@ -121,14 +94,9 @@
     flags_ = flags;
   }
 
-<<<<<<< HEAD
-  int getFlagsImpl(folly::WriteFlags flags, int /*defaultFlags*/) noexcept
-                                                                  override {
-=======
   int getFlagsImpl(
       folly::WriteFlags flags,
       int /*defaultFlags*/) noexcept override {
->>>>>>> 2e6f64e1
     if (flags_) {
       return flags_;
     } else {
@@ -139,12 +107,6 @@
   int flags_{0};
 };
 
-<<<<<<< HEAD
-class SendMsgDataCallback : public SendMsgFlagsCallback {
- public:
-  SendMsgDataCallback() {}
-
-=======
 class SendMsgAncillaryDataCallback : public SendMsgParamsCallbackBase {
  public:
   SendMsgAncillaryDataCallback() {}
@@ -152,14 +114,10 @@
   /**
    * This data will be returned on calls to getAncillaryData.
    */
->>>>>>> 2e6f64e1
   void resetData(std::vector<char>&& data) {
     ancillaryData_.swap(data);
   }
 
-<<<<<<< HEAD
-  void getAncillaryData(folly::WriteFlags flags, void* data) noexcept override {
-=======
   /**
    * These flags were observed on the last call to getAncillaryData.
    */
@@ -172,7 +130,6 @@
     // record the observed write flags so we can compare later
     observedWriteFlags_ = flags;
 
->>>>>>> 2e6f64e1
     if (ancillaryData_.size()) {
       std::cerr << "getAncillaryData: copying data" << std::endl;
       memcpy(data, ancillaryData_.data(), ancillaryData_.size());
@@ -190,19 +147,6 @@
     }
   }
 
-<<<<<<< HEAD
-  std::vector<char> ancillaryData_;
-};
-
-class WriteCallbackBase :
-public AsyncTransportWrapper::WriteCallback {
- public:
-  explicit WriteCallbackBase(SendMsgParamsCallbackBase* mcb = nullptr)
-      : state(STATE_WAITING)
-      , bytesWritten(0)
-      , exception(AsyncSocketException::UNKNOWN, "none")
-      , mcb_(mcb) {}
-=======
   folly::WriteFlags observedWriteFlags_{};
   std::vector<char> ancillaryData_;
 };
@@ -214,18 +158,12 @@
         bytesWritten(0),
         exception(AsyncSocketException::UNKNOWN, "none"),
         mcb_(mcb) {}
->>>>>>> 2e6f64e1
 
   ~WriteCallbackBase() override {
     EXPECT_EQ(STATE_SUCCEEDED, state);
   }
 
-<<<<<<< HEAD
-  virtual void setSocket(
-    const std::shared_ptr<AsyncSSLSocket> &socket) {
-=======
   virtual void setSocket(const std::shared_ptr<AsyncSSLSocket>& socket) {
->>>>>>> 2e6f64e1
     socket_ = socket;
     if (mcb_) {
       mcb_->setSocket(socket);
@@ -238,17 +176,10 @@
   }
 
   void writeErr(
-<<<<<<< HEAD
-    size_t nBytesWritten,
-    const AsyncSocketException& ex) noexcept override {
-    std::cerr << "writeError: bytesWritten " << nBytesWritten
-         << ", exception " << ex.what() << std::endl;
-=======
       size_t nBytesWritten,
       const AsyncSocketException& ex) noexcept override {
     std::cerr << "writeError: bytesWritten " << nBytesWritten << ", exception "
               << ex.what() << std::endl;
->>>>>>> 2e6f64e1
 
     state = STATE_FAILED;
     this->bytesWritten = nBytesWritten;
@@ -263,28 +194,17 @@
   SendMsgParamsCallbackBase* mcb_;
 };
 
-<<<<<<< HEAD
-class ExpectWriteErrorCallback :
-public WriteCallbackBase {
-=======
 class ExpectWriteErrorCallback : public WriteCallbackBase {
->>>>>>> 2e6f64e1
  public:
   explicit ExpectWriteErrorCallback(SendMsgParamsCallbackBase* mcb = nullptr)
       : WriteCallbackBase(mcb) {}
 
   ~ExpectWriteErrorCallback() override {
     EXPECT_EQ(STATE_FAILED, state);
-<<<<<<< HEAD
-    EXPECT_EQ(exception.type_,
-             AsyncSocketException::AsyncSocketExceptionType::NETWORK_ERROR);
-    EXPECT_EQ(exception.errno_, 22);
-=======
     EXPECT_EQ(
         exception.getType(),
         AsyncSocketException::AsyncSocketExceptionType::NETWORK_ERROR);
     EXPECT_EQ(exception.getErrno(), 22);
->>>>>>> 2e6f64e1
     // Suppress the assert in  ~WriteCallbackBase()
     state = STATE_SUCCEEDED;
   }
@@ -302,35 +222,6 @@
   SOF_TIMESTAMPING_OPT_TSONLY = (1 << 11),
 };
 
-<<<<<<< HEAD
-class WriteCheckTimestampCallback :
-  public WriteCallbackBase {
- public:
-  explicit WriteCheckTimestampCallback(SendMsgParamsCallbackBase* mcb = nullptr)
-    : WriteCallbackBase(mcb) {}
-
-  ~WriteCheckTimestampCallback() override {
-    EXPECT_EQ(STATE_SUCCEEDED, state);
-    EXPECT_TRUE(gotTimestamp_);
-    EXPECT_TRUE(gotByteSeq_);
-  }
-
-  void setSocket(
-    const std::shared_ptr<AsyncSSLSocket> &socket) override {
-    WriteCallbackBase::setSocket(socket);
-
-    EXPECT_NE(socket_->getFd(), 0);
-    int flags = SOF_TIMESTAMPING_OPT_ID
-                | SOF_TIMESTAMPING_OPT_TSONLY
-                | SOF_TIMESTAMPING_SOFTWARE;
-    AsyncSocket::OptionKey tstampingOpt = {SOL_SOCKET, SO_TIMESTAMPING};
-    int ret = tstampingOpt.apply(socket_->getFd(), flags);
-    EXPECT_EQ(ret, 0);
-  }
-
-  void checkForTimestampNotifications() noexcept {
-    int fd = socket_->getFd();
-=======
 class WriteCheckTimestampCallback : public WriteCallbackBase {
  public:
   explicit WriteCheckTimestampCallback(SendMsgParamsCallbackBase* mcb = nullptr)
@@ -353,7 +244,6 @@
 
   std::vector<int32_t> getTimestampNotifications() noexcept {
     auto fd = socket_->getNetworkSocket();
->>>>>>> 2e6f64e1
     std::vector<char> ctrl(1024, 0);
     unsigned char data;
     struct msghdr msg;
@@ -367,11 +257,6 @@
     msg.msg_control = ctrl.data();
     msg.msg_controllen = ctrl.size();
 
-<<<<<<< HEAD
-    int ret;
-    while (true) {
-      ret = recvmsg(fd, &msg, MSG_ERRQUEUE);
-=======
     std::vector<int32_t> timestampsFound;
 
     folly::Optional<int32_t> timestampType;
@@ -380,28 +265,18 @@
     int ret;
     while (true) {
       ret = netops::recvmsg(fd, &msg, MSG_ERRQUEUE);
->>>>>>> 2e6f64e1
       if (ret < 0) {
         if (errno != EAGAIN) {
           auto errnoCopy = errno;
           std::cerr << "::recvmsg exited with code " << ret
                     << ", errno: " << errnoCopy << std::endl;
           AsyncSocketException ex(
-<<<<<<< HEAD
-            AsyncSocketException::INTERNAL_ERROR,
-            "recvmsg() failed",
-            errnoCopy);
-          exception = ex;
-        }
-        return;
-=======
               AsyncSocketException::INTERNAL_ERROR,
               "recvmsg() failed",
               errnoCopy);
           exception = ex;
         }
         return timestampsFound;
->>>>>>> 2e6f64e1
       }
 
       for (struct cmsghdr* cmsg = CMSG_FIRSTHDR(&msg);
@@ -409,33 +284,12 @@
            cmsg = CMSG_NXTHDR(&msg, cmsg)) {
         if (cmsg->cmsg_level == SOL_SOCKET &&
             cmsg->cmsg_type == SCM_TIMESTAMPING) {
-<<<<<<< HEAD
-          gotTimestamp_ = true;
-          continue;
-=======
           CHECK(!gotTimestamp); // shouldn't already be set
           gotTimestamp = true;
->>>>>>> 2e6f64e1
         }
 
         if ((cmsg->cmsg_level == SOL_IP && cmsg->cmsg_type == IP_RECVERR) ||
             (cmsg->cmsg_level == SOL_IPV6 && cmsg->cmsg_type == IPV6_RECVERR)) {
-<<<<<<< HEAD
-          gotByteSeq_ = true;
-          continue;
-        }
-      }
-    }
-  }
-
-  bool gotTimestamp_{false};
-  bool gotByteSeq_{false};
-};
-#endif // FOLLY_HAVE_MSG_ERRQUEUE
-
-class ReadCallbackBase :
-public AsyncTransportWrapper::ReadCallback {
-=======
           const struct cmsghdr& cmsgh = *cmsg;
           const auto serr = reinterpret_cast<const struct sock_extended_err*>(
               CMSG_DATA(&cmsgh));
@@ -467,7 +321,6 @@
 #endif // FOLLY_HAVE_MSG_ERRQUEUE
 
 class ReadCallbackBase : public AsyncTransportWrapper::ReadCallback {
->>>>>>> 2e6f64e1
  public:
   explicit ReadCallbackBase(WriteCallbackBase* wcb)
       : wcb_(wcb), state(STATE_WAITING) {}
@@ -512,14 +365,8 @@
  */
 class ReadCallback : public ReadCallbackBase {
  public:
-<<<<<<< HEAD
-  explicit ReadCallback(WriteCallbackBase *wcb)
-      : ReadCallbackBase(wcb)
-      , buffers() {}
-=======
   explicit ReadCallback(WriteCallbackBase* wcb)
       : ReadCallbackBase(wcb), buffers(), writeFlags(folly::WriteFlags::NONE) {}
->>>>>>> 2e6f64e1
 
   ~ReadCallback() override {
     for (std::vector<Buffer>::iterator it = buffers.begin();
@@ -592,12 +439,7 @@
 
 class ReadErrorCallback : public ReadCallbackBase {
  public:
-<<<<<<< HEAD
-  explicit ReadErrorCallback(WriteCallbackBase *wcb)
-      : ReadCallbackBase(wcb) {}
-=======
   explicit ReadErrorCallback(WriteCallbackBase* wcb) : ReadCallbackBase(wcb) {}
->>>>>>> 2e6f64e1
 
   // Return nullptr buffer to trigger readError()
   void getReadBuffer(void** bufReturn, size_t* lenReturn) override {
@@ -640,12 +482,7 @@
 
 class WriteErrorCallback : public ReadCallback {
  public:
-<<<<<<< HEAD
-  explicit WriteErrorCallback(WriteCallbackBase *wcb)
-      : ReadCallback(wcb) {}
-=======
   explicit WriteErrorCallback(WriteCallbackBase* wcb) : ReadCallback(wcb) {}
->>>>>>> 2e6f64e1
 
   void readDataAvailable(size_t len) noexcept override {
     std::cerr << "readDataAvailable, len " << len << std::endl;
@@ -658,14 +495,8 @@
     wcb_->setSocket(socket_);
 
     // Write back the same data.
-<<<<<<< HEAD
-    folly::test::msvcSuppressAbortOnInvalidParams([&] {
-      socket_->write(wcb_, currentBuffer.buffer, len);
-    });
-=======
     folly::test::msvcSuppressAbortOnInvalidParams(
         [&] { socket_->write(wcb_, currentBuffer.buffer, len); });
->>>>>>> 2e6f64e1
 
     if (wcb_->state == STATE_FAILED) {
       setState(STATE_SUCCEEDED);
@@ -685,12 +516,7 @@
 
 class EmptyReadCallback : public ReadCallback {
  public:
-<<<<<<< HEAD
-  explicit EmptyReadCallback()
-      : ReadCallback(nullptr) {}
-=======
   explicit EmptyReadCallback() : ReadCallback(nullptr) {}
->>>>>>> 2e6f64e1
 
   void readErr(const AsyncSocketException& ex) noexcept override {
     std::cerr << "readError " << ex.what() << std::endl;
@@ -711,19 +537,9 @@
   std::shared_ptr<AsyncSocket> tcpSocket_;
 };
 
-<<<<<<< HEAD
-class HandshakeCallback :
-public AsyncSSLSocket::HandshakeCB {
- public:
-  enum ExpectType {
-    EXPECT_SUCCESS,
-    EXPECT_ERROR
-  };
-=======
 class HandshakeCallback : public AsyncSSLSocket::HandshakeCB {
  public:
   enum ExpectType { EXPECT_SUCCESS, EXPECT_ERROR };
->>>>>>> 2e6f64e1
 
   explicit HandshakeCallback(
       ReadCallbackBase* rcb,
@@ -797,11 +613,7 @@
   bool isResumed_{false};
 };
 
-<<<<<<< HEAD
-class SSLServerAcceptCallback: public SSLServerAcceptCallbackBase {
-=======
 class SSLServerAcceptCallback : public SSLServerAcceptCallbackBase {
->>>>>>> 2e6f64e1
  public:
   uint32_t timeout_;
 
@@ -823,28 +635,16 @@
 
     hcb_->setSocket(sock);
     sock->sslAccept(hcb_, std::chrono::milliseconds(timeout_));
-<<<<<<< HEAD
-    EXPECT_EQ(sock->getSSLState(),
-                      AsyncSSLSocket::STATE_ACCEPTING);
-=======
     EXPECT_EQ(sock->getSSLState(), AsyncSSLSocket::STATE_ACCEPTING);
->>>>>>> 2e6f64e1
 
     state = STATE_SUCCEEDED;
   }
 };
 
-<<<<<<< HEAD
-class SSLServerAcceptCallbackDelay: public SSLServerAcceptCallback {
- public:
-  explicit SSLServerAcceptCallbackDelay(HandshakeCallback *hcb):
-      SSLServerAcceptCallback(hcb) {}
-=======
 class SSLServerAcceptCallbackDelay : public SSLServerAcceptCallback {
  public:
   explicit SSLServerAcceptCallbackDelay(HandshakeCallback* hcb)
       : SSLServerAcceptCallback(hcb) {}
->>>>>>> 2e6f64e1
 
   void connAccepted(
       const std::shared_ptr<folly::AsyncSSLSocket>& s) noexcept override {
@@ -880,42 +680,10 @@
   }
 };
 
-<<<<<<< HEAD
-class SSLServerAsyncCacheAcceptCallback: public SSLServerAcceptCallback {
- public:
-  explicit SSLServerAsyncCacheAcceptCallback(HandshakeCallback *hcb,
-                                             uint32_t timeout = 0):
-    SSLServerAcceptCallback(hcb, timeout) {}
-
-  void connAccepted(
-    const std::shared_ptr<folly::AsyncSSLSocket> &s)
-    noexcept override {
-    auto sock = std::static_pointer_cast<AsyncSSLSocket>(s);
-
-    std::cerr << "SSLServerAcceptCallback::connAccepted" << std::endl;
-
-    hcb_->setSocket(sock);
-    sock->sslAccept(hcb_, std::chrono::milliseconds(timeout_));
-    ASSERT_TRUE((sock->getSSLState() ==
-                 AsyncSSLSocket::STATE_ACCEPTING) ||
-                (sock->getSSLState() ==
-                 AsyncSSLSocket::STATE_CACHE_LOOKUP));
-
-    state = STATE_SUCCEEDED;
-  }
-};
-
-
-class HandshakeErrorCallback: public SSLServerAcceptCallbackBase {
- public:
-  explicit HandshakeErrorCallback(HandshakeCallback *hcb):
-  SSLServerAcceptCallbackBase(hcb)  {}
-=======
 class HandshakeErrorCallback : public SSLServerAcceptCallbackBase {
  public:
   explicit HandshakeErrorCallback(HandshakeCallback* hcb)
       : SSLServerAcceptCallbackBase(hcb) {}
->>>>>>> 2e6f64e1
 
   void connAccepted(
       const std::shared_ptr<folly::AsyncSSLSocket>& s) noexcept override {
@@ -944,17 +712,10 @@
   }
 };
 
-<<<<<<< HEAD
-class HandshakeTimeoutCallback: public SSLServerAcceptCallbackBase {
- public:
-  explicit HandshakeTimeoutCallback(HandshakeCallback *hcb):
-  SSLServerAcceptCallbackBase(hcb)  {}
-=======
 class HandshakeTimeoutCallback : public SSLServerAcceptCallbackBase {
  public:
   explicit HandshakeTimeoutCallback(HandshakeCallback* hcb)
       : SSLServerAcceptCallbackBase(hcb) {}
->>>>>>> 2e6f64e1
 
   void connAccepted(
       const std::shared_ptr<folly::AsyncSSLSocket>& s) noexcept override {
@@ -986,64 +747,11 @@
     // The client may time out and give up before connAccepted() is even
     // called.
     state = STATE_SUCCEEDED;
-<<<<<<< HEAD
   }
 
   void connAccepted(
       const std::shared_ptr<folly::AsyncSSLSocket>& s) noexcept override {
     std::cerr << "ConnectTimeoutCallback::connAccepted" << std::endl;
-
-    // Just wait a while before closing the socket, so the client
-    // will time out waiting for the handshake to complete.
-    s->getEventBase()->tryRunAfterDelay([=] { s->close(); }, 100);
-=======
->>>>>>> 2e6f64e1
-  }
-
-<<<<<<< HEAD
-class TestSSLAsyncCacheServer : public TestSSLServer {
- public:
-  explicit TestSSLAsyncCacheServer(SSLServerAcceptCallbackBase *acb,
-        int lookupDelay = 100) :
-      TestSSLServer(acb) {
-    SSL_CTX *sslCtx = ctx_->getSSLCtx();
-#ifdef SSL_ERROR_WANT_SESS_CACHE_LOOKUP
-    SSL_CTX_sess_set_get_cb(sslCtx,
-                            TestSSLAsyncCacheServer::getSessionCallback);
-#endif
-    SSL_CTX_set_session_cache_mode(
-      sslCtx, SSL_SESS_CACHE_NO_INTERNAL | SSL_SESS_CACHE_SERVER);
-    asyncCallbacks_ = 0;
-    asyncLookups_ = 0;
-    lookupDelay_ = lookupDelay;
-  }
-
-  uint32_t getAsyncCallbacks() const { return asyncCallbacks_; }
-  uint32_t getAsyncLookups() const { return asyncLookups_; }
-
- private:
-  static uint32_t asyncCallbacks_;
-  static uint32_t asyncLookups_;
-  static uint32_t lookupDelay_;
-
-  static SSL_SESSION* getSessionCallback(SSL* ssl,
-                                         unsigned char* /* sess_id */,
-                                         int /* id_len */,
-                                         int* copyflag) {
-    *copyflag = 0;
-    asyncCallbacks_++;
-    (void)ssl;
-#ifdef SSL_ERROR_WANT_SESS_CACHE_LOOKUP
-    if (!SSL_want_sess_cache_lookup(ssl)) {
-      // libssl.so mismatch
-      std::cerr << "no async support" << std::endl;
-      return nullptr;
-    }
-=======
-  void connAccepted(
-      const std::shared_ptr<folly::AsyncSSLSocket>& s) noexcept override {
-    std::cerr << "ConnectTimeoutCallback::connAccepted" << std::endl;
->>>>>>> 2e6f64e1
 
     // Just wait a while before closing the socket, so the client
     // will time out waiting for the handshake to complete.
@@ -1123,16 +831,8 @@
 class BlockingWriteServer : private AsyncSSLSocket::HandshakeCB,
                             private AsyncTransportWrapper::ReadCallback {
  public:
-<<<<<<< HEAD
-  explicit BlockingWriteServer(
-    AsyncSSLSocket::UniquePtr socket)
-    : socket_(std::move(socket)),
-      bufSize_(2500 * 2000),
-      bytesRead_(0) {
-=======
   explicit BlockingWriteServer(AsyncSSLSocket::UniquePtr socket)
       : socket_(std::move(socket)), bufSize_(2500 * 2000), bytesRead_(0) {
->>>>>>> 2e6f64e1
     buf_ = std::make_unique<uint8_t[]>(bufSize_);
     socket_->sslAccept(this, std::chrono::milliseconds(100));
   }
@@ -1207,10 +907,6 @@
 
   const unsigned char* nextProto;
   unsigned nextProtoLength;
-<<<<<<< HEAD
-  SSLContext::NextProtocolType protocolType;
-=======
->>>>>>> 2e6f64e1
   folly::Optional<AsyncSocketException> except;
 
  private:
@@ -1218,13 +914,8 @@
     socket_->getSelectedNextProtocol(&nextProto, &nextProtoLength);
   }
   void handshakeErr(
-<<<<<<< HEAD
-    AsyncSSLSocket*,
-    const AsyncSocketException& ex) noexcept override {
-=======
       AsyncSSLSocket*,
       const AsyncSocketException& ex) noexcept override {
->>>>>>> 2e6f64e1
     except = ex;
   }
   void writeSuccess() noexcept override {
@@ -1250,10 +941,6 @@
 
   const unsigned char* nextProto;
   unsigned nextProtoLength;
-<<<<<<< HEAD
-  SSLContext::NextProtocolType protocolType;
-=======
->>>>>>> 2e6f64e1
   folly::Optional<AsyncSocketException> except;
 
  private:
@@ -1261,13 +948,8 @@
     socket_->getSelectedNextProtocol(&nextProto, &nextProtoLength);
   }
   void handshakeErr(
-<<<<<<< HEAD
-    AsyncSSLSocket*,
-    const AsyncSocketException& ex) noexcept override {
-=======
       AsyncSSLSocket*,
       const AsyncSocketException& ex) noexcept override {
->>>>>>> 2e6f64e1
     except = ex;
   }
   void getReadBuffer(void** /* bufReturn */, size_t* lenReturn) override {
@@ -1440,11 +1122,7 @@
   static constexpr size_t kMaxReadsPerEvent = 2;
   // 2 event loop iterations
   static constexpr size_t kMaxReadBufferSz =
-<<<<<<< HEAD
-    sizeof(decltype(readbuf_)) / kMaxReadsPerEvent / 2;
-=======
       sizeof(decltype(readbuf_)) / kMaxReadsPerEvent / 2;
->>>>>>> 2e6f64e1
 
  public:
   SSLClient(
@@ -1647,17 +1325,10 @@
 class SSLHandshakeClient : public SSLHandshakeBase {
  public:
   SSLHandshakeClient(
-<<<<<<< HEAD
-   AsyncSSLSocket::UniquePtr socket,
-   bool preverifyResult,
-   bool verifyResult) :
-    SSLHandshakeBase(std::move(socket), preverifyResult, verifyResult) {
-=======
       AsyncSSLSocket::UniquePtr socket,
       bool preverifyResult,
       bool verifyResult)
       : SSLHandshakeBase(std::move(socket), preverifyResult, verifyResult) {
->>>>>>> 2e6f64e1
     socket_->sslConn(this, std::chrono::milliseconds::zero());
   }
 };
@@ -1665,17 +1336,10 @@
 class SSLHandshakeClientNoVerify : public SSLHandshakeBase {
  public:
   SSLHandshakeClientNoVerify(
-<<<<<<< HEAD
-   AsyncSSLSocket::UniquePtr socket,
-   bool preverifyResult,
-   bool verifyResult) :
-    SSLHandshakeBase(std::move(socket), preverifyResult, verifyResult) {
-=======
       AsyncSSLSocket::UniquePtr socket,
       bool preverifyResult,
       bool verifyResult)
       : SSLHandshakeBase(std::move(socket), preverifyResult, verifyResult) {
->>>>>>> 2e6f64e1
     socket_->sslConn(
         this,
         std::chrono::milliseconds::zero(),
@@ -1686,17 +1350,10 @@
 class SSLHandshakeClientDoVerify : public SSLHandshakeBase {
  public:
   SSLHandshakeClientDoVerify(
-<<<<<<< HEAD
-   AsyncSSLSocket::UniquePtr socket,
-   bool preverifyResult,
-   bool verifyResult) :
-    SSLHandshakeBase(std::move(socket), preverifyResult, verifyResult) {
-=======
       AsyncSSLSocket::UniquePtr socket,
       bool preverifyResult,
       bool verifyResult)
       : SSLHandshakeBase(std::move(socket), preverifyResult, verifyResult) {
->>>>>>> 2e6f64e1
     socket_->sslConn(
         this,
         std::chrono::milliseconds::zero(),
@@ -1710,11 +1367,7 @@
       AsyncSSLSocket::UniquePtr socket,
       bool preverifyResult,
       bool verifyResult)
-<<<<<<< HEAD
-    : SSLHandshakeBase(std::move(socket), preverifyResult, verifyResult) {
-=======
       : SSLHandshakeBase(std::move(socket), preverifyResult, verifyResult) {
->>>>>>> 2e6f64e1
     socket_->sslAccept(this, std::chrono::milliseconds::zero());
   }
 };
@@ -1748,11 +1401,7 @@
       AsyncSSLSocket::UniquePtr socket,
       bool preverifyResult,
       bool verifyResult)
-<<<<<<< HEAD
-    : SSLHandshakeBase(std::move(socket), preverifyResult, verifyResult) {
-=======
       : SSLHandshakeBase(std::move(socket), preverifyResult, verifyResult) {
->>>>>>> 2e6f64e1
     socket_->sslAccept(
         this,
         std::chrono::milliseconds::zero(),
@@ -1766,11 +1415,7 @@
       AsyncSSLSocket::UniquePtr socket,
       bool preverifyResult,
       bool verifyResult)
-<<<<<<< HEAD
-    : SSLHandshakeBase(std::move(socket), preverifyResult, verifyResult) {
-=======
       : SSLHandshakeBase(std::move(socket), preverifyResult, verifyResult) {
->>>>>>> 2e6f64e1
     socket_->sslAccept(
         this,
         std::chrono::milliseconds::zero(),
@@ -1795,8 +1440,6 @@
   EventBase* eventBase_;
 };
 
-<<<<<<< HEAD
-=======
 class SSLAcceptEvbRunner : public SSLAcceptRunner {
  public:
   explicit SSLAcceptEvbRunner(EventBase* evb) : evb_(evb) {}
@@ -1883,5 +1526,4 @@
         });
   }
 };
->>>>>>> 2e6f64e1
 } // namespace folly