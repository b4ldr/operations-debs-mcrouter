--- conflicted
+++ resolved
@@ -1,9 +1,5 @@
 /*
-<<<<<<< HEAD
- * Copyright 2014-present Facebook, Inc.
-=======
  * Copyright (c) Facebook, Inc. and its affiliates.
->>>>>>> 2e6f64e1
  *
  * Licensed under the Apache License, Version 2.0 (the "License");
  * you may not use this file except in compliance with the License.
@@ -18,11 +14,7 @@
  * limitations under the License.
  */
 
-<<<<<<< HEAD
-#include "SSLContext.h"
-=======
 #include <folly/io/async/SSLContext.h>
->>>>>>> 2e6f64e1
 
 #include <folly/Format.h>
 #include <folly/Memory.h>
@@ -38,10 +30,6 @@
 namespace folly {
 //
 // For OpenSSL portability API
-<<<<<<< HEAD
-using namespace folly::ssl;
-=======
->>>>>>> 2e6f64e1
 
 // SSLContext implementation
 SSLContext::SSLContext(SSLVersion version) {
@@ -64,10 +52,7 @@
       opt = SSL_OP_NO_SSLv2 | SSL_OP_NO_SSLv3 | SSL_OP_NO_TLSv1 |
           SSL_OP_NO_TLSv1_1;
       break;
-<<<<<<< HEAD
-=======
     case SSLv2:
->>>>>>> 2e6f64e1
     default:
       // do nothing
       break;
@@ -91,11 +76,8 @@
 
   SSL_CTX_set_options(ctx_, SSL_OP_NO_COMPRESSION);
 
-<<<<<<< HEAD
-=======
   sslAcceptRunner_ = std::make_unique<SSLAcceptRunner>();
 
->>>>>>> 2e6f64e1
 #if FOLLY_OPENSSL_HAS_SNI
   SSL_CTX_set_tlsext_servername_callback(ctx_, baseServerNameOpenSSLCallback);
   SSL_CTX_set_tlsext_servername_arg(ctx_, this);
@@ -119,11 +101,7 @@
 
 void SSLContext::setClientECCurvesList(
     const std::vector<std::string>& ecCurves) {
-<<<<<<< HEAD
-  if (ecCurves.size() == 0) {
-=======
   if (ecCurves.empty()) {
->>>>>>> 2e6f64e1
     return;
   }
 #if OPENSSL_VERSION_NUMBER >= 0x1000200fL
@@ -164,15 +142,12 @@
 #endif
 }
 
-<<<<<<< HEAD
-=======
 SSLContext::SSLContext(SSL_CTX* ctx) : ctx_(ctx) {
   if (SSL_CTX_up_ref(ctx) == 0) {
     throw std::runtime_error("Failed to increment SSL_CTX refcount");
   }
 }
 
->>>>>>> 2e6f64e1
 void SSLContext::setX509VerifyParam(
     const ssl::X509VerifyParam& x509VerifyParam) {
   if (!x509VerifyParam) {
@@ -460,15 +435,6 @@
 #endif // FOLLY_OPENSSL_HAS_SNI
 
 #if FOLLY_OPENSSL_HAS_ALPN
-<<<<<<< HEAD
-int SSLContext::alpnSelectCallback(SSL* /* ssl */,
-                                   const unsigned char** out,
-                                   unsigned char* outlen,
-                                   const unsigned char* in,
-                                   unsigned int inlen,
-                                   void* data) {
-  SSLContext* context = (SSLContext*)data;
-=======
 int SSLContext::alpnSelectCallback(
     SSL* /* ssl */,
     const unsigned char** out,
@@ -477,7 +443,6 @@
     unsigned int inlen,
     void* data) {
   auto context = (SSLContext*)data;
->>>>>>> 2e6f64e1
   CHECK(context);
   if (context->advertisedNextProtocols_.empty()) {
     *out = nullptr;
@@ -497,12 +462,6 @@
   }
   return SSL_TLSEXT_ERR_OK;
 }
-<<<<<<< HEAD
-#endif // FOLLY_OPENSSL_HAS_ALPN
-
-#ifdef OPENSSL_NPN_NEGOTIATED
-=======
->>>>>>> 2e6f64e1
 
 bool SSLContext::setAdvertisedNextProtocols(
     const std::list<std::string>& protocols) {
@@ -537,11 +496,7 @@
     }
     unsigned char* dst = advertised_item.protocols;
     for (auto& proto : item.protocols) {
-<<<<<<< HEAD
-      uint8_t protoLength = uint8_t(proto.length());
-=======
       auto protoLength = uint8_t(proto.length());
->>>>>>> 2e6f64e1
       *dst++ = (unsigned char)protoLength;
       memcpy(dst, proto.data(), protoLength);
       dst += protoLength;
@@ -554,26 +509,6 @@
     deleteNextProtocolsStrings();
     return false;
   }
-<<<<<<< HEAD
-  nextProtocolDistribution_ =
-      std::discrete_distribution<>(advertisedNextProtocolWeights_.begin(),
-                                   advertisedNextProtocolWeights_.end());
-  if ((uint8_t)protocolType & (uint8_t)NextProtocolType::NPN) {
-    SSL_CTX_set_next_protos_advertised_cb(
-        ctx_, advertisedNextProtocolCallback, this);
-    SSL_CTX_set_next_proto_select_cb(ctx_, selectNextProtocolCallback, this);
-  }
-#if FOLLY_OPENSSL_HAS_ALPN
-  if ((uint8_t)protocolType & (uint8_t)NextProtocolType::ALPN) {
-    SSL_CTX_set_alpn_select_cb(ctx_, alpnSelectCallback, this);
-    // Client cannot really use randomized alpn
-    SSL_CTX_set_alpn_protos(ctx_,
-                            advertisedNextProtocols_[0].protocols,
-                            advertisedNextProtocols_[0].length);
-  }
-#endif
-  return true;
-=======
   nextProtocolDistribution_ = std::discrete_distribution<>(
       advertisedNextProtocolWeights_.begin(),
       advertisedNextProtocolWeights_.end());
@@ -585,7 +520,6 @@
              ctx_,
              advertisedNextProtocols_[0].protocols,
              advertisedNextProtocols_[0].length) == 0;
->>>>>>> 2e6f64e1
 }
 
 void SSLContext::deleteNextProtocolsStrings() {
@@ -598,12 +532,6 @@
 
 void SSLContext::unsetNextProtocols() {
   deleteNextProtocolsStrings();
-<<<<<<< HEAD
-  SSL_CTX_set_next_protos_advertised_cb(ctx_, nullptr, nullptr);
-  SSL_CTX_set_next_proto_select_cb(ctx_, nullptr, nullptr);
-#if FOLLY_OPENSSL_HAS_ALPN
-=======
->>>>>>> 2e6f64e1
   SSL_CTX_set_alpn_select_cb(ctx_, nullptr, nullptr);
   SSL_CTX_set_alpn_protos(ctx_, nullptr, 0);
   // clear the error stack here since openssl internals sometimes add a
@@ -617,80 +545,7 @@
   return size_t(nextProtocolDistribution_(rng));
 }
 
-<<<<<<< HEAD
-int SSLContext::advertisedNextProtocolCallback(SSL* ssl,
-      const unsigned char** out, unsigned int* outlen, void* data) {
-  static int nextProtocolsExDataIndex = SSL_get_ex_new_index(
-      0, (void*)"Advertised next protocol index", nullptr, nullptr, nullptr);
-
-  SSLContext* context = (SSLContext*)data;
-  if (context == nullptr || context->advertisedNextProtocols_.empty()) {
-    *out = nullptr;
-    *outlen = 0;
-  } else if (context->advertisedNextProtocols_.size() == 1) {
-    *out = context->advertisedNextProtocols_[0].protocols;
-    *outlen = context->advertisedNextProtocols_[0].length;
-  } else {
-    uintptr_t selected_index = reinterpret_cast<uintptr_t>(
-        SSL_get_ex_data(ssl, nextProtocolsExDataIndex));
-    if (selected_index) {
-      --selected_index;
-      *out = context->advertisedNextProtocols_[selected_index].protocols;
-      *outlen = context->advertisedNextProtocols_[selected_index].length;
-    } else {
-      auto i = context->pickNextProtocols();
-      uintptr_t selected = i + 1;
-      SSL_set_ex_data(ssl, nextProtocolsExDataIndex, (void*)selected);
-      *out = context->advertisedNextProtocols_[i].protocols;
-      *outlen = context->advertisedNextProtocols_[i].length;
-    }
-  }
-  return SSL_TLSEXT_ERR_OK;
-}
-
-int SSLContext::selectNextProtocolCallback(SSL* ssl,
-                                           unsigned char** out,
-                                           unsigned char* outlen,
-                                           const unsigned char* server,
-                                           unsigned int server_len,
-                                           void* data) {
-  (void)ssl; // Make -Wunused-parameters happy
-  SSLContext* ctx = (SSLContext*)data;
-  if (ctx->advertisedNextProtocols_.size() > 1) {
-    VLOG(3) << "SSLContext::selectNextProcolCallback() "
-            << "client should be deterministic in selecting protocols.";
-  }
-
-  unsigned char* client = nullptr;
-  unsigned int client_len = 0;
-  bool filtered = false;
-  auto cpf = ctx->getClientProtocolFilterCallback();
-  if (cpf) {
-    filtered = (*cpf)(&client, &client_len, server, server_len);
-  }
-
-  if (!filtered) {
-    if (ctx->advertisedNextProtocols_.empty()) {
-      client = (unsigned char *) "";
-      client_len = 0;
-    } else {
-      client = ctx->advertisedNextProtocols_[0].protocols;
-      client_len = ctx->advertisedNextProtocols_[0].length;
-    }
-  }
-
-  int retval = SSL_select_next_proto(out, outlen, server, server_len,
-                                     client, client_len);
-  if (retval != OPENSSL_NPN_NEGOTIATED) {
-    VLOG(3) << "SSLContext::selectNextProcolCallback() "
-            << "unable to pick a next protocol.";
-  }
-  return SSL_TLSEXT_ERR_OK;
-}
-#endif // OPENSSL_NPN_NEGOTIATED
-=======
 #endif // FOLLY_OPENSSL_HAS_ALPN
->>>>>>> 2e6f64e1
 
 SSL* SSLContext::createSSL() const {
   SSL* ssl = SSL_new(ctx_);
