--- conflicted
+++ resolved
@@ -1,9 +1,5 @@
 /*
-<<<<<<< HEAD
- * Copyright 2014-present Facebook, Inc.
-=======
  * Copyright (c) Facebook, Inc. and its affiliates.
->>>>>>> 2e6f64e1
  *
  * Licensed under the Apache License, Version 2.0 (the "License");
  * you may not use this file except in compliance with the License.
@@ -119,13 +115,6 @@
     }
 
     // Perform the read
-<<<<<<< HEAD
-    ssize_t bytesRead = folly::readNoInt(fd_, buf, buflen);
-
-    if (bytesRead > 0) {
-      if (movable) {
-        ioBuf->append(uint64_t(bytesRead));
-=======
 #ifdef _WIN32
     // On Windows you can't call read on a socket, so call recv instead.
     ssize_t bytesRead =
@@ -137,7 +126,6 @@
     if (bytesRead > 0) {
       if (movable) {
         ioBuf->append(std::size_t(bytesRead));
->>>>>>> 2e6f64e1
         readCallback_->readBufferAvailable(std::move(ioBuf));
       } else {
         readCallback_->readDataAvailable(size_t(bytesRead));
