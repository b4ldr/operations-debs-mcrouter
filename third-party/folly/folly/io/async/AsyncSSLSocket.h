--- conflicted
+++ resolved
@@ -1,9 +1,5 @@
 /*
-<<<<<<< HEAD
- * Copyright 2014-present Facebook, Inc.
-=======
  * Copyright (c) Facebook, Inc. and its affiliates.
->>>>>>> 2e6f64e1
  *
  * Licensed under the Apache License, Version 2.0 (the "License");
  * you may not use this file except in compliance with the License.
@@ -26,11 +22,8 @@
 #include <folly/String.h>
 #include <folly/io/Cursor.h>
 #include <folly/io/IOBuf.h>
-<<<<<<< HEAD
-=======
 #include <folly/io/SocketOptionMap.h>
 #include <folly/io/async/AsyncPipe.h>
->>>>>>> 2e6f64e1
 #include <folly/io/async/AsyncSocket.h>
 #include <folly/io/async/AsyncTimeout.h>
 #include <folly/io/async/SSLContext.h>
@@ -42,10 +35,7 @@
 #include <folly/portability/OpenSSL.h>
 #include <folly/portability/Sockets.h>
 #include <folly/ssl/OpenSSLPtrTypes.h>
-<<<<<<< HEAD
-=======
 #include <folly/ssl/SSLSession.h>
->>>>>>> 2e6f64e1
 
 namespace folly {
 
@@ -162,8 +152,6 @@
    private:
     AsyncSSLSocket* sslSocket_;
     TimeoutManager::timeout_type timeout_;
-<<<<<<< HEAD
-=======
   };
 
   /**
@@ -205,7 +193,6 @@
     AsyncPipeReader::UniquePtr pipeReader_;
     AsyncSSLSocket* sslSocket_{nullptr};
     DestructorGuard dg_;
->>>>>>> 2e6f64e1
   };
 
   /**
@@ -234,15 +221,9 @@
    *          unencrypted data can be sent before sslConn/Accept
    */
   AsyncSSLSocket(
-<<<<<<< HEAD
-      const std::shared_ptr<folly::SSLContext>& ctx,
-      EventBase* evb,
-      int fd,
-=======
       std::shared_ptr<folly::SSLContext> ctx,
       EventBase* evb,
       NetworkSocket fd,
->>>>>>> 2e6f64e1
       bool server = true,
       bool deferSecurityNegotiation = false);
 
@@ -251,11 +232,7 @@
    * AsyncSocket.
    */
   AsyncSSLSocket(
-<<<<<<< HEAD
-      const std::shared_ptr<folly::SSLContext>& ctx,
-=======
       std::shared_ptr<folly::SSLContext> ctx,
->>>>>>> 2e6f64e1
       AsyncSocket::UniquePtr oldAsyncSocket,
       bool server = true,
       bool deferSecurityNegotiation = false);
@@ -285,10 +262,6 @@
         new AsyncSSLSocket(ctx, evb, deferSecurityNegotiation), Destructor());
   }
 
-<<<<<<< HEAD
-
-=======
->>>>>>> 2e6f64e1
 #if FOLLY_OPENSSL_HAS_SNI
   /**
    * Create a client AsyncSSLSocket with tlsext_servername in
@@ -318,11 +291,7 @@
   AsyncSSLSocket(
       const std::shared_ptr<folly::SSLContext>& ctx,
       EventBase* evb,
-<<<<<<< HEAD
-      int fd,
-=======
       NetworkSocket fd,
->>>>>>> 2e6f64e1
       const std::string& serverName,
       bool deferSecurityNegotiation = false);
 
@@ -360,11 +329,7 @@
   void shutdownWriteNow() override;
   bool good() const override;
   bool connecting() const override;
-<<<<<<< HEAD
-  std::string getApplicationProtocol() noexcept override;
-=======
   std::string getApplicationProtocol() const noexcept override;
->>>>>>> 2e6f64e1
 
   std::string getSecurityProtocol() const override {
     if (sslState_ == STATE_UNENCRYPTED) {
@@ -640,14 +605,6 @@
    */
   int getSSLCertSize() const;
 
-<<<<<<< HEAD
-  /**
-   * Get the certificate used for this SSL connection. May be null
-   */
-  const X509* getSelfCert() const override;
-
-=======
->>>>>>> 2e6f64e1
   void attachEventBase(EventBase* eventBase) override {
     AsyncSocket::attachEventBase(eventBase);
     handshakeTimeout_.attachEventBase(eventBase);
@@ -780,14 +737,6 @@
   bool needsPeerVerification() const;
 
   static int getSSLExDataIndex();
-<<<<<<< HEAD
-  static AsyncSSLSocket* getFromSSL(const SSL *ssl);
-  static int bioWrite(BIO* b, const char* in, int inl);
-  static int bioRead(BIO* b, char* out, int outl);
-  void resetClientHelloParsing(SSL *ssl);
-  static void clientHelloParsingCallback(int write_p, int version,
-      int content_type, const void *buf, size_t len, SSL *ssl, void *arg);
-=======
   static AsyncSSLSocket* getFromSSL(const SSL* ssl);
   static int bioWrite(BIO* b, const char* in, int inl);
   static int bioRead(BIO* b, char* out, int outl);
@@ -800,7 +749,6 @@
       size_t len,
       SSL* ssl,
       void* arg);
->>>>>>> 2e6f64e1
   static const char* getSSLServerNameFromSSL(SSL* ssl);
 
   // For unit-tests
@@ -823,31 +771,8 @@
     return minWriteSize_;
   }
 
-<<<<<<< HEAD
-  void setReadCB(ReadCallback* callback) override;
-
-  /**
-   * Tries to enable the buffer movable experimental feature in openssl.
-   * This is not guaranteed to succeed in case openssl does not have
-   * the experimental feature built in.
-   */
-  void setBufferMovableEnabled(bool enabled);
-
-  /**
-   * Returns the peer certificate, or nullptr if no peer certificate received.
-   */
-  ssl::X509UniquePtr getPeerCert() const override {
-    if (!ssl_) {
-      return nullptr;
-    }
-
-    X509* cert = SSL_get_peer_certificate(ssl_);
-    return ssl::X509UniquePtr(cert);
-  }
-=======
   const AsyncTransportCertificate* getPeerCertificate() const override;
   const AsyncTransportCertificate* getSelfCertificate() const override;
->>>>>>> 2e6f64e1
 
   /**
    * A set of possible outcomes of certificate validation.
@@ -894,11 +819,6 @@
     return sessionKey_;
   }
 
-<<<<<<< HEAD
-  const std::string& getSessionKey() const {
-    return sessionKey_;
-  }
-
   void setSessionKey(std::string sessionKey) {
     sessionKey_ = std::move(sessionKey);
   }
@@ -907,16 +827,6 @@
     certCacheHit_ = hit;
   }
 
-=======
-  void setSessionKey(std::string sessionKey) {
-    sessionKey_ = std::move(sessionKey);
-  }
-
-  void setCertCacheHit(bool hit) {
-    certCacheHit_ = hit;
-  }
-
->>>>>>> 2e6f64e1
   bool getCertCacheHit() const {
     return certCacheHit_;
   }
@@ -933,14 +843,11 @@
    */
   std::chrono::milliseconds getTotalConnectTimeout() const {
     return totalConnectTimeout_;
-<<<<<<< HEAD
-=======
   }
 
   // This can be called for OpenSSL 1.1.0 async operation finishes
   void setAsyncOperationFinishCallback(std::unique_ptr<ReadCallback> cb) {
     asyncOperationFinishCallback_ = std::move(cb);
->>>>>>> 2e6f64e1
   }
 
  private:
@@ -966,10 +873,6 @@
 
   // Inherit event notification methods from AsyncSocket except
   // the following.
-<<<<<<< HEAD
-  void prepareReadBuffer(void** buf, size_t* buflen) override;
-=======
->>>>>>> 2e6f64e1
   void handleRead() noexcept override;
   void handleWrite() noexcept override;
   void handleAccept() noexcept;
@@ -1071,13 +974,8 @@
   std::shared_ptr<folly::SSLContext> ctx_;
   // Callback for SSL_accept() or SSL_connect()
   HandshakeCB* handshakeCallback_{nullptr};
-<<<<<<< HEAD
-  SSL* ssl_{nullptr};
-  SSL_SESSION *sslSession_{nullptr};
-=======
   ssl::SSLUniquePtr ssl_;
   SSL_SESSION* sslSession_{nullptr};
->>>>>>> 2e6f64e1
   Timeout handshakeTimeout_;
   Timeout connectionTimeout_;
 
@@ -1125,10 +1023,6 @@
 
   bool parseClientHello_{false};
   bool cacheAddrOnFailure_{false};
-<<<<<<< HEAD
-  bool bufferMovableEnabled_{false};
-=======
->>>>>>> 2e6f64e1
   bool certCacheHit_{false};
   std::unique_ptr<ssl::ClientHelloInfo> clientHelloInfo_;
   std::vector<std::pair<char, StringPiece>> alertsReceived_;
@@ -1144,8 +1038,6 @@
   bool sessionResumptionAttempted_{false};
   // whether the SSL session was resumed using session ID or not
   bool sessionIDResumed_{false};
-<<<<<<< HEAD
-=======
   // This can be called for OpenSSL 1.1.0 async operation finishes
   std::unique_ptr<ReadCallback> asyncOperationFinishCallback_;
   // Whether this socket is currently waiting on SSL_accept
@@ -1153,7 +1045,6 @@
 
   // Unsupported. Currently used for getSSLSessionV2().
   std::shared_ptr<ssl::SSLSession> sslSessionV2_{nullptr};
->>>>>>> 2e6f64e1
 };
 
 } // namespace folly