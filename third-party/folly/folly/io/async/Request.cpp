--- conflicted
+++ resolved
@@ -1,9 +1,5 @@
 /*
-<<<<<<< HEAD
- * Copyright 2016-present Facebook, Inc.
-=======
  * Copyright (c) Facebook, Inc. and its affiliates.
->>>>>>> 2e6f64e1
  *
  * Licensed under the Apache License, Version 2.0 (the "License");
  * you may not use this file except in compliance with the License.
@@ -19,56 +15,14 @@
  */
 
 #include <folly/io/async/Request.h>
-<<<<<<< HEAD
-=======
 #include <folly/experimental/SingleWriterFixedHashMap.h>
 #include <folly/synchronization/Hazptr.h>
->>>>>>> 2e6f64e1
 #include <folly/tracing/StaticTracepoint.h>
 
 #include <glog/logging.h>
 
 #include <folly/MapUtil.h>
 #include <folly/SingletonThreadLocal.h>
-<<<<<<< HEAD
-
-namespace folly {
-
-bool RequestContext::doSetContextData(
-    const std::string& val,
-    std::unique_ptr<RequestData>& data,
-    bool strict) {
-  auto ulock = state_.ulock();
-
-  bool conflict = false;
-  auto it = ulock->requestData_.find(val);
-  if (it != ulock->requestData_.end()) {
-    if (strict) {
-      return false;
-    } else {
-      LOG_FIRST_N(WARNING, 1) << "Calling RequestContext::setContextData for "
-                              << val << " but it is already set";
-      conflict = true;
-    }
-  }
-
-  auto wlock = ulock.moveFromUpgradeToWrite();
-  if (conflict) {
-    if (it->second) {
-      if (it->second->hasCallback()) {
-        wlock->callbackData_.erase(it->second.get());
-      }
-      it->second.reset(nullptr);
-    }
-    return true;
-  }
-
-  if (data && data->hasCallback()) {
-    wlock->callbackData_.insert(data.get());
-  }
-  wlock->requestData_[val] = std::move(data);
-
-=======
 
 DEFINE_bool(
     folly_reqctx_use_hazptr,
@@ -623,36 +577,10 @@
   } else {
     state.requestData_.insert(std::make_pair(token, std::move(ptr)));
   }
->>>>>>> 2e6f64e1
   return true;
 }
 
 void RequestContext::setContextData(
-<<<<<<< HEAD
-    const std::string& val,
-    std::unique_ptr<RequestData> data) {
-  doSetContextData(val, data, false /* strict */);
-}
-
-bool RequestContext::setContextDataIfAbsent(
-    const std::string& val,
-    std::unique_ptr<RequestData> data) {
-  return doSetContextData(val, data, true /* strict */);
-}
-
-bool RequestContext::hasContextData(const std::string& val) const {
-  return state_.rlock()->requestData_.count(val);
-}
-
-RequestData* RequestContext::getContextData(const std::string& val) {
-  const std::unique_ptr<RequestData> dflt{nullptr};
-  return get_ref_default(state_.rlock()->requestData_, val, dflt).get();
-}
-
-const RequestData* RequestContext::getContextData(
-    const std::string& val) const {
-  const std::unique_ptr<RequestData> dflt{nullptr};
-=======
     const RequestToken& token,
     std::unique_ptr<RequestData> data) {
   if (useHazptr()) {
@@ -707,18 +635,14 @@
     return stateHazptr_.getContextData(val);
   }
   const RequestData::SharedPtr dflt{nullptr};
->>>>>>> 2e6f64e1
   return get_ref_default(state_.rlock()->requestData_, val, dflt).get();
 }
 
 void RequestContext::onSet() {
-<<<<<<< HEAD
-=======
   if (useHazptr()) {
     stateHazptr_.onSet();
     return;
   }
->>>>>>> 2e6f64e1
   auto rlock = state_.rlock();
   for (const auto& data : rlock->callbackData_) {
     data->onSet();
@@ -726,52 +650,36 @@
 }
 
 void RequestContext::onUnset() {
-<<<<<<< HEAD
-=======
   if (useHazptr()) {
     stateHazptr_.onUnset();
     return;
   }
->>>>>>> 2e6f64e1
   auto rlock = state_.rlock();
   for (const auto& data : rlock->callbackData_) {
     data->onUnset();
   }
 }
 
-<<<<<<< HEAD
-void RequestContext::clearContextData(const std::string& val) {
-  std::unique_ptr<RequestData> requestData;
-=======
 void RequestContext::clearContextData(const RequestToken& val) {
   if (useHazptr()) {
     stateHazptr_.clearContextData(val);
     return;
   }
   RequestData::SharedPtr requestData;
->>>>>>> 2e6f64e1
   // Delete the RequestData after giving up the wlock just in case one of the
   // RequestData destructors will try to grab the lock again.
   {
     auto ulock = state_.ulock();
-<<<<<<< HEAD
-    auto it = ulock->requestData_.find(val);
-    if (it == ulock->requestData_.end()) {
-=======
     // Need non-const iterators to use under write lock.
     auto& state = ulock.asNonConstUnsafe();
     auto it = state.requestData_.find(val);
     if (it == state.requestData_.end()) {
->>>>>>> 2e6f64e1
       return;
     }
 
     auto wlock = ulock.moveFromUpgradeToWrite();
     if (it->second && it->second->hasCallback()) {
-<<<<<<< HEAD
-=======
       it->second->onUnset();
->>>>>>> 2e6f64e1
       wlock->callbackData_.erase(it->second.get());
     }
 
@@ -780,34 +688,6 @@
   }
 }
 
-<<<<<<< HEAD
-std::shared_ptr<RequestContext> RequestContext::setContext(
-    std::shared_ptr<RequestContext> ctx) {
-  auto& curCtx = getStaticContext();
-  if (ctx != curCtx) {
-    FOLLY_SDT(folly, request_context_switch_before, curCtx.get(), ctx.get());
-    using std::swap;
-    if (curCtx) {
-      curCtx->onUnset();
-    }
-    swap(ctx, curCtx);
-    if (curCtx) {
-      curCtx->onSet();
-    }
-  }
-  return ctx;
-}
-
-std::shared_ptr<RequestContext>& RequestContext::getStaticContext() {
-  using SingletonT = SingletonThreadLocal<std::shared_ptr<RequestContext>>;
-  return SingletonT::get();
-}
-
-RequestContext* RequestContext::get() {
-  auto& context = getStaticContext();
-  if (!context) {
-    static RequestContext defaultContext;
-=======
 namespace {
 // Execute functor exec for all RequestData in data, which are not in other
 // Similar to std::set_difference but avoid intermediate data structure
@@ -977,7 +857,6 @@
   auto& context = getStaticContext().first;
   if (!context) {
     static RequestContext defaultContext(0);
->>>>>>> 2e6f64e1
     return std::addressof(defaultContext);
   }
   return context.get();
