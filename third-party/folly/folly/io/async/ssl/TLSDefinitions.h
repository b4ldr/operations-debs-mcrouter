/*
<<<<<<< HEAD
 * Copyright 2016-present Facebook, Inc.
=======
 * Copyright (c) Facebook, Inc. and its affiliates.
>>>>>>> 2e6f64e1
 *
 * Licensed under the Apache License, Version 2.0 (the "License");
 * you may not use this file except in compliance with the License.
 * You may obtain a copy of the License at
 *
 *     http://www.apache.org/licenses/LICENSE-2.0
 *
 * Unless required by applicable law or agreed to in writing, software
 * distributed under the License is distributed on an "AS IS" BASIS,
 * WITHOUT WARRANTIES OR CONDITIONS OF ANY KIND, either express or implied.
 * See the License for the specific language governing permissions and
 * limitations under the License.
 */

#pragma once

#include <folly/io/Cursor.h>
#include <folly/io/IOBuf.h>
#include <map>
#include <vector>

namespace folly {
namespace ssl {

// http://www.iana.org/assignments/tls-extensiontype-values/tls-extensiontype-values.xhtml
enum class TLSExtension : uint16_t {
  SERVER_NAME = 0,
  MAX_FRAGMENT_LENGTH = 1,
  CLIENT_CERTIFICATE_URL = 2,
  TRUSTED_CA_KEYS = 3,
  TRUNCATED_HMAC = 4,
  STATUS_REQUEST = 5,
  USER_MAPPING = 6,
  CLIENT_AUTHZ = 7,
  SERVER_AUTHZ = 8,
  CERT_TYPE = 9,
  SUPPORTED_GROUPS = 10,
  EC_POINT_FORMATS = 11,
  SRP = 12,
  SIGNATURE_ALGORITHMS = 13,
  USE_SRTP = 14,
  HEARTBEAT = 15,
  APPLICATION_LAYER_PROTOCOL_NEGOTIATION = 16,
  STATUS_REQUEST_V2 = 17,
  SIGNED_CERTIFICATE_TIMESTAMP = 18,
  CLIENT_CERTIFICATE_TYPE = 19,
  SERVER_CERTIFICATE_TYPE = 20,
  PADDING = 21,
  ENCRYPT_THEN_MAC = 22,
  EXTENDED_MASTER_SECRET = 23,
  SESSION_TICKET = 35,
  SUPPORTED_VERSIONS = 43,
  // Facebook-specific, not IANA assigned yet
  TLS_CACHED_INFO_FB = 60001,
  // End Facebook-specific
  RENEGOTIATION_INFO = 65281
};

// http://www.iana.org/assignments/tls-parameters/tls-parameters.xhtml#tls-parameters-18
enum class HashAlgorithm : uint8_t {
  NONE = 0,
  MD5 = 1,
  SHA1 = 2,
  SHA224 = 3,
  SHA256 = 4,
  SHA384 = 5,
  SHA512 = 6
};

// http://www.iana.org/assignments/tls-parameters/tls-parameters.xhtml#tls-parameters-16
enum class SignatureAlgorithm : uint8_t {
  ANONYMOUS = 0,
  RSA = 1,
  DSA = 2,
  ECDSA = 3
};

enum class NameType : uint8_t {
  HOST_NAME = 0,
};

struct ClientHelloInfo {
  folly::IOBufQueue clientHelloBuf_;
  uint8_t clientHelloMajorVersion_;
  uint8_t clientHelloMinorVersion_;
  std::vector<uint16_t> clientHelloCipherSuites_;
  std::vector<uint8_t> clientHelloCompressionMethods_;
  std::vector<TLSExtension> clientHelloExtensions_;
  std::vector<std::pair<HashAlgorithm, SignatureAlgorithm>> clientHelloSigAlgs_;
  std::vector<uint16_t> clientHelloSupportedVersions_;
<<<<<<< HEAD
=======

  // Technically, the TLS spec allows for multiple ServerNames to be sent (as
  // long as each ServerName has a distinct type). In practice, the only one
  // we really care about is HOST_NAME.
  std::string clientHelloSNIHostname_;
>>>>>>> 2e6f64e1
};

} // namespace ssl
} // namespace folly<|MERGE_RESOLUTION|>--- conflicted
+++ resolved
@@ -1,9 +1,5 @@
 /*
-<<<<<<< HEAD
- * Copyright 2016-present Facebook, Inc.
-=======
  * Copyright (c) Facebook, Inc. and its affiliates.
->>>>>>> 2e6f64e1
  *
  * Licensed under the Apache License, Version 2.0 (the "License");
  * you may not use this file except in compliance with the License.
@@ -94,14 +90,11 @@
   std::vector<TLSExtension> clientHelloExtensions_;
   std::vector<std::pair<HashAlgorithm, SignatureAlgorithm>> clientHelloSigAlgs_;
   std::vector<uint16_t> clientHelloSupportedVersions_;
-<<<<<<< HEAD
-=======
 
   // Technically, the TLS spec allows for multiple ServerNames to be sent (as
   // long as each ServerName has a distinct type). In practice, the only one
   // we really care about is HOST_NAME.
   std::string clientHelloSNIHostname_;
->>>>>>> 2e6f64e1
 };
 
 } // namespace ssl
