/*
<<<<<<< HEAD
 * Copyright 2014-present Facebook, Inc.
=======
 * Copyright (c) Facebook, Inc. and its affiliates.
>>>>>>> 2e6f64e1
 *
 * Licensed under the Apache License, Version 2.0 (the "License");
 * you may not use this file except in compliance with the License.
 * You may obtain a copy of the License at
 *
 *     http://www.apache.org/licenses/LICENSE-2.0
 *
 * Unless required by applicable law or agreed to in writing, software
 * distributed under the License is distributed on an "AS IS" BASIS,
 * WITHOUT WARRANTIES OR CONDITIONS OF ANY KIND, either express or implied.
 * See the License for the specific language governing permissions and
 * limitations under the License.
 */
#pragma once

#include <atomic>
#include <cerrno>
#include <cmath>
#include <cstdlib>
#include <functional>
#include <list>
#include <memory>
#include <queue>
#include <set>
#include <stack>
#include <unordered_map>
#include <unordered_set>
#include <utility>

#include <boost/intrusive/list.hpp>
#include <glog/logging.h>

#include <folly/Executor.h>
#include <folly/Function.h>
#include <folly/Portability.h>
#include <folly/ScopeGuard.h>
<<<<<<< HEAD
=======
#include <folly/Synchronized.h>
>>>>>>> 2e6f64e1
#include <folly/executors/DrivableExecutor.h>
#include <folly/executors/IOExecutor.h>
#include <folly/executors/ScheduledExecutor.h>
#include <folly/executors/SequencedExecutor.h>
#include <folly/experimental/ExecutionObserver.h>
#include <folly/io/async/AsyncTimeout.h>
#include <folly/io/async/HHWheelTimer.h>
#include <folly/io/async/Request.h>
#include <folly/io/async/TimeoutManager.h>
#include <folly/portability/Event.h>
#include <folly/synchronization/CallOnce.h>

namespace folly {
class EventBaseBackendBase;

using Cob = Func; // defined in folly/Executor.h
template <typename MessageT>
class NotificationQueue;

namespace detail {
class EventBaseLocalBase;

class EventBaseLocalBaseBase {
 public:
  virtual void onEventBaseDestruction(EventBase& evb) = 0;
  virtual ~EventBaseLocalBaseBase() = default;
};
} // namespace detail
template <typename T>
class EventBaseLocal;

class EventBaseObserver {
 public:
  virtual ~EventBaseObserver() = default;

  virtual uint32_t getSampleRate() const = 0;

  virtual void loopSample(int64_t busyTime, int64_t idleTime) = 0;
};

// Helper class that sets and retrieves the EventBase associated with a given
// request via RequestContext. See Request.h for that mechanism.
class RequestEventBase : public RequestData {
 public:
  static EventBase* get() {
    auto data = dynamic_cast<RequestEventBase*>(
        RequestContext::get()->getContextData(kContextDataName));
    if (!data) {
      return nullptr;
    }
    return data->eb_;
  }

  static void set(EventBase* eb) {
    RequestContext::get()->setContextData(
        kContextDataName,
        std::unique_ptr<RequestEventBase>(new RequestEventBase(eb)));
  }

  bool hasCallback() override {
    return false;
  }

 private:
  explicit RequestEventBase(EventBase* eb) : eb_(eb) {}
  EventBase* eb_;
  static constexpr const char* kContextDataName{"EventBase"};
};

class VirtualEventBase;

/**
 * This class is a wrapper for all asynchronous I/O processing functionality
 *
 * EventBase provides a main loop that notifies EventHandler callback objects
 * when I/O is ready on a file descriptor, and notifies AsyncTimeout objects
 * when a specified timeout has expired.  More complex, higher-level callback
 * mechanisms can then be built on top of EventHandler and AsyncTimeout.
 *
 * A EventBase object can only drive an event loop for a single thread.  To
 * take advantage of multiple CPU cores, most asynchronous I/O servers have one
 * thread per CPU, and use a separate EventBase for each thread.
 *
 * In general, most EventBase methods may only be called from the thread
 * running the EventBase's loop.  There are a few exceptions to this rule, for
 * methods that are explicitly intended to allow communication with a
 * EventBase from other threads.  When it is safe to call a method from
 * another thread it is explicitly listed in the method comments.
 */
<<<<<<< HEAD
class EventBase : private boost::noncopyable,
                  public TimeoutManager,
=======
class EventBase : public TimeoutManager,
>>>>>>> 2e6f64e1
                  public DrivableExecutor,
                  public IOExecutor,
                  public SequencedExecutor,
                  public ScheduledExecutor {
 public:
  friend class ScopedEventBaseThread;

  using Func = folly::Function<void()>;

  /**
   * A callback interface to use with runInLoop()
   *
   * Derive from this class if you need to delay some code execution until the
   * next iteration of the event loop.  This allows you to schedule code to be
   * invoked from the top-level of the loop, after your immediate callers have
   * returned.
   *
   * If a LoopCallback object is destroyed while it is scheduled to be run in
   * the next loop iteration, it will automatically be cancelled.
   */
  class LoopCallback
      : public boost::intrusive::list_base_hook<
            boost::intrusive::link_mode<boost::intrusive::auto_unlink>> {
   public:
    virtual ~LoopCallback() = default;

    virtual void runLoopCallback() noexcept = 0;
    void cancelLoopCallback() {
      context_.reset();
      unlink();
    }

    bool isLoopCallbackScheduled() const {
      return is_linked();
    }

   private:
<<<<<<< HEAD
    typedef boost::intrusive::list<
      LoopCallback,
      boost::intrusive::constant_time_size<false> > List;
=======
    typedef boost::intrusive::
        list<LoopCallback, boost::intrusive::constant_time_size<false>>
            List;
>>>>>>> 2e6f64e1

    // EventBase needs access to LoopCallbackList (and therefore to hook_)
    friend class EventBase;
    friend class VirtualEventBase;
    std::shared_ptr<RequestContext> context_;
  };

  class FunctionLoopCallback : public LoopCallback {
   public:
    explicit FunctionLoopCallback(Func&& function)
        : function_(std::move(function)) {}

    void runLoopCallback() noexcept override {
      function_();
      delete this;
    }

   private:
    Func function_;
  };

  // Like FunctionLoopCallback, but saves one allocation. Use with caution.
  //
  // The caller is responsible for maintaining the lifetime of this callback
  // until after the point at which the contained function is called.
  class StackFunctionLoopCallback : public LoopCallback {
   public:
    explicit StackFunctionLoopCallback(Func&& function)
        : function_(std::move(function)) {}
    void runLoopCallback() noexcept override {
      Func(std::move(function_))();
    }

   private:
    Func function_;
  };

<<<<<<< HEAD
=======
  // Base class for user callbacks to be run during EventBase destruction. As
  // with LoopCallback, users may inherit from this class and provide a concrete
  // implementation of onEventBaseDestruction(). (Alternatively, users may use
  // the convenience method EventBase::runOnDestruction(Function<void()> f) to
  // schedule a function f to be run on EventBase destruction.)
  //
  // The only thread-safety guarantees of OnDestructionCallback are as follows:
  //   - Users may call runOnDestruction() from any thread, provided the caller
  //     is the only user of the callback, i.e., the callback is not already
  //     scheduled and there are no concurrent calls to schedule or cancel the
  //     callback.
  //   - Users may safely cancel() from any thread. Multiple calls to cancel()
  //     may execute concurrently. The only caveat is that it is not safe to
  //     call cancel() within the onEventBaseDestruction() callback.
  class OnDestructionCallback {
   public:
    OnDestructionCallback() = default;
    OnDestructionCallback(OnDestructionCallback&&) = default;
    OnDestructionCallback& operator=(OnDestructionCallback&&) = default;
    virtual ~OnDestructionCallback();

    // Attempt to cancel the callback. If the callback is running or has already
    // finished running, cancellation will fail. If the callback is running when
    // cancel() is called, cancel() will block until the callback completes.
    bool cancel();

    // Callback to be invoked during ~EventBase()
    virtual void onEventBaseDestruction() noexcept = 0;

   private:
    boost::intrusive::list_member_hook<
        boost::intrusive::link_mode<boost::intrusive::normal_link>>
        listHook_;
    Function<void(OnDestructionCallback&)> eraser_;
    Synchronized<bool> scheduled_{in_place, false};

    using List = boost::intrusive::list<
        OnDestructionCallback,
        boost::intrusive::member_hook<
            OnDestructionCallback,
            decltype(listHook_),
            &OnDestructionCallback::listHook_>>;

    void schedule(
        FunctionRef<void(OnDestructionCallback&)> linker,
        Function<void(OnDestructionCallback&)> eraser);

    friend class EventBase;
    friend class VirtualEventBase;

   protected:
    virtual void runCallback() noexcept;
  };

  class FunctionOnDestructionCallback : public OnDestructionCallback {
   public:
    explicit FunctionOnDestructionCallback(Function<void()> f)
        : f_(std::move(f)) {}

    void onEventBaseDestruction() noexcept final {
      f_();
    }

   protected:
    void runCallback() noexcept override {
      OnDestructionCallback::runCallback();
      delete this;
    }

   private:
    Function<void()> f_;
  };

  /**
   * Create a new EventBase object.
   *
   * Same as EventBase(true), which constructs an EventBase that measures time,
   * except that this also allows the timer granularity to be specified
   */

  explicit EventBase(std::chrono::milliseconds tickInterval) : EventBase(true) {
    intervalDuration_ = tickInterval;
  }

>>>>>>> 2e6f64e1
  /**
   * Create a new EventBase object.
   *
   * Same as EventBase(true), which constructs an EventBase that measures time.
   */
  EventBase() : EventBase(true) {}

  /**
   * Create a new EventBase object.
   *
   * @param enableTimeMeasurement Informs whether this event base should measure
   *                              time. Disabling it would likely improve
   *                              performance, but will disable some features
   *                              that relies on time-measurement, including:
   *                              observer, max latency and avg loop time.
   */
  explicit EventBase(bool enableTimeMeasurement);
<<<<<<< HEAD
=======

  EventBase(const EventBase&) = delete;
  EventBase& operator=(const EventBase&) = delete;
>>>>>>> 2e6f64e1

  /**
   * Create a new EventBase object that will use the specified libevent
   * event_base object to drive the event loop.
   *
   * The EventBase will take ownership of this event_base, and will call
   * event_base_free(evb) when the EventBase is destroyed.
   *
   * @param enableTimeMeasurement Informs whether this event base should measure
   *                              time. Disabling it would likely improve
   *                              performance, but will disable some features
   *                              that relies on time-measurement, including:
   *                              observer, max latency and avg loop time.
   */
  explicit EventBase(event_base* evb, bool enableTimeMeasurement = true);
<<<<<<< HEAD
=======
  explicit EventBase(
      std::unique_ptr<EventBaseBackendBase>&& evb,
      bool enableTimeMeasurement = true);
>>>>>>> 2e6f64e1
  ~EventBase() override;

  /**
   * Runs the event loop.
   *
   * loop() will loop waiting for I/O or timeouts and invoking EventHandler
   * and AsyncTimeout callbacks as their events become ready.  loop() will
   * only return when there are no more events remaining to process, or after
   * terminateLoopSoon() has been called.
   *
   * loop() may be called again to restart event processing after a previous
   * call to loop() or loopForever() has returned.
   *
   * Returns true if the loop completed normally (if it processed all
   * outstanding requests, or if terminateLoopSoon() was called).  If an error
   * occurs waiting for events, false will be returned.
   */
  bool loop();

  /**
   * Same as loop(), but doesn't wait for all keep-alive tokens to be released.
   */
  [[deprecated("This should only be used in legacy unit tests")]] bool
  loopIgnoreKeepAlive();

  /**
   * Wait for some events to become active, run them, then return.
   *
   * When EVLOOP_NONBLOCK is set in flags, the loop won't block if there
   * are not any events to process.
   *
   * This is useful for callers that want to run the loop manually.
   *
   * Returns the same result as loop().
   */
  bool loopOnce(int flags = 0);

  /**
   * Runs the event loop.
   *
   * loopForever() behaves like loop(), except that it keeps running even if
   * when there are no more user-supplied EventHandlers or AsyncTimeouts
   * registered.  It will only return after terminateLoopSoon() has been
   * called.
   *
   * This is useful for callers that want to wait for other threads to call
   * runInEventBaseThread(), even when there are no other scheduled events.
   *
   * loopForever() may be called again to restart event processing after a
   * previous call to loop() or loopForever() has returned.
   *
   * Throws a std::system_error if an error occurs.
   */
  void loopForever();

  /**
   * Causes the event loop to exit soon.
   *
   * This will cause an existing call to loop() or loopForever() to stop event
   * processing and return, even if there are still events remaining to be
   * processed.
   *
   * It is safe to call terminateLoopSoon() from another thread to cause loop()
   * to wake up and return in the EventBase loop thread.  terminateLoopSoon()
   * may also be called from the loop thread itself (for example, a
   * EventHandler or AsyncTimeout callback may call terminateLoopSoon() to
   * cause the loop to exit after the callback returns.)  If the loop is not
   * running, this will cause the next call to loop to terminate soon after
   * starting.  If a loop runs out of work (and so terminates on its own)
   * concurrently with a call to terminateLoopSoon(), this may cause a race
   * condition.
   *
   * Note that the caller is responsible for ensuring that cleanup of all event
   * callbacks occurs properly.  Since terminateLoopSoon() causes the loop to
   * exit even when there are pending events present, there may be remaining
   * callbacks present waiting to be invoked.  If the loop is later restarted
   * pending events will continue to be processed normally, however if the
   * EventBase is destroyed after calling terminateLoopSoon() it is the
   * caller's responsibility to ensure that cleanup happens properly even if
   * some outstanding events are never processed.
   */
  void terminateLoopSoon();

  /**
   * Adds the given callback to a queue of things run after the current pass
   * through the event loop completes.  Note that if this callback calls
   * runInLoop() the new callback won't be called until the main event loop
   * has gone through a cycle.
   *
   * This method may only be called from the EventBase's thread.  This
   * essentially allows an event handler to schedule an additional callback to
   * be invoked after it returns.
   *
   * Use runInEventBaseThread() to schedule functions from another thread.
   *
   * The thisIteration parameter makes this callback run in this loop
   * iteration, instead of the next one, even if called from a
   * runInLoop callback (normal io callbacks that call runInLoop will
   * always run in this iteration).  This was originally added to
   * support detachEventBase, as a user callback may have called
   * terminateLoopSoon(), but we want to make sure we detach.  Also,
   * detachEventBase almost always must be called from the base event
   * loop to ensure the stack is unwound, since most users of
   * EventBase are not thread safe.
   *
   * Ideally we would not need thisIteration, and instead just use
   * runInLoop with loop() (instead of terminateLoopSoon).
   */
  void runInLoop(LoopCallback* callback, bool thisIteration = false);

  /**
   * Convenience function to call runInLoop() with a folly::Function.
   *
   * This creates a LoopCallback object to wrap the folly::Function, and invoke
   * the folly::Function when the loop callback fires.  This is slightly more
   * expensive than defining your own LoopCallback, but more convenient in
   * areas that aren't too performance sensitive.
   *
   * This method may only be called from the EventBase's thread.  This
   * essentially allows an event handler to schedule an additional callback to
   * be invoked after it returns.
   *
   * Use runInEventBaseThread() to schedule functions from another thread.
   */
  void runInLoop(Func c, bool thisIteration = false);

  /**
   * Adds the given callback to a queue of things run before destruction
   * of current EventBase.
   *
   * This allows users of EventBase that run in it, but don't control it, to be
   * notified before EventBase gets destructed.
   *
   * Note: will be called from the thread that invoked EventBase destructor,
   *       before the final run of loop callbacks.
   */
  void runOnDestruction(OnDestructionCallback& callback);

  /**
<<<<<<< HEAD
=======
   * Convenience function that allows users to pass in a Function<void()> to be
   * run on EventBase destruction.
   */
  void runOnDestruction(Func f);

  /**
>>>>>>> 2e6f64e1
   * Adds a callback that will run immediately *before* the event loop.
   * This is very similar to runInLoop(), but will not cause the loop to break:
   * For example, this callback could be used to get loop times.
   */
  void runBeforeLoop(LoopCallback* callback);

  /**
   * Run the specified function in the EventBase's thread.
   *
   * This method is thread-safe, and may be called from another thread.
   *
   * If runInEventBaseThread() is called when the EventBase loop is not
   * running, the function call will be delayed until the next time the loop is
   * started.
   *
   * If the loop is terminated (and never later restarted) before it has a
   * chance to run the requested function, the function will be run upon the
   * EventBase's destruction.
   *
   * If two calls to runInEventBaseThread() are made from the same thread, the
   * functions will always be run in the order that they were scheduled.
   * Ordering between functions scheduled from separate threads is not
   * guaranteed.
   *
   * @param fn  The function to run.  The function must not throw any
   *     exceptions.
   * @param arg An argument to pass to the function.
   */
  template <typename T>
  void runInEventBaseThread(void (*fn)(T*), T* arg) noexcept;

  /**
   * Run the specified function in the EventBase's thread
   *
   * This version of runInEventBaseThread() takes a folly::Function object.
   * Note that this may be less efficient than the version that takes a plain
   * function pointer and void* argument, if moving the function is expensive
   * (e.g., if it wraps a lambda which captures some values with expensive move
   * constructors).
   *
   * If the loop is terminated (and never later restarted) before it has a
   * chance to run the requested function, the function will be run upon the
   * EventBase's destruction.
   *
   * The function must not throw any exceptions.
   */
  void runInEventBaseThread(Func fn) noexcept;

  /**
   * Run the specified function in the EventBase's thread.
   *
   * This method is thread-safe, and may be called from another thread.
   *
   * If runInEventBaseThreadAlwaysEnqueue() is called when the EventBase loop is
   * not running, the function call will be delayed until the next time the loop
   * is started.
   *
   * If the loop is terminated (and never later restarted) before it has a
   * chance to run the requested function, the function will be run upon the
   * EventBase's destruction.
   *
   * If two calls to runInEventBaseThreadAlwaysEnqueue() are made from the same
   * thread, the functions will always be run in the order that they were
   * scheduled. Ordering between functions scheduled from separate threads is
   * not guaranteed. If a call is made from the EventBase thread, the function
   * will not be executed inline and will be queued to the same queue as if the
   * call would have been made from a different thread
   *
   * @param fn  The function to run.  The function must not throw any
   *     exceptions.
   * @param arg An argument to pass to the function.
   */
  template <typename T>
  void runInEventBaseThreadAlwaysEnqueue(void (*fn)(T*), T* arg) noexcept;

  /**
   * Run the specified function in the EventBase's thread
   *
   * This version of runInEventBaseThreadAlwaysEnqueue() takes a folly::Function
   * object. Note that this may be less efficient than the version that takes a
   * plain function pointer and void* argument, if moving the function is
   * expensive (e.g., if it wraps a lambda which captures some values with
   * expensive move constructors).
   *
   * If the loop is terminated (and never later restarted) before it has a
   * chance to run the requested function, the function will be run upon the
   * EventBase's destruction.
   *
   * The function must not throw any exceptions.
   */
  void runInEventBaseThreadAlwaysEnqueue(Func fn) noexcept;

  /*
   * Like runInEventBaseThread, but the caller waits for the callback to be
   * executed.
   */
  template <typename T>
  void runInEventBaseThreadAndWait(void (*fn)(T*), T* arg) noexcept;

  /*
   * Like runInEventBaseThread, but the caller waits for the callback to be
   * executed.
   */
  void runInEventBaseThreadAndWait(Func fn) noexcept;

  /*
   * Like runInEventBaseThreadAndWait, except if the caller is already in the
   * event base thread, the functor is simply run inline.
   */
  template <typename T>
  void runImmediatelyOrRunInEventBaseThreadAndWait(
      void (*fn)(T*),
      T* arg) noexcept;

  /*
   * Like runInEventBaseThreadAndWait, except if the caller is already in the
   * event base thread, the functor is simply run inline.
   */
<<<<<<< HEAD
  bool runImmediatelyOrRunInEventBaseThreadAndWait(Func fn);
=======
  void runImmediatelyOrRunInEventBaseThreadAndWait(Func fn) noexcept;
>>>>>>> 2e6f64e1

  /**
   * Set the maximum desired latency in us and provide a callback which will be
   * called when that latency is exceeded.
   * OBS: This functionality depends on time-measurement.
   */
  void setMaxLatency(std::chrono::microseconds maxLatency, Func maxLatencyCob) {
    assert(enableTimeMeasurement_);
    maxLatency_ = maxLatency;
    maxLatencyCob_ = std::move(maxLatencyCob);
  }

  /**
   * Set smoothing coefficient for loop load average; # of milliseconds
   * for exp(-1) (1/2.71828...) decay.
   */
  void setLoadAvgMsec(std::chrono::milliseconds ms);

  /**
   * reset the load average to a desired value
   */
  void resetLoadAvg(double value = 0.0);

  /**
   * Get the average loop time in microseconds (an exponentially-smoothed ave)
   */
  double getAvgLoopTime() const {
    assert(enableTimeMeasurement_);
    return avgLoopTime_.get();
  }

  /**
   * check if the event base loop is running.
   */
  bool isRunning() const {
    return loopThread_.load(std::memory_order_relaxed) != std::thread::id();
  }

  /**
   * wait until the event loop starts (after starting the event loop thread).
   */
  void waitUntilRunning();

  size_t getNotificationQueueSize() const;

  void setMaxReadAtOnce(uint32_t maxAtOnce);

  /**
   * Verify that current thread is the EventBase thread, if the EventBase is
   * running.
   */
  bool isInEventBaseThread() const {
    auto tid = loopThread_.load(std::memory_order_relaxed);
    return tid == std::thread::id() || tid == std::this_thread::get_id();
  }

  bool inRunningEventBaseThread() const {
    return loopThread_.load(std::memory_order_relaxed) ==
        std::this_thread::get_id();
<<<<<<< HEAD
  }

  /**
   * Equivalent to CHECK(isInEventBaseThread()) (and assert/DCHECK for
   * dcheckIsInEventBaseThread), but it prints more information on
   * failure.
   */
  void checkIsInEventBaseThread() const;
  void dcheckIsInEventBaseThread() const {
    if (kIsDebug) {
      checkIsInEventBaseThread();
    }
  }

  HHWheelTimer& timer() {
    if (!wheelTimer_) {
      wheelTimer_ = HHWheelTimer::newTimer(this);
    }
    return *wheelTimer_.get();
=======
>>>>>>> 2e6f64e1
  }

  /**
   * Equivalent to CHECK(isInEventBaseThread()) (and assert/DCHECK for
   * dcheckIsInEventBaseThread), but it prints more information on
   * failure.
   */
  void checkIsInEventBaseThread() const;
  void dcheckIsInEventBaseThread() const {
    if (kIsDebug) {
      checkIsInEventBaseThread();
    }
  }

  HHWheelTimer& timer() {
    if (!wheelTimer_) {
      wheelTimer_ = HHWheelTimer::newTimer(this, intervalDuration_);
    }
    return *wheelTimer_.get();
  }

  EventBaseBackendBase* getBackend() {
    return evb_.get();
  }
  // --------- interface to underlying libevent base ------------
  // Avoid using these functions if possible.  These functions are not
  // guaranteed to always be present if we ever provide alternative EventBase
  // implementations that do not use libevent internally.
  event_base* getLibeventBase() const;

  static const char* getLibeventVersion();
  static const char* getLibeventMethod();

  /**
   * only EventHandler/AsyncTimeout subclasses and ourselves should
   * ever call this.
   *
   * This is used to mark the beginning of a new loop cycle by the
   * first handler fired within that cycle.
   *
   */
  void bumpHandlingTime() final;

  class SmoothLoopTime {
   public:
    explicit SmoothLoopTime(std::chrono::microseconds timeInterval)
        : expCoeff_(-1.0 / timeInterval.count()), value_(0.0) {
      VLOG(11) << "expCoeff_ " << expCoeff_ << " " << __PRETTY_FUNCTION__;
    }

    void setTimeInterval(std::chrono::microseconds timeInterval);
    void reset(double value = 0.0);

    void addSample(
        std::chrono::microseconds total,
        std::chrono::microseconds busy);

    double get() const {
      // Add the outstanding buffered times linearly, to avoid
      // expensive exponentiation
      auto lcoeff = buffer_time_.count() * -expCoeff_;
      return value_ * (1.0 - lcoeff) + lcoeff * busy_buffer_.count();
    }

    void dampen(double factor) {
      value_ *= factor;
    }

   private:
    double expCoeff_;
    double value_;
    std::chrono::microseconds buffer_time_{0};
    std::chrono::microseconds busy_buffer_{0};
<<<<<<< HEAD
    uint64_t buffer_cnt_{0};
=======
    std::size_t buffer_cnt_{0};
>>>>>>> 2e6f64e1
    static constexpr std::chrono::milliseconds buffer_interval_{10};
  };

  void setObserver(const std::shared_ptr<EventBaseObserver>& observer) {
    assert(enableTimeMeasurement_);
    observer_ = observer;
  }

  const std::shared_ptr<EventBaseObserver>& getObserver() {
    return observer_;
  }

  /**
   * Setup execution observation/instrumentation for every EventHandler
   * executed in this EventBase.
   *
   * @param executionObserver   EventHandle's execution observer.
   */
  void setExecutionObserver(ExecutionObserver* observer) {
    executionObserver_ = observer;
  }

  /**
   * Gets the execution observer associated with this EventBase.
   */
  ExecutionObserver* getExecutionObserver() {
    return executionObserver_;
  }

  /**
   * Set the name of the thread that runs this event base.
   */
  void setName(const std::string& name);

  /**
   * Returns the name of the thread that runs this event base.
   */
  const std::string& getName();

  /// Implements the Executor interface
  void add(Cob fn) override {
    runInEventBaseThread(std::move(fn));
  }

  /// Implements the DrivableExecutor interface
  void drive() override {
    ++loopKeepAliveCount_;
    SCOPE_EXIT {
      --loopKeepAliveCount_;
    };
    loopOnce();
  }

  // Implements the ScheduledExecutor interface
  void scheduleAt(Func&& fn, TimePoint const& timeout) override;

<<<<<<< HEAD
  /// Returns you a handle which make loop() behave like loopForever() until
  /// destroyed. loop() will return to its original behavior only when all
  /// loop keep-alives are released.
  KeepAlive getKeepAliveToken() override {
    keepAliveAcquire();
    return makeKeepAlive();
  }

=======
>>>>>>> 2e6f64e1
  // TimeoutManager
  void attachTimeoutManager(
      AsyncTimeout* obj,
      TimeoutManager::InternalEnum internal) final;

  void detachTimeoutManager(AsyncTimeout* obj) final;

  bool scheduleTimeout(AsyncTimeout* obj, TimeoutManager::timeout_type timeout)
      final;

  void cancelTimeout(AsyncTimeout* obj) final;

  bool isInTimeoutManagerThread() final {
    return isInEventBaseThread();
  }

  // Returns a VirtualEventBase attached to this EventBase. Can be used to
  // pass to APIs which expect VirtualEventBase. This VirtualEventBase will be
  // destroyed together with the EventBase.
  //
  // Any number of VirtualEventBases instances may be independently constructed,
  // which are backed by this EventBase. This method should be only used if you
  // don't need to manage the life time of the VirtualEventBase used.
  folly::VirtualEventBase& getVirtualEventBase();
<<<<<<< HEAD

  /// Implements the IOExecutor interface
  EventBase* getEventBase() override;

 protected:
  void keepAliveAcquire() override {
    if (inRunningEventBaseThread()) {
      loopKeepAliveCount_++;
    } else {
      loopKeepAliveCountAtomic_.fetch_add(1, std::memory_order_relaxed);
    }
  }

  void keepAliveRelease() override {
    if (!inRunningEventBaseThread()) {
      return add([=] { keepAliveRelease(); });
    }
    loopKeepAliveCount_--;
  }

 private:
  void applyLoopKeepAlive();

  ssize_t loopKeepAliveCount();

  /*
   * Helper function that tells us whether we have already handled
   * some event/timeout/callback in this loop iteration.
   */
  bool nothingHandledYet() const noexcept;

=======

  /// Implements the IOExecutor interface
  EventBase* getEventBase() override;

  static std::unique_ptr<EventBaseBackendBase> getDefaultBackend();

 protected:
  bool keepAliveAcquire() override {
    if (inRunningEventBaseThread()) {
      loopKeepAliveCount_++;
    } else {
      loopKeepAliveCountAtomic_.fetch_add(1, std::memory_order_relaxed);
    }
    return true;
  }

  void keepAliveRelease() override {
    if (!inRunningEventBaseThread()) {
      return add([this] { loopKeepAliveCount_--; });
    }
    loopKeepAliveCount_--;
  }

 private:
  folly::VirtualEventBase* tryGetVirtualEventBase();

  void applyLoopKeepAlive();

  ssize_t loopKeepAliveCount();

  /*
   * Helper function that tells us whether we have already handled
   * some event/timeout/callback in this loop iteration.
   */
  bool nothingHandledYet() const noexcept;

>>>>>>> 2e6f64e1
  typedef LoopCallback::List LoopCallbackList;
  class FunctionRunner;

  bool loopBody(int flags = 0, bool ignoreKeepAlive = false);

  // executes any callbacks queued by runInLoop(); returns false if none found
  bool runLoopCallbacks();

  void initNotificationQueue();

<<<<<<< HEAD
=======
  // Tick granularity to wheelTimer_
  std::chrono::milliseconds intervalDuration_{
      HHWheelTimer::DEFAULT_TICK_INTERVAL};
>>>>>>> 2e6f64e1
  // should only be accessed through public getter
  HHWheelTimer::UniquePtr wheelTimer_;

  LoopCallbackList loopCallbacks_;
  LoopCallbackList runBeforeLoopCallbacks_;
<<<<<<< HEAD
  LoopCallbackList onDestructionCallbacks_;
=======
  Synchronized<OnDestructionCallback::List> onDestructionCallbacks_;
>>>>>>> 2e6f64e1

  // This will be null most of the time, but point to currentCallbacks
  // if we are in the middle of running loop callbacks, such that
  // runInLoop(..., true) will always run in the current loop
  // iteration.
  LoopCallbackList* runOnceCallbacks_;

  // stop_ is set by terminateLoopSoon() and is used by the main loop
  // to determine if it should exit
  std::atomic<bool> stop_;

  // The ID of the thread running the main loop.
  // std::thread::id{} if loop is not running.
  std::atomic<std::thread::id> loopThread_;
<<<<<<< HEAD

  // pointer to underlying event_base class doing the heavy lifting
  event_base* evb_;
=======
>>>>>>> 2e6f64e1

  // A notification queue for runInEventBaseThread() to use
  // to send function requests to the EventBase thread.
  std::unique_ptr<NotificationQueue<Func>> queue_;
  std::unique_ptr<FunctionRunner> fnRunner_;
  ssize_t loopKeepAliveCount_{0};
  std::atomic<ssize_t> loopKeepAliveCountAtomic_{0};
  bool loopKeepAliveActive_{false};

  // limit for latency in microseconds (0 disables)
  std::chrono::microseconds maxLatency_;

  // exponentially-smoothed average loop time for latency-limiting
  SmoothLoopTime avgLoopTime_;

  // smoothed loop time used to invoke latency callbacks; differs from
  // avgLoopTime_ in that it's scaled down after triggering a callback
  // to reduce spamminess
  SmoothLoopTime maxLatencyLoopTime_;

  // callback called when latency limit is exceeded
  Func maxLatencyCob_;

  // Enables/disables time measurements in loopBody(). if disabled, the
  // following functionality that relies on time-measurement, will not
  // be supported: avg loop time, observer and max latency.
  const bool enableTimeMeasurement_;

  // Wrap-around loop counter to detect beginning of each loop
<<<<<<< HEAD
  uint64_t nextLoopCnt_;
  uint64_t latestLoopCnt_;
=======
  std::size_t nextLoopCnt_;
  std::size_t latestLoopCnt_;
>>>>>>> 2e6f64e1
  std::chrono::steady_clock::time_point startWork_;
  // Prevent undefined behavior from invoking event_base_loop() reentrantly.
  // This is needed since many projects use libevent-1.4, which lacks commit
  // b557b175c00dc462c1fce25f6e7dd67121d2c001 from
  // https://github.com/libevent/libevent/.
  bool invokingLoop_{false};

  // Observer to export counters
  std::shared_ptr<EventBaseObserver> observer_;
  uint32_t observerSampleCount_;

  // EventHandler's execution observer.
  ExecutionObserver* executionObserver_;

  // Name of the thread running this EventBase
  std::string name_;

<<<<<<< HEAD
  // allow runOnDestruction() to be called from any threads
  std::mutex onDestructionCallbacksMutex_;

  // see EventBaseLocal
  friend class detail::EventBaseLocalBase;
  template <typename T> friend class EventBaseLocal;
  std::unordered_map<uint64_t, std::shared_ptr<void>> localStorage_;
=======
  // see EventBaseLocal
  friend class detail::EventBaseLocalBase;
  template <typename T>
  friend class EventBaseLocal;
  std::unordered_map<std::size_t, std::shared_ptr<void>> localStorage_;
>>>>>>> 2e6f64e1
  std::unordered_set<detail::EventBaseLocalBaseBase*> localStorageToDtor_;

  folly::once_flag virtualEventBaseInitFlag_;
  std::unique_ptr<VirtualEventBase> virtualEventBase_;
<<<<<<< HEAD
=======

  // pointer to underlying backend class doing the heavy lifting
  std::unique_ptr<EventBaseBackendBase> evb_;
>>>>>>> 2e6f64e1
};

template <typename T>
void EventBase::runInEventBaseThread(void (*fn)(T*), T* arg) noexcept {
  return runInEventBaseThread([=] { fn(arg); });
}

template <typename T>
void EventBase::runInEventBaseThreadAlwaysEnqueue(
    void (*fn)(T*),
    T* arg) noexcept {
  return runInEventBaseThreadAlwaysEnqueue([=] { fn(arg); });
}

template <typename T>
void EventBase::runInEventBaseThreadAndWait(void (*fn)(T*), T* arg) noexcept {
  return runInEventBaseThreadAndWait([=] { fn(arg); });
}

template <typename T>
void EventBase::runImmediatelyOrRunInEventBaseThreadAndWait(
    void (*fn)(T*),
    T* arg) noexcept {
  return runImmediatelyOrRunInEventBaseThreadAndWait([=] { fn(arg); });
}

} // namespace folly<|MERGE_RESOLUTION|>--- conflicted
+++ resolved
@@ -1,9 +1,5 @@
 /*
-<<<<<<< HEAD
- * Copyright 2014-present Facebook, Inc.
-=======
  * Copyright (c) Facebook, Inc. and its affiliates.
->>>>>>> 2e6f64e1
  *
  * Licensed under the Apache License, Version 2.0 (the "License");
  * you may not use this file except in compliance with the License.
@@ -40,10 +36,7 @@
 #include <folly/Function.h>
 #include <folly/Portability.h>
 #include <folly/ScopeGuard.h>
-<<<<<<< HEAD
-=======
 #include <folly/Synchronized.h>
->>>>>>> 2e6f64e1
 #include <folly/executors/DrivableExecutor.h>
 #include <folly/executors/IOExecutor.h>
 #include <folly/executors/ScheduledExecutor.h>
@@ -133,12 +126,7 @@
  * EventBase from other threads.  When it is safe to call a method from
  * another thread it is explicitly listed in the method comments.
  */
-<<<<<<< HEAD
-class EventBase : private boost::noncopyable,
-                  public TimeoutManager,
-=======
 class EventBase : public TimeoutManager,
->>>>>>> 2e6f64e1
                   public DrivableExecutor,
                   public IOExecutor,
                   public SequencedExecutor,
@@ -176,15 +164,9 @@
     }
 
    private:
-<<<<<<< HEAD
-    typedef boost::intrusive::list<
-      LoopCallback,
-      boost::intrusive::constant_time_size<false> > List;
-=======
     typedef boost::intrusive::
         list<LoopCallback, boost::intrusive::constant_time_size<false>>
             List;
->>>>>>> 2e6f64e1
 
     // EventBase needs access to LoopCallbackList (and therefore to hook_)
     friend class EventBase;
@@ -222,8 +204,6 @@
     Func function_;
   };
 
-<<<<<<< HEAD
-=======
   // Base class for user callbacks to be run during EventBase destruction. As
   // with LoopCallback, users may inherit from this class and provide a concrete
   // implementation of onEventBaseDestruction(). (Alternatively, users may use
@@ -308,7 +288,6 @@
     intervalDuration_ = tickInterval;
   }
 
->>>>>>> 2e6f64e1
   /**
    * Create a new EventBase object.
    *
@@ -326,12 +305,9 @@
    *                              observer, max latency and avg loop time.
    */
   explicit EventBase(bool enableTimeMeasurement);
-<<<<<<< HEAD
-=======
 
   EventBase(const EventBase&) = delete;
   EventBase& operator=(const EventBase&) = delete;
->>>>>>> 2e6f64e1
 
   /**
    * Create a new EventBase object that will use the specified libevent
@@ -347,12 +323,9 @@
    *                              observer, max latency and avg loop time.
    */
   explicit EventBase(event_base* evb, bool enableTimeMeasurement = true);
-<<<<<<< HEAD
-=======
   explicit EventBase(
       std::unique_ptr<EventBaseBackendBase>&& evb,
       bool enableTimeMeasurement = true);
->>>>>>> 2e6f64e1
   ~EventBase() override;
 
   /**
@@ -492,15 +465,12 @@
   void runOnDestruction(OnDestructionCallback& callback);
 
   /**
-<<<<<<< HEAD
-=======
    * Convenience function that allows users to pass in a Function<void()> to be
    * run on EventBase destruction.
    */
   void runOnDestruction(Func f);
 
   /**
->>>>>>> 2e6f64e1
    * Adds a callback that will run immediately *before* the event loop.
    * This is very similar to runInLoop(), but will not cause the loop to break:
    * For example, this callback could be used to get loop times.
@@ -619,11 +589,7 @@
    * Like runInEventBaseThreadAndWait, except if the caller is already in the
    * event base thread, the functor is simply run inline.
    */
-<<<<<<< HEAD
-  bool runImmediatelyOrRunInEventBaseThreadAndWait(Func fn);
-=======
   void runImmediatelyOrRunInEventBaseThreadAndWait(Func fn) noexcept;
->>>>>>> 2e6f64e1
 
   /**
    * Set the maximum desired latency in us and provide a callback which will be
@@ -683,28 +649,6 @@
   bool inRunningEventBaseThread() const {
     return loopThread_.load(std::memory_order_relaxed) ==
         std::this_thread::get_id();
-<<<<<<< HEAD
-  }
-
-  /**
-   * Equivalent to CHECK(isInEventBaseThread()) (and assert/DCHECK for
-   * dcheckIsInEventBaseThread), but it prints more information on
-   * failure.
-   */
-  void checkIsInEventBaseThread() const;
-  void dcheckIsInEventBaseThread() const {
-    if (kIsDebug) {
-      checkIsInEventBaseThread();
-    }
-  }
-
-  HHWheelTimer& timer() {
-    if (!wheelTimer_) {
-      wheelTimer_ = HHWheelTimer::newTimer(this);
-    }
-    return *wheelTimer_.get();
-=======
->>>>>>> 2e6f64e1
   }
 
   /**
@@ -778,11 +722,7 @@
     double value_;
     std::chrono::microseconds buffer_time_{0};
     std::chrono::microseconds busy_buffer_{0};
-<<<<<<< HEAD
-    uint64_t buffer_cnt_{0};
-=======
     std::size_t buffer_cnt_{0};
->>>>>>> 2e6f64e1
     static constexpr std::chrono::milliseconds buffer_interval_{10};
   };
 
@@ -839,17 +779,6 @@
   // Implements the ScheduledExecutor interface
   void scheduleAt(Func&& fn, TimePoint const& timeout) override;
 
-<<<<<<< HEAD
-  /// Returns you a handle which make loop() behave like loopForever() until
-  /// destroyed. loop() will return to its original behavior only when all
-  /// loop keep-alives are released.
-  KeepAlive getKeepAliveToken() override {
-    keepAliveAcquire();
-    return makeKeepAlive();
-  }
-
-=======
->>>>>>> 2e6f64e1
   // TimeoutManager
   void attachTimeoutManager(
       AsyncTimeout* obj,
@@ -874,39 +803,6 @@
   // which are backed by this EventBase. This method should be only used if you
   // don't need to manage the life time of the VirtualEventBase used.
   folly::VirtualEventBase& getVirtualEventBase();
-<<<<<<< HEAD
-
-  /// Implements the IOExecutor interface
-  EventBase* getEventBase() override;
-
- protected:
-  void keepAliveAcquire() override {
-    if (inRunningEventBaseThread()) {
-      loopKeepAliveCount_++;
-    } else {
-      loopKeepAliveCountAtomic_.fetch_add(1, std::memory_order_relaxed);
-    }
-  }
-
-  void keepAliveRelease() override {
-    if (!inRunningEventBaseThread()) {
-      return add([=] { keepAliveRelease(); });
-    }
-    loopKeepAliveCount_--;
-  }
-
- private:
-  void applyLoopKeepAlive();
-
-  ssize_t loopKeepAliveCount();
-
-  /*
-   * Helper function that tells us whether we have already handled
-   * some event/timeout/callback in this loop iteration.
-   */
-  bool nothingHandledYet() const noexcept;
-
-=======
 
   /// Implements the IOExecutor interface
   EventBase* getEventBase() override;
@@ -943,7 +839,6 @@
    */
   bool nothingHandledYet() const noexcept;
 
->>>>>>> 2e6f64e1
   typedef LoopCallback::List LoopCallbackList;
   class FunctionRunner;
 
@@ -954,22 +849,15 @@
 
   void initNotificationQueue();
 
-<<<<<<< HEAD
-=======
   // Tick granularity to wheelTimer_
   std::chrono::milliseconds intervalDuration_{
       HHWheelTimer::DEFAULT_TICK_INTERVAL};
->>>>>>> 2e6f64e1
   // should only be accessed through public getter
   HHWheelTimer::UniquePtr wheelTimer_;
 
   LoopCallbackList loopCallbacks_;
   LoopCallbackList runBeforeLoopCallbacks_;
-<<<<<<< HEAD
-  LoopCallbackList onDestructionCallbacks_;
-=======
   Synchronized<OnDestructionCallback::List> onDestructionCallbacks_;
->>>>>>> 2e6f64e1
 
   // This will be null most of the time, but point to currentCallbacks
   // if we are in the middle of running loop callbacks, such that
@@ -984,12 +872,6 @@
   // The ID of the thread running the main loop.
   // std::thread::id{} if loop is not running.
   std::atomic<std::thread::id> loopThread_;
-<<<<<<< HEAD
-
-  // pointer to underlying event_base class doing the heavy lifting
-  event_base* evb_;
-=======
->>>>>>> 2e6f64e1
 
   // A notification queue for runInEventBaseThread() to use
   // to send function requests to the EventBase thread.
@@ -1019,13 +901,8 @@
   const bool enableTimeMeasurement_;
 
   // Wrap-around loop counter to detect beginning of each loop
-<<<<<<< HEAD
-  uint64_t nextLoopCnt_;
-  uint64_t latestLoopCnt_;
-=======
   std::size_t nextLoopCnt_;
   std::size_t latestLoopCnt_;
->>>>>>> 2e6f64e1
   std::chrono::steady_clock::time_point startWork_;
   // Prevent undefined behavior from invoking event_base_loop() reentrantly.
   // This is needed since many projects use libevent-1.4, which lacks commit
@@ -1043,31 +920,18 @@
   // Name of the thread running this EventBase
   std::string name_;
 
-<<<<<<< HEAD
-  // allow runOnDestruction() to be called from any threads
-  std::mutex onDestructionCallbacksMutex_;
-
-  // see EventBaseLocal
-  friend class detail::EventBaseLocalBase;
-  template <typename T> friend class EventBaseLocal;
-  std::unordered_map<uint64_t, std::shared_ptr<void>> localStorage_;
-=======
   // see EventBaseLocal
   friend class detail::EventBaseLocalBase;
   template <typename T>
   friend class EventBaseLocal;
   std::unordered_map<std::size_t, std::shared_ptr<void>> localStorage_;
->>>>>>> 2e6f64e1
   std::unordered_set<detail::EventBaseLocalBaseBase*> localStorageToDtor_;
 
   folly::once_flag virtualEventBaseInitFlag_;
   std::unique_ptr<VirtualEventBase> virtualEventBase_;
-<<<<<<< HEAD
-=======
 
   // pointer to underlying backend class doing the heavy lifting
   std::unique_ptr<EventBaseBackendBase> evb_;
->>>>>>> 2e6f64e1
 };
 
 template <typename T>
