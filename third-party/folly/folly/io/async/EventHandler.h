--- conflicted
+++ resolved
@@ -1,9 +1,5 @@
 /*
-<<<<<<< HEAD
- * Copyright 2014-present Facebook, Inc.
-=======
  * Copyright (c) Facebook, Inc. and its affiliates.
->>>>>>> 2e6f64e1
  *
  * Licensed under the Apache License, Version 2.0 (the "License");
  * you may not use this file except in compliance with the License.
@@ -22,18 +18,11 @@
 
 #include <cstddef>
 
-<<<<<<< HEAD
-#include <boost/noncopyable.hpp>
-#include <glog/logging.h>
-
-#include <folly/io/async/EventUtil.h>
-=======
 #include <glog/logging.h>
 
 #include <folly/io/async/EventBaseBackendBase.h>
 #include <folly/io/async/EventUtil.h>
 #include <folly/net/NetworkSocket.h>
->>>>>>> 2e6f64e1
 #include <folly/portability/Event.h>
 
 namespace folly {
@@ -167,11 +156,7 @@
    * Return the set of events that we're currently registered for.
    */
   uint16_t getRegisteredEvents() const {
-<<<<<<< HEAD
-    return (isHandlerRegistered()) ? uint16_t(event_.ev_events) : 0u;
-=======
     return (isHandlerRegistered()) ? (uint16_t)(event_.eb_ev_events()) : 0u;
->>>>>>> 2e6f64e1
   }
 
   /**
