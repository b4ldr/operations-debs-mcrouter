/*
<<<<<<< HEAD
 * Copyright 2014-present Facebook, Inc.
=======
 * Copyright (c) Facebook, Inc. and its affiliates.
>>>>>>> 2e6f64e1
 *
 * Licensed under the Apache License, Version 2.0 (the "License");
 * you may not use this file except in compliance with the License.
 * You may obtain a copy of the License at
 *
 *     http://www.apache.org/licenses/LICENSE-2.0
 *
 * Unless required by applicable law or agreed to in writing, software
 * distributed under the License is distributed on an "AS IS" BASIS,
 * WITHOUT WARRANTIES OR CONDITIONS OF ANY KIND, either express or implied.
 * See the License for the specific language governing permissions and
 * limitations under the License.
 */

#include <folly/io/ShutdownSocketSet.h>

#include <chrono>
#include <thread>

#include <glog/logging.h>

#include <folly/FileUtil.h>
<<<<<<< HEAD
=======
#include <folly/net/NetOps.h>
>>>>>>> 2e6f64e1
#include <folly/portability/Sockets.h>

namespace folly {

ShutdownSocketSet::ShutdownSocketSet(int maxFd)
    : maxFd_(maxFd),
      data_(static_cast<std::atomic<uint8_t>*>(
          folly::checkedCalloc(size_t(maxFd), sizeof(std::atomic<uint8_t>)))),
      nullFile_("/dev/null", O_RDWR) {}

void ShutdownSocketSet::add(NetworkSocket fd) {
  // Silently ignore any fds >= maxFd_, very unlikely
<<<<<<< HEAD
  DCHECK_GE(fd, 0);
  if (fd >= maxFd_) {
    return;
  }

  auto& sref = data_[size_t(fd)];
=======
  DCHECK_NE(fd, NetworkSocket());
  if (fd.data >= maxFd_) {
    return;
  }

  auto& sref = data_[size_t(fd.data)];
>>>>>>> 2e6f64e1
  uint8_t prevState = FREE;
  CHECK(sref.compare_exchange_strong(
      prevState, IN_USE, std::memory_order_relaxed))
      << "Invalid prev state for fd " << fd << ": " << int(prevState);
}

<<<<<<< HEAD
void ShutdownSocketSet::remove(int fd) {
  DCHECK_GE(fd, 0);
  if (fd >= maxFd_) {
    return;
  }

  auto& sref = data_[size_t(fd)];
=======
void ShutdownSocketSet::remove(NetworkSocket fd) {
  DCHECK_NE(fd, NetworkSocket());
  if (fd.data >= maxFd_) {
    return;
  }

  auto& sref = data_[size_t(fd.data)];
>>>>>>> 2e6f64e1
  uint8_t prevState = 0;

  prevState = sref.load(std::memory_order_relaxed);
  do {
    switch (prevState) {
      case IN_SHUTDOWN:
        std::this_thread::sleep_for(std::chrono::milliseconds(1));
        prevState = sref.load(std::memory_order_relaxed);
        continue;
      case FREE:
        LOG(FATAL) << "Invalid prev state for fd " << fd << ": "
                   << int(prevState);
    }
  } while (
      !sref.compare_exchange_weak(prevState, FREE, std::memory_order_relaxed));
}

<<<<<<< HEAD
int ShutdownSocketSet::close(int fd) {
  DCHECK_GE(fd, 0);
  if (fd >= maxFd_) {
    return folly::closeNoInt(fd);
  }

  auto& sref = data_[size_t(fd)];
=======
int ShutdownSocketSet::close(NetworkSocket fd) {
  DCHECK_NE(fd, NetworkSocket());
  if (fd.data >= maxFd_) {
    return folly::closeNoInt(fd);
  }

  auto& sref = data_[size_t(fd.data)];
>>>>>>> 2e6f64e1
  uint8_t prevState = sref.load(std::memory_order_relaxed);
  uint8_t newState = 0;

  do {
    switch (prevState) {
      case IN_USE:
      case SHUT_DOWN:
        newState = FREE;
        break;
      case IN_SHUTDOWN:
        newState = MUST_CLOSE;
        break;
      default:
        LOG(FATAL) << "Invalid prev state for fd " << fd << ": "
                   << int(prevState);
    }
  } while (!sref.compare_exchange_weak(
      prevState, newState, std::memory_order_relaxed));

  return newState == FREE ? folly::closeNoInt(fd) : 0;
}

<<<<<<< HEAD
void ShutdownSocketSet::shutdown(int fd, bool abortive) {
  DCHECK_GE(fd, 0);
  if (fd >= maxFd_) {
=======
void ShutdownSocketSet::shutdown(NetworkSocket fd, bool abortive) {
  DCHECK_NE(fd, NetworkSocket());
  if (fd.data >= maxFd_) {
>>>>>>> 2e6f64e1
    doShutdown(fd, abortive);
    return;
  }

<<<<<<< HEAD
  auto& sref = data_[size_t(fd)];
=======
  auto& sref = data_[size_t(fd.data)];
>>>>>>> 2e6f64e1
  uint8_t prevState = IN_USE;
  if (!sref.compare_exchange_strong(
          prevState, IN_SHUTDOWN, std::memory_order_relaxed)) {
    return;
  }

  doShutdown(fd, abortive);

  prevState = IN_SHUTDOWN;
  if (sref.compare_exchange_strong(
          prevState, SHUT_DOWN, std::memory_order_relaxed)) {
    return;
  }

  CHECK_EQ(prevState, MUST_CLOSE)
      << "Invalid prev state for fd " << fd << ": " << int(prevState);

  folly::closeNoInt(fd); // ignore errors, nothing to do

  CHECK(
      sref.compare_exchange_strong(prevState, FREE, std::memory_order_relaxed))
      << "Invalid prev state for fd " << fd << ": " << int(prevState);
}

void ShutdownSocketSet::shutdownAll(bool abortive) {
  for (int i = 0; i < maxFd_; ++i) {
    auto& sref = data_[size_t(i)];
    if (sref.load(std::memory_order_relaxed) == IN_USE) {
<<<<<<< HEAD
      shutdown(i, abortive);
=======
      shutdown(
          NetworkSocket(static_cast<NetworkSocket::native_handle_type>(i)),
          abortive);
>>>>>>> 2e6f64e1
    }
  }
}

void ShutdownSocketSet::doShutdown(NetworkSocket fd, bool abortive) {
  // shutdown() the socket first, to awaken any threads blocked on the fd
  // (subsequent IO will fail because it's been shutdown); close()ing the
  // socket does not wake up blockers, see
  // http://stackoverflow.com/a/3624545/1736339
  folly::shutdownNoInt(fd, SHUT_RDWR);

  // If abortive shutdown is desired, we'll set the SO_LINGER option on
  // the socket with a timeout of 0; this will cause RST to be sent on
  // close.
  if (abortive) {
    struct linger l = {1, 0};
    if (netops::setsockopt(fd, SOL_SOCKET, SO_LINGER, &l, sizeof(l)) != 0) {
      // Probably not a socket, ignore.
      return;
    }
  }

  // Note that this can be ignored without breaking anything due to the
  // fact the file descriptor will eventually be closed, so on Windows
  // all of the socket resources will just stick around longer than they
  // do on posix-like systems.
#ifndef _WIN32
  // We can't close() the socket, as that would be dangerous; a new file
  // could be opened and get the same file descriptor, and then code assuming
  // the old fd would do IO in the wrong place. We'll (atomically) dup2
  // /dev/null onto the fd instead.
  folly::dup2NoInt(nullFile_.fd(), fd.toFd());
#endif
}

} // namespace folly<|MERGE_RESOLUTION|>--- conflicted
+++ resolved
@@ -1,9 +1,5 @@
 /*
-<<<<<<< HEAD
- * Copyright 2014-present Facebook, Inc.
-=======
  * Copyright (c) Facebook, Inc. and its affiliates.
->>>>>>> 2e6f64e1
  *
  * Licensed under the Apache License, Version 2.0 (the "License");
  * you may not use this file except in compliance with the License.
@@ -26,10 +22,7 @@
 #include <glog/logging.h>
 
 #include <folly/FileUtil.h>
-<<<<<<< HEAD
-=======
 #include <folly/net/NetOps.h>
->>>>>>> 2e6f64e1
 #include <folly/portability/Sockets.h>
 
 namespace folly {
@@ -42,36 +35,18 @@
 
 void ShutdownSocketSet::add(NetworkSocket fd) {
   // Silently ignore any fds >= maxFd_, very unlikely
-<<<<<<< HEAD
-  DCHECK_GE(fd, 0);
-  if (fd >= maxFd_) {
-    return;
-  }
-
-  auto& sref = data_[size_t(fd)];
-=======
   DCHECK_NE(fd, NetworkSocket());
   if (fd.data >= maxFd_) {
     return;
   }
 
   auto& sref = data_[size_t(fd.data)];
->>>>>>> 2e6f64e1
   uint8_t prevState = FREE;
   CHECK(sref.compare_exchange_strong(
       prevState, IN_USE, std::memory_order_relaxed))
       << "Invalid prev state for fd " << fd << ": " << int(prevState);
 }
 
-<<<<<<< HEAD
-void ShutdownSocketSet::remove(int fd) {
-  DCHECK_GE(fd, 0);
-  if (fd >= maxFd_) {
-    return;
-  }
-
-  auto& sref = data_[size_t(fd)];
-=======
 void ShutdownSocketSet::remove(NetworkSocket fd) {
   DCHECK_NE(fd, NetworkSocket());
   if (fd.data >= maxFd_) {
@@ -79,7 +54,6 @@
   }
 
   auto& sref = data_[size_t(fd.data)];
->>>>>>> 2e6f64e1
   uint8_t prevState = 0;
 
   prevState = sref.load(std::memory_order_relaxed);
@@ -97,15 +71,6 @@
       !sref.compare_exchange_weak(prevState, FREE, std::memory_order_relaxed));
 }
 
-<<<<<<< HEAD
-int ShutdownSocketSet::close(int fd) {
-  DCHECK_GE(fd, 0);
-  if (fd >= maxFd_) {
-    return folly::closeNoInt(fd);
-  }
-
-  auto& sref = data_[size_t(fd)];
-=======
 int ShutdownSocketSet::close(NetworkSocket fd) {
   DCHECK_NE(fd, NetworkSocket());
   if (fd.data >= maxFd_) {
@@ -113,7 +78,6 @@
   }
 
   auto& sref = data_[size_t(fd.data)];
->>>>>>> 2e6f64e1
   uint8_t prevState = sref.load(std::memory_order_relaxed);
   uint8_t newState = 0;
 
@@ -136,24 +100,14 @@
   return newState == FREE ? folly::closeNoInt(fd) : 0;
 }
 
-<<<<<<< HEAD
-void ShutdownSocketSet::shutdown(int fd, bool abortive) {
-  DCHECK_GE(fd, 0);
-  if (fd >= maxFd_) {
-=======
 void ShutdownSocketSet::shutdown(NetworkSocket fd, bool abortive) {
   DCHECK_NE(fd, NetworkSocket());
   if (fd.data >= maxFd_) {
->>>>>>> 2e6f64e1
     doShutdown(fd, abortive);
     return;
   }
 
-<<<<<<< HEAD
-  auto& sref = data_[size_t(fd)];
-=======
   auto& sref = data_[size_t(fd.data)];
->>>>>>> 2e6f64e1
   uint8_t prevState = IN_USE;
   if (!sref.compare_exchange_strong(
           prevState, IN_SHUTDOWN, std::memory_order_relaxed)) {
@@ -182,13 +136,9 @@
   for (int i = 0; i < maxFd_; ++i) {
     auto& sref = data_[size_t(i)];
     if (sref.load(std::memory_order_relaxed) == IN_USE) {
-<<<<<<< HEAD
-      shutdown(i, abortive);
-=======
       shutdown(
           NetworkSocket(static_cast<NetworkSocket::native_handle_type>(i)),
           abortive);
->>>>>>> 2e6f64e1
     }
   }
 }
