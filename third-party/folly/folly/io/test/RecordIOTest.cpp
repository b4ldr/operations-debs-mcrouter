/*
<<<<<<< HEAD
 * Copyright 2013-present Facebook, Inc.
=======
 * Copyright (c) Facebook, Inc. and its affiliates.
>>>>>>> 2e6f64e1
 *
 * Licensed under the Apache License, Version 2.0 (the "License");
 * you may not use this file except in compliance with the License.
 * You may obtain a copy of the License at
 *
 *     http://www.apache.org/licenses/LICENSE-2.0
 *
 * Unless required by applicable law or agreed to in writing, software
 * distributed under the License is distributed on an "AS IS" BASIS,
 * WITHOUT WARRANTIES OR CONDITIONS OF ANY KIND, either express or implied.
 * See the License for the specific language governing permissions and
 * limitations under the License.
 */

#include <folly/io/RecordIO.h>

#include <sys/types.h>

#include <random>

#include <glog/logging.h>

#include <folly/Conv.h>
#include <folly/FBString.h>
#include <folly/Random.h>
#include <folly/experimental/TestUtil.h>
#include <folly/io/IOBufQueue.h>
#include <folly/portability/GFlags.h>
#include <folly/portability/GTest.h>
#include <folly/portability/Unistd.h>

DEFINE_int32(random_seed, folly::randomNumberSeed(), "random seed");

namespace folly {
namespace test {

namespace {
// shortcut
StringPiece sp(ByteRange br) {
  return StringPiece(br);
}

template <class T>
std::unique_ptr<IOBuf> iobufs(std::initializer_list<T> ranges) {
  IOBufQueue queue;
  for (auto& range : ranges) {
    StringPiece r(range);
    queue.append(IOBuf::wrapBuffer(r.data(), r.size()));
  }
  return queue.move();
}

} // namespace

TEST(RecordIOTest, Simple) {
  TemporaryFile file;
  {
    RecordIOWriter writer(File(file.fd()));
    writer.write(iobufs({"hello ", "world"}));
    writer.write(iobufs({"goodbye"}));
  }
  {
    RecordIOReader reader(File(file.fd()));
    auto it = reader.begin();
    ASSERT_FALSE(it == reader.end());
    EXPECT_EQ("hello world", sp((it++)->first));
    ASSERT_FALSE(it == reader.end());
    EXPECT_EQ("goodbye", sp((it++)->first));
    EXPECT_TRUE(it == reader.end());
  }
  {
    RecordIOWriter writer(File(file.fd()));
    writer.write(iobufs({"meow"}));
    writer.write(iobufs({"woof"}));
  }
  {
    RecordIOReader reader(File(file.fd()));
    auto it = reader.begin();
    ASSERT_FALSE(it == reader.end());
    EXPECT_EQ("hello world", sp((it++)->first));
    ASSERT_FALSE(it == reader.end());
    EXPECT_EQ("goodbye", sp((it++)->first));
    ASSERT_FALSE(it == reader.end());
    EXPECT_EQ("meow", sp((it++)->first));
    ASSERT_FALSE(it == reader.end());
    EXPECT_EQ("woof", sp((it++)->first));
    EXPECT_TRUE(it == reader.end());
  }
}

TEST(RecordIOTest, SmallRecords) {
  constexpr size_t kSize = 10;
  char tmp[kSize];
  memset(tmp, 'x', kSize);
  TemporaryFile file;
  {
    RecordIOWriter writer(File(file.fd()));
    for (size_t i = 0; i < kSize; ++i) { // record of size 0 should be ignored
      writer.write(IOBuf::wrapBuffer(tmp, i));
    }
  }
  {
    RecordIOReader reader(File(file.fd()));
    auto it = reader.begin();
    for (size_t i = 1; i < kSize; ++i) {
      ASSERT_FALSE(it == reader.end());
      EXPECT_EQ(StringPiece(tmp, i), sp((it++)->first));
    }
    EXPECT_TRUE(it == reader.end());
  }
}

TEST(RecordIOTest, MultipleFileIds) {
  TemporaryFile file;
  {
    RecordIOWriter writer(File(file.fd()), 1);
    writer.write(iobufs({"hello"}));
  }
  {
    RecordIOWriter writer(File(file.fd()), 2);
    writer.write(iobufs({"world"}));
  }
  {
    RecordIOWriter writer(File(file.fd()), 1);
    writer.write(iobufs({"goodbye"}));
  }
  {
    RecordIOReader reader(File(file.fd()), 0); // return all
    auto it = reader.begin();
    ASSERT_FALSE(it == reader.end());
    EXPECT_EQ("hello", sp((it++)->first));
    ASSERT_FALSE(it == reader.end());
    EXPECT_EQ("world", sp((it++)->first));
    ASSERT_FALSE(it == reader.end());
    EXPECT_EQ("goodbye", sp((it++)->first));
    EXPECT_TRUE(it == reader.end());
  }
  {
    RecordIOReader reader(File(file.fd()), 1);
    auto it = reader.begin();
    ASSERT_FALSE(it == reader.end());
    EXPECT_EQ("hello", sp((it++)->first));
    ASSERT_FALSE(it == reader.end());
    EXPECT_EQ("goodbye", sp((it++)->first));
    EXPECT_TRUE(it == reader.end());
  }
  {
    RecordIOReader reader(File(file.fd()), 2);
    auto it = reader.begin();
    ASSERT_FALSE(it == reader.end());
    EXPECT_EQ("world", sp((it++)->first));
    EXPECT_TRUE(it == reader.end());
  }
  {
    RecordIOReader reader(File(file.fd()), 3);
    auto it = reader.begin();
    EXPECT_TRUE(it == reader.end());
  }
}

TEST(RecordIOTest, ExtraMagic) {
  TemporaryFile file;
  {
    RecordIOWriter writer(File(file.fd()));
    writer.write(iobufs({"hello"}));
  }
  uint8_t buf[recordio_helpers::headerSize() + 5];
  EXPECT_EQ(0, lseek(file.fd(), 0, SEEK_SET));
  EXPECT_EQ(sizeof(buf), read(file.fd(), buf, sizeof(buf)));
  // Append an extra magic
  const uint32_t magic = recordio_helpers::recordio_detail::Header::kMagic;
  EXPECT_EQ(sizeof(magic), write(file.fd(), &magic, sizeof(magic)));
  // and an extra record
  EXPECT_EQ(sizeof(buf), write(file.fd(), buf, sizeof(buf)));
  {
    RecordIOReader reader(File(file.fd()));
    auto it = reader.begin();
    ASSERT_FALSE(it == reader.end());
    EXPECT_EQ("hello", sp((it++)->first));
    ASSERT_FALSE(it == reader.end());
    EXPECT_EQ("hello", sp((it++)->first));
    EXPECT_TRUE(it == reader.end());
  }
}

namespace {
void corrupt(int fd, off_t pos) {
  uint8_t val = 0;
  EXPECT_EQ(1, pread(fd, &val, 1, pos));
  ++val;
  EXPECT_EQ(1, pwrite(fd, &val, 1, pos));
}
} // namespace

TEST(RecordIOTest, Randomized) {
  SCOPED_TRACE(to<std::string>("Random seed is ", FLAGS_random_seed));
  std::mt19937 rnd(FLAGS_random_seed);

  size_t recordCount = std::uniform_int_distribution<uint32_t>(30, 300)(rnd);

  std::uniform_int_distribution<uint32_t> recordSizeDist(1, 3 << 16);
  std::uniform_int_distribution<uint32_t> charDist(0, 255);
  std::uniform_int_distribution<uint32_t> junkDist(0, 1 << 20);
  // corrupt 1/5 of all records
  std::uniform_int_distribution<uint32_t> corruptDist(0, 4);

  std::vector<std::pair<fbstring, off_t>> records;
  std::vector<off_t> corruptPositions;
  records.reserve(recordCount);
  TemporaryFile file;

  fbstring record;
  // Recreate the writer multiple times so we test that we create a
  // continuous stream
  for (size_t i = 0; i < 3; ++i) {
    RecordIOWriter writer(File(file.fd()));
    for (size_t j = 0; j < recordCount; ++j) {
      off_t beginPos = writer.filePos();
      record.clear();
      size_t recordSize = recordSizeDist(rnd);
      record.reserve(recordSize);
      for (size_t k = 0; k < recordSize; ++k) {
        record.push_back(charDist(rnd));
      }
      writer.write(iobufs({record}));

      bool corrupt = (corruptDist(rnd) == 0);
      if (corrupt) {
        // Corrupt one random byte in the record (including header)
        std::uniform_int_distribution<uint32_t> corruptByteDist(
            0, recordSize + recordio_helpers::headerSize() - 1);
        off_t corruptRel = corruptByteDist(rnd);
        VLOG(1) << "n=" << records.size() << " bpos=" << beginPos
                << " rsize=" << record.size() << " corrupt rel=" << corruptRel
                << " abs=" << beginPos + corruptRel;
        corruptPositions.push_back(beginPos + corruptRel);
      } else {
        VLOG(2) << "n=" << records.size() << " bpos=" << beginPos
                << " rsize=" << record.size() << " good";
        records.emplace_back(std::move(record), beginPos);
      }
    }
    VLOG(1) << "n=" << records.size() << " close abs=" << writer.filePos();
  }

  for (auto& pos : corruptPositions) {
    corrupt(file.fd(), pos);
  }

  {
    size_t i = 0;
    RecordIOReader reader(File(file.fd()));
    for (auto& r : reader) {
      SCOPED_TRACE(i);
      ASSERT_LT(i, records.size());
      EXPECT_EQ(records[i].first, sp(r.first));
      EXPECT_EQ(records[i].second, r.second);
      ++i;
    }
    EXPECT_EQ(records.size(), i);
  }
}
} // namespace test
} // namespace folly

<<<<<<< HEAD
=======
TEST(RecordIOTest, validateRecordAPI) {
  uint32_t hdrSize = recordio_helpers::headerSize();
  std::vector<uint32_t> testSizes = {
      0, 1, hdrSize - 1, hdrSize, hdrSize + 1, 2 * hdrSize, 1024};
  constexpr uint32_t kTestFileId = 100;
  std::mt19937 rnd(FLAGS_random_seed);

  for (auto& testSize : testSizes) {
    char testChar = testSize % 26 + 'A';
    // create a IOBuf of size = testSize
    auto buf = folly::IOBuf::create(testSize);
    buf->append(testSize);
    EXPECT_NE(buf, nullptr);
    auto wData = buf->writableData();
    if (testSize >= hdrSize) {
      // if the testSize is greater or equal than header size, populate buffer
      // bytes with testChar
      buf->trimStart(hdrSize);
      memset(wData, testChar, buf->capacity());
      recordio_helpers::prependHeader(buf, kTestFileId);
      buf->unshare();
      buf->coalesce();
      wData = buf->writableData();
    }
    // validate header
    auto res = recordio_helpers::validateRecordHeader(
        folly::Range<unsigned char*>(wData, buf->length()), kTestFileId);
    if (testSize > hdrSize) {
      // validation should succeed for buffers larger than header size
      EXPECT_TRUE(res);
      auto range = folly::Range<unsigned char*>(wData, buf->length());
      // make sure data validation also succeeds
      auto dataRes = recordio_helpers::validateRecordData(range);
      EXPECT_NE(dataRes.fileId, 0);

      // do the entire record validation again
      auto recRes = recordio_helpers::validateRecord(range, kTestFileId);
      EXPECT_NE(recRes.fileId, 0);

      std::uniform_int_distribution<uint32_t> dataDist(
          0, testSize - hdrSize - 1);
      size_t idx = dataDist(rnd);
      /* Now corrupt a random byte and expect data validation to fail */
      wData[hdrSize + idx] = testChar + 1;
      auto newDataRes = recordio_helpers::validateRecordData(range);
      EXPECT_EQ(newDataRes.fileId, 0);

      /* header validation should still pass */
      auto newRes = recordio_helpers::validateRecordHeader(range, kTestFileId);
      EXPECT_TRUE(newRes);

      /* corrupt a random header byte */
      std::uniform_int_distribution<uint32_t> hdrDist(0, hdrSize - 1);
      idx = hdrDist(rnd);
      wData[idx] = testChar;

      /* header validation should fail now */
      newRes = recordio_helpers::validateRecordHeader(range, kTestFileId);
      EXPECT_FALSE(newRes);
    } else {
      EXPECT_FALSE(res);
    }
  }
}

} // namespace test
} // namespace folly
>>>>>>> 2e6f64e1

int main(int argc, char* argv[]) {
  testing::InitGoogleTest(&argc, argv);
  gflags::ParseCommandLineFlags(&argc, &argv, true);
  return RUN_ALL_TESTS();
}<|MERGE_RESOLUTION|>--- conflicted
+++ resolved
@@ -1,9 +1,5 @@
 /*
-<<<<<<< HEAD
- * Copyright 2013-present Facebook, Inc.
-=======
  * Copyright (c) Facebook, Inc. and its affiliates.
->>>>>>> 2e6f64e1
  *
  * Licensed under the Apache License, Version 2.0 (the "License");
  * you may not use this file except in compliance with the License.
@@ -269,8 +265,6 @@
 } // namespace test
 } // namespace folly
 
-<<<<<<< HEAD
-=======
 TEST(RecordIOTest, validateRecordAPI) {
   uint32_t hdrSize = recordio_helpers::headerSize();
   std::vector<uint32_t> testSizes = {
@@ -338,7 +332,6 @@
 
 } // namespace test
 } // namespace folly
->>>>>>> 2e6f64e1
 
 int main(int argc, char* argv[]) {
   testing::InitGoogleTest(&argc, argv);
