--- conflicted
+++ resolved
@@ -1,9 +1,5 @@
 /*
-<<<<<<< HEAD
- * Copyright 2013-present Facebook, Inc.
-=======
  * Copyright (c) Facebook, Inc. and its affiliates.
->>>>>>> 2e6f64e1
  *
  * Licensed under the Apache License, Version 2.0 (the "License");
  * you may not use this file except in compliance with the License.
@@ -25,22 +21,11 @@
 #include <thread>
 
 #include <glog/logging.h>
-<<<<<<< HEAD
-
-#include <folly/portability/GTest.h>
-#include <folly/portability/Sockets.h>
-=======
->>>>>>> 2e6f64e1
 
 #include <folly/net/NetOps.h>
 #include <folly/net/NetworkSocket.h>
 #include <folly/portability/GTest.h>
 
-<<<<<<< HEAD
-namespace fsp = folly::portability::sockets;
-
-=======
->>>>>>> 2e6f64e1
 namespace folly {
 namespace test {
 
@@ -66,18 +51,9 @@
   std::vector<NetworkSocket> fds_;
 };
 
-<<<<<<< HEAD
-Server::Server()
-  : acceptSocket_(-1),
-    port_(0),
-    stop_(NO_STOP) {
-  acceptSocket_ = fsp::socket(PF_INET, SOCK_STREAM, 0);
-  CHECK_ERR(acceptSocket_);
-=======
 Server::Server() : acceptSocket_(), port_(0), stop_(NO_STOP) {
   acceptSocket_ = netops::socket(PF_INET, SOCK_STREAM, 0);
   CHECK_NE(acceptSocket_, NetworkSocket());
->>>>>>> 2e6f64e1
   shutdownSocketSet.add(acceptSocket_);
 
   sockaddr_in addr;
@@ -146,15 +122,9 @@
   serverThread_.join();
 }
 
-<<<<<<< HEAD
-int createConnectedSocket(int port) {
-  int sock = fsp::socket(PF_INET, SOCK_STREAM, 0);
-  CHECK_ERR(sock);
-=======
 NetworkSocket createConnectedSocket(int port) {
   auto sock = netops::socket(PF_INET, SOCK_STREAM, 0);
   CHECK_NE(sock, NetworkSocket());
->>>>>>> 2e6f64e1
   sockaddr_in addr;
   addr.sin_family = AF_INET;
   addr.sin_port = htons(port);
