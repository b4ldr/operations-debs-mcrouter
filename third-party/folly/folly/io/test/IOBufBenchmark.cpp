/*
<<<<<<< HEAD
 * Copyright 2016-present Facebook, Inc.
=======
 * Copyright (c) Facebook, Inc. and its affiliates.
>>>>>>> 2e6f64e1
 *
 * Licensed under the Apache License, Version 2.0 (the "License");
 * you may not use this file except in compliance with the License.
 * You may obtain a copy of the License at
 *
 *     http://www.apache.org/licenses/LICENSE-2.0
 *
 * Unless required by applicable law or agreed to in writing, software
 * distributed under the License is distributed on an "AS IS" BASIS,
 * WITHOUT WARRANTIES OR CONDITIONS OF ANY KIND, either express or implied.
 * See the License for the specific language governing permissions and
 * limitations under the License.
 */

#include <folly/Benchmark.h>
#include <folly/io/IOBuf.h>

using folly::IOBuf;

BENCHMARK(createAndDestroy, iters) {
  while (iters--) {
    IOBuf buf(IOBuf::CREATE, 10);
    folly::doNotOptimizeAway(buf.capacity());
  }
}

BENCHMARK(cloneOneBenchmark, iters) {
  IOBuf buf(IOBuf::CREATE, 10);
  while (iters--) {
    auto copy = buf.cloneOne();
    folly::doNotOptimizeAway(copy->capacity());
  }
}

BENCHMARK(cloneOneIntoBenchmark, iters) {
  IOBuf buf(IOBuf::CREATE, 10);
  IOBuf copy;
  while (iters--) {
    buf.cloneOneInto(copy);
    folly::doNotOptimizeAway(copy.capacity());
  }
}

BENCHMARK(cloneBenchmark, iters) {
  IOBuf buf(IOBuf::CREATE, 10);
  while (iters--) {
    auto copy = buf.clone();
    folly::doNotOptimizeAway(copy->capacity());
  }
}

BENCHMARK(cloneIntoBenchmark, iters) {
  IOBuf buf(IOBuf::CREATE, 10);
  IOBuf copy;
  while (iters--) {
    buf.cloneInto(copy);
    folly::doNotOptimizeAway(copy.capacity());
  }
}

BENCHMARK(moveBenchmark, iters) {
  IOBuf buf(IOBuf::CREATE, 10);
  while (iters--) {
    auto tmp = std::move(buf);
    folly::doNotOptimizeAway(tmp.capacity());
    buf = std::move(tmp);
  }
}

BENCHMARK(copyBenchmark, iters) {
  IOBuf buf(IOBuf::CREATE, 10);
  while (iters--) {
    auto copy = buf;
    folly::doNotOptimizeAway(copy.capacity());
  }
}

BENCHMARK(cloneCoalescedBaseline, iters) {
  std::unique_ptr<IOBuf> buf = IOBuf::createChain(100, 10);
  while (iters--) {
    auto clone = buf->cloneAsValue();
    clone.coalesce();
    folly::doNotOptimizeAway(clone.capacity());
  }
}

BENCHMARK_RELATIVE(cloneCoalescedBenchmark, iters) {
  std::unique_ptr<IOBuf> buf = IOBuf::createChain(100, 10);
  while (iters--) {
    auto copy = buf->cloneCoalescedAsValue();
    folly::doNotOptimizeAway(copy.capacity());
  }
}

<<<<<<< HEAD
=======
BENCHMARK(takeOwnershipBenchmark, iters) {
  size_t data = 0;
  while (iters--) {
    std::unique_ptr<IOBuf> buf(IOBuf::takeOwnership(
        &data,
        sizeof(data),
        [](void* /*unused*/, void* /*unused*/) {},
        nullptr));
  }
}

>>>>>>> 2e6f64e1
/**
 * ============================================================================
 * folly/io/test/IOBufBenchmark.cpp                relative  time/iter  iters/s
 * ============================================================================
<<<<<<< HEAD
 * cloneOneBenchmark                                           49.03ns   20.39M
 * cloneOneIntoBenchmark                                       26.36ns   37.93M
 * cloneBenchmark                                              49.43ns   20.23M
 * cloneIntoBenchmark                                          30.03ns   33.30M
 * moveBenchmark                                               15.35ns   65.14M
 * copyBenchmark                                               33.63ns   29.73M
 * cloneCoalescedBaseline                                     344.33ns    2.90M
 * cloneCoalescedBenchmark                          605.62%    56.86ns   17.59M
=======
 * cloneOneBenchmark                                           35.52ns   28.15M
 * cloneOneIntoBenchmark                                       21.60ns   46.29M
 * cloneBenchmark                                              34.91ns   28.65M
 * cloneIntoBenchmark                                          22.78ns   43.91M
 * moveBenchmark                                               10.20ns   98.06M
 * copyBenchmark                                               27.31ns   36.62M
 * cloneCoalescedBaseline                                     307.72ns    3.25M
 * cloneCoalescedBenchmark                          633.34%    48.59ns   20.58M
 * takeOwnershipBenchmark                                     32.32ns   30.94M
>>>>>>> 2e6f64e1
 * ============================================================================
 */

int main(int argc, char** argv) {
  gflags::ParseCommandLineFlags(&argc, &argv, true);
  folly::runBenchmarks();
  return 0;
}<|MERGE_RESOLUTION|>--- conflicted
+++ resolved
@@ -1,9 +1,5 @@
 /*
-<<<<<<< HEAD
- * Copyright 2016-present Facebook, Inc.
-=======
  * Copyright (c) Facebook, Inc. and its affiliates.
->>>>>>> 2e6f64e1
  *
  * Licensed under the Apache License, Version 2.0 (the "License");
  * you may not use this file except in compliance with the License.
@@ -98,8 +94,6 @@
   }
 }
 
-<<<<<<< HEAD
-=======
 BENCHMARK(takeOwnershipBenchmark, iters) {
   size_t data = 0;
   while (iters--) {
@@ -111,21 +105,10 @@
   }
 }
 
->>>>>>> 2e6f64e1
 /**
  * ============================================================================
  * folly/io/test/IOBufBenchmark.cpp                relative  time/iter  iters/s
  * ============================================================================
-<<<<<<< HEAD
- * cloneOneBenchmark                                           49.03ns   20.39M
- * cloneOneIntoBenchmark                                       26.36ns   37.93M
- * cloneBenchmark                                              49.43ns   20.23M
- * cloneIntoBenchmark                                          30.03ns   33.30M
- * moveBenchmark                                               15.35ns   65.14M
- * copyBenchmark                                               33.63ns   29.73M
- * cloneCoalescedBaseline                                     344.33ns    2.90M
- * cloneCoalescedBenchmark                          605.62%    56.86ns   17.59M
-=======
  * cloneOneBenchmark                                           35.52ns   28.15M
  * cloneOneIntoBenchmark                                       21.60ns   46.29M
  * cloneBenchmark                                              34.91ns   28.65M
@@ -135,7 +118,6 @@
  * cloneCoalescedBaseline                                     307.72ns    3.25M
  * cloneCoalescedBenchmark                          633.34%    48.59ns   20.58M
  * takeOwnershipBenchmark                                     32.32ns   30.94M
->>>>>>> 2e6f64e1
  * ============================================================================
  */
 
