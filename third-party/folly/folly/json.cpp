--- conflicted
+++ resolved
@@ -1,9 +1,5 @@
 /*
-<<<<<<< HEAD
- * Copyright 2011-present Facebook, Inc.
-=======
  * Copyright (c) Facebook, Inc. and its affiliates.
->>>>>>> 2e6f64e1
  *
  * Licensed under the Apache License, Version 2.0 (the "License");
  * you may not use this file except in compliance with the License.
@@ -21,28 +17,18 @@
 
 #include <algorithm>
 #include <functional>
-<<<<<<< HEAD
-#include <type_traits>
-
-#include <boost/algorithm/string.hpp>
-#include <boost/next_prior.hpp>
-=======
 #include <iterator>
 #include <type_traits>
 
 #include <boost/algorithm/string.hpp>
 #include <glog/logging.h>
->>>>>>> 2e6f64e1
 
 #include <folly/Conv.h>
 #include <folly/Portability.h>
 #include <folly/Range.h>
 #include <folly/String.h>
 #include <folly/Unicode.h>
-<<<<<<< HEAD
-=======
 #include <folly/Utility.h>
->>>>>>> 2e6f64e1
 #include <folly/lang/Bits.h>
 #include <folly/portability/Constexpr.h>
 
@@ -51,10 +37,6 @@
 //////////////////////////////////////////////////////////////////////
 
 namespace json {
-<<<<<<< HEAD
-namespace {
-
-=======
 
 namespace {
 
@@ -70,7 +52,6 @@
       expected));
 }
 
->>>>>>> 2e6f64e1
 struct Printer {
   explicit Printer(
       std::string& out,
@@ -153,18 +134,6 @@
     newline();
     if (opts_.sort_keys || opts_.sort_keys_by) {
       using ref = std::reference_wrapper<decltype(o.items())::value_type const>;
-<<<<<<< HEAD
-      std::vector<ref> refs(o.items().begin(), o.items().end());
-
-      using SortByRef = FunctionRef<bool(dynamic const&, dynamic const&)>;
-      auto const& sort_keys_by = opts_.sort_keys_by
-          ? SortByRef(opts_.sort_keys_by)
-          : SortByRef(std::less<dynamic>());
-      std::sort(refs.begin(), refs.end(), [&](ref a, ref b) {
-        // Only compare keys.  No ordering among identical keys.
-        return sort_keys_by(a.get().first, b.get().first);
-      });
-=======
       auto sort_keys_by = [&](auto begin, auto end, const auto& comp) {
         std::sort(begin, end, [&](ref a, ref b) {
           // Only compare keys.  No ordering among identical keys.
@@ -177,7 +146,6 @@
       } else {
         sort_keys_by(refs.begin(), refs.end(), std::less<>());
       }
->>>>>>> 2e6f64e1
       printKVPairs(refs.cbegin(), refs.cend());
     } else {
       printKVPairs(o.items().begin(), o.items().end());
@@ -237,22 +205,6 @@
 };
 
 //////////////////////////////////////////////////////////////////////
-<<<<<<< HEAD
-
-struct FOLLY_EXPORT ParseError : std::runtime_error {
-  explicit ParseError(
-      unsigned int line,
-      std::string const& context,
-      std::string const& expected)
-      : std::runtime_error(to<std::string>(
-            "json parse error on line ",
-            line,
-            !context.empty() ? to<std::string>(" near `", context, '\'') : "",
-            ": ",
-            expected)) {}
-};
-=======
->>>>>>> 2e6f64e1
 
 // Wraps our input buffer with some helper functions.
 struct Input {
@@ -420,9 +372,6 @@
 std::string parseString(Input& in);
 dynamic parseNumber(Input& in);
 
-<<<<<<< HEAD
-dynamic parseObject(Input& in) {
-=======
 template <class K>
 void parseObjectKeyValue(
     Input& in,
@@ -449,7 +398,6 @@
 }
 
 dynamic parseObject(Input& in, json::metadata_map* map) {
->>>>>>> 2e6f64e1
   DCHECK_EQ(*in, '{');
   ++in;
 
@@ -487,11 +435,7 @@
   return ret;
 }
 
-<<<<<<< HEAD
-dynamic parseArray(Input& in) {
-=======
 dynamic parseArray(Input& in, json::metadata_map* map) {
->>>>>>> 2e6f64e1
   DCHECK_EQ(*in, '[');
   ++in;
 
@@ -587,14 +531,6 @@
 }
 
 std::string decodeUnicodeEscape(Input& in) {
-<<<<<<< HEAD
-  auto hexVal = [&] (int c) -> uint16_t {
-    return uint16_t(
-           c >= '0' && c <= '9' ? c - '0' :
-           c >= 'a' && c <= 'f' ? c - 'a' + 10 :
-           c >= 'A' && c <= 'F' ? c - 'A' + 10 :
-           (in.error("invalid hex digit"), 0));
-=======
   auto hexVal = [&](int c) -> uint16_t {
     // clang-format off
     return uint16_t(
@@ -603,7 +539,6 @@
         c >= 'A' && c <= 'F' ? c - 'A' + 10 :
         (in.error("invalid hex digit"), 0));
     // clang-format on
->>>>>>> 2e6f64e1
   };
 
   auto readHex = [&]() -> uint16_t {
@@ -611,11 +546,7 @@
       in.error("expected 4 hex digits");
     }
 
-<<<<<<< HEAD
-    uint16_t ret = uint16_t(hexVal(*in) * 4096);
-=======
     auto ret = uint16_t(hexVal(*in) * 4096);
->>>>>>> 2e6f64e1
     ++in;
     ret += hexVal(*in) * 256;
     ++in;
@@ -752,13 +683,8 @@
 // Fast path to determine the longest prefix that can be left
 // unescaped in a string of sizeof(T) bytes packed in an integer of
 // type T.
-<<<<<<< HEAD
-template <class T>
-size_t firstEscapableInWord(T s) {
-=======
 template <bool EnableExtraAsciiEscapes, class T>
 size_t firstEscapableInWord(T s, const serialization_opts& opts) {
->>>>>>> 2e6f64e1
   static_assert(std::is_unsigned<T>::value, "Unsigned integer required");
   static constexpr T kOnes = ~T() / 255; // 0x...0101
   static constexpr T kMsbs = kOnes * 0x80; // 0x...8080
@@ -781,8 +707,6 @@
   auto isLow = isLess(s, 0x20); // <= 0x1f
   auto needsEscape = isHigh | isLow | isChar('\\') | isChar('"');
 
-<<<<<<< HEAD
-=======
   if /* constexpr */ (EnableExtraAsciiEscapes) {
     // Deal with optional bitmap for unicode escapes. Escapes can optionally be
     // set for ascii characters 32 - 127, so the inner loop may run up to 96
@@ -802,7 +726,6 @@
     }
   }
 
->>>>>>> 2e6f64e1
   if (!needsEscape) {
     return sizeof(T);
   }
@@ -820,11 +743,7 @@
     StringPiece input,
     std::string& out,
     const serialization_opts& opts) {
-<<<<<<< HEAD
-  auto hexDigit = [] (uint8_t c) -> char {
-=======
   auto hexDigit = [](uint8_t c) -> char {
->>>>>>> 2e6f64e1
     return c < 10 ? c + '0' : c - 10 + 'a';
   };
 
@@ -839,24 +758,14 @@
     // it literally into the output string.
     auto firstEsc = p;
     while (firstEsc < e) {
-<<<<<<< HEAD
-      auto avail = e - firstEsc;
-=======
       auto avail = to_unsigned(e - firstEsc);
->>>>>>> 2e6f64e1
       uint64_t word = 0;
       if (avail >= 8) {
         word = folly::loadUnaligned<uint64_t>(firstEsc);
       } else {
-<<<<<<< HEAD
-        memcpy(static_cast<void*>(&word), firstEsc, avail);
-      }
-      auto prefix = firstEscapableInWord(word);
-=======
         word = folly::partialLoadUnaligned<uint64_t>(firstEsc, avail);
       }
       auto prefix = firstEscapableInWord<EnableExtraAsciiEscapes>(word, opts);
->>>>>>> 2e6f64e1
       DCHECK_LE(prefix, avail);
       firstEsc += prefix;
       if (prefix < 8) {
@@ -877,13 +786,8 @@
 
     // Since non-ascii encoding inherently does utf8 validation
     // we explicitly validate utf8 only if non-ascii encoding is disabled.
-<<<<<<< HEAD
-    if ((opts.validate_utf8 || opts.skip_invalid_utf8)
-        && !opts.encode_non_ascii) {
-=======
     if ((opts.validate_utf8 || opts.skip_invalid_utf8) &&
         !opts.encode_non_ascii) {
->>>>>>> 2e6f64e1
       // To achieve better spatial and temporal coherence
       // we do utf8 validation progressively along with the
       // string-escaping instead of two separate passes.
@@ -914,16 +818,6 @@
 
     if (encodeUnicode) {
       // note that this if condition captures utf8 chars
-<<<<<<< HEAD
-      // with value > 127, so size > 1 byte
-      char32_t v = utf8ToCodePoint(p, e, opts.skip_invalid_utf8);
-      char buf[] = "\\u\0\0\0\0";
-      buf[2] = hexDigit(uint8_t(v >> 12));
-      buf[3] = hexDigit((v >> 8) & 0x0f);
-      buf[4] = hexDigit((v >> 4) & 0x0f);
-      buf[5] = hexDigit(v & 0x0f);
-      out.append(buf, 6);
-=======
       // with value > 127, so size > 1 byte (or they are whitelisted for
       // Unicode encoding).
       // NOTE: char32_t / char16_t are both unsigned.
@@ -951,7 +845,6 @@
             0xd800u + (((cp - 0x10000u) >> 10) & 0x3ffu)));
         writeHex(static_cast<char16_t>(0xdc00u + ((cp - 0x10000u) & 0x3ffu)));
       }
->>>>>>> 2e6f64e1
     } else if (*p == '\\' || *p == '\"') {
       char buf[] = "\\\0";
       buf[1] = char(*p++);
