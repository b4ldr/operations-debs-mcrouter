--- conflicted
+++ resolved
@@ -1,9 +1,5 @@
 /*
-<<<<<<< HEAD
- * Copyright 2016-present Facebook, Inc.
-=======
  * Copyright (c) Facebook, Inc. and its affiliates.
->>>>>>> 2e6f64e1
  *
  * Licensed under the Apache License, Version 2.0 (the "License");
  * you may not use this file except in compliance with the License.
@@ -42,11 +38,7 @@
 static const dynamic* getTemplate(
     const serialization_opts& opts,
     dynamic const& dynArray) {
-<<<<<<< HEAD
-  if (!opts.templates.hasValue()) {
-=======
   if (!opts.templates.has_value()) {
->>>>>>> 2e6f64e1
     return nullptr;
   }
   const auto& templates = opts.templates.value();
