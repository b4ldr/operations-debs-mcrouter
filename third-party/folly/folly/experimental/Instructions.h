--- conflicted
+++ resolved
@@ -1,9 +1,5 @@
 /*
-<<<<<<< HEAD
- * Copyright 2015-present Facebook, Inc.
-=======
  * Copyright (c) Facebook, Inc. and its affiliates.
->>>>>>> 2e6f64e1
  *
  * Licensed under the Apache License, Version 2.0 (the "License");
  * you may not use this file except in compliance with the License.
@@ -28,10 +24,7 @@
 
 #include <folly/CpuId.h>
 #include <folly/Portability.h>
-<<<<<<< HEAD
-=======
 #include <folly/lang/Assume.h>
->>>>>>> 2e6f64e1
 #include <folly/portability/Builtins.h>
 
 namespace folly {
@@ -97,11 +90,7 @@
 
   static FOLLY_ALWAYS_INLINE uint64_t popcount(uint64_t value) {
 // POPCNT is supported starting with Intel Nehalem, AMD K10.
-<<<<<<< HEAD
-#if defined(__GNUC__) || defined(__clang__)
-=======
 #if defined(__GNUC__)
->>>>>>> 2e6f64e1
     // GCC and Clang won't inline the intrinsics.
     uint64_t result;
     asm("popcntq %1, %0" : "=r"(result) : "r"(value));
@@ -120,11 +109,7 @@
   static FOLLY_ALWAYS_INLINE uint64_t blsr(uint64_t value) {
 // BMI1 is supported starting with Intel Haswell, AMD Piledriver.
 // BLSR combines two instructions into one and reduces register pressure.
-<<<<<<< HEAD
-#if defined(__GNUC__) || defined(__clang__)
-=======
 #if defined(__GNUC__)
->>>>>>> 2e6f64e1
     // GCC and Clang won't inline the intrinsics.
     uint64_t result;
     asm("blsrq %1, %0" : "=r"(result) : "r"(value));
@@ -136,24 +121,13 @@
 
   static FOLLY_ALWAYS_INLINE uint64_t
   bextr(uint64_t value, uint32_t start, uint32_t length) {
-<<<<<<< HEAD
-#if defined(__GNUC__) || defined(__clang__)
-=======
 #if defined(__GNUC__)
->>>>>>> 2e6f64e1
     // GCC and Clang won't inline the intrinsics.
     // Encode parameters in `pattern` where `pattern[0:7]` is `start` and
     // `pattern[8:15]` is `length`.
     // Ref: Intel Advanced Vector Extensions Programming Reference
     uint64_t pattern = start & 0xFF;
     pattern = pattern | ((length & 0xFF) << 8);
-<<<<<<< HEAD
-    uint64_t result;
-    asm("bextrq %2, %1, %0" : "=r"(result) : "r"(value), "r"(pattern));
-    return result;
-#else
-    return _bextr_u64(value, start, length);
-=======
     uint64_t result;
     asm("bextrq %2, %1, %0" : "=r"(result) : "r"(value), "r"(pattern));
     return result;
@@ -171,24 +145,9 @@
     return result;
 #else
     return _bzhi_u64(value, index);
->>>>>>> 2e6f64e1
 #endif
   }
 
-<<<<<<< HEAD
-  static FOLLY_ALWAYS_INLINE uint64_t bzhi(uint64_t value, uint32_t index) {
-#if defined(__GNUC__) || defined(__clang__)
-    // GCC and Clang won't inline the intrinsics.
-    const uint64_t index64 = index;
-    uint64_t result;
-    asm("bzhiq %2, %1, %0" : "=r"(result) : "r"(value), "r"(index64));
-    return result;
-#else
-    return _bzhi_u64(value, index);
-#endif
-  }
-};
-=======
 enum class Type {
   DEFAULT,
   NEHALEM,
@@ -230,7 +189,6 @@
   return dispatch(detect(), std::forward<F>(f));
 }
 
->>>>>>> 2e6f64e1
 } // namespace instructions
 } // namespace compression
 } // namespace folly