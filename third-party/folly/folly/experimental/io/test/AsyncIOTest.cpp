/*
<<<<<<< HEAD
 * Copyright 2013-present Facebook, Inc.
=======
 * Copyright (c) Facebook, Inc. and its affiliates.
>>>>>>> 2e6f64e1
 *
 * Licensed under the Apache License, Version 2.0 (the "License");
 * you may not use this file except in compliance with the License.
 * You may obtain a copy of the License at
 *
 *     http://www.apache.org/licenses/LICENSE-2.0
 *
 * Unless required by applicable law or agreed to in writing, software
 * distributed under the License is distributed on an "AS IS" BASIS,
 * WITHOUT WARRANTIES OR CONDITIONS OF ANY KIND, either express or implied.
 * See the License for the specific language governing permissions and
 * limitations under the License.
 */

#include <folly/experimental/io/AsyncIO.h>
#include <folly/experimental/io/test/AsyncBaseTestLib.h>

<<<<<<< HEAD
#include <fcntl.h>
#include <sys/stat.h>
#include <sys/types.h>

#include <cstdio>
#include <cstdlib>
#include <memory>
#include <random>
#include <thread>
#include <vector>

#include <glog/logging.h>

#include <folly/ScopeGuard.h>
#include <folly/String.h>
#include <folly/experimental/io/FsUtil.h>
#include <folly/portability/GTest.h>
#include <folly/portability/Sockets.h>

namespace fs = folly::fs;

using folly::AsyncIO;
using folly::AsyncIOOp;
using folly::AsyncIOQueue;

namespace {

constexpr size_t kAlign = 4096; // align reads to 4096 B (for O_DIRECT)

struct TestSpec {
  off_t start;
  size_t size;
};

void waitUntilReadable(int fd) {
  pollfd pfd;
  pfd.fd = fd;
  pfd.events = POLLIN;

  int r;
  do {
    r = poll(&pfd, 1, -1); // wait forever
  } while (r == -1 && errno == EINTR);
  PCHECK(r == 1);
  CHECK_EQ(pfd.revents, POLLIN); // no errors etc
}

folly::Range<AsyncIO::Op**> readerWait(AsyncIO* reader) {
  int fd = reader->pollFd();
  if (fd == -1) {
    return reader->wait(1);
  } else {
    waitUntilReadable(fd);
    return reader->pollCompleted();
  }
}

// Temporary file that is NOT kept open but is deleted on exit.
// Generate random-looking but reproduceable data.
class TemporaryFile {
 public:
  explicit TemporaryFile(size_t size);
  ~TemporaryFile();

  const fs::path path() const {
    return path_;
  }

 private:
  fs::path path_;
};

TemporaryFile::TemporaryFile(size_t size)
    : path_(fs::temp_directory_path() / fs::unique_path()) {
  CHECK_EQ(size % sizeof(uint32_t), 0);
  size /= sizeof(uint32_t);
  const uint32_t seed = 42;
  std::mt19937 rnd(seed);

  const size_t bufferSize = 1U << 16;
  uint32_t buffer[bufferSize];

  FILE* fp = ::fopen(path_.c_str(), "wb");
  PCHECK(fp != nullptr);
  while (size) {
    size_t n = std::min(size, bufferSize);
    for (size_t i = 0; i < n; ++i) {
      buffer[i] = rnd();
    }
    size_t written = ::fwrite(buffer, sizeof(uint32_t), n, fp);
    PCHECK(written == n);
    size -= written;
  }
  PCHECK(::fclose(fp) == 0);
}

TemporaryFile::~TemporaryFile() {
  try {
    fs::remove(path_);
  } catch (const fs::filesystem_error& e) {
    LOG(ERROR) << "fs::remove: " << folly::exceptionStr(e);
  }
}

TemporaryFile tempFile(6 << 20); // 6MiB

typedef std::unique_ptr<char, void (*)(void*)> ManagedBuffer;
ManagedBuffer allocateAligned(size_t size) {
  void* buf;
  int rc = posix_memalign(&buf, kAlign, size);
  CHECK_EQ(rc, 0) << strerror(rc);
  return ManagedBuffer(reinterpret_cast<char*>(buf), free);
}

void testReadsSerially(
    const std::vector<TestSpec>& specs,
    AsyncIO::PollMode pollMode) {
  AsyncIO aioReader(1, pollMode);
  AsyncIO::Op op;
  int fd = ::open(tempFile.path().c_str(), O_DIRECT | O_RDONLY);
  PCHECK(fd != -1);
  SCOPE_EXIT {
    ::close(fd);
  };

  for (size_t i = 0; i < specs.size(); i++) {
    auto buf = allocateAligned(specs[i].size);
    op.pread(fd, buf.get(), specs[i].size, specs[i].start);
    aioReader.submit(&op);
    EXPECT_EQ((i + 1), aioReader.totalSubmits());
    EXPECT_EQ(aioReader.pending(), 1);
    auto ops = readerWait(&aioReader);
    EXPECT_EQ(1, ops.size());
    EXPECT_TRUE(ops[0] == &op);
    EXPECT_EQ(aioReader.pending(), 0);
    ssize_t res = op.result();
    EXPECT_LE(0, res) << folly::errnoStr(-res);
    EXPECT_EQ(specs[i].size, res);
    op.reset();
  }
}

void testReadsParallel(
    const std::vector<TestSpec>& specs,
    AsyncIO::PollMode pollMode,
    bool multithreaded) {
  AsyncIO aioReader(specs.size(), pollMode);
  std::unique_ptr<AsyncIO::Op[]> ops(new AsyncIO::Op[specs.size()]);
  std::vector<ManagedBuffer> bufs;
  bufs.reserve(specs.size());

  int fd = ::open(tempFile.path().c_str(), O_DIRECT | O_RDONLY);
  PCHECK(fd != -1);
  SCOPE_EXIT {
    ::close(fd);
  };

  std::vector<std::thread> threads;
  if (multithreaded) {
    threads.reserve(specs.size());
  }
  for (size_t i = 0; i < specs.size(); i++) {
    bufs.push_back(allocateAligned(specs[i].size));
  }
  auto submit = [&](size_t i) {
    ops[i].pread(fd, bufs[i].get(), specs[i].size, specs[i].start);
    aioReader.submit(&ops[i]);
  };
  for (size_t i = 0; i < specs.size(); i++) {
    if (multithreaded) {
      threads.emplace_back([&submit, i] { submit(i); });
    } else {
      submit(i);
    }
  }
  for (auto& t : threads) {
    t.join();
  }
  std::vector<bool> pending(specs.size(), true);

  size_t remaining = specs.size();
  while (remaining != 0) {
    EXPECT_EQ(remaining, aioReader.pending());
    auto completed = readerWait(&aioReader);
    size_t nrRead = completed.size();
    EXPECT_NE(nrRead, 0);
    remaining -= nrRead;

    for (size_t i = 0; i < nrRead; i++) {
      int id = completed[i] - ops.get();
      EXPECT_GE(id, 0);
      EXPECT_LT(id, specs.size());
      EXPECT_TRUE(pending[id]);
      pending[id] = false;
      ssize_t res = ops[id].result();
      EXPECT_LE(0, res) << folly::errnoStr(-res);
      EXPECT_EQ(specs[id].size, res);
    }
  }
  EXPECT_EQ(specs.size(), aioReader.totalSubmits());

  EXPECT_EQ(aioReader.pending(), 0);
  for (size_t i = 0; i < pending.size(); i++) {
    EXPECT_FALSE(pending[i]);
  }
}

void testReadsQueued(
    const std::vector<TestSpec>& specs,
    AsyncIO::PollMode pollMode) {
  size_t readerCapacity = std::max(specs.size() / 2, size_t(1));
  AsyncIO aioReader(readerCapacity, pollMode);
  AsyncIOQueue aioQueue(&aioReader);
  std::unique_ptr<AsyncIO::Op[]> ops(new AsyncIO::Op[specs.size()]);
  std::vector<ManagedBuffer> bufs;

  int fd = ::open(tempFile.path().c_str(), O_DIRECT | O_RDONLY);
  PCHECK(fd != -1);
  SCOPE_EXIT {
    ::close(fd);
  };
  for (size_t i = 0; i < specs.size(); i++) {
    bufs.push_back(allocateAligned(specs[i].size));
    ops[i].pread(fd, bufs[i].get(), specs[i].size, specs[i].start);
    aioQueue.submit(&ops[i]);
  }
  std::vector<bool> pending(specs.size(), true);

  size_t remaining = specs.size();
  while (remaining != 0) {
    if (remaining >= readerCapacity) {
      EXPECT_EQ(readerCapacity, aioReader.pending());
      EXPECT_EQ(remaining - readerCapacity, aioQueue.queued());
    } else {
      EXPECT_EQ(remaining, aioReader.pending());
      EXPECT_EQ(0, aioQueue.queued());
    }
    auto completed = readerWait(&aioReader);
    size_t nrRead = completed.size();
    EXPECT_NE(nrRead, 0);
    remaining -= nrRead;

    for (size_t i = 0; i < nrRead; i++) {
      int id = completed[i] - ops.get();
      EXPECT_GE(id, 0);
      EXPECT_LT(id, specs.size());
      EXPECT_TRUE(pending[id]);
      pending[id] = false;
      ssize_t res = ops[id].result();
      EXPECT_LE(0, res) << folly::errnoStr(-res);
      EXPECT_EQ(specs[id].size, res);
    }
  }
  EXPECT_EQ(specs.size(), aioReader.totalSubmits());
  EXPECT_EQ(aioReader.pending(), 0);
  EXPECT_EQ(aioQueue.queued(), 0);
  for (size_t i = 0; i < pending.size(); i++) {
    EXPECT_FALSE(pending[i]);
  }
}

void testReads(const std::vector<TestSpec>& specs, AsyncIO::PollMode pollMode) {
  testReadsSerially(specs, pollMode);
  testReadsParallel(specs, pollMode, false);
  testReadsParallel(specs, pollMode, true);
  testReadsQueued(specs, pollMode);
}

} // namespace

TEST(AsyncIO, ZeroAsyncDataNotPollable) {
  testReads({{0, 0}}, AsyncIO::NOT_POLLABLE);
}

TEST(AsyncIO, ZeroAsyncDataPollable) {
  testReads({{0, 0}}, AsyncIO::POLLABLE);
}

TEST(AsyncIO, SingleAsyncDataNotPollable) {
  testReads({{0, kAlign}}, AsyncIO::NOT_POLLABLE);
  testReads({{0, kAlign}}, AsyncIO::NOT_POLLABLE);
}

TEST(AsyncIO, SingleAsyncDataPollable) {
  testReads({{0, kAlign}}, AsyncIO::POLLABLE);
  testReads({{0, kAlign}}, AsyncIO::POLLABLE);
}

TEST(AsyncIO, MultipleAsyncDataNotPollable) {
  testReads(
      {{kAlign, 2 * kAlign}, {kAlign, 2 * kAlign}, {kAlign, 4 * kAlign}},
      AsyncIO::NOT_POLLABLE);
  testReads(
      {{kAlign, 2 * kAlign}, {kAlign, 2 * kAlign}, {kAlign, 4 * kAlign}},
      AsyncIO::NOT_POLLABLE);

  testReads(
      {{0, 5 * 1024 * 1024}, {kAlign, 5 * 1024 * 1024}}, AsyncIO::NOT_POLLABLE);

  testReads(
      {
          {kAlign, 0},
          {kAlign, kAlign},
          {kAlign, 2 * kAlign},
          {kAlign, 20 * kAlign},
          {kAlign, 1024 * 1024},
      },
      AsyncIO::NOT_POLLABLE);
}

TEST(AsyncIO, MultipleAsyncDataPollable) {
  testReads(
      {{kAlign, 2 * kAlign}, {kAlign, 2 * kAlign}, {kAlign, 4 * kAlign}},
      AsyncIO::POLLABLE);
  testReads(
      {{kAlign, 2 * kAlign}, {kAlign, 2 * kAlign}, {kAlign, 4 * kAlign}},
      AsyncIO::POLLABLE);

  testReads(
      {{0, 5 * 1024 * 1024}, {kAlign, 5 * 1024 * 1024}}, AsyncIO::NOT_POLLABLE);

  testReads(
      {
          {kAlign, 0},
          {kAlign, kAlign},
          {kAlign, 2 * kAlign},
          {kAlign, 20 * kAlign},
          {kAlign, 1024 * 1024},
      },
      AsyncIO::NOT_POLLABLE);
}

TEST(AsyncIO, ManyAsyncDataNotPollable) {
  {
    std::vector<TestSpec> v;
    for (int i = 0; i < 1000; i++) {
      v.push_back({off_t(kAlign * i), kAlign});
    }
    testReads(v, AsyncIO::NOT_POLLABLE);
  }
}

TEST(AsyncIO, ManyAsyncDataPollable) {
  {
    std::vector<TestSpec> v;
    for (int i = 0; i < 1000; i++) {
      v.push_back({off_t(kAlign * i), kAlign});
    }
    testReads(v, AsyncIO::POLLABLE);
  }
}

TEST(AsyncIO, NonBlockingWait) {
  AsyncIO aioReader(1, AsyncIO::NOT_POLLABLE);
  AsyncIO::Op op;
  int fd = ::open(tempFile.path().c_str(), O_DIRECT | O_RDONLY);
  PCHECK(fd != -1);
  SCOPE_EXIT {
    ::close(fd);
  };
  size_t size = 2 * kAlign;
  auto buf = allocateAligned(size);
  op.pread(fd, buf.get(), size, 0);
  aioReader.submit(&op);
  EXPECT_EQ(aioReader.pending(), 1);

  folly::Range<AsyncIO::Op**> completed;
  while (completed.empty()) {
    // poll without blocking until the read request completes.
    completed = aioReader.wait(0);
  }
  EXPECT_EQ(completed.size(), 1);

  EXPECT_TRUE(completed[0] == &op);
  ssize_t res = op.result();
  EXPECT_LE(0, res) << folly::errnoStr(-res);
  EXPECT_EQ(size, res);
  EXPECT_EQ(aioReader.pending(), 0);
}

TEST(AsyncIO, Cancel) {
  constexpr size_t kNumOpsBatch1 = 10;
  constexpr size_t kNumOpsBatch2 = 10;

  AsyncIO aioReader(kNumOpsBatch1 + kNumOpsBatch2, AsyncIO::NOT_POLLABLE);
  int fd = ::open(tempFile.path().c_str(), O_DIRECT | O_RDONLY);
  PCHECK(fd != -1);
  SCOPE_EXIT {
    ::close(fd);
  };

  size_t completed = 0;

  std::vector<std::unique_ptr<AsyncIO::Op>> ops;
  std::vector<ManagedBuffer> bufs;
  const auto schedule = [&](size_t n) {
    for (size_t i = 0; i < n; ++i) {
      const size_t size = 2 * kAlign;
      bufs.push_back(allocateAligned(size));

      ops.push_back(std::make_unique<AsyncIO::Op>());
      auto& op = *ops.back();

      op.setNotificationCallback([&](AsyncIOOp*) { ++completed; });
      op.pread(fd, bufs.back().get(), size, 0);
      aioReader.submit(&op);
    }
  };

  // Mix completed and canceled operations for this test.
  // In order to achieve that, schedule in two batches and do partial
  // wait() after the first one.

  schedule(kNumOpsBatch1);
  EXPECT_EQ(aioReader.pending(), kNumOpsBatch1);
  EXPECT_EQ(completed, 0);

  auto result = aioReader.wait(1);
  EXPECT_GE(result.size(), 1);
  EXPECT_EQ(completed, result.size());
  EXPECT_EQ(aioReader.pending(), kNumOpsBatch1 - result.size());

  schedule(kNumOpsBatch2);
  EXPECT_EQ(aioReader.pending(), ops.size() - result.size());
  EXPECT_EQ(completed, result.size());

  auto canceled = aioReader.cancel();
  EXPECT_EQ(canceled.size(), ops.size() - result.size());
  EXPECT_EQ(aioReader.pending(), 0);
  EXPECT_EQ(completed, result.size());

  size_t foundCompleted = 0;
  for (auto& op : ops) {
    if (op->state() == AsyncIOOp::State::COMPLETED) {
      ++foundCompleted;
    } else {
      EXPECT_TRUE(op->state() == AsyncIOOp::State::CANCELED) << *op;
    }
  }
  EXPECT_EQ(foundCompleted, completed);
}
=======
using folly::AsyncIO;

namespace folly {
namespace test {
INSTANTIATE_TYPED_TEST_CASE_P(AsyncTest, AsyncTest, AsyncIO);
} // namespace test
} // namespace folly
>>>>>>> 2e6f64e1
<|MERGE_RESOLUTION|>--- conflicted
+++ resolved
@@ -1,9 +1,5 @@
 /*
-<<<<<<< HEAD
- * Copyright 2013-present Facebook, Inc.
-=======
  * Copyright (c) Facebook, Inc. and its affiliates.
->>>>>>> 2e6f64e1
  *
  * Licensed under the Apache License, Version 2.0 (the "License");
  * you may not use this file except in compliance with the License.
@@ -21,454 +17,10 @@
 #include <folly/experimental/io/AsyncIO.h>
 #include <folly/experimental/io/test/AsyncBaseTestLib.h>
 
-<<<<<<< HEAD
-#include <fcntl.h>
-#include <sys/stat.h>
-#include <sys/types.h>
-
-#include <cstdio>
-#include <cstdlib>
-#include <memory>
-#include <random>
-#include <thread>
-#include <vector>
-
-#include <glog/logging.h>
-
-#include <folly/ScopeGuard.h>
-#include <folly/String.h>
-#include <folly/experimental/io/FsUtil.h>
-#include <folly/portability/GTest.h>
-#include <folly/portability/Sockets.h>
-
-namespace fs = folly::fs;
-
-using folly::AsyncIO;
-using folly::AsyncIOOp;
-using folly::AsyncIOQueue;
-
-namespace {
-
-constexpr size_t kAlign = 4096; // align reads to 4096 B (for O_DIRECT)
-
-struct TestSpec {
-  off_t start;
-  size_t size;
-};
-
-void waitUntilReadable(int fd) {
-  pollfd pfd;
-  pfd.fd = fd;
-  pfd.events = POLLIN;
-
-  int r;
-  do {
-    r = poll(&pfd, 1, -1); // wait forever
-  } while (r == -1 && errno == EINTR);
-  PCHECK(r == 1);
-  CHECK_EQ(pfd.revents, POLLIN); // no errors etc
-}
-
-folly::Range<AsyncIO::Op**> readerWait(AsyncIO* reader) {
-  int fd = reader->pollFd();
-  if (fd == -1) {
-    return reader->wait(1);
-  } else {
-    waitUntilReadable(fd);
-    return reader->pollCompleted();
-  }
-}
-
-// Temporary file that is NOT kept open but is deleted on exit.
-// Generate random-looking but reproduceable data.
-class TemporaryFile {
- public:
-  explicit TemporaryFile(size_t size);
-  ~TemporaryFile();
-
-  const fs::path path() const {
-    return path_;
-  }
-
- private:
-  fs::path path_;
-};
-
-TemporaryFile::TemporaryFile(size_t size)
-    : path_(fs::temp_directory_path() / fs::unique_path()) {
-  CHECK_EQ(size % sizeof(uint32_t), 0);
-  size /= sizeof(uint32_t);
-  const uint32_t seed = 42;
-  std::mt19937 rnd(seed);
-
-  const size_t bufferSize = 1U << 16;
-  uint32_t buffer[bufferSize];
-
-  FILE* fp = ::fopen(path_.c_str(), "wb");
-  PCHECK(fp != nullptr);
-  while (size) {
-    size_t n = std::min(size, bufferSize);
-    for (size_t i = 0; i < n; ++i) {
-      buffer[i] = rnd();
-    }
-    size_t written = ::fwrite(buffer, sizeof(uint32_t), n, fp);
-    PCHECK(written == n);
-    size -= written;
-  }
-  PCHECK(::fclose(fp) == 0);
-}
-
-TemporaryFile::~TemporaryFile() {
-  try {
-    fs::remove(path_);
-  } catch (const fs::filesystem_error& e) {
-    LOG(ERROR) << "fs::remove: " << folly::exceptionStr(e);
-  }
-}
-
-TemporaryFile tempFile(6 << 20); // 6MiB
-
-typedef std::unique_ptr<char, void (*)(void*)> ManagedBuffer;
-ManagedBuffer allocateAligned(size_t size) {
-  void* buf;
-  int rc = posix_memalign(&buf, kAlign, size);
-  CHECK_EQ(rc, 0) << strerror(rc);
-  return ManagedBuffer(reinterpret_cast<char*>(buf), free);
-}
-
-void testReadsSerially(
-    const std::vector<TestSpec>& specs,
-    AsyncIO::PollMode pollMode) {
-  AsyncIO aioReader(1, pollMode);
-  AsyncIO::Op op;
-  int fd = ::open(tempFile.path().c_str(), O_DIRECT | O_RDONLY);
-  PCHECK(fd != -1);
-  SCOPE_EXIT {
-    ::close(fd);
-  };
-
-  for (size_t i = 0; i < specs.size(); i++) {
-    auto buf = allocateAligned(specs[i].size);
-    op.pread(fd, buf.get(), specs[i].size, specs[i].start);
-    aioReader.submit(&op);
-    EXPECT_EQ((i + 1), aioReader.totalSubmits());
-    EXPECT_EQ(aioReader.pending(), 1);
-    auto ops = readerWait(&aioReader);
-    EXPECT_EQ(1, ops.size());
-    EXPECT_TRUE(ops[0] == &op);
-    EXPECT_EQ(aioReader.pending(), 0);
-    ssize_t res = op.result();
-    EXPECT_LE(0, res) << folly::errnoStr(-res);
-    EXPECT_EQ(specs[i].size, res);
-    op.reset();
-  }
-}
-
-void testReadsParallel(
-    const std::vector<TestSpec>& specs,
-    AsyncIO::PollMode pollMode,
-    bool multithreaded) {
-  AsyncIO aioReader(specs.size(), pollMode);
-  std::unique_ptr<AsyncIO::Op[]> ops(new AsyncIO::Op[specs.size()]);
-  std::vector<ManagedBuffer> bufs;
-  bufs.reserve(specs.size());
-
-  int fd = ::open(tempFile.path().c_str(), O_DIRECT | O_RDONLY);
-  PCHECK(fd != -1);
-  SCOPE_EXIT {
-    ::close(fd);
-  };
-
-  std::vector<std::thread> threads;
-  if (multithreaded) {
-    threads.reserve(specs.size());
-  }
-  for (size_t i = 0; i < specs.size(); i++) {
-    bufs.push_back(allocateAligned(specs[i].size));
-  }
-  auto submit = [&](size_t i) {
-    ops[i].pread(fd, bufs[i].get(), specs[i].size, specs[i].start);
-    aioReader.submit(&ops[i]);
-  };
-  for (size_t i = 0; i < specs.size(); i++) {
-    if (multithreaded) {
-      threads.emplace_back([&submit, i] { submit(i); });
-    } else {
-      submit(i);
-    }
-  }
-  for (auto& t : threads) {
-    t.join();
-  }
-  std::vector<bool> pending(specs.size(), true);
-
-  size_t remaining = specs.size();
-  while (remaining != 0) {
-    EXPECT_EQ(remaining, aioReader.pending());
-    auto completed = readerWait(&aioReader);
-    size_t nrRead = completed.size();
-    EXPECT_NE(nrRead, 0);
-    remaining -= nrRead;
-
-    for (size_t i = 0; i < nrRead; i++) {
-      int id = completed[i] - ops.get();
-      EXPECT_GE(id, 0);
-      EXPECT_LT(id, specs.size());
-      EXPECT_TRUE(pending[id]);
-      pending[id] = false;
-      ssize_t res = ops[id].result();
-      EXPECT_LE(0, res) << folly::errnoStr(-res);
-      EXPECT_EQ(specs[id].size, res);
-    }
-  }
-  EXPECT_EQ(specs.size(), aioReader.totalSubmits());
-
-  EXPECT_EQ(aioReader.pending(), 0);
-  for (size_t i = 0; i < pending.size(); i++) {
-    EXPECT_FALSE(pending[i]);
-  }
-}
-
-void testReadsQueued(
-    const std::vector<TestSpec>& specs,
-    AsyncIO::PollMode pollMode) {
-  size_t readerCapacity = std::max(specs.size() / 2, size_t(1));
-  AsyncIO aioReader(readerCapacity, pollMode);
-  AsyncIOQueue aioQueue(&aioReader);
-  std::unique_ptr<AsyncIO::Op[]> ops(new AsyncIO::Op[specs.size()]);
-  std::vector<ManagedBuffer> bufs;
-
-  int fd = ::open(tempFile.path().c_str(), O_DIRECT | O_RDONLY);
-  PCHECK(fd != -1);
-  SCOPE_EXIT {
-    ::close(fd);
-  };
-  for (size_t i = 0; i < specs.size(); i++) {
-    bufs.push_back(allocateAligned(specs[i].size));
-    ops[i].pread(fd, bufs[i].get(), specs[i].size, specs[i].start);
-    aioQueue.submit(&ops[i]);
-  }
-  std::vector<bool> pending(specs.size(), true);
-
-  size_t remaining = specs.size();
-  while (remaining != 0) {
-    if (remaining >= readerCapacity) {
-      EXPECT_EQ(readerCapacity, aioReader.pending());
-      EXPECT_EQ(remaining - readerCapacity, aioQueue.queued());
-    } else {
-      EXPECT_EQ(remaining, aioReader.pending());
-      EXPECT_EQ(0, aioQueue.queued());
-    }
-    auto completed = readerWait(&aioReader);
-    size_t nrRead = completed.size();
-    EXPECT_NE(nrRead, 0);
-    remaining -= nrRead;
-
-    for (size_t i = 0; i < nrRead; i++) {
-      int id = completed[i] - ops.get();
-      EXPECT_GE(id, 0);
-      EXPECT_LT(id, specs.size());
-      EXPECT_TRUE(pending[id]);
-      pending[id] = false;
-      ssize_t res = ops[id].result();
-      EXPECT_LE(0, res) << folly::errnoStr(-res);
-      EXPECT_EQ(specs[id].size, res);
-    }
-  }
-  EXPECT_EQ(specs.size(), aioReader.totalSubmits());
-  EXPECT_EQ(aioReader.pending(), 0);
-  EXPECT_EQ(aioQueue.queued(), 0);
-  for (size_t i = 0; i < pending.size(); i++) {
-    EXPECT_FALSE(pending[i]);
-  }
-}
-
-void testReads(const std::vector<TestSpec>& specs, AsyncIO::PollMode pollMode) {
-  testReadsSerially(specs, pollMode);
-  testReadsParallel(specs, pollMode, false);
-  testReadsParallel(specs, pollMode, true);
-  testReadsQueued(specs, pollMode);
-}
-
-} // namespace
-
-TEST(AsyncIO, ZeroAsyncDataNotPollable) {
-  testReads({{0, 0}}, AsyncIO::NOT_POLLABLE);
-}
-
-TEST(AsyncIO, ZeroAsyncDataPollable) {
-  testReads({{0, 0}}, AsyncIO::POLLABLE);
-}
-
-TEST(AsyncIO, SingleAsyncDataNotPollable) {
-  testReads({{0, kAlign}}, AsyncIO::NOT_POLLABLE);
-  testReads({{0, kAlign}}, AsyncIO::NOT_POLLABLE);
-}
-
-TEST(AsyncIO, SingleAsyncDataPollable) {
-  testReads({{0, kAlign}}, AsyncIO::POLLABLE);
-  testReads({{0, kAlign}}, AsyncIO::POLLABLE);
-}
-
-TEST(AsyncIO, MultipleAsyncDataNotPollable) {
-  testReads(
-      {{kAlign, 2 * kAlign}, {kAlign, 2 * kAlign}, {kAlign, 4 * kAlign}},
-      AsyncIO::NOT_POLLABLE);
-  testReads(
-      {{kAlign, 2 * kAlign}, {kAlign, 2 * kAlign}, {kAlign, 4 * kAlign}},
-      AsyncIO::NOT_POLLABLE);
-
-  testReads(
-      {{0, 5 * 1024 * 1024}, {kAlign, 5 * 1024 * 1024}}, AsyncIO::NOT_POLLABLE);
-
-  testReads(
-      {
-          {kAlign, 0},
-          {kAlign, kAlign},
-          {kAlign, 2 * kAlign},
-          {kAlign, 20 * kAlign},
-          {kAlign, 1024 * 1024},
-      },
-      AsyncIO::NOT_POLLABLE);
-}
-
-TEST(AsyncIO, MultipleAsyncDataPollable) {
-  testReads(
-      {{kAlign, 2 * kAlign}, {kAlign, 2 * kAlign}, {kAlign, 4 * kAlign}},
-      AsyncIO::POLLABLE);
-  testReads(
-      {{kAlign, 2 * kAlign}, {kAlign, 2 * kAlign}, {kAlign, 4 * kAlign}},
-      AsyncIO::POLLABLE);
-
-  testReads(
-      {{0, 5 * 1024 * 1024}, {kAlign, 5 * 1024 * 1024}}, AsyncIO::NOT_POLLABLE);
-
-  testReads(
-      {
-          {kAlign, 0},
-          {kAlign, kAlign},
-          {kAlign, 2 * kAlign},
-          {kAlign, 20 * kAlign},
-          {kAlign, 1024 * 1024},
-      },
-      AsyncIO::NOT_POLLABLE);
-}
-
-TEST(AsyncIO, ManyAsyncDataNotPollable) {
-  {
-    std::vector<TestSpec> v;
-    for (int i = 0; i < 1000; i++) {
-      v.push_back({off_t(kAlign * i), kAlign});
-    }
-    testReads(v, AsyncIO::NOT_POLLABLE);
-  }
-}
-
-TEST(AsyncIO, ManyAsyncDataPollable) {
-  {
-    std::vector<TestSpec> v;
-    for (int i = 0; i < 1000; i++) {
-      v.push_back({off_t(kAlign * i), kAlign});
-    }
-    testReads(v, AsyncIO::POLLABLE);
-  }
-}
-
-TEST(AsyncIO, NonBlockingWait) {
-  AsyncIO aioReader(1, AsyncIO::NOT_POLLABLE);
-  AsyncIO::Op op;
-  int fd = ::open(tempFile.path().c_str(), O_DIRECT | O_RDONLY);
-  PCHECK(fd != -1);
-  SCOPE_EXIT {
-    ::close(fd);
-  };
-  size_t size = 2 * kAlign;
-  auto buf = allocateAligned(size);
-  op.pread(fd, buf.get(), size, 0);
-  aioReader.submit(&op);
-  EXPECT_EQ(aioReader.pending(), 1);
-
-  folly::Range<AsyncIO::Op**> completed;
-  while (completed.empty()) {
-    // poll without blocking until the read request completes.
-    completed = aioReader.wait(0);
-  }
-  EXPECT_EQ(completed.size(), 1);
-
-  EXPECT_TRUE(completed[0] == &op);
-  ssize_t res = op.result();
-  EXPECT_LE(0, res) << folly::errnoStr(-res);
-  EXPECT_EQ(size, res);
-  EXPECT_EQ(aioReader.pending(), 0);
-}
-
-TEST(AsyncIO, Cancel) {
-  constexpr size_t kNumOpsBatch1 = 10;
-  constexpr size_t kNumOpsBatch2 = 10;
-
-  AsyncIO aioReader(kNumOpsBatch1 + kNumOpsBatch2, AsyncIO::NOT_POLLABLE);
-  int fd = ::open(tempFile.path().c_str(), O_DIRECT | O_RDONLY);
-  PCHECK(fd != -1);
-  SCOPE_EXIT {
-    ::close(fd);
-  };
-
-  size_t completed = 0;
-
-  std::vector<std::unique_ptr<AsyncIO::Op>> ops;
-  std::vector<ManagedBuffer> bufs;
-  const auto schedule = [&](size_t n) {
-    for (size_t i = 0; i < n; ++i) {
-      const size_t size = 2 * kAlign;
-      bufs.push_back(allocateAligned(size));
-
-      ops.push_back(std::make_unique<AsyncIO::Op>());
-      auto& op = *ops.back();
-
-      op.setNotificationCallback([&](AsyncIOOp*) { ++completed; });
-      op.pread(fd, bufs.back().get(), size, 0);
-      aioReader.submit(&op);
-    }
-  };
-
-  // Mix completed and canceled operations for this test.
-  // In order to achieve that, schedule in two batches and do partial
-  // wait() after the first one.
-
-  schedule(kNumOpsBatch1);
-  EXPECT_EQ(aioReader.pending(), kNumOpsBatch1);
-  EXPECT_EQ(completed, 0);
-
-  auto result = aioReader.wait(1);
-  EXPECT_GE(result.size(), 1);
-  EXPECT_EQ(completed, result.size());
-  EXPECT_EQ(aioReader.pending(), kNumOpsBatch1 - result.size());
-
-  schedule(kNumOpsBatch2);
-  EXPECT_EQ(aioReader.pending(), ops.size() - result.size());
-  EXPECT_EQ(completed, result.size());
-
-  auto canceled = aioReader.cancel();
-  EXPECT_EQ(canceled.size(), ops.size() - result.size());
-  EXPECT_EQ(aioReader.pending(), 0);
-  EXPECT_EQ(completed, result.size());
-
-  size_t foundCompleted = 0;
-  for (auto& op : ops) {
-    if (op->state() == AsyncIOOp::State::COMPLETED) {
-      ++foundCompleted;
-    } else {
-      EXPECT_TRUE(op->state() == AsyncIOOp::State::CANCELED) << *op;
-    }
-  }
-  EXPECT_EQ(foundCompleted, completed);
-}
-=======
 using folly::AsyncIO;
 
 namespace folly {
 namespace test {
 INSTANTIATE_TYPED_TEST_CASE_P(AsyncTest, AsyncTest, AsyncIO);
 } // namespace test
-} // namespace folly
->>>>>>> 2e6f64e1
+} // namespace folly