/*
<<<<<<< HEAD
 * Copyright 2012-present Facebook, Inc.
=======
 * Copyright (c) Facebook, Inc. and its affiliates.
>>>>>>> 2e6f64e1
 *
 * Licensed under the Apache License, Version 2.0 (the "License");
 * you may not use this file except in compliance with the License.
 * You may obtain a copy of the License at
 *
 *     http://www.apache.org/licenses/LICENSE-2.0
 *
 * Unless required by applicable law or agreed to in writing, software
 * distributed under the License is distributed on an "AS IS" BASIS,
 * WITHOUT WARRANTIES OR CONDITIONS OF ANY KIND, either express or implied.
 * See the License for the specific language governing permissions and
 * limitations under the License.
 */

#include <folly/experimental/symbolizer/Dwarf.h>

#include <array>

<<<<<<< HEAD
#if FOLLY_HAVE_LIBDWARF_DWARF_H
#include <libdwarf/dwarf.h>
#else
#include <dwarf.h> // @manual
#endif
=======
#include <dwarf.h>
#include <type_traits>
>>>>>>> 2e6f64e1

namespace folly {
namespace symbolizer {

namespace detail {

// Abbreviation for a Debugging Information Entry.
struct DIEAbbreviation {
  uint64_t code;
  uint64_t tag;
  bool hasChildren = false;

  folly::StringPiece attributes;
};

struct CompilationUnit {
  bool is64Bit;
  uint8_t version;
  uint8_t addrSize;
  // Offset in .debug_info of this compilation unit.
  uint32_t offset;
  uint32_t size;
  // Offset in .debug_info for the first DIE in this compilation unit.
  uint32_t firstDie;
  uint64_t abbrevOffset;
  // Only the CompilationUnit that contains the caller functions needs this
  // cache.
  // Indexed by (abbr.code - 1) if (abbr.code - 1) < abbrCache.size();
  folly::Range<DIEAbbreviation*> abbrCache;
};

struct Die {
  bool is64Bit;
  // Offset from start to first attribute
  uint8_t attrOffset;
  // Offset within debug info.
  uint32_t offset;
  uint64_t code;
  DIEAbbreviation abbr;
};

struct AttributeSpec {
  uint64_t name = 0;
  uint64_t form = 0;

  explicit operator bool() const {
    return name != 0 || form != 0;
  }
};

<<<<<<< HEAD
Dwarf::Section::Section(folly::StringPiece d) : is64Bit_(false), data_(d) {}
=======
struct Attribute {
  AttributeSpec spec;
  const Die& die;
  boost::variant<uint64_t, folly::StringPiece> attrValue;
};

struct CodeLocation {
  Die die;
  folly::Optional<uint64_t> file;
  folly::Optional<uint64_t> line;
};

} // namespace detail
>>>>>>> 2e6f64e1

namespace {

// Maximum number of DIEAbbreviation to cache in a compilation unit. Used to
// speed up inline function lookup.
const uint32_t kMaxAbbreviationEntries = 1000;

// All following read* functions read from a StringPiece, advancing the
// StringPiece, and aborting if there's not enough room.

// Read (bitwise) one object of type T
template <class T>
typename std::enable_if<std::is_pod<T>::value, T>::type read(
    folly::StringPiece& sp) {
  FOLLY_SAFE_CHECK(sp.size() >= sizeof(T), "underflow");
  T x;
  memcpy(&x, sp.data(), sizeof(T));
  sp.advance(sizeof(T));
  return x;
}

// Read ULEB (unsigned) varint value; algorithm from the DWARF spec
uint64_t readULEB(folly::StringPiece& sp, uint8_t& shift, uint8_t& val) {
  uint64_t r = 0;
  shift = 0;
  do {
    val = read<uint8_t>(sp);
    r |= ((uint64_t)(val & 0x7f) << shift);
    shift += 7;
  } while (val & 0x80);
  return r;
}

uint64_t readULEB(folly::StringPiece& sp) {
  uint8_t shift;
  uint8_t val;
  return readULEB(sp, shift, val);
}

// Read SLEB (signed) varint value; algorithm from the DWARF spec
int64_t readSLEB(folly::StringPiece& sp) {
  uint8_t shift;
  uint8_t val;
  uint64_t r = readULEB(sp, shift, val);

  if (shift < 64 && (val & 0x40)) {
    r |= -(1ULL << shift); // sign extend
  }

  return r;
}

// Read a value of "section offset" type, which may be 4 or 8 bytes
uint64_t readOffset(folly::StringPiece& sp, bool is64Bit) {
  return is64Bit ? read<uint64_t>(sp) : read<uint32_t>(sp);
}

// Read "len" bytes
folly::StringPiece readBytes(folly::StringPiece& sp, uint64_t len) {
  FOLLY_SAFE_CHECK(len <= sp.size(), "invalid string length");
  folly::StringPiece ret(sp.data(), len);
  sp.advance(len);
  return ret;
}

// Read a null-terminated string
folly::StringPiece readNullTerminated(folly::StringPiece& sp) {
  const char* p = static_cast<const char*>(memchr(sp.data(), 0, sp.size()));
  FOLLY_SAFE_CHECK(p, "invalid null-terminated string");
  folly::StringPiece ret(sp.data(), p);
  sp.assign(p + 1, sp.end());
  return ret;
}

// Skip over padding until sp.data() - start is a multiple of alignment
void skipPadding(folly::StringPiece& sp, const char* start, size_t alignment) {
  size_t remainder = (sp.data() - start) % alignment;
  if (remainder) {
    FOLLY_SAFE_CHECK(alignment - remainder <= sp.size(), "invalid padding");
    sp.advance(alignment - remainder);
  }
}

detail::AttributeSpec readAttributeSpec(folly::StringPiece& sp) {
  return {readULEB(sp), readULEB(sp)};
}

// Reads an abbreviation from a StringPiece, return true if at end; advance sp
bool readAbbreviation(
    folly::StringPiece& section,
    detail::DIEAbbreviation& abbr) {
  // Abbreviation code
  abbr.code = readULEB(section);
  if (abbr.code == 0) {
    return false;
  }

  // Abbreviation tag
  abbr.tag = readULEB(section);

<<<<<<< HEAD
    // Strip trailing slashes, except when this is the root path.
    while (sp.size() > 1 && sp.removeSuffix('/')) {
    }
=======
  // does this entry have children?
  abbr.hasChildren = (read<uint8_t>(section) != DW_CHILDREN_no);
>>>>>>> 2e6f64e1

  // attributes
  const char* attributeBegin = section.data();
  for (;;) {
    FOLLY_SAFE_CHECK(!section.empty(), "invalid attribute section");
    auto spec = readAttributeSpec(section);
    if (!spec) {
      break;
    }
  }
  abbr.attributes.assign(attributeBegin, section.data());
  return true;
}

<<<<<<< HEAD
} // namespace

Dwarf::Path::Path(
    folly::StringPiece baseDir,
    folly::StringPiece subDir,
    folly::StringPiece file)
    : baseDir_(baseDir), subDir_(subDir), file_(file) {
  using std::swap;

  // Normalize
  if (file_.empty()) {
    baseDir_.clear();
    subDir_.clear();
    return;
  }

  if (file_[0] == '/') {
    // file_ is absolute
    baseDir_.clear();
    subDir_.clear();
  }

  if (!subDir_.empty() && subDir_[0] == '/') {
    baseDir_.clear(); // subDir_ is absolute
  }

  simplifyPath(baseDir_);
  simplifyPath(subDir_);
  simplifyPath(file_);
=======
folly::StringPiece getStringFromStringSection(
    folly::StringPiece str,
    uint64_t offset) {
  FOLLY_SAFE_CHECK(offset < str.size(), "invalid string offset");
  str.advance(offset);
  return readNullTerminated(str);
}
>>>>>>> 2e6f64e1

detail::Attribute readAttribute(
    const detail::Die& die,
    detail::AttributeSpec spec,
    folly::StringPiece& info,
    folly::StringPiece str) {
  switch (spec.form) {
    case DW_FORM_addr:
      return {spec, die, read<uintptr_t>(info)};
    case DW_FORM_block1:
      return {spec, die, readBytes(info, read<uint8_t>(info))};
    case DW_FORM_block2:
      return {spec, die, readBytes(info, read<uint16_t>(info))};
    case DW_FORM_block4:
      return {spec, die, readBytes(info, read<uint32_t>(info))};
    case DW_FORM_block:
      FOLLY_FALLTHROUGH;
    case DW_FORM_exprloc:
      return {spec, die, readBytes(info, readULEB(info))};
    case DW_FORM_data1:
      FOLLY_FALLTHROUGH;
    case DW_FORM_ref1:
      return {spec, die, read<uint8_t>(info)};
    case DW_FORM_data2:
      FOLLY_FALLTHROUGH;
    case DW_FORM_ref2:
      return {spec, die, read<uint16_t>(info)};
    case DW_FORM_data4:
      FOLLY_FALLTHROUGH;
    case DW_FORM_ref4:
      return {spec, die, read<uint32_t>(info)};
    case DW_FORM_data8:
      FOLLY_FALLTHROUGH;
    case DW_FORM_ref8:
      FOLLY_FALLTHROUGH;
    case DW_FORM_ref_sig8:
      return {spec, die, read<uint64_t>(info)};
    case DW_FORM_sdata:
      return {spec, die, readSLEB(info)};
    case DW_FORM_udata:
      FOLLY_FALLTHROUGH;
    case DW_FORM_ref_udata:
      return {spec, die, readULEB(info)};
    case DW_FORM_flag:
      return {spec, die, read<uint8_t>(info)};
    case DW_FORM_flag_present:
      return {spec, die, 1};
    case DW_FORM_sec_offset:
      FOLLY_FALLTHROUGH;
    case DW_FORM_ref_addr:
      return {spec, die, readOffset(info, die.is64Bit)};
    case DW_FORM_string:
      return {spec, die, readNullTerminated(info)};
    case DW_FORM_strp:
      return {spec,
              die,
              getStringFromStringSection(str, readOffset(info, die.is64Bit))};
    case DW_FORM_indirect: // form is explicitly specified
      // Update spec with the actual FORM.
      spec.form = readULEB(info);
      return readAttribute(die, spec, info, str);
    default:
      FOLLY_SAFE_CHECK(false, "invalid attribute form");
  }
  return {spec, die, 0};
}

detail::CompilationUnit getCompilationUnit(
    folly::StringPiece info,
    uint64_t offset) {
  FOLLY_SAFE_DCHECK(offset < info.size(), "unexpected offset");
  detail::CompilationUnit cu;
  folly::StringPiece chunk(info);
  cu.offset = offset;
  chunk.advance(offset);

  auto initialLength = read<uint32_t>(chunk);
  cu.is64Bit = (initialLength == (uint32_t)-1);
  cu.size = cu.is64Bit ? read<uint64_t>(chunk) : initialLength;
  FOLLY_SAFE_CHECK(cu.size <= chunk.size(), "invalid chunk size");
  cu.size += cu.is64Bit ? 12 : 4;

  cu.version = read<uint16_t>(chunk);
  FOLLY_SAFE_CHECK(cu.version >= 2 && cu.version <= 4, "invalid info version");
  cu.abbrevOffset = readOffset(chunk, cu.is64Bit);
  cu.addrSize = read<uint8_t>(chunk);
  FOLLY_SAFE_CHECK(cu.addrSize == sizeof(uintptr_t), "invalid address size");

  cu.firstDie = chunk.data() - info.data();
  return cu;
}

// Finds the Compilation Unit starting at offset.
detail::CompilationUnit findCompilationUnit(
    folly::StringPiece info,
    uint64_t targetOffset) {
  FOLLY_SAFE_DCHECK(targetOffset < info.size(), "unexpected target address");
  uint64_t offset = 0;
  while (offset < info.size()) {
    folly::StringPiece chunk(info);
    chunk.advance(offset);

    auto initialLength = read<uint32_t>(chunk);
    auto is64Bit = (initialLength == (uint32_t)-1);
    auto size = is64Bit ? read<uint64_t>(chunk) : initialLength;
    FOLLY_SAFE_CHECK(size <= chunk.size(), "invalid chunk size");
    size += is64Bit ? 12 : 4;

    if (offset + size > targetOffset) {
      break;
    }
    offset += size;
  }
  return getCompilationUnit(info, offset);
}

<<<<<<< HEAD
size_t Dwarf::Path::toBuffer(char* buf, size_t bufSize) const {
  size_t totalSize = 0;
  bool needsSlash = false;

  auto append = [&](folly::StringPiece sp) {
    if (bufSize >= 2) {
      size_t toCopy = std::min(sp.size(), bufSize - 1);
      memcpy(buf, sp.data(), toCopy);
      buf += toCopy;
      bufSize -= toCopy;
    }
    totalSize += sp.size();
  };
=======
void readCompilationUnitAbbrs(
    folly::StringPiece abbrev,
    detail::CompilationUnit& cu) {
  abbrev.advance(cu.abbrevOffset);
>>>>>>> 2e6f64e1

  detail::DIEAbbreviation abbr;
  while (readAbbreviation(abbrev, abbr)) {
    // Abbreviation code 0 is reserved for null debugging information entries.
    if (abbr.code != 0 && abbr.code <= kMaxAbbreviationEntries) {
      cu.abbrCache.data()[abbr.code - 1] = abbr;
    }
  }
}

} // namespace

Dwarf::Dwarf(const ElfFile* elf)
    : elf_(elf),
      debugInfo_(getSection(".debug_info")),
      debugAbbrev_(getSection(".debug_abbrev")),
      debugLine_(getSection(".debug_line")),
      debugStr_(getSection(".debug_str")),
      debugAranges_(getSection(".debug_aranges")),
      debugRanges_(getSection(".debug_ranges")) {
  // Optional sections:
  //  - debugAranges_: for fast address range lookup.
  //     If missing .debug_info can be used - but it's much slower (linear
  //     scan).
  //  - debugRanges_: contains non-contiguous address ranges of debugging
  //    information entries. Used for inline function address lookup.
  if (debugInfo_.empty() || debugAbbrev_.empty() || debugLine_.empty() ||
      debugStr_.empty()) {
    elf_ = nullptr;
  }
}

Dwarf::Section::Section(folly::StringPiece d) : is64Bit_(false), data_(d) {}

// Next chunk in section
bool Dwarf::Section::next(folly::StringPiece& chunk) {
  chunk = data_;
  if (chunk.empty()) {
    return false;
  }

  // Initial length is a uint32_t value for a 32-bit section, and
  // a 96-bit value (0xffffffff followed by the 64-bit length) for a 64-bit
  // section.
  auto initialLength = read<uint32_t>(chunk);
  is64Bit_ = (initialLength == (uint32_t)-1);
  auto length = is64Bit_ ? read<uint64_t>(chunk) : initialLength;
  FOLLY_SAFE_CHECK(length <= chunk.size(), "invalid DWARF section");
  chunk.reset(chunk.data(), length);
  data_.assign(chunk.end(), data_.end());
  return true;
}

folly::StringPiece Dwarf::getSection(const char* name) const {
  const ElfShdr* elfSection = elf_->getSectionByName(name);
  if (!elfSection) {
    return {};
  }
#ifdef SHF_COMPRESSED
  if (elfSection->sh_flags & SHF_COMPRESSED) {
<<<<<<< HEAD
    return false;
  }
#endif
  *section = elf_->getSectionBody(*elfSection);
  return true;
}

void Dwarf::init() {
  // Make sure that all .debug_* sections exist
  if (!getSection(".debug_info", &info_) ||
      !getSection(".debug_abbrev", &abbrev_) ||
      !getSection(".debug_line", &line_) ||
      !getSection(".debug_str", &strings_)) {
    elf_ = nullptr;
    return;
  }

  // Optional: fast address range lookup. If missing .debug_info can
  // be used - but it's much slower (linear scan).
  getSection(".debug_aranges", &aranges_);
}

bool Dwarf::readAbbreviation(
    folly::StringPiece& section,
    DIEAbbreviation& abbr) {
  // abbreviation code
  abbr.code = readULEB(section);
  if (abbr.code == 0) {
    return false;
  }

  // abbreviation tag
  abbr.tag = readULEB(section);

  // does this entry have children?
  abbr.hasChildren = (read<uint8_t>(section) != DW_CHILDREN_no);

  // attributes
  const char* attributeBegin = section.data();
  for (;;) {
    FOLLY_SAFE_CHECK(!section.empty(), "invalid attribute section");
    auto attr = readAttribute(section);
    if (attr.name == 0 && attr.form == 0) {
      break;
    }
  }

  abbr.attributes.assign(attributeBegin, section.data());
  return true;
}

Dwarf::DIEAbbreviation::Attribute Dwarf::readAttribute(folly::StringPiece& sp) {
  return {readULEB(sp), readULEB(sp)};
}

Dwarf::DIEAbbreviation Dwarf::getAbbreviation(uint64_t code, uint64_t offset)
=======
    return {};
  }
#endif
  return elf_->getSectionBody(*elfSection);
}

detail::DIEAbbreviation Dwarf::getAbbreviation(uint64_t code, uint64_t offset)
>>>>>>> 2e6f64e1
    const {
  // Linear search in the .debug_abbrev section, starting at offset
  folly::StringPiece section = debugAbbrev_;
  section.advance(offset);

  detail::DIEAbbreviation abbr;
  while (readAbbreviation(section, abbr)) {
    if (abbr.code == code) {
      return abbr;
    }
  }

  FOLLY_SAFE_CHECK(false, "could not find abbreviation code");
}

<<<<<<< HEAD
Dwarf::AttributeValue Dwarf::readAttributeValue(
    folly::StringPiece& sp,
    uint64_t form,
    bool is64Bit) const {
  switch (form) {
    case DW_FORM_addr:
      return read<uintptr_t>(sp);
    case DW_FORM_block1:
      return readBytes(sp, read<uint8_t>(sp));
    case DW_FORM_block2:
      return readBytes(sp, read<uint16_t>(sp));
    case DW_FORM_block4:
      return readBytes(sp, read<uint32_t>(sp));
    case DW_FORM_block: // fallthrough
    case DW_FORM_exprloc:
      return readBytes(sp, readULEB(sp));
    case DW_FORM_data1: // fallthrough
    case DW_FORM_ref1:
      return read<uint8_t>(sp);
    case DW_FORM_data2: // fallthrough
    case DW_FORM_ref2:
      return read<uint16_t>(sp);
    case DW_FORM_data4: // fallthrough
    case DW_FORM_ref4:
      return read<uint32_t>(sp);
    case DW_FORM_data8: // fallthrough
    case DW_FORM_ref8:
      return read<uint64_t>(sp);
    case DW_FORM_sdata:
      return readSLEB(sp);
    case DW_FORM_udata: // fallthrough
    case DW_FORM_ref_udata:
      return readULEB(sp);
    case DW_FORM_flag:
      return read<uint8_t>(sp);
    case DW_FORM_flag_present:
      return 1;
    case DW_FORM_sec_offset: // fallthrough
    case DW_FORM_ref_addr:
      return readOffset(sp, is64Bit);
    case DW_FORM_string:
      return readNullTerminated(sp);
    case DW_FORM_strp:
      return getStringFromStringSection(readOffset(sp, is64Bit));
    case DW_FORM_indirect: // form is explicitly specified
      return readAttributeValue(sp, readULEB(sp), is64Bit);
    default:
      FOLLY_SAFE_CHECK(false, "invalid attribute form");
  }
}

folly::StringPiece Dwarf::getStringFromStringSection(uint64_t offset) const {
  FOLLY_SAFE_CHECK(offset < strings_.size(), "invalid strp offset");
  folly::StringPiece sp(strings_);
  sp.advance(offset);
  return readNullTerminated(sp);
}

=======
>>>>>>> 2e6f64e1
/**
 * Find @address in .debug_aranges and return the offset in
 * .debug_info for compilation unit to which this address belongs.
 */
bool Dwarf::findDebugInfoOffset(
    uintptr_t address,
    StringPiece aranges,
    uint64_t& offset) {
  Section arangesSection(aranges);
  folly::StringPiece chunk;
  while (arangesSection.next(chunk)) {
    auto version = read<uint16_t>(chunk);
    FOLLY_SAFE_CHECK(version == 2, "invalid aranges version");

    offset = readOffset(chunk, arangesSection.is64Bit());
    auto addressSize = read<uint8_t>(chunk);
    FOLLY_SAFE_CHECK(addressSize == sizeof(uintptr_t), "invalid address size");
    auto segmentSize = read<uint8_t>(chunk);
    FOLLY_SAFE_CHECK(segmentSize == 0, "segmented architecture not supported");

    // Padded to a multiple of 2 addresses.
    // Strangely enough, this is the only place in the DWARF spec that requires
    // padding.
    skipPadding(chunk, aranges.data(), 2 * sizeof(uintptr_t));
    for (;;) {
      auto start = read<uintptr_t>(chunk);
      auto length = read<uintptr_t>(chunk);

      if (start == 0 && length == 0) {
        break;
      }

      // Is our address in this range?
      if (address >= start && address < start + length) {
        return true;
      }
    }
  }
  return false;
}

/**
 * Find the @locationInfo for @address in the compilation unit represented
 * by the @sp .debug_info entry.
 * Returns whether the address was found.
 * Advances @sp to the next entry in .debug_info.
 */
bool Dwarf::findLocation(
    uintptr_t address,
<<<<<<< HEAD
    StringPiece& infoEntry,
    LocationInfo& locationInfo) const {
  // For each compilation unit compiled with a DWARF producer, a
  // contribution is made to the .debug_info section of the object
  // file. Each such contribution consists of a compilation unit
  // header (see Section 7.5.1.1) followed by a single
  // DW_TAG_compile_unit or DW_TAG_partial_unit debugging information
  // entry, together with its children.

  // 7.5.1.1 Compilation Unit Header
  //  1. unit_length (4B or 12B): read by Section::next
  //  2. version (2B)
  //  3. debug_abbrev_offset (4B or 8B): offset into the .debug_abbrev section
  //  4. address_size (1B)

  Section debugInfoSection(infoEntry);
  folly::StringPiece chunk;
  FOLLY_SAFE_CHECK(debugInfoSection.next(chunk), "invalid debug info");

  auto version = read<uint16_t>(chunk);
  FOLLY_SAFE_CHECK(version >= 2 && version <= 4, "invalid info version");
  uint64_t abbrevOffset = readOffset(chunk, debugInfoSection.is64Bit());
  auto addressSize = read<uint8_t>(chunk);
  FOLLY_SAFE_CHECK(addressSize == sizeof(uintptr_t), "invalid address size");

  // We survived so far. The first (and only) DIE should be DW_TAG_compile_unit
  // NOTE: - binutils <= 2.25 does not issue DW_TAG_partial_unit.
  //       - dwarf compression tools like `dwz` may generate it.
  // TODO(tudorb): Handle DW_TAG_partial_unit?
  auto code = readULEB(chunk);
  FOLLY_SAFE_CHECK(code != 0, "invalid code");
  auto abbr = getAbbreviation(code, abbrevOffset);
  FOLLY_SAFE_CHECK(
      abbr.tag == DW_TAG_compile_unit, "expecting compile unit entry");
  // Skip children entries, advance to the next compilation unit entry.
  infoEntry.advance(chunk.end() - infoEntry.begin());

  // Read attributes, extracting the few we care about
=======
    const LocationInfoMode mode,
    detail::CompilationUnit& cu,
    LocationInfo& locationInfo,
    folly::Range<SymbolizedFrame*> inlineFrames) const {
  detail::Die die = getDieAtOffset(cu, cu.firstDie);
  // Partial compilation unit (DW_TAG_partial_unit) is not supported.
  FOLLY_SAFE_CHECK(
      die.abbr.tag == DW_TAG_compile_unit, "expecting compile unit entry");

  // Offset in .debug_line for the line number VM program for this
  // compilation unit
>>>>>>> 2e6f64e1
  bool foundLineOffset = false;
  uint64_t lineOffset = 0;
  folly::StringPiece compilationDirectory;
  folly::StringPiece mainFileName;

<<<<<<< HEAD
  DIEAbbreviation::Attribute attr;
  folly::StringPiece attributes = abbr.attributes;
  for (;;) {
    attr = readAttribute(attributes);
    if (attr.name == 0 && attr.form == 0) {
      break;
    }
    auto val = readAttributeValue(chunk, attr.form, debugInfoSection.is64Bit());
    switch (attr.name) {
      case DW_AT_stmt_list:
        // Offset in .debug_line for the line number VM program for this
        // compilation unit
        lineOffset = boost::get<uint64_t>(val);
=======
  forEachAttribute(cu, die, [&](const detail::Attribute& attr) {
    switch (attr.spec.name) {
      case DW_AT_stmt_list:
        // Offset in .debug_line for the line number VM program for this
        // compilation unit
        lineOffset = boost::get<uint64_t>(attr.attrValue);
>>>>>>> 2e6f64e1
        foundLineOffset = true;
        break;
      case DW_AT_comp_dir:
        // Compilation directory
<<<<<<< HEAD
        compilationDirectory = boost::get<folly::StringPiece>(val);
        break;
      case DW_AT_name:
        // File name of main file being compiled
        mainFileName = boost::get<folly::StringPiece>(val);
=======
        compilationDirectory = boost::get<folly::StringPiece>(attr.attrValue);
        break;
      case DW_AT_name:
        // File name of main file being compiled
        mainFileName = boost::get<folly::StringPiece>(attr.attrValue);
>>>>>>> 2e6f64e1
        break;
    }
    // Iterate through all attributes until find all above.
    return true;
  });

  if (!mainFileName.empty()) {
    locationInfo.hasMainFile = true;
    locationInfo.mainFile = Path(compilationDirectory, "", mainFileName);
  }

  if (!foundLineOffset) {
    return false;
  }

  folly::StringPiece lineSection(debugLine_);
  lineSection.advance(lineOffset);
  LineNumberVM lineVM(lineSection, compilationDirectory);

  // Execute line number VM program to find file and line
  locationInfo.hasFileAndLine =
      lineVM.findAddress(address, locationInfo.file, locationInfo.line);

  // Look up whether inline function.
  if (mode == LocationInfoMode::FULL_WITH_INLINE && !inlineFrames.empty() &&
      locationInfo.hasFileAndLine) {
    // Re-get the compilation unit with abbreviation cached.
    std::array<detail::DIEAbbreviation, kMaxAbbreviationEntries> abbrs;
    cu.abbrCache = folly::range(abbrs);
    readCompilationUnitAbbrs(debugAbbrev_, cu);
    detail::Die subprogram;
    findSubProgramDieForAddress(cu, die, address, subprogram);
    // Subprogram is the DIE of caller function.
    if (subprogram.abbr.hasChildren) {
      size_t size = std::min<size_t>(
          Dwarf::kMaxInlineLocationInfoPerFrame, inlineFrames.size());
      detail::CodeLocation inlineLocs[size];
      auto inlineLocsRange =
          folly::Range<detail::CodeLocation*>(inlineLocs, size);
      findInlinedSubroutineDieForAddress(
          cu, subprogram, address, inlineLocsRange);
      size_t numFound = inlineLocsRange.data() - inlineLocs;

      // The line in locationInfo is the line in the deepest inline functions,
      // and the lines in inlineLocationInfo are the line of callers in call
      // sequence. A shuffle is needed to match lines with their function name.
      uint64_t callerLine = locationInfo.line;
      inlineLocsRange =
          folly::Range<detail::CodeLocation*>(inlineLocs, numFound);
      // Put inline frames from inside to outside (callee is before caller).
      std::reverse(inlineLocsRange.begin(), inlineLocsRange.end());
      auto inlineFrameIter = inlineFrames.begin();
      for (auto inlineLocIter = inlineLocsRange.begin();
           inlineLocIter != inlineLocsRange.end();
           inlineLocIter++, inlineFrameIter++) {
        inlineFrameIter->location.line = callerLine;
        if (!inlineLocIter->line) {
          break;
        }
        callerLine = inlineLocIter->line.value();

        folly::Optional<folly::StringPiece> linkageName;
        folly::Optional<folly::StringPiece> name;
        forEachAttribute(
            cu, inlineLocIter->die, [&](const detail::Attribute& attr) {
              switch (attr.spec.name) {
                case DW_AT_linkage_name:
                  linkageName = boost::get<folly::StringPiece>(attr.attrValue);
                  break;
                case DW_AT_name:
                  name = boost::get<folly::StringPiece>(attr.attrValue);
                  break;
                case DW_AT_decl_file:
                  // If the inline function is declared and defined in the same
                  // file, the declaration subprogram may not have attribute
                  // DW_AT_decl_file, then we need to find decl_file in the
                  // definition subprogram.
                  if (!inlineLocIter->file) {
                    inlineLocIter->file = boost::get<uint64_t>(attr.attrValue);
                  }
                  break;
              }
              return !inlineLocIter->file || !name || !linkageName;
            });
        if (!(name || linkageName) || !inlineLocIter->file) {
          break;
        }

        inlineFrameIter->found = true;
        inlineFrameIter->addr = address;
        inlineFrameIter->name =
            linkageName ? linkageName.value().data() : name.value().data();
        inlineFrameIter->location.hasFileAndLine = true;
        inlineFrameIter->location.name =
            linkageName ? linkageName.value() : name.value();
        inlineFrameIter->location.file =
            lineVM.getFullFileName(inlineLocIter->file.value());
      }
      locationInfo.line = callerLine;
    }
  }

  return locationInfo.hasFileAndLine;
}

bool Dwarf::findAddress(
    uintptr_t address,
<<<<<<< HEAD
    LocationInfo& locationInfo,
    LocationInfoMode mode) const {
  locationInfo = LocationInfo();

  if (mode == LocationInfoMode::DISABLED) {
    return false;
  }

=======
    LocationInfoMode mode,
    LocationInfo& locationInfo,
    folly::Range<SymbolizedFrame*> inlineFrames) const {
  if (mode == LocationInfoMode::DISABLED) {
    return false;
  }

>>>>>>> 2e6f64e1
  if (!elf_) { // No file.
    return false;
  }

  if (!debugAranges_.empty()) {
    // Fast path: find the right .debug_info entry by looking up the
    // address in .debug_aranges.
    uint64_t offset = 0;
<<<<<<< HEAD
    if (findDebugInfoOffset(address, aranges_, offset)) {
      // Read compilation unit header from .debug_info
      folly::StringPiece infoEntry(info_);
      infoEntry.advance(offset);
      findLocation(address, infoEntry, locationInfo);
=======
    if (findDebugInfoOffset(address, debugAranges_, offset)) {
      // Read compilation unit header from .debug_info
      auto unit = getCompilationUnit(debugInfo_, offset);
      findLocation(address, mode, unit, locationInfo, inlineFrames);
>>>>>>> 2e6f64e1
      return locationInfo.hasFileAndLine;
    } else if (mode == LocationInfoMode::FAST) {
      // NOTE: Clang (when using -gdwarf-aranges) doesn't generate entries
      // in .debug_aranges for some functions, but always generates
      // .debug_info entries.  Scanning .debug_info is slow, so fall back to
      // it only if such behavior is requested via LocationInfoMode.
      return false;
    } else {
<<<<<<< HEAD
      DCHECK(mode == LocationInfoMode::FULL);
=======
      FOLLY_SAFE_DCHECK(
          mode == LocationInfoMode::FULL ||
              mode == LocationInfoMode::FULL_WITH_INLINE,
          "unexpected mode");
>>>>>>> 2e6f64e1
      // Fall back to the linear scan.
    }
  }

  // Slow path (linear scan): Iterate over all .debug_info entries
  // and look for the address in each compilation unit.
  uint64_t offset = 0;
  while (offset < debugInfo_.size() && !locationInfo.hasFileAndLine) {
    auto unit = getCompilationUnit(debugInfo_, offset);
    offset += unit.size;
    findLocation(address, mode, unit, locationInfo, inlineFrames);
  }
  return locationInfo.hasFileAndLine;
}

<<<<<<< HEAD
=======
detail::Die Dwarf::getDieAtOffset(
    const detail::CompilationUnit& cu,
    uint64_t offset) const {
  FOLLY_SAFE_DCHECK(offset < debugInfo_.size(), "unexpected offset");
  detail::Die die;
  folly::StringPiece sp = folly::StringPiece{
      debugInfo_.data() + offset, debugInfo_.data() + cu.offset + cu.size};
  die.offset = offset;
  die.is64Bit = cu.is64Bit;
  auto code = readULEB(sp);
  die.code = code;
  if (code == 0) {
    return die;
  }
  die.attrOffset = sp.data() - debugInfo_.data() - offset;
  die.abbr = !cu.abbrCache.empty() && die.code < kMaxAbbreviationEntries
      ? cu.abbrCache[die.code - 1]
      : getAbbreviation(die.code, cu.abbrevOffset);

  return die;
}

detail::Die Dwarf::findDefinitionDie(
    const detail::CompilationUnit& cu,
    const detail::Die& die) const {
  // Find the real definition instead of declaration.
  // DW_AT_specification: Incomplete, non-defining, or separate declaration
  // corresponding to a declaration
  auto offset = getAttribute<uint64_t>(cu, die, DW_AT_specification);
  if (!offset) {
    return die;
  }
  return getDieAtOffset(cu, cu.offset + offset.value());
}

size_t Dwarf::forEachChild(
    const detail::CompilationUnit& cu,
    const detail::Die& die,
    folly::FunctionRef<bool(const detail::Die& die)> f) const {
  size_t nextDieOffset =
      forEachAttribute(cu, die, [&](const detail::Attribute&) { return true; });
  if (!die.abbr.hasChildren) {
    return nextDieOffset;
  }

  auto childDie = getDieAtOffset(cu, nextDieOffset);
  while (childDie.code != 0) {
    if (!f(childDie)) {
      return childDie.offset;
    }

    // NOTE: Don't run `f` over grandchildren, just skip over them.
    size_t siblingOffset =
        forEachChild(cu, childDie, [](const detail::Die&) { return true; });
    childDie = getDieAtOffset(cu, siblingOffset);
  }

  // childDie is now a dummy die whose offset is to the code 0 marking the
  // end of the children. Need to add one to get the offset of the next die.
  return childDie.offset + 1;
}

/*
 * Iterate over all attributes of the given DIE, calling the given callable
 * for each. Iteration is stopped early if any of the calls return false.
 */
size_t Dwarf::forEachAttribute(
    const detail::CompilationUnit& cu,
    const detail::Die& die,
    folly::FunctionRef<bool(const detail::Attribute& die)> f) const {
  auto attrs = die.abbr.attributes;
  auto values =
      folly::StringPiece{debugInfo_.data() + die.offset + die.attrOffset,
                         debugInfo_.data() + cu.offset + cu.size};
  while (auto spec = readAttributeSpec(attrs)) {
    auto attr = readAttribute(die, spec, values, debugStr_);
    if (!f(attr)) {
      return static_cast<size_t>(-1);
    }
  }
  return values.data() - debugInfo_.data();
}

template <class T>
folly::Optional<T> Dwarf::getAttribute(
    const detail::CompilationUnit& cu,
    const detail::Die& die,
    uint64_t attrName) const {
  folly::Optional<T> result;
  forEachAttribute(cu, die, [&](const detail::Attribute& attr) {
    if (attr.spec.name == attrName) {
      result = boost::get<T>(attr.attrValue);
      return false;
    }
    return true;
  });
  return result;
}

bool Dwarf::isAddrInRangeList(uint64_t address, size_t offset, uint8_t addrSize)
    const {
  FOLLY_SAFE_CHECK(addrSize == 4 || addrSize == 8, "wrong address size");
  if (debugRanges_.empty()) {
    return false;
  }

  const bool is64BitAddr = addrSize == 8;
  folly::StringPiece sp = debugRanges_;
  sp.advance(offset);
  const uint64_t maxAddr = is64BitAddr ? std::numeric_limits<uint64_t>::max()
                                       : std::numeric_limits<uint32_t>::max();
  uint64_t baseAddr = 0;
  while (!sp.empty()) {
    uint64_t begin = readOffset(sp, is64BitAddr);
    uint64_t end = readOffset(sp, is64BitAddr);
    // The range list entry is a base address selection entry.
    if (begin == maxAddr) {
      baseAddr = end;
      continue;
    }
    // The range list entry is an end of list entry.
    if (begin == 0 && end == 0) {
      break;
    }
    // Check if the given address falls in the range list entry.
    if (address >= begin + baseAddr && address < end + baseAddr) {
      return true;
    }
  };

  return false;
}

void Dwarf::findSubProgramDieForAddress(
    const detail::CompilationUnit& cu,
    const detail::Die& die,
    uint64_t address,
    detail::Die& subprogram) const {
  forEachChild(cu, die, [&](const detail::Die& childDie) {
    if (childDie.abbr.tag == DW_TAG_subprogram) {
      folly::Optional<uint64_t> lowPc;
      folly::Optional<uint64_t> highPc;
      folly::Optional<bool> isHighPcAddr;
      folly::Optional<uint64_t> rangeOffset;
      forEachAttribute(cu, childDie, [&](const detail::Attribute& attr) {
        switch (attr.spec.name) {
          case DW_AT_ranges:
            rangeOffset = boost::get<uint64_t>(attr.attrValue);
            break;
          case DW_AT_low_pc:
            lowPc = boost::get<uint64_t>(attr.attrValue);
            break;
          case DW_AT_high_pc:
            // Value of DW_AT_high_pc attribute can be an address
            // (DW_FORM_addr) or an offset (DW_FORM_data).
            isHighPcAddr = (attr.spec.form == DW_FORM_addr);
            highPc = boost::get<uint64_t>(attr.attrValue);
            break;
        }
        // Iterate through all attributes until find all above.
        return true;
      });
      if ((lowPc && highPc && isHighPcAddr && address >= *lowPc &&
           address < (*isHighPcAddr ? *highPc : *lowPc + *highPc)) ||
          (rangeOffset &&
           isAddrInRangeList(address, *rangeOffset, cu.addrSize))) {
        subprogram = childDie;
        return false;
      }
    } else if (
        childDie.abbr.tag == DW_TAG_namespace ||
        childDie.abbr.tag == DW_TAG_class_type) {
      findSubProgramDieForAddress(cu, childDie, address, subprogram);
    }
    // Iterates through children until find the inline subprogram.
    return true;
  });
}

void Dwarf::findInlinedSubroutineDieForAddress(
    const detail::CompilationUnit& cu,
    const detail::Die& die,
    uint64_t address,
    folly::Range<detail::CodeLocation*>& isrLoc) const {
  if (isrLoc.empty()) {
    return;
  }
  forEachChild(cu, die, [&](const detail::Die& childDie) {
    if (childDie.abbr.tag != DW_TAG_inlined_subroutine) {
      return true; // Skip DIE that is not inlined_subroutine.
    }
    folly::Optional<uint64_t> lowPc;
    folly::Optional<uint64_t> highPc;
    folly::Optional<bool> isHighPcAddr;
    folly::Optional<uint64_t> origin;
    folly::Optional<uint64_t> originRefType;
    folly::Optional<uint64_t> callLine;
    folly::Optional<uint64_t> rangeOffset;
    forEachAttribute(cu, childDie, [&](const detail::Attribute& attr) {
      switch (attr.spec.name) {
        case DW_AT_ranges:
          rangeOffset = boost::get<uint64_t>(attr.attrValue);
          break;
        case DW_AT_low_pc:
          lowPc = boost::get<uint64_t>(attr.attrValue);
          break;
        case DW_AT_high_pc:
          // Value of DW_AT_high_pc attribute can be an address
          // (DW_FORM_addr) or an offset (DW_FORM_data).
          isHighPcAddr = (attr.spec.form == DW_FORM_addr);
          highPc = boost::get<uint64_t>(attr.attrValue);
          break;
        case DW_AT_abstract_origin:
          originRefType = attr.spec.form;
          origin = boost::get<uint64_t>(attr.attrValue);
          break;
        case DW_AT_call_line:
          callLine = boost::get<uint64_t>(attr.attrValue);
          break;
      }
      // Iterate through all until find all above attributes.
      return true;
    });
    if (!origin || !originRefType || !callLine) {
      // Missing required fields. Keep searching other children.
      return true;
    }
    if ((!lowPc || !highPc || !isHighPcAddr || address < *lowPc ||
         address >= (*isHighPcAddr ? *highPc : *lowPc + *highPc)) &&
        (!rangeOffset ||
         !isAddrInRangeList(address, rangeOffset.value(), cu.addrSize))) {
      // Address doesn't match. Keep searching other children.
      return true;
    }

    isrLoc[0].line = *callLine;
    auto setLocationInfo = [&](const detail::CompilationUnit& srcu,
                               uint64_t dieOffset) {
      auto declDie = getDieAtOffset(srcu, dieOffset);
      // If the inline function is declared and defined in different file, then
      // DW_AT_decl_file attribute of the declaration may contain the definition
      // file name.
      isrLoc[0].file = getAttribute<uint64_t>(srcu, declDie, DW_AT_decl_file);
      // Jump to the actual function definition instead of declaration for name
      // and line info.
      isrLoc[0].die = findDefinitionDie(srcu, declDie);
      isrLoc.advance(1);
    };
    if (*originRefType == DW_FORM_ref1 || *originRefType == DW_FORM_ref2 ||
        *originRefType == DW_FORM_ref4 || *originRefType == DW_FORM_ref8 ||
        *originRefType == DW_FORM_ref_udata) {
      // These reference types identify any debugging information entry within
      // the containing unit. This type of reference is an offset from the first
      // byte of the compilation header for the compilation unit containing the
      // reference.
      setLocationInfo(cu, cu.offset + *origin);
      findInlinedSubroutineDieForAddress(cu, childDie, address, isrLoc);
    } else if (*originRefType == DW_FORM_ref_addr) {
      // DW_FORM_ref_addr identifies any debugging information entry
      // within a .debug_info section; in particular, it may refer to an entry
      // in a different compilation unit from the unit containing the reference,
      // and may refer to an entry in a different shared object.
      auto srcu = findCompilationUnit(debugInfo_, *origin);
      setLocationInfo(srcu, *origin);
      findInlinedSubroutineDieForAddress(srcu, childDie, address, isrLoc);
    }

    return false;
  });
}

>>>>>>> 2e6f64e1
Dwarf::LineNumberVM::LineNumberVM(
    folly::StringPiece data,
    folly::StringPiece compilationDirectory)
    : compilationDirectory_(compilationDirectory) {
  Section section(data);
  FOLLY_SAFE_CHECK(section.next(data_), "invalid line number VM");
  is64Bit_ = section.is64Bit();
  init();
  reset();
}

void Dwarf::LineNumberVM::reset() {
  address_ = 0;
  file_ = 1;
  line_ = 1;
  column_ = 0;
  isStmt_ = defaultIsStmt_;
  basicBlock_ = false;
  endSequence_ = false;
  prologueEnd_ = false;
  epilogueBegin_ = false;
  isa_ = 0;
  discriminator_ = 0;
}

void Dwarf::LineNumberVM::init() {
  version_ = read<uint16_t>(data_);
  FOLLY_SAFE_CHECK(
      version_ >= 2 && version_ <= 4, "invalid version in line number VM");
  uint64_t headerLength = readOffset(data_, is64Bit_);
  FOLLY_SAFE_CHECK(
      headerLength <= data_.size(), "invalid line number VM header length");
  folly::StringPiece header(data_.data(), headerLength);
  data_.assign(header.end(), data_.end());

  minLength_ = read<uint8_t>(header);
  if (version_ == 4) { // Version 2 and 3 records don't have this
    uint8_t maxOpsPerInstruction = read<uint8_t>(header);
    FOLLY_SAFE_CHECK(maxOpsPerInstruction == 1, "VLIW not supported");
  }
  defaultIsStmt_ = read<uint8_t>(header);
  lineBase_ = read<int8_t>(header); // yes, signed
  lineRange_ = read<uint8_t>(header);
  opcodeBase_ = read<uint8_t>(header);
  FOLLY_SAFE_CHECK(opcodeBase_ != 0, "invalid opcode base");
  standardOpcodeLengths_ = reinterpret_cast<const uint8_t*>(header.data());
  header.advance(opcodeBase_ - 1);

  // We don't want to use heap, so we don't keep an unbounded amount of state.
  // We'll just skip over include directories and file names here, and
  // we'll loop again when we actually need to retrieve one.
  folly::StringPiece sp;
  const char* tmp = header.data();
  includeDirectoryCount_ = 0;
  while (!(sp = readNullTerminated(header)).empty()) {
    ++includeDirectoryCount_;
  }
  includeDirectories_.assign(tmp, header.data());

  tmp = header.data();
  FileName fn;
  fileNameCount_ = 0;
  while (readFileName(header, fn)) {
    ++fileNameCount_;
  }
  fileNames_.assign(tmp, header.data());
}

bool Dwarf::LineNumberVM::next(folly::StringPiece& program) {
  Dwarf::LineNumberVM::StepResult ret;
  do {
    ret = step(program);
  } while (ret == CONTINUE);

  return (ret == COMMIT);
}

Dwarf::LineNumberVM::FileName Dwarf::LineNumberVM::getFileName(
    uint64_t index) const {
  FOLLY_SAFE_CHECK(index != 0, "invalid file index 0");

  FileName fn;
  if (index <= fileNameCount_) {
    folly::StringPiece fileNames = fileNames_;
    for (; index; --index) {
      if (!readFileName(fileNames, fn)) {
        abort();
      }
    }
    return fn;
  }

  index -= fileNameCount_;

  folly::StringPiece program = data_;
  for (; index; --index) {
    FOLLY_SAFE_CHECK(nextDefineFile(program, fn), "invalid file index");
  }

  return fn;
}

folly::StringPiece Dwarf::LineNumberVM::getIncludeDirectory(
    uint64_t index) const {
  if (index == 0) {
    return folly::StringPiece();
  }

  FOLLY_SAFE_CHECK(
      index <= includeDirectoryCount_, "invalid include directory");

  folly::StringPiece includeDirectories = includeDirectories_;
  folly::StringPiece dir;
  for (; index; --index) {
    dir = readNullTerminated(includeDirectories);
    if (dir.empty()) {
      abort(); // BUG
    }
  }

  return dir;
}

bool Dwarf::LineNumberVM::readFileName(
    folly::StringPiece& program,
    FileName& fn) {
  fn.relativeName = readNullTerminated(program);
  if (fn.relativeName.empty()) {
    return false;
  }
  fn.directoryIndex = readULEB(program);
  // Skip over file size and last modified time
  readULEB(program);
  readULEB(program);
  return true;
}

bool Dwarf::LineNumberVM::nextDefineFile(
    folly::StringPiece& program,
    FileName& fn) const {
  while (!program.empty()) {
    auto opcode = read<uint8_t>(program);

    if (opcode >= opcodeBase_) { // special opcode
      continue;
    }

    if (opcode != 0) { // standard opcode
      // Skip, slurp the appropriate number of LEB arguments
      uint8_t argCount = standardOpcodeLengths_[opcode - 1];
      while (argCount--) {
        readULEB(program);
      }
      continue;
    }

    // Extended opcode
    auto length = readULEB(program);
    // the opcode itself should be included in the length, so length >= 1
    FOLLY_SAFE_CHECK(length != 0, "invalid extended opcode length");
    read<uint8_t>(program); // extended opcode
    --length;

    if (opcode == DW_LNE_define_file) {
      FOLLY_SAFE_CHECK(
          readFileName(program, fn),
          "invalid empty file in DW_LNE_define_file");
      return true;
    }

    program.advance(length);
    continue;
  }

  return false;
}

Dwarf::LineNumberVM::StepResult Dwarf::LineNumberVM::step(
    folly::StringPiece& program) {
  auto opcode = read<uint8_t>(program);

  if (opcode >= opcodeBase_) { // special opcode
    uint8_t adjustedOpcode = opcode - opcodeBase_;
    uint8_t opAdvance = adjustedOpcode / lineRange_;

    address_ += minLength_ * opAdvance;
    line_ += lineBase_ + adjustedOpcode % lineRange_;

    basicBlock_ = false;
    prologueEnd_ = false;
    epilogueBegin_ = false;
    discriminator_ = 0;
    return COMMIT;
  }

  if (opcode != 0) { // standard opcode
    // Only interpret opcodes that are recognized by the version we're parsing;
    // the others are vendor extensions and we should ignore them.
    switch (opcode) {
      case DW_LNS_copy:
        basicBlock_ = false;
        prologueEnd_ = false;
        epilogueBegin_ = false;
        discriminator_ = 0;
        return COMMIT;
      case DW_LNS_advance_pc:
        address_ += minLength_ * readULEB(program);
        return CONTINUE;
      case DW_LNS_advance_line:
        line_ += readSLEB(program);
        return CONTINUE;
      case DW_LNS_set_file:
        file_ = readULEB(program);
        return CONTINUE;
      case DW_LNS_set_column:
        column_ = readULEB(program);
        return CONTINUE;
      case DW_LNS_negate_stmt:
        isStmt_ = !isStmt_;
        return CONTINUE;
      case DW_LNS_set_basic_block:
        basicBlock_ = true;
        return CONTINUE;
      case DW_LNS_const_add_pc:
        address_ += minLength_ * ((255 - opcodeBase_) / lineRange_);
        return CONTINUE;
      case DW_LNS_fixed_advance_pc:
        address_ += read<uint16_t>(program);
        return CONTINUE;
      case DW_LNS_set_prologue_end:
        if (version_ == 2) {
          break; // not supported in version 2
        }
        prologueEnd_ = true;
        return CONTINUE;
      case DW_LNS_set_epilogue_begin:
        if (version_ == 2) {
          break; // not supported in version 2
        }
        epilogueBegin_ = true;
        return CONTINUE;
      case DW_LNS_set_isa:
        if (version_ == 2) {
          break; // not supported in version 2
        }
        isa_ = readULEB(program);
        return CONTINUE;
    }

    // Unrecognized standard opcode, slurp the appropriate number of LEB
    // arguments.
    uint8_t argCount = standardOpcodeLengths_[opcode - 1];
    while (argCount--) {
      readULEB(program);
    }
    return CONTINUE;
  }

  // Extended opcode
  auto length = readULEB(program);
  // the opcode itself should be included in the length, so length >= 1
  FOLLY_SAFE_CHECK(length != 0, "invalid extended opcode length");
  auto extendedOpcode = read<uint8_t>(program);
  --length;

  switch (extendedOpcode) {
    case DW_LNE_end_sequence:
      return END;
    case DW_LNE_set_address:
      address_ = read<uintptr_t>(program);
      return CONTINUE;
    case DW_LNE_define_file:
      // We can't process DW_LNE_define_file here, as it would require us to
      // use unbounded amounts of state (ie. use the heap).  We'll do a second
      // pass (using nextDefineFile()) if necessary.
      break;
    case DW_LNE_set_discriminator:
      discriminator_ = readULEB(program);
      return CONTINUE;
  }

  // Unrecognized extended opcode
  program.advance(length);
  return CONTINUE;
}

bool Dwarf::LineNumberVM::findAddress(
    uintptr_t target,
    Path& file,
    uint64_t& line) {
  folly::StringPiece program = data_;

  // Within each sequence of instructions, the address may only increase.
  // Unfortunately, within the same compilation unit, sequences may appear
  // in any order.  So any sequence is a candidate if it starts at an address
  // <= the target address, and we know we've found the target address if
  // a candidate crosses the target address.
  enum State {
    START,
    LOW_SEQ, // candidate
    HIGH_SEQ
  };
  State state = START;
  reset();

  uint64_t prevFile = 0;
  uint64_t prevLine = 0;
  while (!program.empty()) {
    bool seqEnd = !next(program);

    if (state == START) {
      if (!seqEnd) {
        state = address_ <= target ? LOW_SEQ : HIGH_SEQ;
      }
    }

    if (state == LOW_SEQ) {
      if (address_ > target) {
        // Found it!  Note that ">" is indeed correct (not ">="), as each
        // sequence is guaranteed to have one entry past-the-end (emitted by
        // DW_LNE_end_sequence)
        if (prevFile == 0) {
          return false;
        }
        auto fn = getFileName(prevFile);
        file = Path(
            compilationDirectory_,
            getIncludeDirectory(fn.directoryIndex),
            fn.relativeName);
        line = prevLine;
        return true;
      }
      prevFile = file_;
      prevLine = line_;
    }

    if (seqEnd) {
      state = START;
      reset();
    }
  }

  return false;
}

} // namespace symbolizer
} // namespace folly<|MERGE_RESOLUTION|>--- conflicted
+++ resolved
@@ -1,9 +1,5 @@
 /*
-<<<<<<< HEAD
- * Copyright 2012-present Facebook, Inc.
-=======
  * Copyright (c) Facebook, Inc. and its affiliates.
->>>>>>> 2e6f64e1
  *
  * Licensed under the Apache License, Version 2.0 (the "License");
  * you may not use this file except in compliance with the License.
@@ -22,16 +18,8 @@
 
 #include <array>
 
-<<<<<<< HEAD
-#if FOLLY_HAVE_LIBDWARF_DWARF_H
-#include <libdwarf/dwarf.h>
-#else
-#include <dwarf.h> // @manual
-#endif
-=======
 #include <dwarf.h>
 #include <type_traits>
->>>>>>> 2e6f64e1
 
 namespace folly {
 namespace symbolizer {
@@ -82,9 +70,6 @@
   }
 };
 
-<<<<<<< HEAD
-Dwarf::Section::Section(folly::StringPiece d) : is64Bit_(false), data_(d) {}
-=======
 struct Attribute {
   AttributeSpec spec;
   const Die& die;
@@ -98,7 +83,6 @@
 };
 
 } // namespace detail
->>>>>>> 2e6f64e1
 
 namespace {
 
@@ -199,14 +183,8 @@
   // Abbreviation tag
   abbr.tag = readULEB(section);
 
-<<<<<<< HEAD
-    // Strip trailing slashes, except when this is the root path.
-    while (sp.size() > 1 && sp.removeSuffix('/')) {
-    }
-=======
   // does this entry have children?
   abbr.hasChildren = (read<uint8_t>(section) != DW_CHILDREN_no);
->>>>>>> 2e6f64e1
 
   // attributes
   const char* attributeBegin = section.data();
@@ -221,37 +199,6 @@
   return true;
 }
 
-<<<<<<< HEAD
-} // namespace
-
-Dwarf::Path::Path(
-    folly::StringPiece baseDir,
-    folly::StringPiece subDir,
-    folly::StringPiece file)
-    : baseDir_(baseDir), subDir_(subDir), file_(file) {
-  using std::swap;
-
-  // Normalize
-  if (file_.empty()) {
-    baseDir_.clear();
-    subDir_.clear();
-    return;
-  }
-
-  if (file_[0] == '/') {
-    // file_ is absolute
-    baseDir_.clear();
-    subDir_.clear();
-  }
-
-  if (!subDir_.empty() && subDir_[0] == '/') {
-    baseDir_.clear(); // subDir_ is absolute
-  }
-
-  simplifyPath(baseDir_);
-  simplifyPath(subDir_);
-  simplifyPath(file_);
-=======
 folly::StringPiece getStringFromStringSection(
     folly::StringPiece str,
     uint64_t offset) {
@@ -259,7 +206,6 @@
   str.advance(offset);
   return readNullTerminated(str);
 }
->>>>>>> 2e6f64e1
 
 detail::Attribute readAttribute(
     const detail::Die& die,
@@ -376,26 +322,10 @@
   return getCompilationUnit(info, offset);
 }
 
-<<<<<<< HEAD
-size_t Dwarf::Path::toBuffer(char* buf, size_t bufSize) const {
-  size_t totalSize = 0;
-  bool needsSlash = false;
-
-  auto append = [&](folly::StringPiece sp) {
-    if (bufSize >= 2) {
-      size_t toCopy = std::min(sp.size(), bufSize - 1);
-      memcpy(buf, sp.data(), toCopy);
-      buf += toCopy;
-      bufSize -= toCopy;
-    }
-    totalSize += sp.size();
-  };
-=======
 void readCompilationUnitAbbrs(
     folly::StringPiece abbrev,
     detail::CompilationUnit& cu) {
   abbrev.advance(cu.abbrevOffset);
->>>>>>> 2e6f64e1
 
   detail::DIEAbbreviation abbr;
   while (readAbbreviation(abbrev, abbr)) {
@@ -456,64 +386,6 @@
   }
 #ifdef SHF_COMPRESSED
   if (elfSection->sh_flags & SHF_COMPRESSED) {
-<<<<<<< HEAD
-    return false;
-  }
-#endif
-  *section = elf_->getSectionBody(*elfSection);
-  return true;
-}
-
-void Dwarf::init() {
-  // Make sure that all .debug_* sections exist
-  if (!getSection(".debug_info", &info_) ||
-      !getSection(".debug_abbrev", &abbrev_) ||
-      !getSection(".debug_line", &line_) ||
-      !getSection(".debug_str", &strings_)) {
-    elf_ = nullptr;
-    return;
-  }
-
-  // Optional: fast address range lookup. If missing .debug_info can
-  // be used - but it's much slower (linear scan).
-  getSection(".debug_aranges", &aranges_);
-}
-
-bool Dwarf::readAbbreviation(
-    folly::StringPiece& section,
-    DIEAbbreviation& abbr) {
-  // abbreviation code
-  abbr.code = readULEB(section);
-  if (abbr.code == 0) {
-    return false;
-  }
-
-  // abbreviation tag
-  abbr.tag = readULEB(section);
-
-  // does this entry have children?
-  abbr.hasChildren = (read<uint8_t>(section) != DW_CHILDREN_no);
-
-  // attributes
-  const char* attributeBegin = section.data();
-  for (;;) {
-    FOLLY_SAFE_CHECK(!section.empty(), "invalid attribute section");
-    auto attr = readAttribute(section);
-    if (attr.name == 0 && attr.form == 0) {
-      break;
-    }
-  }
-
-  abbr.attributes.assign(attributeBegin, section.data());
-  return true;
-}
-
-Dwarf::DIEAbbreviation::Attribute Dwarf::readAttribute(folly::StringPiece& sp) {
-  return {readULEB(sp), readULEB(sp)};
-}
-
-Dwarf::DIEAbbreviation Dwarf::getAbbreviation(uint64_t code, uint64_t offset)
-=======
     return {};
   }
 #endif
@@ -521,7 +393,6 @@
 }
 
 detail::DIEAbbreviation Dwarf::getAbbreviation(uint64_t code, uint64_t offset)
->>>>>>> 2e6f64e1
     const {
   // Linear search in the .debug_abbrev section, starting at offset
   folly::StringPiece section = debugAbbrev_;
@@ -537,67 +408,6 @@
   FOLLY_SAFE_CHECK(false, "could not find abbreviation code");
 }
 
-<<<<<<< HEAD
-Dwarf::AttributeValue Dwarf::readAttributeValue(
-    folly::StringPiece& sp,
-    uint64_t form,
-    bool is64Bit) const {
-  switch (form) {
-    case DW_FORM_addr:
-      return read<uintptr_t>(sp);
-    case DW_FORM_block1:
-      return readBytes(sp, read<uint8_t>(sp));
-    case DW_FORM_block2:
-      return readBytes(sp, read<uint16_t>(sp));
-    case DW_FORM_block4:
-      return readBytes(sp, read<uint32_t>(sp));
-    case DW_FORM_block: // fallthrough
-    case DW_FORM_exprloc:
-      return readBytes(sp, readULEB(sp));
-    case DW_FORM_data1: // fallthrough
-    case DW_FORM_ref1:
-      return read<uint8_t>(sp);
-    case DW_FORM_data2: // fallthrough
-    case DW_FORM_ref2:
-      return read<uint16_t>(sp);
-    case DW_FORM_data4: // fallthrough
-    case DW_FORM_ref4:
-      return read<uint32_t>(sp);
-    case DW_FORM_data8: // fallthrough
-    case DW_FORM_ref8:
-      return read<uint64_t>(sp);
-    case DW_FORM_sdata:
-      return readSLEB(sp);
-    case DW_FORM_udata: // fallthrough
-    case DW_FORM_ref_udata:
-      return readULEB(sp);
-    case DW_FORM_flag:
-      return read<uint8_t>(sp);
-    case DW_FORM_flag_present:
-      return 1;
-    case DW_FORM_sec_offset: // fallthrough
-    case DW_FORM_ref_addr:
-      return readOffset(sp, is64Bit);
-    case DW_FORM_string:
-      return readNullTerminated(sp);
-    case DW_FORM_strp:
-      return getStringFromStringSection(readOffset(sp, is64Bit));
-    case DW_FORM_indirect: // form is explicitly specified
-      return readAttributeValue(sp, readULEB(sp), is64Bit);
-    default:
-      FOLLY_SAFE_CHECK(false, "invalid attribute form");
-  }
-}
-
-folly::StringPiece Dwarf::getStringFromStringSection(uint64_t offset) const {
-  FOLLY_SAFE_CHECK(offset < strings_.size(), "invalid strp offset");
-  folly::StringPiece sp(strings_);
-  sp.advance(offset);
-  return readNullTerminated(sp);
-}
-
-=======
->>>>>>> 2e6f64e1
 /**
  * Find @address in .debug_aranges and return the offset in
  * .debug_info for compilation unit to which this address belongs.
@@ -647,46 +457,6 @@
  */
 bool Dwarf::findLocation(
     uintptr_t address,
-<<<<<<< HEAD
-    StringPiece& infoEntry,
-    LocationInfo& locationInfo) const {
-  // For each compilation unit compiled with a DWARF producer, a
-  // contribution is made to the .debug_info section of the object
-  // file. Each such contribution consists of a compilation unit
-  // header (see Section 7.5.1.1) followed by a single
-  // DW_TAG_compile_unit or DW_TAG_partial_unit debugging information
-  // entry, together with its children.
-
-  // 7.5.1.1 Compilation Unit Header
-  //  1. unit_length (4B or 12B): read by Section::next
-  //  2. version (2B)
-  //  3. debug_abbrev_offset (4B or 8B): offset into the .debug_abbrev section
-  //  4. address_size (1B)
-
-  Section debugInfoSection(infoEntry);
-  folly::StringPiece chunk;
-  FOLLY_SAFE_CHECK(debugInfoSection.next(chunk), "invalid debug info");
-
-  auto version = read<uint16_t>(chunk);
-  FOLLY_SAFE_CHECK(version >= 2 && version <= 4, "invalid info version");
-  uint64_t abbrevOffset = readOffset(chunk, debugInfoSection.is64Bit());
-  auto addressSize = read<uint8_t>(chunk);
-  FOLLY_SAFE_CHECK(addressSize == sizeof(uintptr_t), "invalid address size");
-
-  // We survived so far. The first (and only) DIE should be DW_TAG_compile_unit
-  // NOTE: - binutils <= 2.25 does not issue DW_TAG_partial_unit.
-  //       - dwarf compression tools like `dwz` may generate it.
-  // TODO(tudorb): Handle DW_TAG_partial_unit?
-  auto code = readULEB(chunk);
-  FOLLY_SAFE_CHECK(code != 0, "invalid code");
-  auto abbr = getAbbreviation(code, abbrevOffset);
-  FOLLY_SAFE_CHECK(
-      abbr.tag == DW_TAG_compile_unit, "expecting compile unit entry");
-  // Skip children entries, advance to the next compilation unit entry.
-  infoEntry.advance(chunk.end() - infoEntry.begin());
-
-  // Read attributes, extracting the few we care about
-=======
     const LocationInfoMode mode,
     detail::CompilationUnit& cu,
     LocationInfo& locationInfo,
@@ -698,51 +468,26 @@
 
   // Offset in .debug_line for the line number VM program for this
   // compilation unit
->>>>>>> 2e6f64e1
   bool foundLineOffset = false;
   uint64_t lineOffset = 0;
   folly::StringPiece compilationDirectory;
   folly::StringPiece mainFileName;
 
-<<<<<<< HEAD
-  DIEAbbreviation::Attribute attr;
-  folly::StringPiece attributes = abbr.attributes;
-  for (;;) {
-    attr = readAttribute(attributes);
-    if (attr.name == 0 && attr.form == 0) {
-      break;
-    }
-    auto val = readAttributeValue(chunk, attr.form, debugInfoSection.is64Bit());
-    switch (attr.name) {
-      case DW_AT_stmt_list:
-        // Offset in .debug_line for the line number VM program for this
-        // compilation unit
-        lineOffset = boost::get<uint64_t>(val);
-=======
   forEachAttribute(cu, die, [&](const detail::Attribute& attr) {
     switch (attr.spec.name) {
       case DW_AT_stmt_list:
         // Offset in .debug_line for the line number VM program for this
         // compilation unit
         lineOffset = boost::get<uint64_t>(attr.attrValue);
->>>>>>> 2e6f64e1
         foundLineOffset = true;
         break;
       case DW_AT_comp_dir:
         // Compilation directory
-<<<<<<< HEAD
-        compilationDirectory = boost::get<folly::StringPiece>(val);
-        break;
-      case DW_AT_name:
-        // File name of main file being compiled
-        mainFileName = boost::get<folly::StringPiece>(val);
-=======
         compilationDirectory = boost::get<folly::StringPiece>(attr.attrValue);
         break;
       case DW_AT_name:
         // File name of main file being compiled
         mainFileName = boost::get<folly::StringPiece>(attr.attrValue);
->>>>>>> 2e6f64e1
         break;
     }
     // Iterate through all attributes until find all above.
@@ -850,16 +595,6 @@
 
 bool Dwarf::findAddress(
     uintptr_t address,
-<<<<<<< HEAD
-    LocationInfo& locationInfo,
-    LocationInfoMode mode) const {
-  locationInfo = LocationInfo();
-
-  if (mode == LocationInfoMode::DISABLED) {
-    return false;
-  }
-
-=======
     LocationInfoMode mode,
     LocationInfo& locationInfo,
     folly::Range<SymbolizedFrame*> inlineFrames) const {
@@ -867,7 +602,6 @@
     return false;
   }
 
->>>>>>> 2e6f64e1
   if (!elf_) { // No file.
     return false;
   }
@@ -876,18 +610,10 @@
     // Fast path: find the right .debug_info entry by looking up the
     // address in .debug_aranges.
     uint64_t offset = 0;
-<<<<<<< HEAD
-    if (findDebugInfoOffset(address, aranges_, offset)) {
-      // Read compilation unit header from .debug_info
-      folly::StringPiece infoEntry(info_);
-      infoEntry.advance(offset);
-      findLocation(address, infoEntry, locationInfo);
-=======
     if (findDebugInfoOffset(address, debugAranges_, offset)) {
       // Read compilation unit header from .debug_info
       auto unit = getCompilationUnit(debugInfo_, offset);
       findLocation(address, mode, unit, locationInfo, inlineFrames);
->>>>>>> 2e6f64e1
       return locationInfo.hasFileAndLine;
     } else if (mode == LocationInfoMode::FAST) {
       // NOTE: Clang (when using -gdwarf-aranges) doesn't generate entries
@@ -896,14 +622,10 @@
       // it only if such behavior is requested via LocationInfoMode.
       return false;
     } else {
-<<<<<<< HEAD
-      DCHECK(mode == LocationInfoMode::FULL);
-=======
       FOLLY_SAFE_DCHECK(
           mode == LocationInfoMode::FULL ||
               mode == LocationInfoMode::FULL_WITH_INLINE,
           "unexpected mode");
->>>>>>> 2e6f64e1
       // Fall back to the linear scan.
     }
   }
@@ -919,8 +641,6 @@
   return locationInfo.hasFileAndLine;
 }
 
-<<<<<<< HEAD
-=======
 detail::Die Dwarf::getDieAtOffset(
     const detail::CompilationUnit& cu,
     uint64_t offset) const {
@@ -1192,7 +912,6 @@
   });
 }
 
->>>>>>> 2e6f64e1
 Dwarf::LineNumberVM::LineNumberVM(
     folly::StringPiece data,
     folly::StringPiece compilationDirectory)
