/*
<<<<<<< HEAD
 * Copyright 2013-present Facebook, Inc.
=======
 * Copyright (c) Facebook, Inc. and its affiliates.
>>>>>>> 2e6f64e1
 *
 * Licensed under the Apache License, Version 2.0 (the "License");
 * you may not use this file except in compliance with the License.
 * You may obtain a copy of the License at
 *
 *     http://www.apache.org/licenses/LICENSE-2.0
 *
 * Unless required by applicable law or agreed to in writing, software
 * distributed under the License is distributed on an "AS IS" BASIS,
 * WITHOUT WARRANTIES OR CONDITIONS OF ANY KIND, either express or implied.
 * See the License for the specific language governing permissions and
 * limitations under the License.
 */

#pragma once

#include <sys/types.h>
#include <cstdint>
#include <cstdlib>

namespace folly {
namespace symbolizer {

/**
 * Get the current stack trace into addresses, which has room for at least
 * maxAddresses frames.
 *
 * Returns the number of frames written in the array.
 * Returns -1 on failure.
 *
 * NOT async-signal-safe, but fast.
 */
ssize_t getStackTrace(uintptr_t* addresses, size_t maxAddresses);

/**
 * Get the current stack trace into addresses, which has room for at least
 * maxAddresses frames.
 *
 * Returns the number of frames written in the array.
 * Returns -1 on failure.
 *
 * Async-signal-safe, but likely slower.
 */
ssize_t getStackTraceSafe(uintptr_t* addresses, size_t maxAddresses);
<<<<<<< HEAD
=======

/**
 * Get the current stack trace into addresses, which has room for at least
 * maxAddresses frames.
 *
 * Returns the number of frames written in the array.
 * Returns -1 on failure.
 *
 * Heap allocates its context. Likely slower than getStackTrace but
 * avoids large stack allocations.
 */
ssize_t getStackTraceHeap(uintptr_t* addresses, size_t maxAddresses);
>>>>>>> 2e6f64e1
} // namespace symbolizer
} // namespace folly<|MERGE_RESOLUTION|>--- conflicted
+++ resolved
@@ -1,9 +1,5 @@
 /*
-<<<<<<< HEAD
- * Copyright 2013-present Facebook, Inc.
-=======
  * Copyright (c) Facebook, Inc. and its affiliates.
->>>>>>> 2e6f64e1
  *
  * Licensed under the Apache License, Version 2.0 (the "License");
  * you may not use this file except in compliance with the License.
@@ -48,8 +44,6 @@
  * Async-signal-safe, but likely slower.
  */
 ssize_t getStackTraceSafe(uintptr_t* addresses, size_t maxAddresses);
-<<<<<<< HEAD
-=======
 
 /**
  * Get the current stack trace into addresses, which has room for at least
@@ -62,6 +56,5 @@
  * avoids large stack allocations.
  */
 ssize_t getStackTraceHeap(uintptr_t* addresses, size_t maxAddresses);
->>>>>>> 2e6f64e1
 } // namespace symbolizer
 } // namespace folly