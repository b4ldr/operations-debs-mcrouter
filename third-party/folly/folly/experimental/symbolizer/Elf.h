--- conflicted
+++ resolved
@@ -1,9 +1,5 @@
 /*
-<<<<<<< HEAD
- * Copyright 2012-present Facebook, Inc.
-=======
  * Copyright (c) Facebook, Inc. and its affiliates.
->>>>>>> 2e6f64e1
  *
  * Licensed under the Apache License, Version 2.0 (the "License");
  * you may not use this file except in compliance with the License.
@@ -39,18 +35,13 @@
 namespace folly {
 namespace symbolizer {
 
-<<<<<<< HEAD
-=======
 #if defined(__linux__)
->>>>>>> 2e6f64e1
 using ElfAddr = ElfW(Addr);
 using ElfEhdr = ElfW(Ehdr);
 using ElfOff = ElfW(Off);
 using ElfPhdr = ElfW(Phdr);
 using ElfShdr = ElfW(Shdr);
 using ElfSym = ElfW(Sym);
-<<<<<<< HEAD
-=======
 #elif defined(__FreeBSD__)
 using ElfAddr = Elf_Addr;
 using ElfEhdr = Elf_Ehdr;
@@ -59,7 +50,6 @@
 using ElfShdr = Elf_Shdr;
 using ElfSym = Elf_Sym;
 #endif
->>>>>>> 2e6f64e1
 
 /**
  * ELF file parser.
@@ -90,11 +80,7 @@
   ElfFile() noexcept;
 
   // Note: may throw, call openNoThrow() explicitly if you don't want to throw
-<<<<<<< HEAD
-  explicit ElfFile(const char* name, bool readOnly = true);
-=======
   explicit ElfFile(const char* name, Options const& options = Options());
->>>>>>> 2e6f64e1
 
   // Open the ELF file.
   // Returns 0 on success, kSystemError (guaranteed to be -1) (and sets errno)
@@ -106,22 +92,6 @@
     kSystemError = -1,
     kInvalidElfFile = -2,
   };
-<<<<<<< HEAD
-  // Open the ELF file. Does not throw on error.
-  int openNoThrow(
-      const char* name,
-      bool readOnly = true,
-      const char** msg = nullptr) noexcept;
-
-  // Like openNoThrow, but follow .gnu_debuglink if present
-  int openAndFollow(
-      const char* name,
-      bool readOnly = true,
-      const char** msg = nullptr) noexcept;
-
-  // Open the ELF file. Throws on error.
-  void open(const char* name, bool readOnly = true);
-=======
   struct OpenResult {
     OpenResultCode code{};
     char const* msg{};
@@ -142,7 +112,6 @@
 
   // Open the ELF file. Throws on error.
   void open(const char* name, Options const& options = Options());
->>>>>>> 2e6f64e1
 
   ~ElfFile();
 
@@ -150,11 +119,7 @@
   ElfFile& operator=(ElfFile&& other) noexcept;
 
   /** Retrieve the ELF header */
-<<<<<<< HEAD
-  const ElfEhdr& elfHeader() const {
-=======
   const ElfEhdr& elfHeader() const noexcept {
->>>>>>> 2e6f64e1
     return at<ElfEhdr>(0);
   }
 
@@ -167,21 +132,6 @@
   }
 
   /** Find a section given its name */
-<<<<<<< HEAD
-  const ElfShdr* getSectionByName(const char* name) const;
-
-  /** Find a section given its index in the section header table */
-  const ElfShdr* getSectionByIndex(size_t idx) const;
-
-  /** Retrieve the name of a section */
-  const char* getSectionName(const ElfShdr& section) const;
-
-  /** Get the actual section body */
-  folly::StringPiece getSectionBody(const ElfShdr& section) const;
-
-  /** Retrieve a string from a string table section */
-  const char* getString(const ElfShdr& stringTable, size_t offset) const;
-=======
   const ElfShdr* getSectionByName(const char* name) const noexcept;
 
   /** Find a section given its index in the section header table */
@@ -196,7 +146,6 @@
   /** Retrieve a string from a string table section */
   const char* getString(const ElfShdr& stringTable, size_t offset) const
       noexcept;
->>>>>>> 2e6f64e1
 
   /**
    * Iterate over all strings in a string table section for as long as
@@ -205,12 +154,8 @@
    * if fn returned false for all strings in the table.
    */
   template <class Fn>
-<<<<<<< HEAD
-  const char* iterateStrings(const ElfShdr& stringTable, Fn fn) const;
-=======
   const char* iterateStrings(const ElfShdr& stringTable, Fn fn) const
       noexcept(is_nothrow_invocable_v<Fn, const char*>);
->>>>>>> 2e6f64e1
 
   /**
    * Iterate over program headers as long as fn(section) returns false.
@@ -218,12 +163,8 @@
    * true, or nullptr if fn returned false for all sections.
    */
   template <class Fn>
-<<<<<<< HEAD
-  const ElfPhdr* iterateProgramHeaders(Fn fn) const;
-=======
   const ElfPhdr* iterateProgramHeaders(Fn fn) const
       noexcept(is_nothrow_invocable_v<Fn, ElfPhdr const&>);
->>>>>>> 2e6f64e1
 
   /**
    * Iterate over all sections for as long as fn(section) returns false.
@@ -231,24 +172,16 @@
    * true, or nullptr if fn returned false for all sections.
    */
   template <class Fn>
-<<<<<<< HEAD
-  const ElfShdr* iterateSections(Fn fn) const;
-=======
   const ElfShdr* iterateSections(Fn fn) const
       noexcept(is_nothrow_invocable_v<Fn, ElfShdr const&>);
->>>>>>> 2e6f64e1
 
   /**
    * Iterate over all sections with a given type. Similar to
    * iterateSections(), but filtered only for sections with the given type.
    */
   template <class Fn>
-<<<<<<< HEAD
-  const ElfShdr* iterateSectionsWithType(uint32_t type, Fn fn) const;
-=======
   const ElfShdr* iterateSectionsWithType(uint32_t type, Fn fn) const
       noexcept(is_nothrow_invocable_v<Fn, ElfShdr const&>);
->>>>>>> 2e6f64e1
 
   /**
    * Iterate over all sections with a given types. Similar to
@@ -257,11 +190,7 @@
   template <class Fn>
   const ElfShdr* iterateSectionsWithTypes(
       std::initializer_list<uint32_t> types,
-<<<<<<< HEAD
-      Fn fn) const;
-=======
       Fn fn) const noexcept(is_nothrow_invocable_v<Fn, ElfShdr const&>);
->>>>>>> 2e6f64e1
 
   /**
    * Iterate over all symbols witin a given section.
@@ -270,28 +199,17 @@
    * or nullptr if fn returned false for all symbols.
    */
   template <class Fn>
-<<<<<<< HEAD
-  const ElfSym* iterateSymbols(const ElfShdr& section, Fn fn) const;
-  template <class Fn>
-  const ElfSym*
-  iterateSymbolsWithType(const ElfShdr& section, uint32_t type, Fn fn) const;
-=======
   const ElfSym* iterateSymbols(const ElfShdr& section, Fn fn) const
       noexcept(is_nothrow_invocable_v<Fn, ElfSym const&>);
   template <class Fn>
   const ElfSym*
   iterateSymbolsWithType(const ElfShdr& section, uint32_t type, Fn fn) const
       noexcept(is_nothrow_invocable_v<Fn, ElfSym const&>);
->>>>>>> 2e6f64e1
   template <class Fn>
   const ElfSym* iterateSymbolsWithTypes(
       const ElfShdr& section,
       std::initializer_list<uint32_t> types,
-<<<<<<< HEAD
-      Fn fn) const;
-=======
       Fn fn) const noexcept(is_nothrow_invocable_v<Fn, ElfSym const&>);
->>>>>>> 2e6f64e1
 
   /**
    * Find symbol definition by address.
@@ -301,11 +219,7 @@
    * Returns {nullptr, nullptr} if not found.
    */
   typedef std::pair<const ElfShdr*, const ElfSym*> Symbol;
-<<<<<<< HEAD
-  Symbol getDefinitionByAddress(uintptr_t address) const;
-=======
   Symbol getDefinitionByAddress(uintptr_t address) const noexcept;
->>>>>>> 2e6f64e1
 
   /**
    * Find symbol definition by name.
@@ -321,11 +235,7 @@
    * Get the value of a symbol.
    */
   template <class T>
-<<<<<<< HEAD
-  const T& getSymbolValue(const ElfSym* symbol) const {
-=======
   const T& getSymbolValue(const ElfSym* symbol) const noexcept {
->>>>>>> 2e6f64e1
     const ElfShdr* section = getSectionByIndex(symbol->st_shndx);
     FOLLY_SAFE_CHECK(section, "Symbol's section index is invalid");
 
@@ -344,11 +254,7 @@
    *  const char* str = &getSymbolValue<const char>(addr);
    */
   template <class T>
-<<<<<<< HEAD
-  const T& getAddressValue(const ElfAddr addr) const {
-=======
   const T& getAddressValue(const ElfAddr addr) const noexcept {
->>>>>>> 2e6f64e1
     const ElfShdr* section = getSectionContainingAddress(addr);
     FOLLY_SAFE_CHECK(section, "Address does not refer to existing section");
 
@@ -361,11 +267,7 @@
   const char* getSymbolName(Symbol symbol) const noexcept;
 
   /** Find the section containing the given address */
-<<<<<<< HEAD
-  const ElfShdr* getSectionContainingAddress(ElfAddr addr) const;
-=======
   const ElfShdr* getSectionContainingAddress(ElfAddr addr) const noexcept;
->>>>>>> 2e6f64e1
 
  private:
   OpenResult init() noexcept;
@@ -373,29 +275,17 @@
   ElfFile(const ElfFile&) = delete;
   ElfFile& operator=(const ElfFile&) = delete;
 
-<<<<<<< HEAD
-  void validateStringTable(const ElfShdr& stringTable) const;
-
-  template <class T>
-  const typename std::enable_if<std::is_pod<T>::value, T>::type& at(
-      ElfOff offset) const {
-=======
   void validateStringTable(const ElfShdr& stringTable) const noexcept;
 
   template <class T>
   const T& at(ElfOff offset) const noexcept {
     static_assert(std::is_pod<T>::value, "non-pod");
->>>>>>> 2e6f64e1
     if (offset + sizeof(T) > length_) {
       char msg[kFilepathMaxLen + 128];
       snprintf(
           msg,
           sizeof(msg),
-<<<<<<< HEAD
-          "Offset (%lu + %lu) is not contained within our mmapped"
-=======
           "Offset (%zu + %zu) is not contained within our mmapped"
->>>>>>> 2e6f64e1
           " file (%s) of length %zu",
           offset,
           sizeof(T),
@@ -408,11 +298,7 @@
   }
 
   template <class T>
-<<<<<<< HEAD
-  const T& valueAt(const ElfShdr& section, const ElfAddr addr) const {
-=======
   const T& valueAt(const ElfShdr& section, const ElfAddr addr) const noexcept {
->>>>>>> 2e6f64e1
     // For exectuables and shared objects, st_value holds a virtual address
     // that refers to the memory owned by sections. Since we didn't map the
     // sections into the addresses that they're expecting (sh_addr), but
