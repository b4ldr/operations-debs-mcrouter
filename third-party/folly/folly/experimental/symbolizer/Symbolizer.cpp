/*
<<<<<<< HEAD
 * Copyright 2012-present Facebook, Inc.
=======
 * Copyright (c) Facebook, Inc. and its affiliates.
>>>>>>> 2e6f64e1
 *
 * Licensed under the Apache License, Version 2.0 (the "License");
 * you may not use this file except in compliance with the License.
 * You may obtain a copy of the License at
 *
 *     http://www.apache.org/licenses/LICENSE-2.0
 *
 * Unless required by applicable law or agreed to in writing, software
 * distributed under the License is distributed on an "AS IS" BASIS,
 * WITHOUT WARRANTIES OR CONDITIONS OF ANY KIND, either express or implied.
 * See the License for the specific language governing permissions and
 * limitations under the License.
 */

#include <folly/experimental/symbolizer/Symbolizer.h>

#include <link.h>
<<<<<<< HEAD
=======
#include <ucontext.h>
>>>>>>> 2e6f64e1

#include <climits>
#include <cstdio>
#include <cstdlib>
#include <iostream>

#ifdef __GLIBCXX__
#include <ext/stdio_filebuf.h>
#include <ext/stdio_sync_filebuf.h>
#endif

#include <folly/Conv.h>
#include <folly/FileUtil.h>
#include <folly/Memory.h>
#include <folly/ScopeGuard.h>
#include <folly/String.h>

#include <folly/experimental/symbolizer/Dwarf.h>
#include <folly/experimental/symbolizer/Elf.h>
#include <folly/experimental/symbolizer/LineReader.h>
<<<<<<< HEAD
=======
#include <folly/portability/SysMman.h>
>>>>>>> 2e6f64e1
#include <folly/portability/Unistd.h>

/*
 * This is declared in `link.h' on Linux platforms, but apparently not on the
 * Mac version of the file.  It's harmless to declare again, in any case.
 *
 * Note that declaring it with `extern "C"` results in linkage conflicts.
 */
extern struct r_debug _r_debug;

namespace folly {
namespace symbolizer {

namespace {

ElfCache* defaultElfCache() {
  static constexpr size_t defaultCapacity = 500;
  static auto cache = new ElfCache(defaultCapacity);
  return cache;
}

<<<<<<< HEAD
} // namespace

void SymbolizedFrame::set(
    const std::shared_ptr<ElfFile>& file,
    uintptr_t address,
    Dwarf::LocationInfoMode mode) {
  clear();
  found = true;
=======
void setSymbolizedFrame(
    SymbolizedFrame& frame,
    const std::shared_ptr<ElfFile>& file,
    uintptr_t address,
    LocationInfoMode mode,
    folly::Range<SymbolizedFrame*> extraInlineFrames = {}) {
  frame.clear();
  frame.found = true;
>>>>>>> 2e6f64e1

  auto sym = file->getDefinitionByAddress(address);
  if (!sym.first) {
    return;
  }

  frame.addr = address;
  frame.file = file;
  frame.name = file->getSymbolName(sym);

<<<<<<< HEAD
  Dwarf(file.get()).findAddress(address, location, mode);
}

Symbolizer::Symbolizer(
    ElfCacheBase* cache,
    Dwarf::LocationInfoMode mode,
=======
  Dwarf(file.get())
      .findAddress(address, mode, frame.location, extraInlineFrames);
}

} // namespace

Symbolizer::Symbolizer(
    ElfCacheBase* cache,
    LocationInfoMode mode,
>>>>>>> 2e6f64e1
    size_t symbolCacheSize)
    : cache_(cache ? cache : defaultElfCache()), mode_(mode) {
  if (symbolCacheSize > 0) {
    symbolCache_.emplace(folly::in_place, symbolCacheSize);
  }
}

void Symbolizer::symbolize(
<<<<<<< HEAD
    const uintptr_t* addresses,
    SymbolizedFrame* frames,
    size_t addrCount) {
=======
    folly::Range<const uintptr_t*> addrs,
    folly::Range<SymbolizedFrame*> frames) {
  size_t addrCount = addrs.size();
  size_t frameCount = frames.size();
>>>>>>> 2e6f64e1
  size_t remaining = 0;
  for (size_t i = 0; i < addrCount; ++i) {
    auto& frame = frames[i];
    if (!frame.found) {
      ++remaining;
      frame.clear();
    }
  }

  if (remaining == 0) { // we're done
    return;
  }

  if (_r_debug.r_version != 1) {
    return;
  }

  char selfPath[PATH_MAX + 8];
  ssize_t selfSize;
  if ((selfSize = readlink("/proc/self/exe", selfPath, PATH_MAX + 1)) == -1) {
    // Something has gone terribly wrong.
    return;
  }
  selfPath[selfSize] = '\0';

<<<<<<< HEAD
=======
  for (size_t i = 0; i < addrCount; i++) {
    frames[i].addr = addrs[i];
  }

  // Find out how many frames were filled in.
  auto countFrames = [](folly::Range<SymbolizedFrame*> framesRange) {
    return std::distance(
        framesRange.begin(),
        std::find_if(framesRange.begin(), framesRange.end(), [&](auto frame) {
          return !frame.found;
        }));
  };

>>>>>>> 2e6f64e1
  for (auto lmap = _r_debug.r_map; lmap != nullptr && remaining != 0;
       lmap = lmap->l_next) {
    // The empty string is used in place of the filename for the link_map
    // corresponding to the running executable.  Additionally, the `l_addr' is
    // 0 and the link_map appears to be first in the list---but none of this
    // behavior appears to be documented, so checking for the empty string is
    // as good as anything.
    auto const objPath = lmap->l_name[0] != '\0' ? lmap->l_name : selfPath;

    auto const elfFile = cache_->getFile(objPath);
    if (!elfFile) {
      continue;
    }

<<<<<<< HEAD
    // Get the address at which the object is loaded.  We have to use the ELF
    // header for the running executable, since its `l_addr' is zero, but we
    // should use `l_addr' for everything else---in particular, if the object
    // is position-independent, getBaseAddress() (which is p_vaddr) will be 0.
    auto const base =
        lmap->l_addr != 0 ? lmap->l_addr : elfFile->getBaseAddress();

=======
>>>>>>> 2e6f64e1
    for (size_t i = 0; i < addrCount && remaining != 0; ++i) {
      auto& frame = frames[i];
      if (frame.found) {
        continue;
      }

<<<<<<< HEAD
      auto const addr = addresses[i];
=======
      auto const addr = frame.addr;
>>>>>>> 2e6f64e1
      if (symbolCache_) {
        // Need a write lock, because EvictingCacheMap brings found item to
        // front of eviction list.
        auto lockedSymbolCache = symbolCache_->wlock();

        auto const iter = lockedSymbolCache->find(addr);
        if (iter != lockedSymbolCache->end()) {
<<<<<<< HEAD
          frame = iter->second;
          continue;
        }
      }

      // Get the unrelocated, ELF-relative address.
      auto const adjusted = addr - base;

      if (elfFile->getSectionContainingAddress(adjusted)) {
        frame.set(elfFile, adjusted, mode_);
        --remaining;
        if (symbolCache_) {
          // frame may already have been set here.  That's ok, we'll just
          // overwrite, which doesn't cause a correctness problem.
          symbolCache_->wlock()->set(addr, frame);
        }
      }
=======
          size_t numCachedFrames = countFrames(folly::range(iter->second));
          // 1 entry in cache is the non-inlined function call and that one
          // already has space reserved at `frames[i]`
          auto numInlineFrames = numCachedFrames - 1;
          if (numInlineFrames <= frameCount - addrCount) {
            // Move the rest of the frames to make space for inlined frames.
            std::move_backward(
                frames.begin() + i + 1,
                frames.begin() + addrCount,
                frames.begin() + addrCount + numInlineFrames);
            // Overwrite frames[i] too (the non-inlined function call entry).
            std::copy(
                iter->second.begin(),
                iter->second.begin() + numInlineFrames + 1,
                frames.begin() + i);
            i += numInlineFrames;
            addrCount += numInlineFrames;
          }
          continue;
        }
      }

      // Get the unrelocated, ELF-relative address by normalizing via the
      // address at which the object is loaded.
      auto const adjusted = addr - reinterpret_cast<uintptr_t>(lmap->l_addr);
      size_t numInlined = 0;
      if (elfFile->getSectionContainingAddress(adjusted)) {
        if (mode_ == LocationInfoMode::FULL_WITH_INLINE &&
            frameCount > addrCount) {
          size_t maxInline = std::min<size_t>(
              Dwarf::kMaxInlineLocationInfoPerFrame, frameCount - addrCount);
          // First use the trailing empty frames (index starting from addrCount)
          // to get the inline call stack, then rotate these inline functions
          // before the caller at `frame[i]`.
          folly::Range<SymbolizedFrame*> inlineFrameRange(
              frames.begin() + addrCount,
              frames.begin() + addrCount + maxInline);
          setSymbolizedFrame(frame, elfFile, adjusted, mode_, inlineFrameRange);

          numInlined = countFrames(inlineFrameRange);
          // Rotate inline frames right before its caller frame.
          std::rotate(
              frames.begin() + i,
              frames.begin() + addrCount,
              frames.begin() + addrCount + numInlined);
          addrCount += numInlined;
        } else {
          setSymbolizedFrame(frame, elfFile, adjusted, mode_);
        }
        --remaining;
        if (symbolCache_) {
          // frame may already have been set here.  That's ok, we'll just
          // overwrite, which doesn't cause a correctness problem.
          CachedSymbolizedFrames cacheFrames;
          std::copy(
              frames.begin() + i,
              frames.begin() + i + std::min(numInlined + 1, cacheFrames.size()),
              cacheFrames.begin());
          symbolCache_->wlock()->set(addr, cacheFrames);
        }
        // Skip over the newly added inlined items.
        i += numInlined;
      }
>>>>>>> 2e6f64e1
    }
  }
}

namespace {
constexpr char kHexChars[] = "0123456789abcdef";
constexpr auto kAddressColor = SymbolizePrinter::Color::BLUE;
constexpr auto kFunctionColor = SymbolizePrinter::Color::PURPLE;
constexpr auto kFileColor = SymbolizePrinter::Color::DEFAULT;
} // namespace

constexpr char AddressFormatter::bufTemplate[];
constexpr std::array<const char*, SymbolizePrinter::Color::NUM>
    SymbolizePrinter::kColorMap;

AddressFormatter::AddressFormatter() {
  memcpy(buf_, bufTemplate, sizeof(buf_));
}

folly::StringPiece AddressFormatter::format(uintptr_t address) {
  // Can't use sprintf, not async-signal-safe
  static_assert(sizeof(uintptr_t) <= 8, "huge uintptr_t?");
  char* end = buf_ + sizeof(buf_) - 1 - (16 - 2 * sizeof(uintptr_t));
  char* p = end;
  *p-- = '\0';
  while (address != 0) {
    *p-- = kHexChars[address & 0xf];
    address >>= 4;
  }

  return folly::StringPiece(buf_, end);
}

void SymbolizePrinter::print(const SymbolizedFrame& frame) {
  if (options_ & TERSE) {
    printTerse(frame);
    return;
  }

  SCOPE_EXIT {
    color(Color::DEFAULT);
  };

  if (!(options_ & NO_FRAME_ADDRESS)) {
    color(kAddressColor);

    AddressFormatter formatter;
    doPrint(formatter.format(frame.addr));
  }

  const char padBuf[] = "                       ";
  folly::StringPiece pad(
      padBuf, sizeof(padBuf) - 1 - (16 - 2 * sizeof(uintptr_t)));

  color(kFunctionColor);
  if (!frame.found) {
    doPrint(" (not found)");
    return;
  }

  if (!frame.name || frame.name[0] == '\0') {
    doPrint(" (unknown)");
  } else {
    char demangledBuf[2048];
    demangle(frame.name, demangledBuf, sizeof(demangledBuf));
    doPrint(" ");
    doPrint(demangledBuf[0] == '\0' ? frame.name : demangledBuf);
  }

  if (!(options_ & NO_FILE_AND_LINE)) {
    color(kFileColor);
    char fileBuf[PATH_MAX];
    fileBuf[0] = '\0';
    if (frame.location.hasFileAndLine) {
      frame.location.file.toBuffer(fileBuf, sizeof(fileBuf));
      doPrint("\n");
      doPrint(pad);
      doPrint(fileBuf);

      char buf[22];
      uint32_t n = uint64ToBufferUnsafe(frame.location.line, buf);
      doPrint(":");
      doPrint(StringPiece(buf, n));
    }

    if (frame.location.hasMainFile) {
      char mainFileBuf[PATH_MAX];
      mainFileBuf[0] = '\0';
      frame.location.mainFile.toBuffer(mainFileBuf, sizeof(mainFileBuf));
      if (!frame.location.hasFileAndLine || strcmp(fileBuf, mainFileBuf)) {
        doPrint("\n");
        doPrint(pad);
        doPrint("-> ");
        doPrint(mainFileBuf);
      }
    }
  }
}

void SymbolizePrinter::color(SymbolizePrinter::Color color) {
  if ((options_ & COLOR) == 0 && ((options_ & COLOR_IF_TTY) == 0 || !isTty_)) {
    return;
  }
  if (static_cast<size_t>(color) >= kColorMap.size()) { // catches underflow too
    return;
  }
  doPrint(kColorMap[color]);
}

<<<<<<< HEAD
void SymbolizePrinter::println(
    uintptr_t address,
    const SymbolizedFrame& frame) {
  print(address, frame);
  doPrint("\n");
}

void SymbolizePrinter::printTerse(
    uintptr_t address,
    const SymbolizedFrame& frame) {
=======
void SymbolizePrinter::println(const SymbolizedFrame& frame) {
  print(frame);
  doPrint("\n");
}

void SymbolizePrinter::printTerse(const SymbolizedFrame& frame) {
>>>>>>> 2e6f64e1
  if (frame.found && frame.name && frame.name[0] != '\0') {
    char demangledBuf[2048] = {0};
    demangle(frame.name, demangledBuf, sizeof(demangledBuf));
    doPrint(demangledBuf[0] == '\0' ? frame.name : demangledBuf);
  } else {
    // Can't use sprintf, not async-signal-safe
    static_assert(sizeof(uintptr_t) <= 8, "huge uintptr_t?");
    char buf[] = "0x0000000000000000";
    char* end = buf + sizeof(buf) - 1 - (16 - 2 * sizeof(uintptr_t));
    char* p = end;
    *p-- = '\0';
    auto address = frame.addr;
    while (address != 0) {
      *p-- = kHexChars[address & 0xf];
      address >>= 4;
    }
    doPrint(StringPiece(buf, end));
  }
}

void SymbolizePrinter::println(
<<<<<<< HEAD
    const uintptr_t* addresses,
=======
>>>>>>> 2e6f64e1
    const SymbolizedFrame* frames,
    size_t frameCount) {
  for (size_t i = 0; i < frameCount; ++i) {
    println(frames[i]);
  }
}

namespace {

int getFD(const std::ios& stream) {
#if FOLLY_USE_LIBSTDCPP && FOLLY_HAS_RTTI
  std::streambuf* buf = stream.rdbuf();
  using namespace __gnu_cxx;

  {
    auto sbuf = dynamic_cast<stdio_sync_filebuf<char>*>(buf);
    if (sbuf) {
      return fileno(sbuf->file());
    }
  }
  {
    auto sbuf = dynamic_cast<stdio_filebuf<char>*>(buf);
    if (sbuf) {
      return sbuf->fd();
    }
  }
<<<<<<< HEAD
=======
#else
  (void)stream;
>>>>>>> 2e6f64e1
#endif // __GNUC__
  return -1;
}

bool isColorfulTty(int options, int fd) {
  if ((options & SymbolizePrinter::TERSE) != 0 ||
      (options & SymbolizePrinter::COLOR_IF_TTY) == 0 || fd < 0 ||
      !::isatty(fd)) {
    return false;
  }
  auto term = ::getenv("TERM");
  return !(term == nullptr || term[0] == '\0' || strcmp(term, "dumb") == 0);
}

} // namespace

OStreamSymbolizePrinter::OStreamSymbolizePrinter(std::ostream& out, int options)
    : SymbolizePrinter(options, isColorfulTty(options, getFD(out))),
      out_(out) {}

void OStreamSymbolizePrinter::doPrint(StringPiece sp) {
  out_ << sp;
}

FDSymbolizePrinter::FDSymbolizePrinter(int fd, int options, size_t bufferSize)
    : SymbolizePrinter(options, isColorfulTty(options, fd)),
      fd_(fd),
      buffer_(bufferSize ? IOBuf::create(bufferSize) : nullptr) {}

FDSymbolizePrinter::~FDSymbolizePrinter() {
  flush();
}

void FDSymbolizePrinter::doPrint(StringPiece sp) {
  if (buffer_) {
    if (sp.size() > buffer_->tailroom()) {
      flush();
      writeFull(fd_, sp.data(), sp.size());
    } else {
      memcpy(buffer_->writableTail(), sp.data(), sp.size());
      buffer_->append(sp.size());
    }
  } else {
    writeFull(fd_, sp.data(), sp.size());
  }
}

void FDSymbolizePrinter::flush() {
  if (buffer_ && !buffer_->empty()) {
    writeFull(fd_, buffer_->data(), buffer_->length());
    buffer_->clear();
  }
}

FILESymbolizePrinter::FILESymbolizePrinter(FILE* file, int options)
    : SymbolizePrinter(options, isColorfulTty(options, fileno(file))),
      file_(file) {}

void FILESymbolizePrinter::doPrint(StringPiece sp) {
  fwrite(sp.data(), 1, sp.size(), file_);
}

void StringSymbolizePrinter::doPrint(StringPiece sp) {
  buf_.append(sp.data(), sp.size());
}

<<<<<<< HEAD
SafeStackTracePrinter::SafeStackTracePrinter(
    size_t minSignalSafeElfCacheSize,
    int fd)
    : fd_(fd),
      elfCache_(std::max(countLoadedElfFiles(), minSignalSafeElfCacheSize)),
=======
SafeStackTracePrinter::SafeStackTracePrinter(int fd)
    : fd_(fd),
>>>>>>> 2e6f64e1
      printer_(
          fd,
          SymbolizePrinter::COLOR_IF_TTY,
          size_t(64) << 10), // 64KiB
      addresses_(std::make_unique<FrameArray<kMaxStackTraceDepth>>()) {}

void SafeStackTracePrinter::flush() {
  printer_.flush();
  fsyncNoInt(fd_);
}

<<<<<<< HEAD
=======
void SafeStackTracePrinter::printSymbolizedStackTrace() {
  // This function might run on an alternative stack allocated by
  // UnsafeSelfAllocateStackTracePrinter. Capturing a stack from
  // here is probably wrong.

  // Do our best to populate location info, process is going to terminate,
  // so performance isn't critical.
  SignalSafeElfCache elfCache_;
  Symbolizer symbolizer(&elfCache_, LocationInfoMode::FULL);
  symbolizer.symbolize(*addresses_);

  // Skip the top 2 frames captured by printStackTrace:
  // getStackTraceSafe
  // SafeStackTracePrinter::printStackTrace (captured stack)
  //
  // Leaving signalHandler on the stack for clarity, I think.
  printer_.println(*addresses_, 2);
}

>>>>>>> 2e6f64e1
void SafeStackTracePrinter::printStackTrace(bool symbolize) {
  SCOPE_EXIT {
    flush();
  };

  // Skip the getStackTrace frame
  if (!getStackTraceSafe(*addresses_)) {
    print("(error retrieving stack trace)\n");
  } else if (symbolize) {
<<<<<<< HEAD
    // Do our best to populate location info, process is going to terminate,
    // so performance isn't critical.
    Symbolizer symbolizer(&elfCache_, Dwarf::LocationInfoMode::FULL);
    symbolizer.symbolize(*addresses_);

    // Skip the top 2 frames:
    // getStackTraceSafe
    // SafeStackTracePrinter::printStackTrace (here)
    //
    // Leaving signalHandler on the stack for clarity, I think.
    printer_.println(*addresses_, 2);
=======
    printSymbolizedStackTrace();
>>>>>>> 2e6f64e1
  } else {
    print("(safe mode, symbolizer not available)\n");
    AddressFormatter formatter;
    for (size_t i = 0; i < addresses_->frameCount; ++i) {
      print(formatter.format(addresses_->addresses[i]));
      print("\n");
    }
  }
}

FastStackTracePrinter::FastStackTracePrinter(
    std::unique_ptr<SymbolizePrinter> printer,
    size_t elfCacheSize,
    size_t symbolCacheSize)
    : elfCache_(
          elfCacheSize == 0
              ? nullptr
              : new ElfCache{std::max(countLoadedElfFiles(), elfCacheSize)}),
      printer_(std::move(printer)),
      symbolizer_(
          elfCache_ ? elfCache_.get() : defaultElfCache(),
<<<<<<< HEAD
          Dwarf::LocationInfoMode::FULL,
          symbolCacheSize) {}

FastStackTracePrinter::~FastStackTracePrinter() {}
=======
          LocationInfoMode::FULL,
          symbolCacheSize) {}

FastStackTracePrinter::~FastStackTracePrinter() = default;
>>>>>>> 2e6f64e1

void FastStackTracePrinter::printStackTrace(bool symbolize) {
  SCOPE_EXIT {
    printer_->flush();
  };

  FrameArray<kMaxStackTraceDepth> addresses;

  if (!getStackTraceSafe(addresses)) {
    printer_->print("(error retrieving stack trace)\n");
  } else if (symbolize) {
    symbolizer_.symbolize(addresses);

    // Skip the top 2 frames:
    // getStackTraceSafe
    // FastStackTracePrinter::printStackTrace (here)
    printer_->println(addresses, 2);
  } else {
    printer_->print("(safe mode, symbolizer not available)\n");
    AddressFormatter formatter;
    for (size_t i = 0; i < addresses.frameCount; ++i) {
      printer_->print(formatter.format(addresses.addresses[i]));
      printer_->print("\n");
    }
  }
}

void FastStackTracePrinter::flush() {
  printer_->flush();
}

<<<<<<< HEAD
=======
// Stack utilities used by UnsafeSelfAllocateStackTracePrinter
namespace {
// Size of mmap-allocated stack. Not to confuse with sigaltstack.
const size_t kMmapStackSize = 1 * 1024 * 1024;

using MmapPtr = std::unique_ptr<char, void (*)(char*)>;

MmapPtr getNull() {
  return MmapPtr(nullptr, [](char*) {});
}

// Assign a mmap-allocated stack to oucp.
// Return a non-empty smart pointer on success.
MmapPtr allocateStack(ucontext_t* oucp, size_t pageSize) {
  MmapPtr p(
      (char*)mmap(
          nullptr,
          kMmapStackSize,
          PROT_WRITE | PROT_READ,
          MAP_ANONYMOUS | MAP_PRIVATE,
          /* fd */ -1,
          /* offset */ 0),
      [](char* addr) {
        // Usually runs inside a fatal signal handler.
        // Error handling is skipped.
        munmap(addr, kMmapStackSize);
      });

  if (!p) {
    return getNull();
  }

  // Prepare read-only guard pages on both ends
  if (pageSize * 2 >= kMmapStackSize) {
    return getNull();
  }
  size_t upperBound = ((kMmapStackSize - 1) / pageSize) * pageSize;
  if (mprotect(p.get(), pageSize, PROT_NONE) != 0) {
    return getNull();
  }
  if (mprotect(p.get() + upperBound, kMmapStackSize - upperBound, PROT_NONE) !=
      0) {
    return getNull();
  }

  oucp->uc_stack.ss_sp = p.get() + pageSize;
  oucp->uc_stack.ss_size = upperBound - pageSize;
  oucp->uc_stack.ss_flags = 0;

  return p;
}

} // namespace

void UnsafeSelfAllocateStackTracePrinter::printSymbolizedStackTrace() {
  if (pageSizeUnchecked_ <= 0) {
    return;
  }

  ucontext_t cur;
  memset(&cur, 0, sizeof(cur));
  ucontext_t alt;
  memset(&alt, 0, sizeof(alt));

  if (getcontext(&alt) != 0) {
    return;
  }
  alt.uc_link = &cur;

  MmapPtr p = allocateStack(&alt, (size_t)pageSizeUnchecked_);
  if (!p) {
    return;
  }

  auto contextStart = [](UnsafeSelfAllocateStackTracePrinter* that) {
    that->SafeStackTracePrinter::printSymbolizedStackTrace();
  };

  makecontext(
      &alt,
      (void (*)())(void (*)(UnsafeSelfAllocateStackTracePrinter*))(
          contextStart),
      /* argc */ 1,
      /* arg */ this);
  // NOTE: swapcontext is not async-signal-safe
  if (swapcontext(&cur, &alt) != 0) {
    return;
  }
}

>>>>>>> 2e6f64e1
} // namespace symbolizer
} // namespace folly<|MERGE_RESOLUTION|>--- conflicted
+++ resolved
@@ -1,9 +1,5 @@
 /*
-<<<<<<< HEAD
- * Copyright 2012-present Facebook, Inc.
-=======
  * Copyright (c) Facebook, Inc. and its affiliates.
->>>>>>> 2e6f64e1
  *
  * Licensed under the Apache License, Version 2.0 (the "License");
  * you may not use this file except in compliance with the License.
@@ -21,10 +17,7 @@
 #include <folly/experimental/symbolizer/Symbolizer.h>
 
 #include <link.h>
-<<<<<<< HEAD
-=======
 #include <ucontext.h>
->>>>>>> 2e6f64e1
 
 #include <climits>
 #include <cstdio>
@@ -45,10 +38,7 @@
 #include <folly/experimental/symbolizer/Dwarf.h>
 #include <folly/experimental/symbolizer/Elf.h>
 #include <folly/experimental/symbolizer/LineReader.h>
-<<<<<<< HEAD
-=======
 #include <folly/portability/SysMman.h>
->>>>>>> 2e6f64e1
 #include <folly/portability/Unistd.h>
 
 /*
@@ -70,16 +60,6 @@
   return cache;
 }
 
-<<<<<<< HEAD
-} // namespace
-
-void SymbolizedFrame::set(
-    const std::shared_ptr<ElfFile>& file,
-    uintptr_t address,
-    Dwarf::LocationInfoMode mode) {
-  clear();
-  found = true;
-=======
 void setSymbolizedFrame(
     SymbolizedFrame& frame,
     const std::shared_ptr<ElfFile>& file,
@@ -88,7 +68,6 @@
     folly::Range<SymbolizedFrame*> extraInlineFrames = {}) {
   frame.clear();
   frame.found = true;
->>>>>>> 2e6f64e1
 
   auto sym = file->getDefinitionByAddress(address);
   if (!sym.first) {
@@ -99,14 +78,6 @@
   frame.file = file;
   frame.name = file->getSymbolName(sym);
 
-<<<<<<< HEAD
-  Dwarf(file.get()).findAddress(address, location, mode);
-}
-
-Symbolizer::Symbolizer(
-    ElfCacheBase* cache,
-    Dwarf::LocationInfoMode mode,
-=======
   Dwarf(file.get())
       .findAddress(address, mode, frame.location, extraInlineFrames);
 }
@@ -116,7 +87,6 @@
 Symbolizer::Symbolizer(
     ElfCacheBase* cache,
     LocationInfoMode mode,
->>>>>>> 2e6f64e1
     size_t symbolCacheSize)
     : cache_(cache ? cache : defaultElfCache()), mode_(mode) {
   if (symbolCacheSize > 0) {
@@ -125,16 +95,10 @@
 }
 
 void Symbolizer::symbolize(
-<<<<<<< HEAD
-    const uintptr_t* addresses,
-    SymbolizedFrame* frames,
-    size_t addrCount) {
-=======
     folly::Range<const uintptr_t*> addrs,
     folly::Range<SymbolizedFrame*> frames) {
   size_t addrCount = addrs.size();
   size_t frameCount = frames.size();
->>>>>>> 2e6f64e1
   size_t remaining = 0;
   for (size_t i = 0; i < addrCount; ++i) {
     auto& frame = frames[i];
@@ -160,8 +124,6 @@
   }
   selfPath[selfSize] = '\0';
 
-<<<<<<< HEAD
-=======
   for (size_t i = 0; i < addrCount; i++) {
     frames[i].addr = addrs[i];
   }
@@ -175,7 +137,6 @@
         }));
   };
 
->>>>>>> 2e6f64e1
   for (auto lmap = _r_debug.r_map; lmap != nullptr && remaining != 0;
        lmap = lmap->l_next) {
     // The empty string is used in place of the filename for the link_map
@@ -190,27 +151,13 @@
       continue;
     }
 
-<<<<<<< HEAD
-    // Get the address at which the object is loaded.  We have to use the ELF
-    // header for the running executable, since its `l_addr' is zero, but we
-    // should use `l_addr' for everything else---in particular, if the object
-    // is position-independent, getBaseAddress() (which is p_vaddr) will be 0.
-    auto const base =
-        lmap->l_addr != 0 ? lmap->l_addr : elfFile->getBaseAddress();
-
-=======
->>>>>>> 2e6f64e1
     for (size_t i = 0; i < addrCount && remaining != 0; ++i) {
       auto& frame = frames[i];
       if (frame.found) {
         continue;
       }
 
-<<<<<<< HEAD
-      auto const addr = addresses[i];
-=======
       auto const addr = frame.addr;
->>>>>>> 2e6f64e1
       if (symbolCache_) {
         // Need a write lock, because EvictingCacheMap brings found item to
         // front of eviction list.
@@ -218,25 +165,6 @@
 
         auto const iter = lockedSymbolCache->find(addr);
         if (iter != lockedSymbolCache->end()) {
-<<<<<<< HEAD
-          frame = iter->second;
-          continue;
-        }
-      }
-
-      // Get the unrelocated, ELF-relative address.
-      auto const adjusted = addr - base;
-
-      if (elfFile->getSectionContainingAddress(adjusted)) {
-        frame.set(elfFile, adjusted, mode_);
-        --remaining;
-        if (symbolCache_) {
-          // frame may already have been set here.  That's ok, we'll just
-          // overwrite, which doesn't cause a correctness problem.
-          symbolCache_->wlock()->set(addr, frame);
-        }
-      }
-=======
           size_t numCachedFrames = countFrames(folly::range(iter->second));
           // 1 entry in cache is the non-inlined function call and that one
           // already has space reserved at `frames[i]`
@@ -300,7 +228,6 @@
         // Skip over the newly added inlined items.
         i += numInlined;
       }
->>>>>>> 2e6f64e1
     }
   }
 }
@@ -410,25 +337,12 @@
   doPrint(kColorMap[color]);
 }
 
-<<<<<<< HEAD
-void SymbolizePrinter::println(
-    uintptr_t address,
-    const SymbolizedFrame& frame) {
-  print(address, frame);
-  doPrint("\n");
-}
-
-void SymbolizePrinter::printTerse(
-    uintptr_t address,
-    const SymbolizedFrame& frame) {
-=======
 void SymbolizePrinter::println(const SymbolizedFrame& frame) {
   print(frame);
   doPrint("\n");
 }
 
 void SymbolizePrinter::printTerse(const SymbolizedFrame& frame) {
->>>>>>> 2e6f64e1
   if (frame.found && frame.name && frame.name[0] != '\0') {
     char demangledBuf[2048] = {0};
     demangle(frame.name, demangledBuf, sizeof(demangledBuf));
@@ -450,10 +364,6 @@
 }
 
 void SymbolizePrinter::println(
-<<<<<<< HEAD
-    const uintptr_t* addresses,
-=======
->>>>>>> 2e6f64e1
     const SymbolizedFrame* frames,
     size_t frameCount) {
   for (size_t i = 0; i < frameCount; ++i) {
@@ -480,11 +390,8 @@
       return sbuf->fd();
     }
   }
-<<<<<<< HEAD
-=======
 #else
   (void)stream;
->>>>>>> 2e6f64e1
 #endif // __GNUC__
   return -1;
 }
@@ -551,16 +458,8 @@
   buf_.append(sp.data(), sp.size());
 }
 
-<<<<<<< HEAD
-SafeStackTracePrinter::SafeStackTracePrinter(
-    size_t minSignalSafeElfCacheSize,
-    int fd)
-    : fd_(fd),
-      elfCache_(std::max(countLoadedElfFiles(), minSignalSafeElfCacheSize)),
-=======
 SafeStackTracePrinter::SafeStackTracePrinter(int fd)
     : fd_(fd),
->>>>>>> 2e6f64e1
       printer_(
           fd,
           SymbolizePrinter::COLOR_IF_TTY,
@@ -572,8 +471,6 @@
   fsyncNoInt(fd_);
 }
 
-<<<<<<< HEAD
-=======
 void SafeStackTracePrinter::printSymbolizedStackTrace() {
   // This function might run on an alternative stack allocated by
   // UnsafeSelfAllocateStackTracePrinter. Capturing a stack from
@@ -593,7 +490,6 @@
   printer_.println(*addresses_, 2);
 }
 
->>>>>>> 2e6f64e1
 void SafeStackTracePrinter::printStackTrace(bool symbolize) {
   SCOPE_EXIT {
     flush();
@@ -603,21 +499,7 @@
   if (!getStackTraceSafe(*addresses_)) {
     print("(error retrieving stack trace)\n");
   } else if (symbolize) {
-<<<<<<< HEAD
-    // Do our best to populate location info, process is going to terminate,
-    // so performance isn't critical.
-    Symbolizer symbolizer(&elfCache_, Dwarf::LocationInfoMode::FULL);
-    symbolizer.symbolize(*addresses_);
-
-    // Skip the top 2 frames:
-    // getStackTraceSafe
-    // SafeStackTracePrinter::printStackTrace (here)
-    //
-    // Leaving signalHandler on the stack for clarity, I think.
-    printer_.println(*addresses_, 2);
-=======
     printSymbolizedStackTrace();
->>>>>>> 2e6f64e1
   } else {
     print("(safe mode, symbolizer not available)\n");
     AddressFormatter formatter;
@@ -639,17 +521,10 @@
       printer_(std::move(printer)),
       symbolizer_(
           elfCache_ ? elfCache_.get() : defaultElfCache(),
-<<<<<<< HEAD
-          Dwarf::LocationInfoMode::FULL,
-          symbolCacheSize) {}
-
-FastStackTracePrinter::~FastStackTracePrinter() {}
-=======
           LocationInfoMode::FULL,
           symbolCacheSize) {}
 
 FastStackTracePrinter::~FastStackTracePrinter() = default;
->>>>>>> 2e6f64e1
 
 void FastStackTracePrinter::printStackTrace(bool symbolize) {
   SCOPE_EXIT {
@@ -681,8 +556,6 @@
   printer_->flush();
 }
 
-<<<<<<< HEAD
-=======
 // Stack utilities used by UnsafeSelfAllocateStackTracePrinter
 namespace {
 // Size of mmap-allocated stack. Not to confuse with sigaltstack.
@@ -773,6 +646,5 @@
   }
 }
 
->>>>>>> 2e6f64e1
 } // namespace symbolizer
 } // namespace folly