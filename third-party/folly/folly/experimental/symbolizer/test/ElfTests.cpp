--- conflicted
+++ resolved
@@ -1,9 +1,5 @@
 /*
-<<<<<<< HEAD
- * Copyright 2013-present Facebook, Inc.
-=======
  * Copyright (c) Facebook, Inc. and its affiliates.
->>>>>>> 2e6f64e1
  *
  * Licensed under the Apache License, Version 2.0 (the "License");
  * you may not use this file except in compliance with the License.
@@ -32,11 +28,7 @@
 const char* const kDefaultElf = "/proc/self/exe";
 class ElfTest : public ::testing::Test {
  protected:
-<<<<<<< HEAD
-  ElfFile elfFile_{"/proc/self/exe"};
-=======
   ElfFile elfFile_{kDefaultElf};
->>>>>>> 2e6f64e1
 };
 
 TEST_F(ElfTest, IntegerValue) {
@@ -66,16 +58,9 @@
   folly::writeFull(tmpFile.fd(), contents.data(), contents.size());
 
   ElfFile elfFile;
-<<<<<<< HEAD
-  const char* msg = nullptr;
-  auto res = elfFile.openNoThrow(tmpFile.path().c_str(), true, &msg);
-  EXPECT_EQ(ElfFile::kInvalidElfFile, res);
-  EXPECT_STREQ("not an ELF file (too short)", msg);
-=======
   auto res = elfFile.openNoThrow(tmpFile.path().c_str());
   EXPECT_EQ(ElfFile::kInvalidElfFile, res.code);
   EXPECT_STREQ("not an ELF file (too short)", res.msg);
->>>>>>> 2e6f64e1
 }
 
 TEST_F(ElfTest, NonElfScript) {
@@ -85,12 +70,6 @@
   folly::writeFull(tmpFile.fd(), contents.data(), contents.size());
 
   ElfFile elfFile;
-<<<<<<< HEAD
-  const char* msg = nullptr;
-  auto res = elfFile.openNoThrow(tmpFile.path().c_str(), true, &msg);
-  EXPECT_EQ(ElfFile::kInvalidElfFile, res);
-  EXPECT_STREQ("invalid ELF magic", msg);
-=======
   auto res = elfFile.openNoThrow(tmpFile.path().c_str());
   EXPECT_EQ(ElfFile::kInvalidElfFile, res.code);
   EXPECT_STREQ("invalid ELF magic", res.msg);
@@ -108,5 +87,4 @@
       ElfFile::kSystemError,
       elfFile->openNoThrow(largeNonExistingName.c_str()));
   EXPECT_EQ(ElfFile::kSuccess, elfFile->openNoThrow(kDefaultElf));
->>>>>>> 2e6f64e1
 }