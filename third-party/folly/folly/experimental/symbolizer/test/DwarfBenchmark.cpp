--- conflicted
+++ resolved
@@ -1,9 +1,5 @@
 /*
-<<<<<<< HEAD
- * Copyright 2016-present Facebook, Inc.
-=======
  * Copyright (c) Facebook, Inc. and its affiliates.
->>>>>>> 2e6f64e1
  *
  * Licensed under the Apache License, Version 2.0 (the "License");
  * you may not use this file except in compliance with the License.
@@ -30,11 +26,7 @@
 
 using namespace folly::symbolizer;
 
-<<<<<<< HEAD
-void run(Dwarf::LocationInfoMode mode, size_t n) {
-=======
 void run(LocationInfoMode mode, size_t n) {
->>>>>>> 2e6f64e1
   folly::BenchmarkSuspender suspender;
   // NOTE: Using '/proc/self/exe' only works if the code for @dummy is
   // statically linked into the binary.
@@ -42,29 +34,17 @@
   Dwarf dwarf(&elf);
   suspender.dismiss();
   for (size_t i = 0; i < n; i++) {
-<<<<<<< HEAD
-    Dwarf::LocationInfo info;
-    dwarf.findAddress(uintptr_t(&dummy), info, mode);
-=======
     LocationInfo info;
     auto inlineFrames =
         std::array<SymbolizedFrame, Dwarf::kMaxInlineLocationInfoPerFrame>();
     dwarf.findAddress(
         uintptr_t(&dummy), mode, info, folly::range(inlineFrames));
->>>>>>> 2e6f64e1
   }
 }
 
 } // namespace
 
 BENCHMARK(DwarfFindAddressFast, n) {
-<<<<<<< HEAD
-  run(folly::symbolizer::Dwarf::LocationInfoMode::FAST, n);
-}
-
-BENCHMARK(DwarfFindAddressFull, n) {
-  run(folly::symbolizer::Dwarf::LocationInfoMode::FULL, n);
-=======
   run(folly::symbolizer::LocationInfoMode::FAST, n);
 }
 
@@ -74,7 +54,6 @@
 
 BENCHMARK(DwarfFindAddressFullWithInline, n) {
   run(folly::symbolizer::LocationInfoMode::FULL_WITH_INLINE, n);
->>>>>>> 2e6f64e1
 }
 
 int main(int argc, char* argv[]) {
