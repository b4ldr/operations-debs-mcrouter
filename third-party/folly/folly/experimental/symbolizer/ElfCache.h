/*
<<<<<<< HEAD
 * Copyright 2014-present Facebook, Inc.
=======
 * Copyright (c) Facebook, Inc. and its affiliates.
>>>>>>> 2e6f64e1
 *
 * Licensed under the Apache License, Version 2.0 (the "License");
 * you may not use this file except in compliance with the License.
 * You may obtain a copy of the License at
 *
 *     http://www.apache.org/licenses/LICENSE-2.0
 *
 * Unless required by applicable law or agreed to in writing, software
 * distributed under the License is distributed on an "AS IS" BASIS,
 * WITHOUT WARRANTIES OR CONDITIONS OF ANY KIND, either express or implied.
 * See the License for the specific language governing permissions and
 * limitations under the License.
 */

#pragma once

<<<<<<< HEAD
#include <climits> // for PATH_MAX
#include <cstring>
=======
#include <forward_list>
>>>>>>> 2e6f64e1
#include <memory>
#include <mutex>
#include <string>
#include <unordered_map>
#include <vector>

<<<<<<< HEAD
#include <boost/container/flat_map.hpp>
#include <boost/intrusive/list.hpp>
#include <boost/operators.hpp>
#include <glog/logging.h>
=======
#include <boost/intrusive/avl_set.hpp>
#include <boost/intrusive/list.hpp>
>>>>>>> 2e6f64e1

#include <folly/Range.h>
#include <folly/experimental/symbolizer/Elf.h>
#include <folly/hash/Hash.h>
<<<<<<< HEAD

namespace folly {
namespace symbolizer {

=======
#include <folly/memory/ReentrantAllocator.h>

namespace folly {
namespace symbolizer {

>>>>>>> 2e6f64e1
/**
 * Number of ELF files loaded by the dynamic loader.
 */
size_t countLoadedElfFiles();

class ElfCacheBase {
 public:
  virtual std::shared_ptr<ElfFile> getFile(StringPiece path) = 0;
  virtual ~ElfCacheBase() {}
};

/**
 * Cache ELF files. Async-signal-safe: does memory allocation via mmap.
 *
 * Not MT-safe. May not be used concurrently from multiple threads.
 */
class SignalSafeElfCache : public ElfCacheBase {
 public:
  std::shared_ptr<ElfFile> getFile(StringPiece path) override;

<<<<<<< HEAD
 private:
  // We can't use std::string (allocating memory is bad!) so we roll our
  // own wrapper around a fixed-size, null-terminated string.
  class Path : private boost::totally_ordered<Path> {
   public:
    Path() {
      assign(folly::StringPiece());
    }

    explicit Path(StringPiece s) {
      assign(s);
    }

    void assign(StringPiece s) {
      DCHECK_LE(s.size(), kMaxSize);
      if (!s.empty()) {
        memcpy(data_, s.data(), s.size());
      }
      data_[s.size()] = '\0';
    }
=======
  using Path = std::basic_string< //
      char,
      std::char_traits<char>,
      reentrant_allocator<char>>;
>>>>>>> 2e6f64e1

  struct Entry : boost::intrusive::avl_set_base_hook<> {
    Path path;
    std::shared_ptr<ElfFile> file;
    bool init = false;

    explicit Entry(StringPiece p, reentrant_allocator<char> alloc) noexcept
        : path{p.data(), p.size(), alloc},
          file{std::allocate_shared<ElfFile>(alloc)} {}
    Entry(Entry const&) = delete;
    Entry& operator=(Entry const& that) = delete;

    friend bool operator<(Entry const& a, Entry const& b) noexcept {
      return a.path < b.path;
    }
  };

<<<<<<< HEAD
  Path scratchpad_; // Preallocated key for map_ lookups.
  boost::container::flat_map<Path, int> map_;
  std::vector<std::shared_ptr<ElfFile>> slots_;
=======
  struct State {
    reentrant_allocator<void> alloc{
        reentrant_allocator_options().block_size_lg(16).large_size_lg(12)};
    std::forward_list<Entry, reentrant_allocator<Entry>> list{alloc};
    // note: map entry dtors check that they have already been unlinked
    boost::intrusive::avl_set<Entry> map; // must follow list
  };
  Optional<State> state_;
>>>>>>> 2e6f64e1
};

/**
 * General-purpose ELF file cache.
 *
 * LRU of given capacity. MT-safe (uses locking). Not async-signal-safe.
 */
class ElfCache : public ElfCacheBase {
 public:
  explicit ElfCache(size_t capacity);

  std::shared_ptr<ElfFile> getFile(StringPiece path) override;

 private:
  std::mutex mutex_;

  typedef boost::intrusive::list_member_hook<> LruLink;

  struct Entry {
    std::string path;
    ElfFile file;
    LruLink lruLink;
  };

  static std::shared_ptr<ElfFile> filePtr(const std::shared_ptr<Entry>& e);

  size_t capacity_;
  std::unordered_map<StringPiece, std::shared_ptr<Entry>, Hash> files_;

  typedef boost::intrusive::list<
      Entry,
      boost::intrusive::member_hook<Entry, LruLink, &Entry::lruLink>,
      boost::intrusive::constant_time_size<false>>
      LruList;
  LruList lruList_;
};
} // namespace symbolizer
} // namespace folly<|MERGE_RESOLUTION|>--- conflicted
+++ resolved
@@ -1,9 +1,5 @@
 /*
-<<<<<<< HEAD
- * Copyright 2014-present Facebook, Inc.
-=======
  * Copyright (c) Facebook, Inc. and its affiliates.
->>>>>>> 2e6f64e1
  *
  * Licensed under the Apache License, Version 2.0 (the "License");
  * you may not use this file except in compliance with the License.
@@ -20,43 +16,24 @@
 
 #pragma once
 
-<<<<<<< HEAD
-#include <climits> // for PATH_MAX
-#include <cstring>
-=======
 #include <forward_list>
->>>>>>> 2e6f64e1
 #include <memory>
 #include <mutex>
 #include <string>
 #include <unordered_map>
 #include <vector>
 
-<<<<<<< HEAD
-#include <boost/container/flat_map.hpp>
-#include <boost/intrusive/list.hpp>
-#include <boost/operators.hpp>
-#include <glog/logging.h>
-=======
 #include <boost/intrusive/avl_set.hpp>
 #include <boost/intrusive/list.hpp>
->>>>>>> 2e6f64e1
 
 #include <folly/Range.h>
 #include <folly/experimental/symbolizer/Elf.h>
 #include <folly/hash/Hash.h>
-<<<<<<< HEAD
-
-namespace folly {
-namespace symbolizer {
-
-=======
 #include <folly/memory/ReentrantAllocator.h>
 
 namespace folly {
 namespace symbolizer {
 
->>>>>>> 2e6f64e1
 /**
  * Number of ELF files loaded by the dynamic loader.
  */
@@ -77,33 +54,10 @@
  public:
   std::shared_ptr<ElfFile> getFile(StringPiece path) override;
 
-<<<<<<< HEAD
- private:
-  // We can't use std::string (allocating memory is bad!) so we roll our
-  // own wrapper around a fixed-size, null-terminated string.
-  class Path : private boost::totally_ordered<Path> {
-   public:
-    Path() {
-      assign(folly::StringPiece());
-    }
-
-    explicit Path(StringPiece s) {
-      assign(s);
-    }
-
-    void assign(StringPiece s) {
-      DCHECK_LE(s.size(), kMaxSize);
-      if (!s.empty()) {
-        memcpy(data_, s.data(), s.size());
-      }
-      data_[s.size()] = '\0';
-    }
-=======
   using Path = std::basic_string< //
       char,
       std::char_traits<char>,
       reentrant_allocator<char>>;
->>>>>>> 2e6f64e1
 
   struct Entry : boost::intrusive::avl_set_base_hook<> {
     Path path;
@@ -121,11 +75,6 @@
     }
   };
 
-<<<<<<< HEAD
-  Path scratchpad_; // Preallocated key for map_ lookups.
-  boost::container::flat_map<Path, int> map_;
-  std::vector<std::shared_ptr<ElfFile>> slots_;
-=======
   struct State {
     reentrant_allocator<void> alloc{
         reentrant_allocator_options().block_size_lg(16).large_size_lg(12)};
@@ -134,7 +83,6 @@
     boost::intrusive::avl_set<Entry> map; // must follow list
   };
   Optional<State> state_;
->>>>>>> 2e6f64e1
 };
 
 /**
