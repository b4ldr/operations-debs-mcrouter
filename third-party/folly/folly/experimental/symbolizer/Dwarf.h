/*
<<<<<<< HEAD
 * Copyright 2012-present Facebook, Inc.
=======
 * Copyright (c) Facebook, Inc. and its affiliates.
>>>>>>> 2e6f64e1
 *
 * Licensed under the Apache License, Version 2.0 (the "License");
 * you may not use this file except in compliance with the License.
 * You may obtain a copy of the License at
 *
 *     http://www.apache.org/licenses/LICENSE-2.0
 *
 * Unless required by applicable law or agreed to in writing, software
 * distributed under the License is distributed on an "AS IS" BASIS,
 * WITHOUT WARRANTIES OR CONDITIONS OF ANY KIND, either express or implied.
 * See the License for the specific language governing permissions and
 * limitations under the License.
 */

// DWARF record parser

#pragma once

#include <boost/variant.hpp>

<<<<<<< HEAD
#include <folly/Range.h>
#include <folly/experimental/symbolizer/Elf.h>
=======
#include <folly/Function.h>
#include <folly/Range.h>
#include <folly/experimental/symbolizer/Elf.h>
#include <folly/experimental/symbolizer/SymbolizedFrame.h>
>>>>>>> 2e6f64e1

namespace folly {
namespace symbolizer {

namespace detail {

// A top level chunk in the .debug_info that contains a compilation unit.
struct CompilationUnit;

// Debugging information entry to define a low-level representation of a
// source program. Each debugging information entry consists of an identifying
// tag and a series of attributes. An entry, or group of entries together,
// provide a description of a corresponding entity in the source program.
struct Die;

// Abbreviation for a Debugging Information Entry.
struct DIEAbbreviation;

struct AttributeSpec;
struct Attribute;
struct CodeLocation;

} // namespace detail

/**
 * DWARF record parser.
 *
 * We only implement enough DWARF functionality to convert from PC address
 * to file and line number information.
 *
 * This means (although they're not part of the public API of this class), we
 * can parse Debug Information Entries (DIEs), abbreviations, attributes (of
 * all forms), and we can interpret bytecode for the line number VM.
 *
 * We can interpret DWARF records of version 2, 3, or 4, although we don't
 * actually support many of the version 4 features (such as VLIW, multiple
 * operations per instruction)
 *
 * Note that the DWARF record parser does not allocate heap memory at all.
 * This is on purpose: you can use the parser from
 * memory-constrained situations (such as an exception handler for
 * std::out_of_memory)  If it weren't for this requirement, some things would
 * be much simpler: the Path class would be unnecessary and would be replaced
 * with a std::string; the list of file names in the line number VM would be
 * kept as a vector of strings instead of re-executing the program to look for
 * DW_LNE_define_file instructions, etc.
 */
class Dwarf {
  /**
   * Note that Dwarf uses (and returns) StringPiece a lot.
   * The StringPieces point within sections in the ELF file, and so will
   * be live for as long as the passed-in ElfFile is live.
   */
 public:
  /** Create a DWARF parser around an ELF file. */
  explicit Dwarf(const ElfFile* elf);

  /**
   * More than one location info may exist if current frame is an inline
   * function call.
   */
<<<<<<< HEAD
  class Path {
   public:
    Path() {}

    Path(
        folly::StringPiece baseDir,
        folly::StringPiece subDir,
        folly::StringPiece file);

    folly::StringPiece baseDir() const {
      return baseDir_;
    }
    folly::StringPiece subDir() const {
      return subDir_;
    }
    folly::StringPiece file() const {
      return file_;
    }

    size_t size() const;

    /**
     * Copy the Path to a buffer of size bufSize.
     *
     * toBuffer behaves like snprintf: It will always null-terminate the
     * buffer (so it will copy at most bufSize-1 bytes), and it will return
     * the number of bytes that would have been written if there had been
     * enough room, so, if toBuffer returns a value >= bufSize, the output
     * was truncated.
     */
    size_t toBuffer(char* buf, size_t bufSize) const;

    void toString(std::string& dest) const;
    std::string toString() const {
      std::string s;
      toString(s);
      return s;
    }

    // TODO(tudorb): Implement operator==, operator!=; not as easy as it
    // seems as the same path can be represented in multiple ways
   private:
    folly::StringPiece baseDir_;
    folly::StringPiece subDir_;
    folly::StringPiece file_;
  };

  enum class LocationInfoMode {
    // Don't resolve location info.
    DISABLED,
    // Perform CU lookup using .debug_aranges (might be incomplete).
    FAST,
    // Scan all CU in .debug_info (slow!) on .debug_aranges lookup failure.
    FULL,
  };

  struct LocationInfo {
    bool hasMainFile = false;
    Path mainFile;

    bool hasFileAndLine = false;
    Path file;
    uint64_t line = 0;
  };

  /**
   * Find the file and line number information corresponding to address.
   */
  bool findAddress(uintptr_t address, LocationInfo& info, LocationInfoMode mode)
      const;

 private:
  static bool
  findDebugInfoOffset(uintptr_t address, StringPiece aranges, uint64_t& offset);

  void init();
  bool findLocation(
      uintptr_t address,
      StringPiece& infoEntry,
      LocationInfo& info) const;
=======
  static const uint32_t kMaxInlineLocationInfoPerFrame = 3;

  /** Find the file and line number information corresponding to address. */
  bool findAddress(
      uintptr_t address,
      LocationInfoMode mode,
      LocationInfo& info,
      folly::Range<SymbolizedFrame*> inlineFrames = {}) const;

 private:
  using AttributeValue = boost::variant<uint64_t, folly::StringPiece>;

  /**
   * DWARF section made up of chunks, each prefixed with a length header. The
   * length indicates whether the chunk is DWARF-32 or DWARF-64, which guides
   * interpretation of "section offset" records. (yes, DWARF-32 and DWARF-64
   * sections may coexist in the same file).
   */
  class Section;

  /** Interpreter for the line number bytecode VM */
  class LineNumberVM;

  /**
   * Finds location info (file and line) for a given address in the given
   * compilation unit.
   */
  bool findLocation(
      uintptr_t address,
      const LocationInfoMode mode,
      detail::CompilationUnit& cu,
      LocationInfo& info,
      folly::Range<SymbolizedFrame*> inlineFrames = {}) const;
>>>>>>> 2e6f64e1

  /**
   * Finds a subprogram debugging info entry that contains a given address among
   * children of given die. Depth first search.
   */
  void findSubProgramDieForAddress(
      const detail::CompilationUnit& cu,
      const detail::Die& die,
      uint64_t address,
      detail::Die& subprogram) const;

<<<<<<< HEAD
  // DWARF section made up of chunks, each prefixed with a length header.
  // The length indicates whether the chunk is DWARF-32 or DWARF-64, which
  // guides interpretation of "section offset" records.
  // (yes, DWARF-32 and DWARF-64 sections may coexist in the same file)
  class Section {
   public:
    Section() : is64Bit_(false) {}
=======
  /**
   * Finds inlined subroutine DIEs and their caller lines that contains a given
   * address among children of given die. Depth first search.
   */
  void findInlinedSubroutineDieForAddress(
      const detail::CompilationUnit& cu,
      const detail::Die& die,
      uint64_t address,
      folly::Range<detail::CodeLocation*>& isrLoc) const;
>>>>>>> 2e6f64e1

  static bool
  findDebugInfoOffset(uintptr_t address, StringPiece aranges, uint64_t& offset);

  /** Get an ELF section by name. */
  folly::StringPiece getSection(const char* name) const;

<<<<<<< HEAD
    // Is the current chunk 64 bit?
    bool is64Bit() const {
      return is64Bit_;
    }
=======
  /** cu must exist during the life cycle of created detail::Die. */
  detail::Die getDieAtOffset(const detail::CompilationUnit& cu, uint64_t offset)
      const;
>>>>>>> 2e6f64e1

  /**
   * Find the actual definition DIE instead of declaration for the given die.
   */
  detail::Die findDefinitionDie(
      const detail::CompilationUnit& cu,
      const detail::Die& die) const;

  /**
   * Iterates over all children of a debugging info entry, calling the given
   * callable for each. Iteration is stopped early if any of the calls return
   * false. Returns the offset of next DIE after iterations.
   */
  size_t forEachChild(
      const detail::CompilationUnit& cu,
      const detail::Die& die,
      folly::FunctionRef<bool(const detail::Die& die)> f) const;

  /**
   * Gets abbreviation corresponding to a code, in the chunk starting at
   * offset in the .debug_abbrev section
   */
  detail::DIEAbbreviation getAbbreviation(uint64_t code, uint64_t offset) const;

  /**
   * Iterates over all attributes of a debugging info entry,  calling the given
   * callable for each. If all attributes are visited, then return the offset of
   * next DIE, or else iteration is stopped early and return size_t(-1) if any
   * of the calls return false.
   */
  size_t forEachAttribute(
      const detail::CompilationUnit& cu,
      const detail::Die& die,
      folly::FunctionRef<bool(const detail::Attribute& die)> f) const;

  template <class T>
  folly::Optional<T> getAttribute(
      const detail::CompilationUnit& cu,
      const detail::Die& die,
      uint64_t attrName) const;
  /**
   * Check if the given address is in the range list at the given offset in
   * .debug_ranges.
   */
  bool isAddrInRangeList(uint64_t address, size_t offset, uint8_t addrSize)
      const;

  const ElfFile* elf_;
  const folly::StringPiece debugInfo_; // .debug_info
  const folly::StringPiece debugAbbrev_; // .debug_abbrev
  const folly::StringPiece debugLine_; // .debug_line
  const folly::StringPiece debugStr_; // .debug_str
  const folly::StringPiece debugAranges_; // .debug_aranges
  const folly::StringPiece debugRanges_; // .debug_ranges
};

<<<<<<< HEAD
  // Interpreter for the line number bytecode VM
  class LineNumberVM {
   public:
    LineNumberVM(
        folly::StringPiece data,
        folly::StringPiece compilationDirectory);

    bool findAddress(uintptr_t address, Path& file, uint64_t& line);

   private:
    void init();
    void reset();

    // Execute until we commit one new row to the line number matrix
    bool next(folly::StringPiece& program);
    enum StepResult {
      CONTINUE, // Continue feeding opcodes
      COMMIT, // Commit new <address, file, line> tuple
      END, // End of sequence
    };
    // Execute one opcode
    StepResult step(folly::StringPiece& program);

    struct FileName {
      folly::StringPiece relativeName;
      // 0 = current compilation directory
      // otherwise, 1-based index in the list of include directories
      uint64_t directoryIndex;
    };
    // Read one FileName object, advance sp
    static bool readFileName(folly::StringPiece& sp, FileName& fn);

    // Get file name at given index; may be in the initial table
    // (fileNames_) or defined using DW_LNE_define_file (and we reexecute
    // enough of the program to find it, if so)
    FileName getFileName(uint64_t index) const;

    // Get include directory at given index
    folly::StringPiece getIncludeDirectory(uint64_t index) const;

    // Execute opcodes until finding a DW_LNE_define_file and return true;
    // return file at the end.
    bool nextDefineFile(folly::StringPiece& program, FileName& fn) const;

    // Initialization
    bool is64Bit_;
    folly::StringPiece data_;
    folly::StringPiece compilationDirectory_;

    // Header
    uint16_t version_;
    uint8_t minLength_;
    bool defaultIsStmt_;
    int8_t lineBase_;
    uint8_t lineRange_;
    uint8_t opcodeBase_;
    const uint8_t* standardOpcodeLengths_;

    folly::StringPiece includeDirectories_;
    size_t includeDirectoryCount_;

    folly::StringPiece fileNames_;
    size_t fileNameCount_;

    // State machine registers
    uint64_t address_;
    uint64_t file_;
    uint64_t line_;
    uint64_t column_;
    bool isStmt_;
    bool basicBlock_;
    bool endSequence_;
    bool prologueEnd_;
    bool epilogueBegin_;
    uint64_t isa_;
    uint64_t discriminator_;
  };
=======
class Dwarf::Section {
 public:
  Section() : is64Bit_(false) {}

  explicit Section(folly::StringPiece d);

  /**
   * Return next chunk, if any; the 4- or 12-byte length was already
   * parsed and isn't part of the chunk.
   */
  bool next(folly::StringPiece& chunk);
>>>>>>> 2e6f64e1

  /** Is the current chunk 64 bit? */
  bool is64Bit() const {
    return is64Bit_;
  }

 private:
  // Yes, 32- and 64- bit sections may coexist.  Yikes!
  bool is64Bit_;
  folly::StringPiece data_;
};

class Dwarf::LineNumberVM {
 public:
  LineNumberVM(
      folly::StringPiece data,
      folly::StringPiece compilationDirectory);

<<<<<<< HEAD
  // Read one attribute value, advance sp
  typedef boost::variant<uint64_t, folly::StringPiece> AttributeValue;
  AttributeValue
  readAttributeValue(folly::StringPiece& sp, uint64_t form, bool is64Bit) const;
=======
  bool findAddress(uintptr_t target, Path& file, uint64_t& line);
>>>>>>> 2e6f64e1

  /** Gets full file name at given index including directory. */
  Path getFullFileName(uint64_t index) const {
    auto fn = getFileName(index);
    return Path({}, getIncludeDirectory(fn.directoryIndex), fn.relativeName);
  }

 private:
  void init();
  void reset();

  /** Execute until we commit one new row to the line number matrix */
  bool next(folly::StringPiece& program);
  enum StepResult {
    CONTINUE, // Continue feeding opcodes
    COMMIT, // Commit new <address, file, line> tuple
    END, // End of sequence
  };
  /** Execute one opcode */
  StepResult step(folly::StringPiece& program);

  struct FileName {
    folly::StringPiece relativeName;
    // 0 = current compilation directory
    // otherwise, 1-based index in the list of include directories
    uint64_t directoryIndex;
  };

<<<<<<< HEAD
  folly::StringPiece info_; // .debug_info
  folly::StringPiece abbrev_; // .debug_abbrev
  folly::StringPiece aranges_; // .debug_aranges
  folly::StringPiece line_; // .debug_line
  folly::StringPiece strings_; // .debug_str
};
=======
  /** Read one FileName object, advance sp */
  static bool readFileName(folly::StringPiece& program, FileName& fn);
>>>>>>> 2e6f64e1

  /**
   * Get file name at given index; may be in the initial table
   * (fileNames_) or defined using DW_LNE_define_file (and we reexecute
   * enough of the program to find it, if so)
   */
  FileName getFileName(uint64_t index) const;

  /** Get include directory at given index */
  folly::StringPiece getIncludeDirectory(uint64_t index) const;

  /**
   * Execute opcodes until finding a DW_LNE_define_file and return true;
   * return file at the end.
   */
  bool nextDefineFile(folly::StringPiece& program, FileName& fn) const;

  // Initialization
  bool is64Bit_;
  folly::StringPiece data_;
  folly::StringPiece compilationDirectory_;

  // Header
  uint16_t version_;
  uint8_t minLength_;
  bool defaultIsStmt_;
  int8_t lineBase_;
  uint8_t lineRange_;
  uint8_t opcodeBase_;
  const uint8_t* standardOpcodeLengths_;

  folly::StringPiece includeDirectories_;
  size_t includeDirectoryCount_;

  folly::StringPiece fileNames_;
  size_t fileNameCount_;

  // State machine registers
  uint64_t address_;
  uint64_t file_;
  uint64_t line_;
  uint64_t column_;
  bool isStmt_;
  bool basicBlock_;
  bool endSequence_;
  bool prologueEnd_;
  bool epilogueBegin_;
  uint64_t isa_;
  uint64_t discriminator_;
};

} // namespace symbolizer
} // namespace folly<|MERGE_RESOLUTION|>--- conflicted
+++ resolved
@@ -1,9 +1,5 @@
 /*
-<<<<<<< HEAD
- * Copyright 2012-present Facebook, Inc.
-=======
  * Copyright (c) Facebook, Inc. and its affiliates.
->>>>>>> 2e6f64e1
  *
  * Licensed under the Apache License, Version 2.0 (the "License");
  * you may not use this file except in compliance with the License.
@@ -24,15 +20,10 @@
 
 #include <boost/variant.hpp>
 
-<<<<<<< HEAD
-#include <folly/Range.h>
-#include <folly/experimental/symbolizer/Elf.h>
-=======
 #include <folly/Function.h>
 #include <folly/Range.h>
 #include <folly/experimental/symbolizer/Elf.h>
 #include <folly/experimental/symbolizer/SymbolizedFrame.h>
->>>>>>> 2e6f64e1
 
 namespace folly {
 namespace symbolizer {
@@ -94,88 +85,6 @@
    * More than one location info may exist if current frame is an inline
    * function call.
    */
-<<<<<<< HEAD
-  class Path {
-   public:
-    Path() {}
-
-    Path(
-        folly::StringPiece baseDir,
-        folly::StringPiece subDir,
-        folly::StringPiece file);
-
-    folly::StringPiece baseDir() const {
-      return baseDir_;
-    }
-    folly::StringPiece subDir() const {
-      return subDir_;
-    }
-    folly::StringPiece file() const {
-      return file_;
-    }
-
-    size_t size() const;
-
-    /**
-     * Copy the Path to a buffer of size bufSize.
-     *
-     * toBuffer behaves like snprintf: It will always null-terminate the
-     * buffer (so it will copy at most bufSize-1 bytes), and it will return
-     * the number of bytes that would have been written if there had been
-     * enough room, so, if toBuffer returns a value >= bufSize, the output
-     * was truncated.
-     */
-    size_t toBuffer(char* buf, size_t bufSize) const;
-
-    void toString(std::string& dest) const;
-    std::string toString() const {
-      std::string s;
-      toString(s);
-      return s;
-    }
-
-    // TODO(tudorb): Implement operator==, operator!=; not as easy as it
-    // seems as the same path can be represented in multiple ways
-   private:
-    folly::StringPiece baseDir_;
-    folly::StringPiece subDir_;
-    folly::StringPiece file_;
-  };
-
-  enum class LocationInfoMode {
-    // Don't resolve location info.
-    DISABLED,
-    // Perform CU lookup using .debug_aranges (might be incomplete).
-    FAST,
-    // Scan all CU in .debug_info (slow!) on .debug_aranges lookup failure.
-    FULL,
-  };
-
-  struct LocationInfo {
-    bool hasMainFile = false;
-    Path mainFile;
-
-    bool hasFileAndLine = false;
-    Path file;
-    uint64_t line = 0;
-  };
-
-  /**
-   * Find the file and line number information corresponding to address.
-   */
-  bool findAddress(uintptr_t address, LocationInfo& info, LocationInfoMode mode)
-      const;
-
- private:
-  static bool
-  findDebugInfoOffset(uintptr_t address, StringPiece aranges, uint64_t& offset);
-
-  void init();
-  bool findLocation(
-      uintptr_t address,
-      StringPiece& infoEntry,
-      LocationInfo& info) const;
-=======
   static const uint32_t kMaxInlineLocationInfoPerFrame = 3;
 
   /** Find the file and line number information corresponding to address. */
@@ -209,7 +118,6 @@
       detail::CompilationUnit& cu,
       LocationInfo& info,
       folly::Range<SymbolizedFrame*> inlineFrames = {}) const;
->>>>>>> 2e6f64e1
 
   /**
    * Finds a subprogram debugging info entry that contains a given address among
@@ -221,15 +129,6 @@
       uint64_t address,
       detail::Die& subprogram) const;
 
-<<<<<<< HEAD
-  // DWARF section made up of chunks, each prefixed with a length header.
-  // The length indicates whether the chunk is DWARF-32 or DWARF-64, which
-  // guides interpretation of "section offset" records.
-  // (yes, DWARF-32 and DWARF-64 sections may coexist in the same file)
-  class Section {
-   public:
-    Section() : is64Bit_(false) {}
-=======
   /**
    * Finds inlined subroutine DIEs and their caller lines that contains a given
    * address among children of given die. Depth first search.
@@ -239,7 +138,6 @@
       const detail::Die& die,
       uint64_t address,
       folly::Range<detail::CodeLocation*>& isrLoc) const;
->>>>>>> 2e6f64e1
 
   static bool
   findDebugInfoOffset(uintptr_t address, StringPiece aranges, uint64_t& offset);
@@ -247,16 +145,9 @@
   /** Get an ELF section by name. */
   folly::StringPiece getSection(const char* name) const;
 
-<<<<<<< HEAD
-    // Is the current chunk 64 bit?
-    bool is64Bit() const {
-      return is64Bit_;
-    }
-=======
   /** cu must exist during the life cycle of created detail::Die. */
   detail::Die getDieAtOffset(const detail::CompilationUnit& cu, uint64_t offset)
       const;
->>>>>>> 2e6f64e1
 
   /**
    * Find the actual definition DIE instead of declaration for the given die.
@@ -313,85 +204,6 @@
   const folly::StringPiece debugRanges_; // .debug_ranges
 };
 
-<<<<<<< HEAD
-  // Interpreter for the line number bytecode VM
-  class LineNumberVM {
-   public:
-    LineNumberVM(
-        folly::StringPiece data,
-        folly::StringPiece compilationDirectory);
-
-    bool findAddress(uintptr_t address, Path& file, uint64_t& line);
-
-   private:
-    void init();
-    void reset();
-
-    // Execute until we commit one new row to the line number matrix
-    bool next(folly::StringPiece& program);
-    enum StepResult {
-      CONTINUE, // Continue feeding opcodes
-      COMMIT, // Commit new <address, file, line> tuple
-      END, // End of sequence
-    };
-    // Execute one opcode
-    StepResult step(folly::StringPiece& program);
-
-    struct FileName {
-      folly::StringPiece relativeName;
-      // 0 = current compilation directory
-      // otherwise, 1-based index in the list of include directories
-      uint64_t directoryIndex;
-    };
-    // Read one FileName object, advance sp
-    static bool readFileName(folly::StringPiece& sp, FileName& fn);
-
-    // Get file name at given index; may be in the initial table
-    // (fileNames_) or defined using DW_LNE_define_file (and we reexecute
-    // enough of the program to find it, if so)
-    FileName getFileName(uint64_t index) const;
-
-    // Get include directory at given index
-    folly::StringPiece getIncludeDirectory(uint64_t index) const;
-
-    // Execute opcodes until finding a DW_LNE_define_file and return true;
-    // return file at the end.
-    bool nextDefineFile(folly::StringPiece& program, FileName& fn) const;
-
-    // Initialization
-    bool is64Bit_;
-    folly::StringPiece data_;
-    folly::StringPiece compilationDirectory_;
-
-    // Header
-    uint16_t version_;
-    uint8_t minLength_;
-    bool defaultIsStmt_;
-    int8_t lineBase_;
-    uint8_t lineRange_;
-    uint8_t opcodeBase_;
-    const uint8_t* standardOpcodeLengths_;
-
-    folly::StringPiece includeDirectories_;
-    size_t includeDirectoryCount_;
-
-    folly::StringPiece fileNames_;
-    size_t fileNameCount_;
-
-    // State machine registers
-    uint64_t address_;
-    uint64_t file_;
-    uint64_t line_;
-    uint64_t column_;
-    bool isStmt_;
-    bool basicBlock_;
-    bool endSequence_;
-    bool prologueEnd_;
-    bool epilogueBegin_;
-    uint64_t isa_;
-    uint64_t discriminator_;
-  };
-=======
 class Dwarf::Section {
  public:
   Section() : is64Bit_(false) {}
@@ -403,7 +215,6 @@
    * parsed and isn't part of the chunk.
    */
   bool next(folly::StringPiece& chunk);
->>>>>>> 2e6f64e1
 
   /** Is the current chunk 64 bit? */
   bool is64Bit() const {
@@ -422,14 +233,7 @@
       folly::StringPiece data,
       folly::StringPiece compilationDirectory);
 
-<<<<<<< HEAD
-  // Read one attribute value, advance sp
-  typedef boost::variant<uint64_t, folly::StringPiece> AttributeValue;
-  AttributeValue
-  readAttributeValue(folly::StringPiece& sp, uint64_t form, bool is64Bit) const;
-=======
   bool findAddress(uintptr_t target, Path& file, uint64_t& line);
->>>>>>> 2e6f64e1
 
   /** Gets full file name at given index including directory. */
   Path getFullFileName(uint64_t index) const {
@@ -458,17 +262,8 @@
     uint64_t directoryIndex;
   };
 
-<<<<<<< HEAD
-  folly::StringPiece info_; // .debug_info
-  folly::StringPiece abbrev_; // .debug_abbrev
-  folly::StringPiece aranges_; // .debug_aranges
-  folly::StringPiece line_; // .debug_line
-  folly::StringPiece strings_; // .debug_str
-};
-=======
   /** Read one FileName object, advance sp */
   static bool readFileName(folly::StringPiece& program, FileName& fn);
->>>>>>> 2e6f64e1
 
   /**
    * Get file name at given index; may be in the initial table
