--- conflicted
+++ resolved
@@ -1,9 +1,5 @@
 /*
-<<<<<<< HEAD
- * Copyright 2015-present Facebook, Inc.
-=======
  * Copyright (c) Facebook, Inc. and its affiliates.
->>>>>>> 2e6f64e1
  *
  * Licensed under the Apache License, Version 2.0 (the "License");
  * you may not use this file except in compliance with the License.
@@ -41,12 +37,7 @@
 template <
     class Compare = std::less<StringPiece>,
     class Alloc = std::allocator<StringPiece>>
-<<<<<<< HEAD
-class StringKeyedSetBase
-    : private std::set<StringPiece, Compare, Alloc> {
-=======
 class StringKeyedSetBase : private std::set<StringPiece, Compare, Alloc> {
->>>>>>> 2e6f64e1
  private:
   using Base = std::set<StringPiece, Compare, Alloc>;
 
