/*
<<<<<<< HEAD
 * Copyright 2012-present Facebook, Inc.
=======
 * Copyright (c) Facebook, Inc. and its affiliates.
>>>>>>> 2e6f64e1
 *
 * Licensed under the Apache License, Version 2.0 (the "License");
 * you may not use this file except in compliance with the License.
 * You may obtain a copy of the License at
 *
 *     http://www.apache.org/licenses/LICENSE-2.0
 *
 * Unless required by applicable law or agreed to in writing, software
 * distributed under the License is distributed on an "AS IS" BASIS,
 * WITHOUT WARRANTIES OR CONDITIONS OF ANY KIND, either express or implied.
 * See the License for the specific language governing permissions and
 * limitations under the License.
 */

#pragma once

#include <cstddef>
#include <limits>
#include <type_traits>

#include <glog/logging.h>

#include <folly/Portability.h>
#include <folly/Range.h>
#include <folly/lang/Bits.h>

namespace folly {

template <class T>
struct UnalignedNoASan : public Unaligned<T> {};

// As a general rule, bit operations work on unsigned values only;
// right-shift is arithmetic for signed values, and that can lead to
// unpleasant bugs.

namespace detail {

/**
 * Helper class to make Bits<T> (below) work with both aligned values
 * (T, where T is an unsigned integral type) or unaligned values
 * (Unaligned<T>, where T is an unsigned integral type)
 */
template <class T, class Enable = void>
struct BitsTraits;

// Partial specialization for Unaligned<T>, where T is unsigned integral
// loadRMW is the same as load, but it indicates that it loads for a
// read-modify-write operation (we write back the bits we won't change);
// silence the GCC warning in that case.
template <class T>
struct BitsTraits<
    Unaligned<T>,
    typename std::enable_if<(std::is_integral<T>::value)>::type> {
  typedef T UnderlyingType;
  static T load(const Unaligned<T>& x) {
    return x.value;
  }
  static void store(Unaligned<T>& x, T v) {
    x.value = v;
  }
  static T loadRMW(const Unaligned<T>& x) {
    FOLLY_PUSH_WARNING
<<<<<<< HEAD
    FOLLY_GCC_DISABLE_WARNING("-Wuninitialized")
#if !__clang__ // for gcc version [4.8, ?)
    FOLLY_GCC_DISABLE_WARNING("-Wmaybe-uninitialized")
#endif
=======
    FOLLY_GNU_DISABLE_WARNING("-Wuninitialized")
    FOLLY_GCC_DISABLE_WARNING("-Wmaybe-uninitialized")
>>>>>>> 2e6f64e1
    return x.value;
    FOLLY_POP_WARNING
  }
};

// Special version that allows one to disable address sanitizer on demand.
template <class T>
struct BitsTraits<
    UnalignedNoASan<T>,
    typename std::enable_if<(std::is_integral<T>::value)>::type> {
  typedef T UnderlyingType;
  static T FOLLY_DISABLE_ADDRESS_SANITIZER load(const UnalignedNoASan<T>& x) {
    return x.value;
  }
  static void FOLLY_DISABLE_ADDRESS_SANITIZER
  store(UnalignedNoASan<T>& x, T v) {
    x.value = v;
  }
  static T FOLLY_DISABLE_ADDRESS_SANITIZER
  loadRMW(const UnalignedNoASan<T>& x) {
    FOLLY_PUSH_WARNING
<<<<<<< HEAD
    FOLLY_GCC_DISABLE_WARNING("-Wuninitialized")
#if !__clang__ // for gcc version [4.8, ?)
    FOLLY_GCC_DISABLE_WARNING("-Wmaybe-uninitialized")
#endif
=======
    FOLLY_GNU_DISABLE_WARNING("-Wuninitialized")
    FOLLY_GCC_DISABLE_WARNING("-Wmaybe-uninitialized")
>>>>>>> 2e6f64e1
    return x.value;
    FOLLY_POP_WARNING
  }
};

// Partial specialization for T, where T is unsigned integral
template <class T>
struct BitsTraits<
    T,
    typename std::enable_if<(std::is_integral<T>::value)>::type> {
  typedef T UnderlyingType;
  static T load(const T& x) {
    return x;
  }
  static void store(T& x, T v) {
    x = v;
  }
  static T loadRMW(const T& x) {
    FOLLY_PUSH_WARNING
<<<<<<< HEAD
    FOLLY_GCC_DISABLE_WARNING("-Wuninitialized")
#if !__clang__ // for gcc version [4.8, ?)
    FOLLY_GCC_DISABLE_WARNING("-Wmaybe-uninitialized")
#endif
=======
    FOLLY_GNU_DISABLE_WARNING("-Wuninitialized")
    FOLLY_GCC_DISABLE_WARNING("-Wmaybe-uninitialized")
>>>>>>> 2e6f64e1
    return x;
    FOLLY_POP_WARNING
  }
};

} // namespace detail

/**
 * Wrapper class with static methods for various bit-level operations,
 * treating an array of T as an array of bits (in little-endian order).
 * (T is either an unsigned integral type or Unaligned<X>, where X is
 * an unsigned integral type)
 */
template <class T, class Traits = detail::BitsTraits<T>>
struct Bits {
  typedef typename Traits::UnderlyingType UnderlyingType;
  typedef T type;
  static_assert(sizeof(T) == sizeof(UnderlyingType), "Size mismatch");

  /**
   * Number of bits in a block.
   */
  static constexpr size_t bitsPerBlock = std::numeric_limits<
      typename std::make_unsigned<UnderlyingType>::type>::digits;

  /**
   * Byte index of the given bit.
   */
  static constexpr size_t blockIndex(size_t bit) {
    return bit / bitsPerBlock;
  }

  /**
   * Offset in block of the given bit.
   */
  static constexpr size_t bitOffset(size_t bit) {
    return bit % bitsPerBlock;
  }

  /**
   * Number of blocks used by the given number of bits.
   */
  static constexpr size_t blockCount(size_t nbits) {
    return nbits / bitsPerBlock + (nbits % bitsPerBlock != 0);
  }

  /**
   * Set the given bit.
   */
  static void set(T* p, size_t bit);

  /**
   * Clear the given bit.
   */
  static void clear(T* p, size_t bit);

  /**
   * Test the given bit.
   */
  static bool test(const T* p, size_t bit);

  /**
   * Set count contiguous bits starting at bitStart to the values
   * from the least significant count bits of value; little endian.
   * (value & 1 becomes the bit at bitStart, etc)
   * Precondition: count <= sizeof(T) * 8
   * Precondition: value can fit in 'count' bits
   */
  static void set(T* p, size_t bitStart, size_t count, UnderlyingType value);

  /**
   * Get count contiguous bits starting at bitStart.
   * Precondition: count <= sizeof(T) * 8
   */
  static UnderlyingType get(const T* p, size_t bitStart, size_t count);

  /**
   * Count the number of bits set in a range of blocks.
   */
  static size_t count(const T* begin, const T* end);

 private:
  // Same as set, assumes all bits are in the same block.
  // (bitStart < sizeof(T) * 8, bitStart + count <= sizeof(T) * 8)
  static void
  innerSet(T* p, size_t bitStart, size_t count, UnderlyingType value);

  // Same as get, assumes all bits are in the same block.
  // (bitStart < sizeof(T) * 8, bitStart + count <= sizeof(T) * 8)
  static UnderlyingType innerGet(const T* p, size_t bitStart, size_t count);

  static constexpr UnderlyingType zero = UnderlyingType(0);
  static constexpr UnderlyingType one = UnderlyingType(1);

  using UnsignedType = typename std::make_unsigned<UnderlyingType>::type;
  static constexpr UnderlyingType ones(size_t count) {
    return (count < bitsPerBlock)
        ? static_cast<UnderlyingType>((UnsignedType{1} << count) - 1)
        : ~zero;
  }
};

<<<<<<< HEAD
// gcc 4.8 needs more -Wmaybe-uninitialized tickling, as it propagates the
// taint upstream from loadRMW
FOLLY_PUSH_WARNING
FOLLY_GCC_DISABLE_WARNING("-Wuninitialized")
#if !__clang__ // for gcc version [4.8, ?)
FOLLY_GCC_DISABLE_WARNING("-Wmaybe-uninitialized")
#endif

=======
>>>>>>> 2e6f64e1
template <class T, class Traits>
inline void Bits<T, Traits>::set(T* p, size_t bit) {
  T& block = p[blockIndex(bit)];
  Traits::store(block, Traits::loadRMW(block) | (one << bitOffset(bit)));
}

template <class T, class Traits>
inline void Bits<T, Traits>::clear(T* p, size_t bit) {
  T& block = p[blockIndex(bit)];
  Traits::store(block, Traits::loadRMW(block) & ~(one << bitOffset(bit)));
}

template <class T, class Traits>
inline void Bits<T, Traits>::set(
    T* p,
    size_t bitStart,
    size_t count,
    UnderlyingType value) {
  DCHECK_LE(count, sizeof(UnderlyingType) * 8);
  size_t cut = bitsPerBlock - count;
  if (cut != 8 * sizeof(UnderlyingType)) {
    using U = typename std::make_unsigned<UnderlyingType>::type;
    DCHECK_EQ(value, UnderlyingType(U(value) << cut) >> cut);
  }
  size_t idx = blockIndex(bitStart);
  size_t offset = bitOffset(bitStart);
  if (std::is_signed<UnderlyingType>::value) {
    value &= ones(count);
  }
  if (offset + count <= bitsPerBlock) {
    innerSet(p + idx, offset, count, value);
  } else {
    size_t countInThisBlock = bitsPerBlock - offset;
    size_t countInNextBlock = count - countInThisBlock;

    UnderlyingType thisBlock = UnderlyingType(value & ones(countInThisBlock));
    UnderlyingType nextBlock = UnderlyingType(value >> countInThisBlock);
    if (std::is_signed<UnderlyingType>::value) {
      nextBlock &= ones(countInNextBlock);
    }
    innerSet(p + idx, offset, countInThisBlock, thisBlock);
    innerSet(p + idx + 1, 0, countInNextBlock, nextBlock);
  }
}

template <class T, class Traits>
inline void Bits<T, Traits>::innerSet(
    T* p,
    size_t offset,
    size_t count,
    UnderlyingType value) {
  // Mask out bits and set new value
  UnderlyingType v = Traits::loadRMW(*p);
  v &= ~(ones(count) << offset);
  v |= (value << offset);
  Traits::store(*p, v);
}

<<<<<<< HEAD
FOLLY_POP_WARNING

=======
>>>>>>> 2e6f64e1
template <class T, class Traits>
inline bool Bits<T, Traits>::test(const T* p, size_t bit) {
  return Traits::load(p[blockIndex(bit)]) & (one << bitOffset(bit));
}

template <class T, class Traits>
inline auto Bits<T, Traits>::get(const T* p, size_t bitStart, size_t count)
<<<<<<< HEAD
  -> UnderlyingType {
=======
    -> UnderlyingType {
>>>>>>> 2e6f64e1
  if (count == 0) {
    return UnderlyingType{};
  }

  DCHECK_LE(count, sizeof(UnderlyingType) * 8);
  size_t idx = blockIndex(bitStart);
  size_t offset = bitOffset(bitStart);
  UnderlyingType ret;
  if (offset + count <= bitsPerBlock) {
    ret = innerGet(p + idx, offset, count);
  } else {
    size_t countInThisBlock = bitsPerBlock - offset;
    size_t countInNextBlock = count - countInThisBlock;
    UnderlyingType thisBlockValue = innerGet(p + idx, offset, countInThisBlock);
    UnderlyingType nextBlockValue = innerGet(p + idx + 1, 0, countInNextBlock);
    ret = (nextBlockValue << countInThisBlock) | thisBlockValue;
  }
  if (std::is_signed<UnderlyingType>::value) {
    size_t emptyBits = bitsPerBlock - count;
    ret <<= emptyBits;
    ret >>= emptyBits;
  }
  return ret;
}

template <class T, class Traits>
inline auto Bits<T, Traits>::innerGet(const T* p, size_t offset, size_t count)
    -> UnderlyingType {
  return (Traits::load(*p) >> offset) & ones(count);
}

template <class T, class Traits>
inline size_t Bits<T, Traits>::count(const T* begin, const T* end) {
  size_t n = 0;
  for (; begin != end; ++begin) {
    n += popcount(Traits::load(*begin));
  }
  return n;
}

} // namespace folly<|MERGE_RESOLUTION|>--- conflicted
+++ resolved
@@ -1,9 +1,5 @@
 /*
-<<<<<<< HEAD
- * Copyright 2012-present Facebook, Inc.
-=======
  * Copyright (c) Facebook, Inc. and its affiliates.
->>>>>>> 2e6f64e1
  *
  * Licensed under the Apache License, Version 2.0 (the "License");
  * you may not use this file except in compliance with the License.
@@ -66,15 +62,8 @@
   }
   static T loadRMW(const Unaligned<T>& x) {
     FOLLY_PUSH_WARNING
-<<<<<<< HEAD
-    FOLLY_GCC_DISABLE_WARNING("-Wuninitialized")
-#if !__clang__ // for gcc version [4.8, ?)
-    FOLLY_GCC_DISABLE_WARNING("-Wmaybe-uninitialized")
-#endif
-=======
     FOLLY_GNU_DISABLE_WARNING("-Wuninitialized")
     FOLLY_GCC_DISABLE_WARNING("-Wmaybe-uninitialized")
->>>>>>> 2e6f64e1
     return x.value;
     FOLLY_POP_WARNING
   }
@@ -96,15 +85,8 @@
   static T FOLLY_DISABLE_ADDRESS_SANITIZER
   loadRMW(const UnalignedNoASan<T>& x) {
     FOLLY_PUSH_WARNING
-<<<<<<< HEAD
-    FOLLY_GCC_DISABLE_WARNING("-Wuninitialized")
-#if !__clang__ // for gcc version [4.8, ?)
-    FOLLY_GCC_DISABLE_WARNING("-Wmaybe-uninitialized")
-#endif
-=======
     FOLLY_GNU_DISABLE_WARNING("-Wuninitialized")
     FOLLY_GCC_DISABLE_WARNING("-Wmaybe-uninitialized")
->>>>>>> 2e6f64e1
     return x.value;
     FOLLY_POP_WARNING
   }
@@ -124,15 +106,8 @@
   }
   static T loadRMW(const T& x) {
     FOLLY_PUSH_WARNING
-<<<<<<< HEAD
-    FOLLY_GCC_DISABLE_WARNING("-Wuninitialized")
-#if !__clang__ // for gcc version [4.8, ?)
-    FOLLY_GCC_DISABLE_WARNING("-Wmaybe-uninitialized")
-#endif
-=======
     FOLLY_GNU_DISABLE_WARNING("-Wuninitialized")
     FOLLY_GCC_DISABLE_WARNING("-Wmaybe-uninitialized")
->>>>>>> 2e6f64e1
     return x;
     FOLLY_POP_WARNING
   }
@@ -235,17 +210,6 @@
   }
 };
 
-<<<<<<< HEAD
-// gcc 4.8 needs more -Wmaybe-uninitialized tickling, as it propagates the
-// taint upstream from loadRMW
-FOLLY_PUSH_WARNING
-FOLLY_GCC_DISABLE_WARNING("-Wuninitialized")
-#if !__clang__ // for gcc version [4.8, ?)
-FOLLY_GCC_DISABLE_WARNING("-Wmaybe-uninitialized")
-#endif
-
-=======
->>>>>>> 2e6f64e1
 template <class T, class Traits>
 inline void Bits<T, Traits>::set(T* p, size_t bit) {
   T& block = p[blockIndex(bit)];
@@ -304,11 +268,6 @@
   Traits::store(*p, v);
 }
 
-<<<<<<< HEAD
-FOLLY_POP_WARNING
-
-=======
->>>>>>> 2e6f64e1
 template <class T, class Traits>
 inline bool Bits<T, Traits>::test(const T* p, size_t bit) {
   return Traits::load(p[blockIndex(bit)]) & (one << bitOffset(bit));
@@ -316,11 +275,7 @@
 
 template <class T, class Traits>
 inline auto Bits<T, Traits>::get(const T* p, size_t bitStart, size_t count)
-<<<<<<< HEAD
-  -> UnderlyingType {
-=======
     -> UnderlyingType {
->>>>>>> 2e6f64e1
   if (count == 0) {
     return UnderlyingType{};
   }
