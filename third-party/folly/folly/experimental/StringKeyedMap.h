/*
<<<<<<< HEAD
 * Copyright 2015-present Facebook, Inc.
=======
 * Copyright (c) Facebook, Inc. and its affiliates.
>>>>>>> 2e6f64e1
 *
 * Licensed under the Apache License, Version 2.0 (the "License");
 * you may not use this file except in compliance with the License.
 * You may obtain a copy of the License at
 *
 *     http://www.apache.org/licenses/LICENSE-2.0
 *
 * Unless required by applicable law or agreed to in writing, software
 * distributed under the License is distributed on an "AS IS" BASIS,
 * WITHOUT WARRANTIES OR CONDITIONS OF ANY KIND, either express or implied.
 * See the License for the specific language governing permissions and
 * limitations under the License.
 */

// @author: Pavlo Kushnir (pavlo)

#pragma once

#include <initializer_list>
#include <map>
#include <memory>

#include <folly/Range.h>
#include <folly/experimental/StringKeyedCommon.h>

namespace folly {

/**
 * Wrapper class for map<string, Value> that can
 * perform lookup operations with StringPiece, not only string.
 *
 * It uses kind of hack: string pointed by StringPiece is copied when
 * StringPiece is inserted into map
 */
template <
    class Value,
    class Compare = std::less<StringPiece>,
    class Alloc = std::allocator<std::pair<const StringPiece, Value>>>
<<<<<<< HEAD
class StringKeyedMap
    : private std::map<StringPiece, Value, Compare, Alloc> {
=======
class StringKeyedMap : private std::map<StringPiece, Value, Compare, Alloc> {
>>>>>>> 2e6f64e1
 private:
  using Base = std::map<StringPiece, Value, Compare, Alloc>;

 public:
  typedef typename Base::key_type key_type;
  typedef typename Base::mapped_type mapped_type;
  typedef typename Base::value_type value_type;
  typedef typename Base::key_compare key_compare;
  typedef typename Base::allocator_type allocator_type;
  typedef typename Base::reference reference;
  typedef typename Base::const_reference const_reference;
  typedef typename Base::pointer pointer;
  typedef typename Base::const_pointer const_pointer;
  typedef typename Base::iterator iterator;
  typedef typename Base::const_iterator const_iterator;
  typedef typename Base::reverse_iterator reverse_iterator;
  typedef typename Base::const_reverse_iterator const_reverse_iterator;
  typedef typename Base::difference_type difference_type;
  typedef typename Base::size_type size_type;

  using Base::get_allocator;

  // Ctors in the same order as
  // http://cplusplus.com/reference/map/map/map/
  explicit StringKeyedMap(
      const key_compare& comp = key_compare(),
      const allocator_type& alloc = allocator_type())
      : Base(comp, alloc) {}

  explicit StringKeyedMap(const allocator_type& alloc) : Base(alloc) {}

  template <class InputIterator>
  explicit StringKeyedMap(
      InputIterator b,
      InputIterator e,
      const key_compare& comp = key_compare(),
      const allocator_type& alloc = allocator_type())
      : Base(comp, alloc) {
    for (; b != e; ++b) {
      // emplace() will carry the duplication
      emplace(b->first, b->second);
    }
  }

  StringKeyedMap(const StringKeyedMap& rhs)
      : StringKeyedMap(rhs, rhs.get_allocator()) {}

  StringKeyedMap(const StringKeyedMap& rhs, const allocator_type& a)
      : StringKeyedMap(rhs.begin(), rhs.end(), rhs.key_comp(), a) {}

  StringKeyedMap(StringKeyedMap&& other) noexcept : Base(std::move(other)) {}

  StringKeyedMap(StringKeyedMap&& other, const allocator_type& /* a */) noexcept
      : Base(std::move(other) /*, a*/ /* not supported by gcc */) {}

  StringKeyedMap(
      std::initializer_list<value_type> il,
      const key_compare& comp = key_compare(),
      const allocator_type& alloc = allocator_type())
      : StringKeyedMap(il.begin(), il.end(), comp, alloc) {}

  StringKeyedMap& operator=(const StringKeyedMap& other) & {
    if (this == &other) {
      return *this;
    }
    return *this = StringKeyedMap(other);
  }

  StringKeyedMap& operator=(StringKeyedMap&& other) & noexcept {
    assert(this != &other);
    clear();
    Base::operator=(std::move(other));
    return *this;
  }

  using Base::begin;
  using Base::cbegin;
  using Base::cend;
  using Base::crbegin;
  using Base::crend;
  using Base::empty;
  using Base::end;
  using Base::max_size;
  using Base::rbegin;
  using Base::rend;
  using Base::size;

  bool operator==(StringKeyedMap const& other) const {
    Base const& lhs = *this;
    Base const& rhs = static_cast<Base const&>(other);
    return lhs == rhs;
  }

  bool operator==(StringKeyedMap const& other) const {
    Base const& lhs = *this;
    Base const& rhs = static_cast<Base const&>(other);
    return lhs == rhs;
  }

  // no need for copy/move overload as StringPiece is small struct
  mapped_type& operator[](StringPiece key) {
    auto it = find(key);
    if (it != end()) {
      return it->second;
    }
    // operator[] will create new (key, value) pair
    // we need to allocate memory for key
    return Base::operator[](stringPieceDup(key, get_allocator()));
  }

  using Base::at;
  using Base::count;
  using Base::find;
  using Base::count;
  using Base::lower_bound;
  using Base::upper_bound;

  template <class... Args>
  std::pair<iterator, bool> emplace(StringPiece key, Args&&... args) {
    auto it = find(key);
    if (it != end()) {
      return {it, false};
    }
    return Base::emplace(
        stringPieceDup(key, get_allocator()), std::forward<Args>(args)...);
  }

  std::pair<iterator, bool> insert(value_type val) {
    auto it = find(val.first);
    if (it != end()) {
      return {it, false};
    }
    return Base::insert(std::make_pair(
        stringPieceDup(val.first, get_allocator()), std::move(val.second)));
  }

  iterator erase(const_iterator position) {
    auto key = position->first;
    auto result = Base::erase(position);
    stringPieceDel(key, get_allocator());
    return result;
  }

  size_type erase(StringPiece key) {
    auto it = find(key);
    if (it == end()) {
      return 0;
    }
    erase(it);
    return 1;
  }

  void clear() noexcept {
    for (auto& it : *this) {
      stringPieceDel(it.first, get_allocator());
    }
    Base::clear();
  }

<<<<<<< HEAD
  void swap(StringKeyedMap& other) & {
    return Base::swap(other);
  }
=======
  using Base::swap;
>>>>>>> 2e6f64e1

  ~StringKeyedMap() {
    // Here we assume that map doesn't use keys in destructor
    for (auto& it : *this) {
      stringPieceDel(it.first, get_allocator());
    }
  }
};

} // namespace folly<|MERGE_RESOLUTION|>--- conflicted
+++ resolved
@@ -1,9 +1,5 @@
 /*
-<<<<<<< HEAD
- * Copyright 2015-present Facebook, Inc.
-=======
  * Copyright (c) Facebook, Inc. and its affiliates.
->>>>>>> 2e6f64e1
  *
  * Licensed under the Apache License, Version 2.0 (the "License");
  * you may not use this file except in compliance with the License.
@@ -42,12 +38,7 @@
     class Value,
     class Compare = std::less<StringPiece>,
     class Alloc = std::allocator<std::pair<const StringPiece, Value>>>
-<<<<<<< HEAD
-class StringKeyedMap
-    : private std::map<StringPiece, Value, Compare, Alloc> {
-=======
 class StringKeyedMap : private std::map<StringPiece, Value, Compare, Alloc> {
->>>>>>> 2e6f64e1
  private:
   using Base = std::map<StringPiece, Value, Compare, Alloc>;
 
@@ -207,13 +198,7 @@
     Base::clear();
   }
 
-<<<<<<< HEAD
-  void swap(StringKeyedMap& other) & {
-    return Base::swap(other);
-  }
-=======
   using Base::swap;
->>>>>>> 2e6f64e1
 
   ~StringKeyedMap() {
     // Here we assume that map doesn't use keys in destructor
