/*
<<<<<<< HEAD
 * Copyright 2015-present Facebook, Inc.
=======
 * Copyright (c) Facebook, Inc. and its affiliates.
>>>>>>> 2e6f64e1
 *
 * Licensed under the Apache License, Version 2.0 (the "License");
 * you may not use this file except in compliance with the License.
 * You may obtain a copy of the License at
 *
 *     http://www.apache.org/licenses/LICENSE-2.0
 *
 * Unless required by applicable law or agreed to in writing, software
 * distributed under the License is distributed on an "AS IS" BASIS,
 * WITHOUT WARRANTIES OR CONDITIONS OF ANY KIND, either express or implied.
 * See the License for the specific language governing permissions and
 * limitations under the License.
 */

#pragma once

<<<<<<< HEAD
#include <functional>
#include <initializer_list>
#include <memory>
#include <unordered_map>
#include <utility>

#include <folly/Range.h>
#include <folly/experimental/StringKeyedCommon.h>
#include <folly/hash/Hash.h>

namespace folly {

/**
 * Wrapper class for unordered_map<string, Value> that can
 * perform lookup operations with StringPiece, not only string.
 *
 * It uses kind of hack: string pointed by StringPiece is copied when
 * StringPiece is inserted into map
 */
template <
    class Value,
    class Hash = Hash,
    class Eq = std::equal_to<StringPiece>,
    class Alloc = std::allocator<std::pair<const StringPiece, Value>>>
class StringKeyedUnorderedMap
    : private std::unordered_map<StringPiece, Value, Hash, Eq, Alloc> {
 private:
  using Base = std::unordered_map<StringPiece, Value, Hash, Eq, Alloc>;

 public:
  typedef typename Base::key_type key_type;
  typedef typename Base::mapped_type mapped_type;
  typedef typename Base::value_type value_type;
  typedef typename Base::hasher hasher;
  typedef typename Base::key_equal key_equal;
  typedef typename Base::allocator_type allocator_type;
  typedef typename Base::reference reference;
  typedef typename Base::const_reference const_reference;
  typedef typename Base::pointer pointer;
  typedef typename Base::const_pointer const_pointer;
  typedef typename Base::iterator iterator;
  typedef typename Base::const_iterator const_iterator;
  typedef typename Base::size_type size_type;
  typedef typename Base::difference_type difference_type;

  explicit StringKeyedUnorderedMap() = default;

  explicit StringKeyedUnorderedMap(
    size_type n,
    const hasher& hf = hasher(),
    const key_equal& eql = key_equal(),
    const allocator_type& alloc = allocator_type())
      : Base(n, hf, eql, alloc) {
  }

  explicit StringKeyedUnorderedMap(const allocator_type& a)
      : Base(a) {
  }

  template <class InputIterator>
  StringKeyedUnorderedMap(InputIterator b, InputIterator e) {
    for (; b != e; ++b) {
      // insert() will carry the duplication
      emplace(b->first, b->second);
    }
  }

  template <class InputIterator>
  StringKeyedUnorderedMap(
    InputIterator b, InputIterator e,
    size_type n,
    const hasher& hf = hasher(),
    const key_equal& eql = key_equal(),
    const allocator_type& alloc = allocator_type())
      : Base(n, hf, eql, alloc) {
    for (; b != e; ++b) {
      // insert() will carry the duplication
      emplace(b->first, b->second);
    }
  }

  StringKeyedUnorderedMap(const StringKeyedUnorderedMap& rhs)
      : StringKeyedUnorderedMap(rhs.begin(), rhs.end(),
             rhs.bucket_count(),
             rhs.hash_function(),
             rhs.key_eq(),
             rhs.get_allocator()) {
  }

  StringKeyedUnorderedMap(StringKeyedUnorderedMap&& rhs) noexcept
      : StringKeyedUnorderedMap(std::move(rhs), rhs.get_allocator()) {
  }

  StringKeyedUnorderedMap(StringKeyedUnorderedMap&& other,
                          const allocator_type& /* a */) noexcept
      : Base(std::move(other) /*, a*/ /* not supported by gcc */) {}

  StringKeyedUnorderedMap(std::initializer_list<value_type> il)
      : StringKeyedUnorderedMap(il.begin(), il.end()) {
  }

  StringKeyedUnorderedMap(
    std::initializer_list<value_type> il,
    size_type n,
    const hasher& hf = hasher(),
    const key_equal& eql = key_equal(),
    const allocator_type& alloc = allocator_type())
      : StringKeyedUnorderedMap(il.begin(), il.end(), n, hf, eql, alloc) {
  }

  StringKeyedUnorderedMap& operator=(const StringKeyedUnorderedMap& other) & {
    if (this == &other) {
      return *this;
    }
    return *this = StringKeyedUnorderedMap(other);
  }

  StringKeyedUnorderedMap&
  operator=(StringKeyedUnorderedMap&& other) & noexcept {
    assert(this != &other);
    clear();
    Base::operator=(std::move(other));
    return *this;
  }

  using Base::empty;
  using Base::size;
  using Base::max_size;
  using Base::begin;
  using Base::end;
  using Base::cbegin;
  using Base::cend;

  bool operator==(StringKeyedUnorderedMap const& other) const {
    Base const& lhs = *this;
    Base const& rhs = static_cast<Base const&>(other);
    return lhs == rhs;
  }

  void swap(StringKeyedUnorderedMap& other) & {
    return Base::swap(other);
  }

  // No need for copy/move overload as StringPiece is small struct.
  mapped_type& operator[](StringPiece key) {
    auto it = find(key);
    if (it != end()) {
      return it->second;
    }
    // operator[] will create new (key, value) pair
    // we need to allocate memory for key
    return Base::operator[](stringPieceDup(key, get_allocator()));
  }

  using Base::at;
  using Base::find;
  using Base::count;

  template <class... Args>
  std::pair<iterator, bool> emplace(StringPiece key, Args&&... args) {
    auto it = find(key);
    if (it != end()) {
      return {it, false};
    }
    return Base::emplace(stringPieceDup(key, get_allocator()),
                         std::forward<Args>(args)...);
  }

  std::pair<iterator, bool> insert(value_type val) {
    auto it = find(val.first);
    if (it != end()) {
      return {it, false};
    }
    auto valCopy = std::make_pair(stringPieceDup(val.first, get_allocator()),
                                  std::move(val.second));
    return Base::insert(valCopy);
  }

  iterator erase(const_iterator position) {
    auto key = position->first;
    auto result = Base::erase(position);
    stringPieceDel(key, get_allocator());
    return result;
  }

  size_type erase(StringPiece key) {
    auto it = find(key);
    if (it == end()) {
      return 0;
    }
    erase(it);
    return 1;
  }

  void clear() noexcept {
    for (auto& it : *this) {
      stringPieceDel(it.first, get_allocator());
    }
    Base::clear();
  }

  using Base::reserve;
  using Base::hash_function;
  using Base::key_eq;
  using Base::get_allocator;
  using Base::bucket_count;
  using Base::max_bucket_count;
  using Base::bucket_size;
  using Base::bucket;

  ~StringKeyedUnorderedMap() {
    // Here we assume that unordered_map doesn't use keys in destructor
    for (auto& it : *this) {
      stringPieceDel(it.first, get_allocator());
    }
=======
#include <folly/Range.h>
#include <folly/container/F14Map.h>

namespace folly {

template <
    class Mapped,
    class Hash = f14::DefaultHasher<std::string>,
    class Eq = f14::DefaultKeyEqual<std::string>,
    class Alloc = f14::DefaultAlloc<std::pair<std::string const, Mapped>>>
struct StringKeyedUnorderedMap
    : public F14NodeMap<std::string, Mapped, Hash, Eq, Alloc> {
  using Super = F14NodeMap<std::string, Mapped, Hash, Eq, Alloc>;

  static_assert(is_transparent<Hash>::value, "not transparent");
  static_assert(is_transparent<Eq>::value, "not transparent");

 public:
  using Super::Super;
  StringKeyedUnorderedMap() : Super() {}

  // TODO(T31574848): Work around libstdc++ versions (e.g., GCC < 6) with no
  // implementation of N4387 ("perfect initialization" for pairs and tuples) to
  // support existing callsites that list-initialize:
  //   m.insert({sp, x});
  std::pair<typename Super::iterator, bool> insert(
      std::pair<StringPiece, Mapped> const& p) {
    return this->emplace(p.first, p.second);
  }
  std::pair<typename Super::iterator, bool> insert(
      std::pair<StringPiece, Mapped>&& p) {
    return this->emplace(std::move(p));
>>>>>>> 2e6f64e1
  }
};

} // namespace folly<|MERGE_RESOLUTION|>--- conflicted
+++ resolved
@@ -1,9 +1,5 @@
 /*
-<<<<<<< HEAD
- * Copyright 2015-present Facebook, Inc.
-=======
  * Copyright (c) Facebook, Inc. and its affiliates.
->>>>>>> 2e6f64e1
  *
  * Licensed under the Apache License, Version 2.0 (the "License");
  * you may not use this file except in compliance with the License.
@@ -20,223 +16,6 @@
 
 #pragma once
 
-<<<<<<< HEAD
-#include <functional>
-#include <initializer_list>
-#include <memory>
-#include <unordered_map>
-#include <utility>
-
-#include <folly/Range.h>
-#include <folly/experimental/StringKeyedCommon.h>
-#include <folly/hash/Hash.h>
-
-namespace folly {
-
-/**
- * Wrapper class for unordered_map<string, Value> that can
- * perform lookup operations with StringPiece, not only string.
- *
- * It uses kind of hack: string pointed by StringPiece is copied when
- * StringPiece is inserted into map
- */
-template <
-    class Value,
-    class Hash = Hash,
-    class Eq = std::equal_to<StringPiece>,
-    class Alloc = std::allocator<std::pair<const StringPiece, Value>>>
-class StringKeyedUnorderedMap
-    : private std::unordered_map<StringPiece, Value, Hash, Eq, Alloc> {
- private:
-  using Base = std::unordered_map<StringPiece, Value, Hash, Eq, Alloc>;
-
- public:
-  typedef typename Base::key_type key_type;
-  typedef typename Base::mapped_type mapped_type;
-  typedef typename Base::value_type value_type;
-  typedef typename Base::hasher hasher;
-  typedef typename Base::key_equal key_equal;
-  typedef typename Base::allocator_type allocator_type;
-  typedef typename Base::reference reference;
-  typedef typename Base::const_reference const_reference;
-  typedef typename Base::pointer pointer;
-  typedef typename Base::const_pointer const_pointer;
-  typedef typename Base::iterator iterator;
-  typedef typename Base::const_iterator const_iterator;
-  typedef typename Base::size_type size_type;
-  typedef typename Base::difference_type difference_type;
-
-  explicit StringKeyedUnorderedMap() = default;
-
-  explicit StringKeyedUnorderedMap(
-    size_type n,
-    const hasher& hf = hasher(),
-    const key_equal& eql = key_equal(),
-    const allocator_type& alloc = allocator_type())
-      : Base(n, hf, eql, alloc) {
-  }
-
-  explicit StringKeyedUnorderedMap(const allocator_type& a)
-      : Base(a) {
-  }
-
-  template <class InputIterator>
-  StringKeyedUnorderedMap(InputIterator b, InputIterator e) {
-    for (; b != e; ++b) {
-      // insert() will carry the duplication
-      emplace(b->first, b->second);
-    }
-  }
-
-  template <class InputIterator>
-  StringKeyedUnorderedMap(
-    InputIterator b, InputIterator e,
-    size_type n,
-    const hasher& hf = hasher(),
-    const key_equal& eql = key_equal(),
-    const allocator_type& alloc = allocator_type())
-      : Base(n, hf, eql, alloc) {
-    for (; b != e; ++b) {
-      // insert() will carry the duplication
-      emplace(b->first, b->second);
-    }
-  }
-
-  StringKeyedUnorderedMap(const StringKeyedUnorderedMap& rhs)
-      : StringKeyedUnorderedMap(rhs.begin(), rhs.end(),
-             rhs.bucket_count(),
-             rhs.hash_function(),
-             rhs.key_eq(),
-             rhs.get_allocator()) {
-  }
-
-  StringKeyedUnorderedMap(StringKeyedUnorderedMap&& rhs) noexcept
-      : StringKeyedUnorderedMap(std::move(rhs), rhs.get_allocator()) {
-  }
-
-  StringKeyedUnorderedMap(StringKeyedUnorderedMap&& other,
-                          const allocator_type& /* a */) noexcept
-      : Base(std::move(other) /*, a*/ /* not supported by gcc */) {}
-
-  StringKeyedUnorderedMap(std::initializer_list<value_type> il)
-      : StringKeyedUnorderedMap(il.begin(), il.end()) {
-  }
-
-  StringKeyedUnorderedMap(
-    std::initializer_list<value_type> il,
-    size_type n,
-    const hasher& hf = hasher(),
-    const key_equal& eql = key_equal(),
-    const allocator_type& alloc = allocator_type())
-      : StringKeyedUnorderedMap(il.begin(), il.end(), n, hf, eql, alloc) {
-  }
-
-  StringKeyedUnorderedMap& operator=(const StringKeyedUnorderedMap& other) & {
-    if (this == &other) {
-      return *this;
-    }
-    return *this = StringKeyedUnorderedMap(other);
-  }
-
-  StringKeyedUnorderedMap&
-  operator=(StringKeyedUnorderedMap&& other) & noexcept {
-    assert(this != &other);
-    clear();
-    Base::operator=(std::move(other));
-    return *this;
-  }
-
-  using Base::empty;
-  using Base::size;
-  using Base::max_size;
-  using Base::begin;
-  using Base::end;
-  using Base::cbegin;
-  using Base::cend;
-
-  bool operator==(StringKeyedUnorderedMap const& other) const {
-    Base const& lhs = *this;
-    Base const& rhs = static_cast<Base const&>(other);
-    return lhs == rhs;
-  }
-
-  void swap(StringKeyedUnorderedMap& other) & {
-    return Base::swap(other);
-  }
-
-  // No need for copy/move overload as StringPiece is small struct.
-  mapped_type& operator[](StringPiece key) {
-    auto it = find(key);
-    if (it != end()) {
-      return it->second;
-    }
-    // operator[] will create new (key, value) pair
-    // we need to allocate memory for key
-    return Base::operator[](stringPieceDup(key, get_allocator()));
-  }
-
-  using Base::at;
-  using Base::find;
-  using Base::count;
-
-  template <class... Args>
-  std::pair<iterator, bool> emplace(StringPiece key, Args&&... args) {
-    auto it = find(key);
-    if (it != end()) {
-      return {it, false};
-    }
-    return Base::emplace(stringPieceDup(key, get_allocator()),
-                         std::forward<Args>(args)...);
-  }
-
-  std::pair<iterator, bool> insert(value_type val) {
-    auto it = find(val.first);
-    if (it != end()) {
-      return {it, false};
-    }
-    auto valCopy = std::make_pair(stringPieceDup(val.first, get_allocator()),
-                                  std::move(val.second));
-    return Base::insert(valCopy);
-  }
-
-  iterator erase(const_iterator position) {
-    auto key = position->first;
-    auto result = Base::erase(position);
-    stringPieceDel(key, get_allocator());
-    return result;
-  }
-
-  size_type erase(StringPiece key) {
-    auto it = find(key);
-    if (it == end()) {
-      return 0;
-    }
-    erase(it);
-    return 1;
-  }
-
-  void clear() noexcept {
-    for (auto& it : *this) {
-      stringPieceDel(it.first, get_allocator());
-    }
-    Base::clear();
-  }
-
-  using Base::reserve;
-  using Base::hash_function;
-  using Base::key_eq;
-  using Base::get_allocator;
-  using Base::bucket_count;
-  using Base::max_bucket_count;
-  using Base::bucket_size;
-  using Base::bucket;
-
-  ~StringKeyedUnorderedMap() {
-    // Here we assume that unordered_map doesn't use keys in destructor
-    for (auto& it : *this) {
-      stringPieceDel(it.first, get_allocator());
-    }
-=======
 #include <folly/Range.h>
 #include <folly/container/F14Map.h>
 
@@ -269,7 +48,6 @@
   std::pair<typename Super::iterator, bool> insert(
       std::pair<StringPiece, Mapped>&& p) {
     return this->emplace(std::move(p));
->>>>>>> 2e6f64e1
   }
 };
 
