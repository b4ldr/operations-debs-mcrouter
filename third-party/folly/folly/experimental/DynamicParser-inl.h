--- conflicted
+++ resolved
@@ -1,9 +1,5 @@
 /*
-<<<<<<< HEAD
- * Copyright 2016-present Facebook, Inc.
-=======
  * Copyright (c) Facebook, Inc. and its affiliates.
->>>>>>> 2e6f64e1
  *
  * Licensed under the Apache License, Version 2.0 (the "License");
  * you may not use this file except in compliance with the License.
@@ -20,12 +16,8 @@
 
 #pragma once
 
-<<<<<<< HEAD
-#include <boost/function_types/is_member_pointer.hpp>
-=======
 #include <type_traits>
 
->>>>>>> 2e6f64e1
 #include <boost/function_types/parameter_types.hpp>
 #include <boost/mpl/equal.hpp>
 #include <boost/mpl/pop_front.hpp>
@@ -33,10 +25,7 @@
 #include <boost/mpl/vector.hpp>
 
 #include <folly/Conv.h>
-<<<<<<< HEAD
-=======
 #include <folly/Traits.h>
->>>>>>> 2e6f64e1
 
 namespace folly {
 
@@ -47,13 +36,9 @@
  public:
   enum class Kind { Function, MemberFunction };
   template <typename Fn>
-<<<<<<< HEAD
-  constexpr static Kind getKind() { return test<Fn>(nullptr); }
-=======
   constexpr static Kind getKind() {
     return test<Fn>(nullptr);
   }
->>>>>>> 2e6f64e1
 
  private:
   template <typename Fn>
@@ -92,17 +77,8 @@
 template <typename Fn, typename... Args>
 struct HasArgumentTypes
     : boost::mpl::template equal<
-<<<<<<< HEAD
-          typename boost::mpl::template transform<
-              typename boost::mpl::template transform<
-                  ArgumentTypes<Fn>,
-                  typename std::template remove_reference<boost::mpl::_1>>::
-                  type,
-              typename std::template remove_cv<boost::mpl::_1>>::type,
-=======
           typename boost::mpl::
               transform<ArgumentTypes<Fn>, remove_cvref<boost::mpl::_1>>::type,
->>>>>>> 2e6f64e1
           boost::mpl::vector<Args...>>::type {};
 template <typename... Args>
 using EnableForArgTypes =
