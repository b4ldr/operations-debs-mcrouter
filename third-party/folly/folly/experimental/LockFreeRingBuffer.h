--- conflicted
+++ resolved
@@ -1,9 +1,5 @@
 /*
-<<<<<<< HEAD
- * Copyright 2015-present Facebook, Inc.
-=======
  * Copyright (c) Facebook, Inc. and its affiliates.
->>>>>>> 2e6f64e1
  *
  * Licensed under the Apache License, Version 2.0 (the "License");
  * you may not use this file except in compliance with the License.
@@ -26,17 +22,9 @@
 #include <memory>
 #include <type_traits>
 
-<<<<<<< HEAD
-#include <boost/noncopyable.hpp>
-
-#include <folly/Portability.h>
-#include <folly/detail/TurnSequencer.h>
-#include <folly/portability/TypeTraits.h>
-=======
 #include <folly/Portability.h>
 #include <folly/Traits.h>
 #include <folly/detail/TurnSequencer.h>
->>>>>>> 2e6f64e1
 #include <folly/portability/Unistd.h>
 
 namespace folly {
@@ -66,21 +54,10 @@
 ///
 
 template <typename T, template <typename> class Atom = std::atomic>
-<<<<<<< HEAD
-class LockFreeRingBuffer: boost::noncopyable {
-  static_assert(
-      std::is_nothrow_default_constructible<T>::value,
-      "Element type must be nothrow default constructible");
-
-  static_assert(
-      FOLLY_IS_TRIVIALLY_COPYABLE(T),
-      "Element type must be trivially copyable");
-=======
 class LockFreeRingBuffer {
   static_assert(
       std::is_nothrow_default_constructible<T>::value,
       "Element type must be nothrow default constructible");
->>>>>>> 2e6f64e1
 
  public:
   /// Opaque pointer to a past or future write.
@@ -204,17 +181,9 @@
 namespace detail {
 template <typename T, template <typename> class Atom>
 class RingBufferSlot {
-<<<<<<< HEAD
- public:
-  explicit RingBufferSlot() noexcept
-    : sequencer_()
-    , data()
-  {
-=======
   template <typename V>
   void copy(V& dest, T& src) {
     dest = src;
->>>>>>> 2e6f64e1
   }
 
  public:
