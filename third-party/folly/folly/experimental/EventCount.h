--- conflicted
+++ resolved
@@ -1,9 +1,5 @@
 /*
-<<<<<<< HEAD
- * Copyright 2012-present Facebook, Inc.
-=======
  * Copyright (c) Facebook, Inc. and its affiliates.
->>>>>>> 2e6f64e1
  *
  * Licensed under the Apache License, Version 2.0 (the "License");
  * you may not use this file except in compliance with the License.
@@ -146,13 +142,8 @@
 inline void EventCount::doNotify(int n) noexcept {
   uint64_t prev = val_.fetch_add(kAddEpoch, std::memory_order_acq_rel);
   if (UNLIKELY(prev & kWaiterMask)) {
-<<<<<<< HEAD
-    (reinterpret_cast<detail::Futex<std::atomic>*>(&val_) + kEpochOffset)
-        ->futexWake(n);
-=======
     detail::futexWake(
         reinterpret_cast<detail::Futex<std::atomic>*>(&val_) + kEpochOffset, n);
->>>>>>> 2e6f64e1
   }
 }
 
@@ -171,14 +162,9 @@
 
 inline void EventCount::wait(Key key) noexcept {
   while ((val_.load(std::memory_order_acquire) >> kEpochShift) == key.epoch_) {
-<<<<<<< HEAD
-    (reinterpret_cast<detail::Futex<std::atomic>*>(&val_) + kEpochOffset)
-        ->futexWait(key.epoch_);
-=======
     detail::futexWait(
         reinterpret_cast<detail::Futex<std::atomic>*>(&val_) + kEpochOffset,
         key.epoch_);
->>>>>>> 2e6f64e1
   }
   // memory_order_relaxed would suffice for correctness, but the faster
   // #waiters gets to 0, the less likely it is that we'll do spurious wakeups
