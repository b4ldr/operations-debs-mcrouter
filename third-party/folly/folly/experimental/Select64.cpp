/*
<<<<<<< HEAD
 * Copyright 2015-present Facebook, Inc.
=======
 * Copyright (c) Facebook, Inc. and its affiliates.
>>>>>>> 2e6f64e1
 *
 * Licensed under the Apache License, Version 2.0 (the "License");
 * you may not use this file except in compliance with the License.
 * You may obtain a copy of the License at
 *
 *     http://www.apache.org/licenses/LICENSE-2.0
 *
 * Unless required by applicable law or agreed to in writing, software
 * distributed under the License is distributed on an "AS IS" BASIS,
 * WITHOUT WARRANTIES OR CONDITIONS OF ANY KIND, either express or implied.
 * See the License for the specific language governing permissions and
 * limitations under the License.
 */

#include <folly/experimental/Select64.h>

#include <cstdint>
#include <utility>

#include <folly/ConstexprMath.h>
#include <folly/Portability.h>
#include <folly/Utility.h>

namespace folly {
namespace detail {

<<<<<<< HEAD
=======
namespace {

constexpr std::uint8_t selectInByte(std::size_t i, std::size_t j) {
  auto r = std::uint8_t(0);
  while (j--) {
    auto const s = folly::constexpr_find_first_set(i);
    r += s;
    i >>= s;
  }
  return i == 0 ? 8 : r + folly::constexpr_find_first_set(i) - 1;
}

template <std::size_t... I, std::size_t J>
constexpr auto makeSelectInByteNestedArray(
    std::index_sequence<I...>,
    index_constant<J>) {
  return std::array<std::uint8_t, sizeof...(I)>{{selectInByte(I, J)...}};
}

template <typename Is, std::size_t... J>
constexpr auto makeSelectInByteArray(Is is, std::index_sequence<J...>) {
  using inner = std::array<std::uint8_t, Is::size()>;
  using outer = std::array<inner, sizeof...(J)>;
  return outer{{makeSelectInByteNestedArray(is, index_constant<J>{})...}};
}

} // namespace

FOLLY_STORAGE_CONSTEXPR std::array<std::array<std::uint8_t, 256>, 8> const
    kSelectInByte = makeSelectInByteArray(
        std::make_index_sequence<256>{},
        std::make_index_sequence<8>{});

>>>>>>> 2e6f64e1
} // namespace detail
} // namespace folly<|MERGE_RESOLUTION|>--- conflicted
+++ resolved
@@ -1,9 +1,5 @@
 /*
-<<<<<<< HEAD
- * Copyright 2015-present Facebook, Inc.
-=======
  * Copyright (c) Facebook, Inc. and its affiliates.
->>>>>>> 2e6f64e1
  *
  * Licensed under the Apache License, Version 2.0 (the "License");
  * you may not use this file except in compliance with the License.
@@ -30,8 +26,6 @@
 namespace folly {
 namespace detail {
 
-<<<<<<< HEAD
-=======
 namespace {
 
 constexpr std::uint8_t selectInByte(std::size_t i, std::size_t j) {
@@ -65,6 +59,5 @@
         std::make_index_sequence<256>{},
         std::make_index_sequence<8>{});
 
->>>>>>> 2e6f64e1
 } // namespace detail
 } // namespace folly