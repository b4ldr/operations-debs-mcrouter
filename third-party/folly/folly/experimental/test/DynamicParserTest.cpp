/*
<<<<<<< HEAD
 * Copyright 2016-present Facebook, Inc.
=======
 * Copyright (c) Facebook, Inc. and its affiliates.
>>>>>>> 2e6f64e1
 *
 * Licensed under the Apache License, Version 2.0 (the "License");
 * you may not use this file except in compliance with the License.
 * You may obtain a copy of the License at
 *
 *     http://www.apache.org/licenses/LICENSE-2.0
 *
 * Unless required by applicable law or agreed to in writing, software
 * distributed under the License is distributed on an "AS IS" BASIS,
 * WITHOUT WARRANTIES OR CONDITIONS OF ANY KIND, either express or implied.
 * See the License for the specific language governing permissions and
 * limitations under the License.
 */

#include <folly/experimental/DynamicParser.h>
#include <folly/Optional.h>
#include <folly/experimental/TestUtil.h>
#include <folly/portability/GTest.h>

using namespace folly;

// NB Auto-conversions are exercised by all the tests, there's not a great
// reason to test all of them explicitly, since any uncaught bugs will fail
// at compile-time.

// See setAllowNonStringKeyErrors() -- most of the tests below presume that
// all keys in releaseErrors() are coerced to string.
void checkMaybeCoercedKeys(bool coerce, dynamic good_k, dynamic missing_k) {
  dynamic d = dynamic::object(good_k, 7);
  DynamicParser p(DynamicParser::OnError::RECORD, &d);
  p.setAllowNonStringKeyErrors(!coerce);
  auto coerce_fn = [coerce](dynamic k) -> dynamic {
    return coerce ? k.asString() : k;
  };

  // Key and value errors have different code paths, so exercise both.
  p.required(missing_k, [&]() {});
  p.required(good_k, [&]() { throw std::runtime_error("failsauce"); });
  auto errors = p.releaseErrors();

  auto parse_error = errors.at("nested").at(coerce_fn(good_k));
  EXPECT_EQ(d.at(good_k), parse_error.at("value"));
  EXPECT_PCRE_MATCH(".*failsauce.*", parse_error.at("error").getString());

  auto key_error = errors.at("key_errors").at(coerce_fn(missing_k));
  EXPECT_PCRE_MATCH(".*Couldn't find key .* in .*", key_error.getString());

  // clang-format off
  EXPECT_EQ(dynamic(dynamic::object
    ("nested", dynamic::object(coerce_fn(good_k), parse_error))
    ("key_errors", dynamic::object(coerce_fn(missing_k), key_error))
    ("value", d)
  ), errors);
  // clang-format on
}

void checkCoercedAndUncoercedKeys(dynamic good_k, dynamic missing_k) {
  checkMaybeCoercedKeys(true, good_k, missing_k);
  checkMaybeCoercedKeys(false, good_k, missing_k);
}

TEST(TestDynamicParser, CoercedAndUncoercedKeys) {
  // Check that both key errors and value errors are reported via
  checkCoercedAndUncoercedKeys("a", "b");
  checkCoercedAndUncoercedKeys(7, 5);
  checkCoercedAndUncoercedKeys(0.7, 0.5);
  checkCoercedAndUncoercedKeys(true, false);
}

TEST(TestDynamicParser, OnErrorThrowSuccess) {
  auto d = dynamic::array(dynamic::object("int", 5));
  DynamicParser p(DynamicParser::OnError::THROW, &d);
  folly::Optional<int64_t> i;
  p.required(0, [&]() { p.optional("int", [&](int64_t v) { i = v; }); });
  // With THROW, releaseErrors() isn't useful -- it's either empty or throws.
  EXPECT_EQ(dynamic(dynamic::object()), p.releaseErrors());
  EXPECT_EQ((int64_t)5, i);
}

TEST(TestDynamicParser, OnErrorThrowError) {
  auto d = dynamic::array(dynamic::object("int", "fail"));
  DynamicParser p(DynamicParser::OnError::THROW, &d);
  try {
    // Force the exception to bubble up through a couple levels of nesting.
    p.required(0, [&]() { p.optional("int", [&](int64_t) {}); });
    FAIL() << "Should have thrown";
  } catch (const DynamicParserParseError& ex) {
    auto error = ex.error();
    const auto& message =
<<<<<<< HEAD
      error.at("nested").at("0").at("nested").at("int").at("error");
    EXPECT_PCRE_MATCH(".*Invalid leading.*", message.getString());
    EXPECT_PCRE_MATCH(
      "DynamicParserParseError: .*Invalid leading.*", ex.what()
    );
=======
        error.at("nested").at("0").at("nested").at("int").at("error");
    EXPECT_PCRE_MATCH(".*Invalid leading.*", message.getString());
    EXPECT_PCRE_MATCH(
        "DynamicParserParseError: .*Invalid leading.*", ex.what());
    // clang-format off
>>>>>>> 2e6f64e1
    EXPECT_EQ(dynamic(dynamic::object
      ("nested", dynamic::object
        ("0", dynamic::object
          ("nested", dynamic::object
            ("int", dynamic::object
              ("error", message)("value", "fail")))))), error);
    // clang-format on
    EXPECT_THROW(p.releaseErrors(), DynamicParserLogicError)
        << "THROW releases the first error eagerly, and throws";
  }
}

// Errors & exceptions are best tested separately, but squeezing all the
// features into one test is good for exercising nesting.
TEST(TestDynamicParser, AllParserFeaturesSuccess) {
  // Input
  auto d = dynamic::array(
      dynamic::object("a", 7)("b", 9)("c", 13.3),
      5,
      dynamic::array("x", "y", 1, "z"),
      dynamic::object("int", 7)("false", 0)("true", true)("str", "s"),
      dynamic::object("bools", dynamic::array(false, true, 0, 1)));
  // Outputs, in the same order as the inputs.
  std::map<std::string, double> doubles;
  folly::Optional<int64_t> outer_int;
  std::vector<std::string> strings;
  folly::Optional<int64_t> inner_int;
  folly::Optional<bool> inner_false;
  folly::Optional<bool> inner_true;
  folly::Optional<std::string> inner_str;
  std::vector<bool> bools;
  // Parse and verify some invariants
  DynamicParser p(DynamicParser::OnError::RECORD, &d);
  EXPECT_EQ(d, p.value());
  p.required(0, [&](const dynamic& v) {
    EXPECT_EQ(0, p.key().getInt());
    EXPECT_EQ(v, p.value());
    p.objectItems([&](const std::string& k, double v2) {
      EXPECT_EQ(k, p.key().getString());
      EXPECT_EQ(v2, p.value().asDouble());
      doubles.emplace(k, v2);
    });
  });
  p.required(1, [&](int64_t k, int64_t v) {
    EXPECT_EQ(1, k);
    EXPECT_EQ(1, p.key().getInt());
    EXPECT_EQ(5, p.value().getInt());
    outer_int = v;
  });
  p.optional(2, [&](const dynamic& v) {
    EXPECT_EQ(2, p.key().getInt());
    EXPECT_EQ(v, p.value());
    p.arrayItems([&](int64_t k, const std::string& v2) {
      EXPECT_EQ(strings.size(), k);
      EXPECT_EQ(k, p.key().getInt());
      EXPECT_EQ(v2, p.value().asString());
      strings.emplace_back(v2);
    });
  });
  p.required(3, [&](const dynamic& v) {
    EXPECT_EQ(3, p.key().getInt());
    EXPECT_EQ(v, p.value());
    p.optional("int", [&](const std::string& k, int64_t v2) {
      EXPECT_EQ("int", p.key().getString());
      EXPECT_EQ(k, p.key().getString());
      EXPECT_EQ(v2, p.value().getInt());
      inner_int = v2;
    });
    p.required("false", [&](const std::string& k, bool v2) {
      EXPECT_EQ("false", p.key().getString());
      EXPECT_EQ(k, p.key().getString());
      EXPECT_EQ(v2, p.value().asBool());
      inner_false = v2;
    });
    p.required("true", [&](const std::string& k, bool v2) {
      EXPECT_EQ("true", p.key().getString());
      EXPECT_EQ(k, p.key().getString());
      EXPECT_EQ(v2, p.value().getBool());
      inner_true = v2;
    });
    p.required("str", [&](const std::string& k, const std::string& v2) {
      EXPECT_EQ("str", p.key().getString());
      EXPECT_EQ(k, p.key().getString());
      EXPECT_EQ(v2, p.value().getString());
      inner_str = v2;
    });
    p.optional("not set", [&](bool) { FAIL() << "No key 'not set'"; });
  });
  p.required(4, [&](const dynamic& v) {
    EXPECT_EQ(4, p.key().getInt());
    EXPECT_EQ(v, p.value());
    p.optional("bools", [&](const std::string& k, const dynamic& v2) {
      EXPECT_EQ(std::string("bools"), k);
      EXPECT_EQ(k, p.key().getString());
      EXPECT_EQ(v2, p.value());
      p.arrayItems([&](int64_t k2, bool v3) {
        EXPECT_EQ(bools.size(), k2);
        EXPECT_EQ(k2, p.key().getInt());
        EXPECT_EQ(v3, p.value().asBool());
        bools.push_back(v3);
      });
    });
  });
  p.optional(5, [&](int64_t) { FAIL() << "Index 5 does not exist"; });
  // Confirm the parse
  EXPECT_EQ(dynamic(dynamic::object()), p.releaseErrors());
  EXPECT_EQ((decltype(doubles){{"a", 7.}, {"b", 9.}, {"c", 13.3}}), doubles);
  EXPECT_EQ((int64_t)5, outer_int);
  EXPECT_EQ((decltype(strings){"x", "y", "1", "z"}), strings);
  EXPECT_EQ((int64_t)7, inner_int);
  EXPECT_FALSE(inner_false.value());
  EXPECT_TRUE(inner_true.value());
  EXPECT_EQ(std::string("s"), inner_str);
  EXPECT_EQ(std::string("s"), inner_str);
  EXPECT_EQ((decltype(bools){false, true, false, true}), bools);
}

// We can hit multiple key lookup errors, but only one parse error.
template <typename Fn>
void checkXYKeyErrorsAndParseError(
    const dynamic& d,
    Fn fn,
    std::string key_re,
    std::string parse_re) {
  DynamicParser p(DynamicParser::OnError::RECORD, &d);
  fn(p);
  auto errors = p.releaseErrors();
  auto x_key_msg = errors.at("key_errors").at("x");
  EXPECT_PCRE_MATCH(key_re, x_key_msg.getString());
  auto y_key_msg = errors.at("key_errors").at("y");
  EXPECT_PCRE_MATCH(key_re, y_key_msg.getString());
  auto parse_msg = errors.at("error");
  EXPECT_PCRE_MATCH(parse_re, parse_msg.getString());
  // clang-format off
  EXPECT_EQ(dynamic(dynamic::object
    ("key_errors", dynamic::object("x", x_key_msg)("y", y_key_msg))
    ("error", parse_msg)
    ("value", d)), errors);
  // clang-format on
}

// Exercise key errors for optional / required, and outer parse errors for
// arrayItems / objectItems.
TEST(TestDynamicParser, TestKeyAndParseErrors) {
  checkXYKeyErrorsAndParseError(
      dynamic::object(),
      [&](DynamicParser& p) {
        p.required("x", [&]() {}); // key
        p.required("y", [&]() {}); // key
        p.arrayItems([&]() {}); // parse
      },
      "Couldn't find key (x|y) .*",
      "^TypeError: .*");
  checkXYKeyErrorsAndParseError(
      dynamic::array(),
      [&](DynamicParser& p) {
        p.optional("x", [&]() {}); // key
        p.optional("y", [&]() {}); // key
        p.objectItems([&]() {}); // parse
      },
      "^TypeError: .*",
      "^TypeError: .*");
}

// TestKeyAndParseErrors covered required/optional key errors, so only parse
// errors remain.
TEST(TestDynamicParser, TestRequiredOptionalParseErrors) {
  dynamic d = dynamic::object("x", dynamic::array())("y", "z")("z", 1);
  DynamicParser p(DynamicParser::OnError::RECORD, &d);
  p.required("x", [&](bool) {});
  p.required("y", [&](int64_t) {});
  p.required("z", [&](int64_t) { throw std::runtime_error("CUSTOM"); });
  auto errors = p.releaseErrors();
  auto get_expected_error_fn = [&](const dynamic& k, std::string pcre) {
    auto error = errors.at("nested").at(k);
    EXPECT_EQ(d.at(k), error.at("value"));
    EXPECT_PCRE_MATCH(pcre, error.at("error").getString());
    return dynamic::object("value", d.at(k))("error", error.at("error"));
  };
  // clang-format off
  EXPECT_EQ(dynamic(dynamic::object("nested", dynamic::object
    ("x", get_expected_error_fn("x", "TypeError: .* but had type `array'"))
    ("y", get_expected_error_fn("y", ".*Invalid leading character.*"))
    ("z", get_expected_error_fn("z", "CUSTOM")))), errors);
  // clang-format on
}

template <typename Fn>
void checkItemParseError(
    // real_k can differ from err_k, which is typically coerced to string
    dynamic d,
    Fn fn,
    dynamic real_k,
    dynamic err_k,
    std::string re) {
  DynamicParser p(DynamicParser::OnError::RECORD, &d);
  fn(p);
  auto errors = p.releaseErrors();
  auto error = errors.at("nested").at(err_k);
  EXPECT_EQ(d.at(real_k), error.at("value"));
  EXPECT_PCRE_MATCH(re, error.at("error").getString());
  // clang-format off
  EXPECT_EQ(dynamic(dynamic::object("nested", dynamic::object(
    err_k, dynamic::object("value", d.at(real_k))("error", error.at("error"))
  ))), errors);
  // clang-format on
}

// TestKeyAndParseErrors covered outer parse errors for {object,array}Items,
// which are the only high-level API cases uncovered by
// TestKeyAndParseErrors and TestRequiredOptionalParseErrors.
TEST(TestDynamicParser, TestItemParseErrors) {
  checkItemParseError(
      dynamic::object("string", dynamic::array("not", "actually")),
      [&](DynamicParser& p) {
        p.objectItems([&](const std::string&, const std::string&) {});
      },
      "string",
      "string",
      "TypeError: .* but had type `array'");
  checkItemParseError(
<<<<<<< HEAD
    dynamic::array("this is not a bool"),
    [&](DynamicParser& p) { p.arrayItems([&](int64_t, bool) {}); },
    0, "0",
    ".*Non-whitespace.*"
  );
=======
      dynamic::array("this is not a bool"),
      [&](DynamicParser& p) { p.arrayItems([&](int64_t, bool) {}); },
      0,
      "0",
      ".*Non-whitespace.*");
>>>>>>> 2e6f64e1
}

// The goal is to exercise the sub-error materialization logic pretty well
TEST(TestDynamicParser, TestErrorNesting) {
  // clang-format off
  dynamic d = dynamic::object
    ("x", dynamic::array(
      dynamic::object("y", dynamic::object("z", "non-object"))
    ))
    ("k", false);
  // clang-format on
  DynamicParser p(DynamicParser::OnError::RECORD, &d);
  // Start with a couple of successful nests, building up unmaterialized
  // error objects.
  p.required("x", [&]() {
    p.arrayItems([&]() {
      p.optional("y", [&]() {
        // First, a key error
        p.required("not a key", []() {});
        // Nest again more to test partially materialized errors.
        p.objectItems([&]() { p.optional("akey", []() {}); });
        throw std::runtime_error("custom parse error");
      });
      // Key error inside fully materialized errors
      p.required("also not a key", []() {});
      throw std::runtime_error("another parse error");
    });
  });
  p.required("non-key", []() {}); // Top-level key error
  p.optional("k", [&](int64_t, bool) {}); // Non-int key for good measure
  auto errors = p.releaseErrors();

  auto& base = errors.at("nested").at("x").at("nested").at("0");
  auto inner_key_err =
      base.at("nested").at("y").at("key_errors").at("not a key");
  auto innermost_key_err = base.at("nested")
                               .at("y")
                               .at("nested")
                               .at("z")
                               .at("key_errors")
                               .at("akey");
  auto outer_key_err = base.at("key_errors").at("also not a key");
  auto root_key_err = errors.at("key_errors").at("non-key");
  auto k_parse_err = errors.at("nested").at("k").at("error");

  // clang-format off
  EXPECT_EQ(dynamic(dynamic::object
    ("nested", dynamic::object
        ("x", dynamic::object("nested", dynamic::object("0", dynamic::object
          ("nested", dynamic::object("y", dynamic::object
            ("nested", dynamic::object("z", dynamic::object
              ("key_errors", dynamic::object("akey", innermost_key_err))
              ("value", "non-object")
            ))
            ("key_errors", dynamic::object("not a key", inner_key_err))
            ("error", "custom parse error")
            ("value", dynamic::object("z", "non-object"))
          ))
          ("key_errors", dynamic::object("also not a key", outer_key_err))
          ("error", "another parse error")
          ("value", dynamic::object("y", dynamic::object("z", "non-object")))
        )))
        ("k", dynamic::object("error", k_parse_err)("value", false)))
    ("key_errors", dynamic::object("non-key", root_key_err))
    ("value", d)
  ), errors);
  // clang-format on
}

TEST(TestDynamicParser, TestRecordThrowOnDoubleParseErrors) {
  dynamic d = nullptr;
  DynamicParser p(DynamicParser::OnError::RECORD, &d);
  p.arrayItems([&]() {});
  try {
    p.objectItems([&]() {});
    FAIL() << "Should throw on double-parsing a value with an error";
  } catch (const DynamicParserLogicError& ex) {
    EXPECT_PCRE_MATCH(".*Overwriting error: TypeError: .*", ex.what());
  }
}

TEST(TestDynamicParser, TestRecordThrowOnChangingValue) {
  dynamic d = nullptr;
  DynamicParser p(DynamicParser::OnError::RECORD, &d);
  p.required("x", [&]() {}); // Key error sets "value"
  d = 5;
  try {
    p.objectItems([&]() {}); // Will detect the changed value
    FAIL() << "Should throw on second error with a changing value";
  } catch (const DynamicParserLogicError& ex) {
    EXPECT_PCRE_MATCH(
        // Accept 0 or null since folly used to mis-print null as 0.
        ".*Overwriting value: (0|null) with 5 for error TypeError: .*",
        ex.what());
  }
}

TEST(TestDynamicParser, TestThrowOnReleaseWhileParsing) {
  auto d = dynamic::array(1);
  DynamicParser p(DynamicParser::OnError::RECORD, &d);
  EXPECT_THROW(
      p.arrayItems([&]() { p.releaseErrors(); }), DynamicParserLogicError);
}

TEST(TestDynamicParser, TestThrowOnReleaseTwice) {
  dynamic d = nullptr;
  DynamicParser p(DynamicParser::OnError::RECORD, &d);
  p.releaseErrors();
  EXPECT_THROW(p.releaseErrors(), DynamicParserLogicError);
}

TEST(TestDynamicParser, TestThrowOnNullValue) {
  dynamic d = nullptr;
  DynamicParser p(DynamicParser::OnError::RECORD, &d);
  p.releaseErrors();
  EXPECT_THROW(p.value(), DynamicParserLogicError);
}

TEST(TestDynamicParser, TestThrowOnKeyOutsideCallback) {
  dynamic d = nullptr;
  DynamicParser p(DynamicParser::OnError::RECORD, &d);
  EXPECT_THROW(p.key(), DynamicParserLogicError);
}<|MERGE_RESOLUTION|>--- conflicted
+++ resolved
@@ -1,9 +1,5 @@
 /*
-<<<<<<< HEAD
- * Copyright 2016-present Facebook, Inc.
-=======
  * Copyright (c) Facebook, Inc. and its affiliates.
->>>>>>> 2e6f64e1
  *
  * Licensed under the Apache License, Version 2.0 (the "License");
  * you may not use this file except in compliance with the License.
@@ -93,19 +89,11 @@
   } catch (const DynamicParserParseError& ex) {
     auto error = ex.error();
     const auto& message =
-<<<<<<< HEAD
-      error.at("nested").at("0").at("nested").at("int").at("error");
-    EXPECT_PCRE_MATCH(".*Invalid leading.*", message.getString());
-    EXPECT_PCRE_MATCH(
-      "DynamicParserParseError: .*Invalid leading.*", ex.what()
-    );
-=======
         error.at("nested").at("0").at("nested").at("int").at("error");
     EXPECT_PCRE_MATCH(".*Invalid leading.*", message.getString());
     EXPECT_PCRE_MATCH(
         "DynamicParserParseError: .*Invalid leading.*", ex.what());
     // clang-format off
->>>>>>> 2e6f64e1
     EXPECT_EQ(dynamic(dynamic::object
       ("nested", dynamic::object
         ("0", dynamic::object
@@ -327,19 +315,11 @@
       "string",
       "TypeError: .* but had type `array'");
   checkItemParseError(
-<<<<<<< HEAD
-    dynamic::array("this is not a bool"),
-    [&](DynamicParser& p) { p.arrayItems([&](int64_t, bool) {}); },
-    0, "0",
-    ".*Non-whitespace.*"
-  );
-=======
       dynamic::array("this is not a bool"),
       [&](DynamicParser& p) { p.arrayItems([&](int64_t, bool) {}); },
       0,
       "0",
       ".*Non-whitespace.*");
->>>>>>> 2e6f64e1
 }
 
 // The goal is to exercise the sub-error materialization logic pretty well
