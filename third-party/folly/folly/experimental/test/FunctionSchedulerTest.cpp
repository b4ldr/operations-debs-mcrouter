--- conflicted
+++ resolved
@@ -1,9 +1,5 @@
 /*
-<<<<<<< HEAD
- * Copyright 2015-present Facebook, Inc.
-=======
  * Copyright (c) Facebook, Inc. and its affiliates.
->>>>>>> 2e6f64e1
  *
  * Licensed under the Apache License, Version 2.0 (the "License");
  * you may not use this file except in compliance with the License.
@@ -24,10 +20,7 @@
 #include <random>
 
 #include <boost/thread.hpp>
-<<<<<<< HEAD
-=======
 #include <glog/logging.h>
->>>>>>> 2e6f64e1
 
 #include <folly/Random.h>
 #include <folly/experimental/FunctionScheduler.h>
@@ -55,13 +48,9 @@
  * to run.
  */
 static const auto timeFactor = std::chrono::milliseconds(400);
-<<<<<<< HEAD
-std::chrono::milliseconds testInterval(int n) { return n * timeFactor; }
-=======
 std::chrono::milliseconds testInterval(int n) {
   return n * timeFactor;
 }
->>>>>>> 2e6f64e1
 int getTicksWithinRange(int n, int min, int max) {
   assert(min <= max);
   n = std::max(min, n);
