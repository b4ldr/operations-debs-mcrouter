--- conflicted
+++ resolved
@@ -1,9 +1,5 @@
 /*
-<<<<<<< HEAD
- * Copyright 2015-present Facebook, Inc.
-=======
  * Copyright (c) Facebook, Inc. and its affiliates.
->>>>>>> 2e6f64e1
  *
  * Licensed under the Apache License, Version 2.0 (the "License");
  * you may not use this file except in compliance with the License.
@@ -26,10 +22,6 @@
 #include <thread>
 
 #include <folly/Memory.h>
-<<<<<<< HEAD
-#include <folly/experimental/RCURefCount.h>
-=======
->>>>>>> 2e6f64e1
 #include <folly/experimental/ReadMostlySharedPtr.h>
 #include <folly/portability/GTest.h>
 #include <folly/synchronization/Baton.h>
@@ -37,11 +29,7 @@
 using folly::ReadMostlyMainPtr;
 using folly::ReadMostlyMainPtrDeleter;
 using folly::ReadMostlySharedPtr;
-<<<<<<< HEAD
-using folly::ReadMostlyMainPtrDeleter;
-=======
 using folly::ReadMostlyWeakPtr;
->>>>>>> 2e6f64e1
 
 // send SIGALRM to test process after this many seconds
 const unsigned int TEST_TIMEOUT = 10;
