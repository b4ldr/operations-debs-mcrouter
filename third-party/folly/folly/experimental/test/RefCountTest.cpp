/*
<<<<<<< HEAD
 * Copyright 2015-present Facebook, Inc.
=======
 * Copyright (c) Facebook, Inc. and its affiliates.
>>>>>>> 2e6f64e1
 *
 * Licensed under the Apache License, Version 2.0 (the "License");
 * you may not use this file except in compliance with the License.
 * You may obtain a copy of the License at
 *
 *     http://www.apache.org/licenses/LICENSE-2.0
 *
 * Unless required by applicable law or agreed to in writing, software
 * distributed under the License is distributed on an "AS IS" BASIS,
 * WITHOUT WARRANTIES OR CONDITIONS OF ANY KIND, either express or implied.
 * See the License for the specific language governing permissions and
 * limitations under the License.
 */

#include <thread>

<<<<<<< HEAD
#include <folly/experimental/RCURefCount.h>
=======
>>>>>>> 2e6f64e1
#include <folly/experimental/TLRefCount.h>
#include <folly/portability/GTest.h>
#include <folly/synchronization/Baton.h>

namespace folly {

template <typename RefCount>
void basicTest() {
  constexpr size_t numIters = 100000;
  constexpr size_t numThreads = 10;

  size_t got0 = 0;

  RefCount count;

  folly::Baton<> b;

  std::vector<std::thread> ts;
  folly::Baton<> threadBatons[numThreads];
  for (size_t t = 0; t < numThreads; ++t) {
    ts.emplace_back([&count, &b, &got0, t, &threadBatons] {
      for (size_t i = 0; i < numIters; ++i) {
        auto ret = ++count;

        EXPECT_TRUE(ret > 1);
        if (i == 0) {
          threadBatons[t].post();
        }
      }
<<<<<<< HEAD

      if (t == 0) {
        b.post();
      }

=======

      if (t == 0) {
        b.post();
      }

>>>>>>> 2e6f64e1
      for (size_t i = 0; i < numIters; ++i) {
        auto ret = --count;

        if (ret == 0) {
          ++got0;
          EXPECT_EQ(numIters - 1, i);
        }
      }
    });
  }

  for (size_t t = 0; t < numThreads; ++t) {
    threadBatons[t].wait();
  }

  b.wait();

  count.useGlobal();
  if (--count == 0) {
    ++got0;
  }

  for (auto& t : ts) {
    t.join();
  }

  EXPECT_EQ(1, got0);

  EXPECT_EQ(0, ++count);
  EXPECT_EQ(0, ++count);
}

template <typename RefCount>
void stressTest(size_t itersCount) {
  for (size_t i = 0; i < itersCount; ++i) {
    RefCount count;
    std::mutex mutex;
    int a{1};

    std::thread t1([&]() {
      if (++count) {
        {
          std::lock_guard<std::mutex> lg(mutex);
          EXPECT_EQ(1, a);
        }
        --count;
      }
    });

    std::thread t2([&]() {
      count.useGlobal();
      if (--count == 0) {
        std::lock_guard<std::mutex> lg(mutex);
        a = 0;
      }
    });

    t1.join();
    t2.join();

    EXPECT_EQ(0, ++count);
  }
}

TEST(TLRefCount, Basic) {
  basicTest<TLRefCount>();
}

<<<<<<< HEAD
TEST(RCURefCount, Stress) {
  stressTest<RCURefCount>(100000);
}

=======
>>>>>>> 2e6f64e1
TEST(TLRefCount, Stress) {
  // This is absurdly slow, so we can't
  // do it that many times.
  stressTest<TLRefCount>(500);
}
} // namespace folly<|MERGE_RESOLUTION|>--- conflicted
+++ resolved
@@ -1,9 +1,5 @@
 /*
-<<<<<<< HEAD
- * Copyright 2015-present Facebook, Inc.
-=======
  * Copyright (c) Facebook, Inc. and its affiliates.
->>>>>>> 2e6f64e1
  *
  * Licensed under the Apache License, Version 2.0 (the "License");
  * you may not use this file except in compliance with the License.
@@ -20,10 +16,6 @@
 
 #include <thread>
 
-<<<<<<< HEAD
-#include <folly/experimental/RCURefCount.h>
-=======
->>>>>>> 2e6f64e1
 #include <folly/experimental/TLRefCount.h>
 #include <folly/portability/GTest.h>
 #include <folly/synchronization/Baton.h>
@@ -53,19 +45,11 @@
           threadBatons[t].post();
         }
       }
-<<<<<<< HEAD
 
       if (t == 0) {
         b.post();
       }
 
-=======
-
-      if (t == 0) {
-        b.post();
-      }
-
->>>>>>> 2e6f64e1
       for (size_t i = 0; i < numIters; ++i) {
         auto ret = --count;
 
@@ -134,13 +118,6 @@
   basicTest<TLRefCount>();
 }
 
-<<<<<<< HEAD
-TEST(RCURefCount, Stress) {
-  stressTest<RCURefCount>(100000);
-}
-
-=======
->>>>>>> 2e6f64e1
 TEST(TLRefCount, Stress) {
   // This is absurdly slow, so we can't
   // do it that many times.
