--- conflicted
+++ resolved
@@ -1,9 +1,5 @@
 /*
-<<<<<<< HEAD
- * Copyright 2015-present Facebook, Inc.
-=======
  * Copyright (c) Facebook, Inc. and its affiliates.
->>>>>>> 2e6f64e1
  *
  * Licensed under the Apache License, Version 2.0 (the "License");
  * you may not use this file except in compliance with the License.
@@ -40,10 +36,6 @@
 using folly::StringPiece;
 using folly::to;
 using std::map;
-<<<<<<< HEAD
-using folly::to;
-=======
->>>>>>> 2e6f64e1
 using std::set;
 using std::string;
 using std::unordered_map;
@@ -62,23 +54,8 @@
 static const folly::StringPiece lookupPiece{
     "1234567890abcdefghijklmnopqrstuvwxyz"};
 
-<<<<<<< HEAD
-#if !defined(FOLLY_HAVE_COMPARE_EQUIVALENT) && _LIBCPP_VERSION >= 3400
-#define FOLLY_HAVE_COMPARE_EQUIVALENT 1
-#endif
-
-#if !defined(FOLLY_HAVE_COMPARE_EQUIVALENT) && __GNUC__ >= 5
-#define FOLLY_HAVE_COMPARE_EQUIVALENT 1
-#endif
-
-#if FOLLY_HAVE_COMPARE_EQUIVALENT
 static map<string, int, std::less<void>> m_equiv;
 static set<string, std::less<void>> s_equiv;
-#endif
-=======
-static map<string, int, std::less<void>> m_equiv;
-static set<string, std::less<void>> s_equiv;
->>>>>>> 2e6f64e1
 
 static void initBenchmarks() {
   for (int i = 0; i < 1000; ++i) {
@@ -96,42 +73,21 @@
   sks = decltype(sks){s.begin(), s.end()};
   us = decltype(us){s.begin(), s.end()};
   skus = decltype(skus){s.begin(), s.end()};
-<<<<<<< HEAD
-#if FOLLY_HAVE_COMPARE_EQUIVALENT
   m_equiv = decltype(m_equiv){m.begin(), m.end()};
   s_equiv = decltype(s_equiv){s.begin(), s.end()};
-#endif
 }
 
 BENCHMARK(std_map_benchmark_find_native) {
   folly::doNotOptimizeAway(m.find(lookup)->second);
 }
 
-=======
-  m_equiv = decltype(m_equiv){m.begin(), m.end()};
-  s_equiv = decltype(s_equiv){s.begin(), s.end()};
-}
-
-BENCHMARK(std_map_benchmark_find_native) {
-  folly::doNotOptimizeAway(m.find(lookup)->second);
-}
-
->>>>>>> 2e6f64e1
 BENCHMARK_RELATIVE(std_map_benchmark_find_cross) {
   folly::doNotOptimizeAway(m.find(lookupPiece.str())->second);
 }
 
-<<<<<<< HEAD
-#if FOLLY_HAVE_COMPARE_EQUIVALENT
 BENCHMARK_RELATIVE(std_map_benchmark_find_equiv) {
   folly::doNotOptimizeAway(m_equiv.find(lookupPiece)->second);
 }
-#endif
-=======
-BENCHMARK_RELATIVE(std_map_benchmark_find_equiv) {
-  folly::doNotOptimizeAway(m_equiv.find(lookupPiece)->second);
-}
->>>>>>> 2e6f64e1
 
 BENCHMARK_RELATIVE(sk_map_benchmark_find_native) {
   folly::doNotOptimizeAway(skm.find(lookupPiece)->second);
@@ -207,17 +163,9 @@
   folly::doNotOptimizeAway(s.find(lookupPiece.str()));
 }
 
-<<<<<<< HEAD
-#if FOLLY_HAVE_COMPARE_EQUIVALENT
 BENCHMARK_RELATIVE(std_set_benchmark_find_equiv) {
   folly::doNotOptimizeAway(s_equiv.find(lookupPiece));
 }
-#endif
-=======
-BENCHMARK_RELATIVE(std_set_benchmark_find_equiv) {
-  folly::doNotOptimizeAway(s_equiv.find(lookupPiece));
-}
->>>>>>> 2e6f64e1
 
 BENCHMARK_RELATIVE(sk_set_benchmark_find_native) {
   folly::doNotOptimizeAway(sks.find(lookupPiece));
