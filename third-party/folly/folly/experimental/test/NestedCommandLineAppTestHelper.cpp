/*
<<<<<<< HEAD
 * Copyright 2015-present Facebook, Inc.
=======
 * Copyright (c) Facebook, Inc. and its affiliates.
>>>>>>> 2e6f64e1
 *
 * Licensed under the Apache License, Version 2.0 (the "License");
 * you may not use this file except in compliance with the License.
 * You may obtain a copy of the License at
 *
 *     http://www.apache.org/licenses/LICENSE-2.0
 *
 * Unless required by applicable law or agreed to in writing, software
 * distributed under the License is distributed on an "AS IS" BASIS,
 * WITHOUT WARRANTIES OR CONDITIONS OF ANY KIND, either express or implied.
 * See the License for the specific language governing permissions and
 * limitations under the License.
 */

#include <folly/experimental/NestedCommandLineApp.h>
#include <folly/portability/GFlags.h>

DEFINE_int32(global_foo, 42, "Global foo");

namespace po = ::boost::program_options;

namespace {

void init(
    const std::string& cmd,
    const po::variables_map& /* options */,
    const std::vector<std::string>& /* args */) {
  printf("running %s\n", cmd.c_str());
}

void foo(
    const po::variables_map& options,
    const std::vector<std::string>& args) {
  printf("foo global-foo %d\n", options["global-foo"].as<int32_t>());
  printf("foo local-foo %d\n", options["local-foo"].as<int32_t>());
  for (auto& arg : args) {
    printf("foo arg %s\n", arg.c_str());
  }
}

} // namespace

<<<<<<< HEAD
int main(int argc, char *argv[]) {
=======
int main(int argc, char* argv[]) {
>>>>>>> 2e6f64e1
  folly::NestedCommandLineApp app("", "0.1", "", "", init);
  app.addGFlags();
  // clang-format off
  app.addCommand("foo", "[args...]", "Do some foo", "Does foo", foo)
    .add_options()
      ("local-foo", po::value<int32_t>()->default_value(42), "Local foo");
  // clang-format on
  app.addAlias("bar", "foo");
  app.addAlias("baz", "bar");
  return app.run(argc, argv);
}<|MERGE_RESOLUTION|>--- conflicted
+++ resolved
@@ -1,9 +1,5 @@
 /*
-<<<<<<< HEAD
- * Copyright 2015-present Facebook, Inc.
-=======
  * Copyright (c) Facebook, Inc. and its affiliates.
->>>>>>> 2e6f64e1
  *
  * Licensed under the Apache License, Version 2.0 (the "License");
  * you may not use this file except in compliance with the License.
@@ -46,11 +42,7 @@
 
 } // namespace
 
-<<<<<<< HEAD
-int main(int argc, char *argv[]) {
-=======
 int main(int argc, char* argv[]) {
->>>>>>> 2e6f64e1
   folly::NestedCommandLineApp app("", "0.1", "", "", init);
   app.addGFlags();
   // clang-format off
