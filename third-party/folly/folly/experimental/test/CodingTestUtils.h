--- conflicted
+++ resolved
@@ -1,9 +1,5 @@
 /*
-<<<<<<< HEAD
- * Copyright 2013-present Facebook, Inc.
-=======
  * Copyright (c) Facebook, Inc. and its affiliates.
->>>>>>> 2e6f64e1
  *
  * Licensed under the Apache License, Version 2.0 (the "License");
  * you may not use this file except in compliance with the License.
@@ -29,11 +25,6 @@
 #include <vector>
 
 #include <glog/logging.h>
-<<<<<<< HEAD
-
-#include <folly/portability/GTest.h>
-=======
->>>>>>> 2e6f64e1
 
 #include <folly/Benchmark.h>
 #include <folly/Likely.h>
@@ -481,8 +472,6 @@
   }
 }
 
-<<<<<<< HEAD
-=======
 folly::Optional<instructions::Type> instructionsOverride();
 
 template <class F>
@@ -495,6 +484,5 @@
   }
 }
 
->>>>>>> 2e6f64e1
 } // namespace compression
 } // namespace folly