/*
<<<<<<< HEAD
 * Copyright 2015-present Facebook, Inc.
=======
 * Copyright (c) Facebook, Inc. and its affiliates.
>>>>>>> 2e6f64e1
 *
 * Licensed under the Apache License, Version 2.0 (the "License");
 * you may not use this file except in compliance with the License.
 * You may obtain a copy of the License at
 *
 *     http://www.apache.org/licenses/LICENSE-2.0
 *
 * Unless required by applicable law or agreed to in writing, software
 * distributed under the License is distributed on an "AS IS" BASIS,
 * WITHOUT WARRANTIES OR CONDITIONS OF ANY KIND, either express or implied.
 * See the License for the specific language governing permissions and
 * limitations under the License.
 */

#include <folly/experimental/ProgramOptions.h>

#include <unordered_map>
#include <unordered_set>

#include <boost/version.hpp>
#include <glog/logging.h>

#include <folly/Conv.h>
#include <folly/Portability.h>
#include <folly/portability/GFlags.h>

namespace po = ::boost::program_options;

namespace folly {

namespace {

// Information about one GFlag. Handled via shared_ptr, as, in the case
// of boolean flags, two boost::program_options options (--foo and --nofoo)
// may share the same GFlag underneath.
//
// We're slightly abusing the boost::program_options interface; the first
// time we (successfully) parse a value that matches this GFlag, we'll set
// it and remember not to set it again; this prevents, for example, the
// default value of --foo from overwriting the GFlag if --nofoo is set.
template <class T>
class GFlagInfo {
 public:
  explicit GFlagInfo(gflags::CommandLineFlagInfo info)
      : info_(std::move(info)), isSet_(false) {}

  void set(const T& value) {
    if (isSet_) {
      return;
    }

    auto strValue = folly::to<std::string>(value);
    auto msg =
        gflags::SetCommandLineOption(info_.name.c_str(), strValue.c_str());
    if (msg.empty()) {
      throw po::invalid_option_value(strValue);
    }
    isSet_ = true;
  }

  T get() const {
    std::string str;
    CHECK(gflags::GetCommandLineOption(info_.name.c_str(), &str));
    return folly::to<T>(str);
  }

  const gflags::CommandLineFlagInfo& info() const {
    return info_;
  }

 private:
  gflags::CommandLineFlagInfo info_;
  bool isSet_;
};

template <class T>
class GFlagValueSemanticBase : public po::value_semantic {
 public:
  explicit GFlagValueSemanticBase(std::shared_ptr<GFlagInfo<T>> info)
      : info_(std::move(info)) {}

<<<<<<< HEAD
  std::string name() const override { return "arg"; }
#if BOOST_VERSION >= 105900
  bool adjacent_tokens_only() const {
=======
  std::string name() const override {
    return "arg";
  }
#if BOOST_VERSION >= 105900 && BOOST_VERSION <= 106400
  bool adjacent_tokens_only() const override {
>>>>>>> 2e6f64e1
    return false;
  }
#endif
  bool is_composing() const override {
    return false;
  }
  bool is_required() const override {
    return false;
  }
  // We handle setting the GFlags from parse(), so notify() does nothing.
  void notify(const boost::any& /* valueStore */) const override {}
  bool apply_default(boost::any& valueStore) const override {
    // We're using the *current* rather than *default* value here, and
    // this is intentional; GFlags-using programs assign to FLAGS_foo
    // before ParseCommandLineFlags() in order to change the default value,
    // and we obey that.
    auto val = info_->get();
    this->transform(val);
    valueStore = val;
    return true;
  }

  void parse(
      boost::any& valueStore,
      const std::vector<std::string>& tokens,
      bool /* utf8 */) const override;

 private:
  virtual T parseValue(const std::vector<std::string>& tokens) const = 0;
  virtual void transform(T& /* val */) const {}

  mutable std::shared_ptr<GFlagInfo<T>> info_;
};

template <class T>
void GFlagValueSemanticBase<T>::parse(
    boost::any& valueStore,
    const std::vector<std::string>& tokens,
    bool /* utf8 */) const {
  T val;
  try {
    val = this->parseValue(tokens);
    this->transform(val);
  } catch (const std::exception&) {
    throw po::invalid_option_value(
        tokens.empty() ? std::string() : tokens.front());
  }
  this->info_->set(val);
  valueStore = val;
}

template <class T>
class GFlagValueSemantic : public GFlagValueSemanticBase<T> {
 public:
  explicit GFlagValueSemantic(std::shared_ptr<GFlagInfo<T>> info)
      : GFlagValueSemanticBase<T>(std::move(info)) {}

  unsigned min_tokens() const override {
    return 1;
  }
  unsigned max_tokens() const override {
    return 1;
  }

  T parseValue(const std::vector<std::string>& tokens) const override {
    DCHECK(tokens.size() == 1);
    return folly::to<T>(tokens.front());
  }
};

class BoolGFlagValueSemantic : public GFlagValueSemanticBase<bool> {
 public:
  explicit BoolGFlagValueSemantic(std::shared_ptr<GFlagInfo<bool>> info)
      : GFlagValueSemanticBase<bool>(std::move(info)) {}

  unsigned min_tokens() const override {
    return 0;
  }
  unsigned max_tokens() const override {
    return 0;
  }

  bool parseValue(const std::vector<std::string>& tokens) const override {
    DCHECK(tokens.empty());
    return true;
  }
};

class NegativeBoolGFlagValueSemantic : public BoolGFlagValueSemantic {
 public:
  explicit NegativeBoolGFlagValueSemantic(std::shared_ptr<GFlagInfo<bool>> info)
      : BoolGFlagValueSemantic(std::move(info)) {}

 private:
  void transform(bool& val) const override {
    val = !val;
  }
};

const std::string& getName(const std::string& name) {
  static const std::unordered_map<std::string, std::string> gFlagOverrides{
      // Allow -v in addition to --v
      {"v", "v,v"},
  };
  auto pos = gFlagOverrides.find(name);
  return pos != gFlagOverrides.end() ? pos->second : name;
}

template <class T>
void addGFlag(
    gflags::CommandLineFlagInfo&& flag,
    po::options_description& desc,
    ProgramOptionsStyle style) {
  auto gflagInfo = std::make_shared<GFlagInfo<T>>(std::move(flag));
  auto& info = gflagInfo->info();
  auto name = getName(info.name);

  switch (style) {
    case ProgramOptionsStyle::GFLAGS:
      break;
    case ProgramOptionsStyle::GNU:
      std::replace(name.begin(), name.end(), '_', '-');
      break;
  }
  desc.add_options()(
      name.c_str(),
      new GFlagValueSemantic<T>(gflagInfo),
      info.description.c_str());
}

template <>
void addGFlag<bool>(
    gflags::CommandLineFlagInfo&& flag,
    po::options_description& desc,
    ProgramOptionsStyle style) {
  auto gflagInfo = std::make_shared<GFlagInfo<bool>>(std::move(flag));
  auto& info = gflagInfo->info();
  auto name = getName(info.name);
  std::string negationPrefix;

  switch (style) {
    case ProgramOptionsStyle::GFLAGS:
      negationPrefix = "no";
      break;
    case ProgramOptionsStyle::GNU:
      std::replace(name.begin(), name.end(), '_', '-');
      negationPrefix = "no-";
      break;
  }

  // clang-format off
  desc.add_options()
    (name.c_str(),
     new BoolGFlagValueSemantic(gflagInfo),
     info.description.c_str())
    ((negationPrefix + name).c_str(),
     new NegativeBoolGFlagValueSemantic(gflagInfo),
     folly::to<std::string>("(no) ", info.description).c_str());
  // clang-format on
}

typedef void (*FlagAdder)(
    gflags::CommandLineFlagInfo&&,
    po::options_description&,
    ProgramOptionsStyle);

const std::unordered_map<std::string, FlagAdder> gFlagAdders = {
#define X(NAME, TYPE) \
<<<<<<< HEAD
  {NAME, addGFlag<TYPE>},
  X("bool",   bool)
  X("int32",  int32_t)
  X("int64",  int64_t)
  X("uint32", uint32_t)
  X("uint64", uint64_t)
  X("double", double)
  X("string", std::string)
=======
  { NAME, addGFlag<TYPE> }
    X("bool", bool),
    X("int32", int32_t),
    X("int64", int64_t),
    X("uint32", uint32_t),
    X("uint64", uint64_t),
    X("double", double),
    X("string", std::string),
>>>>>>> 2e6f64e1
#undef X
};

} // namespace

po::options_description getGFlags(ProgramOptionsStyle style) {
  static const std::unordered_set<std::string> gSkipFlags{
      "flagfile",
      "fromenv",
      "tryfromenv",
      "undefok",
      "help",
      "helpfull",
      "helpshort",
      "helpon",
      "helpmatch",
      "helppackage",
      "helpxml",
      "version",
      "tab_completion_columns",
      "tab_completion_word",
  };

  po::options_description desc("GFlags");

  std::vector<gflags::CommandLineFlagInfo> allFlags;
  gflags::GetAllFlags(&allFlags);

  for (auto& f : allFlags) {
    if (gSkipFlags.count(f.name)) {
      continue;
    }
    auto pos = gFlagAdders.find(f.type);
    CHECK(pos != gFlagAdders.end()) << "Invalid flag type: " << f.type;
    (*pos->second)(std::move(f), desc, style);
  }

  return desc;
}

namespace {

NestedCommandLineParseResult doParseNestedCommandLine(
    po::command_line_parser&& parser,
    const po::options_description& desc) {
  NestedCommandLineParseResult result;

  result.options = parser.options(desc).allow_unregistered().run();

  bool setCommand = true;
  for (auto& opt : result.options.options) {
    auto& tokens = opt.original_tokens;
    auto tokensStart = tokens.begin();

    if (setCommand && opt.position_key != -1) {
      DCHECK(tokensStart != tokens.end());
      result.command = *(tokensStart++);
    }

    if (opt.position_key != -1 || opt.unregistered) {
      // If we see an unrecognized option before the first positional
      // argument, assume we don't have a valid command name, because
      // we don't know how to parse it otherwise.
      //
      // program --wtf foo bar
      //
      // Is "foo" an argument to "--wtf", or the command name?
      setCommand = false;
      result.rest.insert(result.rest.end(), tokensStart, tokens.end());
    }
  }

  return result;
}

} // namespace

NestedCommandLineParseResult parseNestedCommandLine(
    int argc,
    const char* const argv[],
    const po::options_description& desc) {
  return doParseNestedCommandLine(po::command_line_parser(argc, argv), desc);
}

NestedCommandLineParseResult parseNestedCommandLine(
    const std::vector<std::string>& cmdline,
    const po::options_description& desc) {
  return doParseNestedCommandLine(po::command_line_parser(cmdline), desc);
}

} // namespace folly<|MERGE_RESOLUTION|>--- conflicted
+++ resolved
@@ -1,9 +1,5 @@
 /*
-<<<<<<< HEAD
- * Copyright 2015-present Facebook, Inc.
-=======
  * Copyright (c) Facebook, Inc. and its affiliates.
->>>>>>> 2e6f64e1
  *
  * Licensed under the Apache License, Version 2.0 (the "License");
  * you may not use this file except in compliance with the License.
@@ -85,17 +81,11 @@
   explicit GFlagValueSemanticBase(std::shared_ptr<GFlagInfo<T>> info)
       : info_(std::move(info)) {}
 
-<<<<<<< HEAD
-  std::string name() const override { return "arg"; }
-#if BOOST_VERSION >= 105900
-  bool adjacent_tokens_only() const {
-=======
   std::string name() const override {
     return "arg";
   }
 #if BOOST_VERSION >= 105900 && BOOST_VERSION <= 106400
   bool adjacent_tokens_only() const override {
->>>>>>> 2e6f64e1
     return false;
   }
 #endif
@@ -264,16 +254,6 @@
 
 const std::unordered_map<std::string, FlagAdder> gFlagAdders = {
 #define X(NAME, TYPE) \
-<<<<<<< HEAD
-  {NAME, addGFlag<TYPE>},
-  X("bool",   bool)
-  X("int32",  int32_t)
-  X("int64",  int64_t)
-  X("uint32", uint32_t)
-  X("uint64", uint64_t)
-  X("double", double)
-  X("string", std::string)
-=======
   { NAME, addGFlag<TYPE> }
     X("bool", bool),
     X("int32", int32_t),
@@ -282,7 +262,6 @@
     X("uint64", uint64_t),
     X("double", double),
     X("string", std::string),
->>>>>>> 2e6f64e1
 #undef X
 };
 
