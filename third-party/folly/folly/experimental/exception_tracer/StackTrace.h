/*
<<<<<<< HEAD
 * Copyright 2012-present Facebook, Inc.
=======
 * Copyright (c) Facebook, Inc. and its affiliates.
>>>>>>> 2e6f64e1
 *
 * Licensed under the Apache License, Version 2.0 (the "License");
 * you may not use this file except in compliance with the License.
 * You may obtain a copy of the License at
 *
 *     http://www.apache.org/licenses/LICENSE-2.0
 *
 * Unless required by applicable law or agreed to in writing, software
 * distributed under the License is distributed on an "AS IS" BASIS,
 * WITHOUT WARRANTIES OR CONDITIONS OF ANY KIND, either express or implied.
 * See the License for the specific language governing permissions and
 * limitations under the License.
 */

#pragma once

#include <cassert>
#include <cstddef>
#include <cstdint>

<<<<<<< HEAD
=======
#include <folly/Portability.h>

>>>>>>> 2e6f64e1
namespace folly {
namespace exception_tracer {

constexpr size_t kMaxFrames = 500;

struct StackTrace {
  StackTrace() : frameCount(0) {}

  size_t frameCount;
  uintptr_t addresses[kMaxFrames];
};

// note: no constructor so this can be __thread.
// A StackTraceStack MUST be placed in zero-initialized memory.
class StackTraceStack {
  class Node;

 public:
  /**
   * Push the current stack trace onto the stack.
   * Returns false on failure (not enough memory, getting stack trace failed),
   * true on success.
   */
  bool pushCurrent();

  /**
   * Pop the top stack trace from the stack.
   * Returns true on success, false on failure (stack was empty).
   */
  bool pop();

  /**
   * Move the top stack trace from other onto this.
   * Returns true on success, false on failure (other was empty).
   */
  bool moveTopFrom(StackTraceStack& other);

  /**
   * Clear the stack.
   */

  void clear();

  /**
   * Is the stack empty?
   */
  bool empty() const {
<<<<<<< HEAD
    return !top_;
=======
    return !state_[kTopIdx];
>>>>>>> 2e6f64e1
  }

  /**
   * Return the top stack trace, or nullptr if the stack is empty.
   */
  StackTrace* top();
  const StackTrace* top() const;

  /**
   * Return the stack trace following p, or nullptr if p is the bottom of
   * the stack.
   */
  StackTrace* next(StackTrace* p);
  const StackTrace* next(const StackTrace* p) const;

 private:
  static constexpr size_t kTopIdx = kIsDebug ? 1 : 0;

  // In debug mode, we assert that we're in zero-initialized memory by
  // checking that the two guards around the Node* from top() are zero.
  void checkGuard() const {
    assert(state_[0] == 0 && state_[2] == 0);
  }

  Node* state_[kIsDebug ? 3 : 1];
};
} // namespace exception_tracer
} // namespace folly<|MERGE_RESOLUTION|>--- conflicted
+++ resolved
@@ -1,9 +1,5 @@
 /*
-<<<<<<< HEAD
- * Copyright 2012-present Facebook, Inc.
-=======
  * Copyright (c) Facebook, Inc. and its affiliates.
->>>>>>> 2e6f64e1
  *
  * Licensed under the Apache License, Version 2.0 (the "License");
  * you may not use this file except in compliance with the License.
@@ -24,11 +20,8 @@
 #include <cstddef>
 #include <cstdint>
 
-<<<<<<< HEAD
-=======
 #include <folly/Portability.h>
 
->>>>>>> 2e6f64e1
 namespace folly {
 namespace exception_tracer {
 
@@ -76,11 +69,7 @@
    * Is the stack empty?
    */
   bool empty() const {
-<<<<<<< HEAD
-    return !top_;
-=======
     return !state_[kTopIdx];
->>>>>>> 2e6f64e1
   }
 
   /**
