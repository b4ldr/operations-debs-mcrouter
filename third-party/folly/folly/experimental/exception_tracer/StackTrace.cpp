/*
<<<<<<< HEAD
 * Copyright 2013-present Facebook, Inc.
=======
 * Copyright (c) Facebook, Inc. and its affiliates.
>>>>>>> 2e6f64e1
 *
 * Licensed under the Apache License, Version 2.0 (the "License");
 * you may not use this file except in compliance with the License.
 * You may obtain a copy of the License at
 *
 *     http://www.apache.org/licenses/LICENSE-2.0
 *
 * Unless required by applicable law or agreed to in writing, software
 * distributed under the License is distributed on an "AS IS" BASIS,
 * WITHOUT WARRANTIES OR CONDITIONS OF ANY KIND, either express or implied.
 * See the License for the specific language governing permissions and
 * limitations under the License.
 */

#include <folly/experimental/exception_tracer/StackTrace.h>

#include <cassert>
#include <cstdlib>
#include <new>

#include <folly/experimental/symbolizer/StackTrace.h>

namespace folly {
namespace exception_tracer {

class StackTraceStack::Node : public StackTrace {
 public:
  static Node* allocate();
  void deallocate();

  Node* next;

 private:
  Node() : next(nullptr) {}
<<<<<<< HEAD
  ~Node() {}
=======
  ~Node() = default;
>>>>>>> 2e6f64e1
};

auto StackTraceStack::Node::allocate() -> Node* {
  // Null pointer on error, please.
  return new (std::nothrow) Node();
}

void StackTraceStack::Node::deallocate() {
  delete this;
}

bool StackTraceStack::pushCurrent() {
  checkGuard();
  auto node = Node::allocate();
  if (!node) {
    // cannot allocate memory
    return false;
  }

  ssize_t n = folly::symbolizer::getStackTrace(node->addresses, kMaxFrames);
  if (n == -1) {
    node->deallocate();
    return false;
  }
  node->frameCount = n;

  node->next = state_[kTopIdx];
  state_[kTopIdx] = node;
  return true;
}

bool StackTraceStack::pop() {
  checkGuard();
  if (!state_[kTopIdx]) {
    return false;
  }

  auto node = state_[kTopIdx];
  state_[kTopIdx] = node->next;
  node->deallocate();
  return true;
}

bool StackTraceStack::moveTopFrom(StackTraceStack& other) {
  checkGuard();
  if (!other.state_[kTopIdx]) {
    return false;
  }

  auto node = other.state_[kTopIdx];
  other.state_[kTopIdx] = node->next;
  node->next = state_[kTopIdx];
  state_[kTopIdx] = node;
  return true;
}

void StackTraceStack::clear() {
  checkGuard();
  while (state_[kTopIdx]) {
    pop();
  }
}

StackTrace* StackTraceStack::top() {
  checkGuard();
  return state_[kTopIdx];
}

const StackTrace* StackTraceStack::top() const {
  checkGuard();
  return state_[kTopIdx];
}

StackTrace* StackTraceStack::next(StackTrace* p) {
  checkGuard();
  assert(p);
  return static_cast<Node*>(p)->next;
}
<<<<<<< HEAD
=======

const StackTrace* StackTraceStack::next(const StackTrace* p) const {
  checkGuard();
  assert(p);
  return static_cast<const Node*>(p)->next;
}
>>>>>>> 2e6f64e1
} // namespace exception_tracer
} // namespace folly<|MERGE_RESOLUTION|>--- conflicted
+++ resolved
@@ -1,9 +1,5 @@
 /*
-<<<<<<< HEAD
- * Copyright 2013-present Facebook, Inc.
-=======
  * Copyright (c) Facebook, Inc. and its affiliates.
->>>>>>> 2e6f64e1
  *
  * Licensed under the Apache License, Version 2.0 (the "License");
  * you may not use this file except in compliance with the License.
@@ -38,11 +34,7 @@
 
  private:
   Node() : next(nullptr) {}
-<<<<<<< HEAD
-  ~Node() {}
-=======
   ~Node() = default;
->>>>>>> 2e6f64e1
 };
 
 auto StackTraceStack::Node::allocate() -> Node* {
@@ -121,14 +113,11 @@
   assert(p);
   return static_cast<Node*>(p)->next;
 }
-<<<<<<< HEAD
-=======
 
 const StackTrace* StackTraceStack::next(const StackTrace* p) const {
   checkGuard();
   assert(p);
   return static_cast<const Node*>(p)->next;
 }
->>>>>>> 2e6f64e1
 } // namespace exception_tracer
 } // namespace folly