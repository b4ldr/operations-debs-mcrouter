--- conflicted
+++ resolved
@@ -1,9 +1,5 @@
 /*
-<<<<<<< HEAD
- * Copyright 2016-present Facebook, Inc.
-=======
  * Copyright (c) Facebook, Inc. and its affiliates.
->>>>>>> 2e6f64e1
  *
  * Licensed under the Apache License, Version 2.0 (the "License");
  * you may not use this file except in compliance with the License.
@@ -73,19 +69,6 @@
 
 struct Initializer {
   Initializer() {
-<<<<<<< HEAD
-    registerCxaThrowCallback([](
-        void*, std::type_info*, void (*)(void*)) noexcept {
-      addActiveException();
-    });
-
-    registerCxaBeginCatchCallback([](void*) noexcept {
-      moveTopException(activeExceptions, caughtExceptions);
-    });
-
-    registerCxaRethrowCallback([]() noexcept {
-      moveTopException(caughtExceptions, activeExceptions);
-=======
     registerCxaThrowCallback(
         [](void*, std::type_info*, void (**)(void*)) noexcept {
           addActiveException();
@@ -97,7 +80,6 @@
 
     registerCxaRethrowCallback([]() noexcept {
       moveTopException(caughtExceptions, uncaughtExceptions);
->>>>>>> 2e6f64e1
     });
 
     registerCxaEndCatchCallback([]() noexcept {
@@ -122,14 +104,8 @@
       }
     });
 
-<<<<<<< HEAD
-    registerRethrowExceptionCallback([](std::exception_ptr) noexcept {
-      addActiveException();
-    });
-=======
     registerRethrowExceptionCallback(
         [](std::exception_ptr) noexcept { addActiveException(); });
->>>>>>> 2e6f64e1
 
     try {
       ::folly::exception_tracer::installHandlers();
