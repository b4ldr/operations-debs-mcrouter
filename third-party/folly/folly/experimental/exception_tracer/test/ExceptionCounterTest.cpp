--- conflicted
+++ resolved
@@ -1,9 +1,5 @@
 /*
-<<<<<<< HEAD
- * Copyright 2016-present Facebook, Inc.
-=======
  * Copyright (c) Facebook, Inc. and its affiliates.
->>>>>>> 2e6f64e1
  *
  * Licensed under the Apache License, Version 2.0 (the "License");
  * you may not use this file except in compliance with the License.
@@ -29,10 +25,7 @@
 
 struct MyException {};
 
-<<<<<<< HEAD
-=======
 // clang-format off
->>>>>>> 2e6f64e1
 [[noreturn]] void bar() {
   throw std::runtime_error("hello");
 }
@@ -44,10 +37,7 @@
 [[noreturn]] void baz() {
   foo();
 }
-<<<<<<< HEAD
-=======
 // clang-format on
->>>>>>> 2e6f64e1
 
 using namespace folly::exception_tracer;
 
