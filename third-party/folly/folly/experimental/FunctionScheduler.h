/*
<<<<<<< HEAD
 * Copyright 2015-present Facebook, Inc.
=======
 * Copyright (c) Facebook, Inc. and its affiliates.
>>>>>>> 2e6f64e1
 *
 * Licensed under the Apache License, Version 2.0 (the "License");
 * you may not use this file except in compliance with the License.
 * You may obtain a copy of the License at
 *
 *     http://www.apache.org/licenses/LICENSE-2.0
 *
 * Unless required by applicable law or agreed to in writing, software
 * distributed under the License is distributed on an "AS IS" BASIS,
 * WITHOUT WARRANTIES OR CONDITIONS OF ANY KIND, either express or implied.
 * See the License for the specific language governing permissions and
 * limitations under the License.
 */

#pragma once

#include <folly/Function.h>
#include <folly/Range.h>
#include <folly/hash/Hash.h>
#include <chrono>
#include <condition_variable>
#include <mutex>
#include <thread>
#include <unordered_map>
#include <vector>

namespace folly {

/**
 * Schedules any number of functions to run at various intervals. E.g.,
 *
 *   FunctionScheduler fs;
 *
 *   fs.addFunction([&] { LOG(INFO) << "tick..."; }, seconds(1), "ticker");
 *   fs.addFunction(std::bind(&TestClass::doStuff, this), minutes(5), "stuff");
 *   fs.start();
 *   ........
 *   fs.cancelFunction("ticker");
 *   fs.addFunction([&] { LOG(INFO) << "tock..."; }, minutes(3), "tocker");
 *   ........
 *   fs.shutdown();
 *
 *
 * Note: the class uses only one thread - if you want to use more than one
 *       thread, either use multiple FunctionScheduler objects, or check out
 *       ThreadedRepeatingFunctionRunner.h for a much simpler contract of
 *       "run each function periodically in its own thread".
 *
 * start() schedules the functions, while shutdown() terminates further
 * scheduling.
 */
class FunctionScheduler {
 public:
  FunctionScheduler();
  ~FunctionScheduler();

  /**
   * By default steady is false, meaning schedules may lag behind overtime.
   * This could be due to long running tasks or time drift because of randomness
   * in thread wakeup time.
   * By setting steady to true, FunctionScheduler will attempt to catch up.
   * i.e. more like a cronjob
   *
   * NOTE: it's only safe to set this before calling start()
   */
  void setSteady(bool steady) {
    steady_ = steady;
  }

  /*
   * Parameters to control the function interval.
   *
   * If isPoisson is true, then use std::poisson_distribution to pick the
   * interval between each invocation of the function.
   *
   * If isPoisson is false, then always use the fixed interval specified to
   * addFunction().
   */
  struct LatencyDistribution {
    bool isPoisson;
    double poissonMean;

    LatencyDistribution(bool poisson, double mean)
        : isPoisson(poisson), poissonMean(mean) {}
  };

  /**
   * Adds a new function to the FunctionScheduler.
   *
   * Functions will not be run until start() is called.  When start() is
   * called, each function will be run after its specified startDelay.
   * Functions may also be added after start() has been called, in which case
   * startDelay is still honored.
   *
   * Throws an exception on error.  In particular, each function must have a
   * unique name--two functions cannot be added with the same name.
   */
  void addFunction(
      Function<void()>&& cb,
      std::chrono::milliseconds interval,
      StringPiece nameID = StringPiece(),
      std::chrono::milliseconds startDelay = std::chrono::milliseconds(0));

  /*
   * Add a new function to the FunctionScheduler with a specified
   * LatencyDistribution
   */
  void addFunction(
      Function<void()>&& cb,
      std::chrono::milliseconds interval,
      const LatencyDistribution& latencyDistr,
      StringPiece nameID = StringPiece(),
      std::chrono::milliseconds startDelay = std::chrono::milliseconds(0));

  /**
   * Adds a new function to the FunctionScheduler to run only once.
   */
  void addFunctionOnce(
      Function<void()>&& cb,
      StringPiece nameID = StringPiece(),
      std::chrono::milliseconds startDelay = std::chrono::milliseconds(0));

  /**
<<<<<<< HEAD
    * Add a new function to the FunctionScheduler with the time
    * interval being distributed uniformly within the given interval
    * [minInterval, maxInterval].
    */
  void addFunctionUniformDistribution(Function<void()>&& cb,
                                      std::chrono::milliseconds minInterval,
                                      std::chrono::milliseconds maxInterval,
                                      StringPiece nameID,
                                      std::chrono::milliseconds startDelay);
=======
   * Add a new function to the FunctionScheduler with the time
   * interval being distributed uniformly within the given interval
   * [minInterval, maxInterval].
   */
  void addFunctionUniformDistribution(
      Function<void()>&& cb,
      std::chrono::milliseconds minInterval,
      std::chrono::milliseconds maxInterval,
      StringPiece nameID,
      std::chrono::milliseconds startDelay);

  /**
   * Add a new function to the FunctionScheduler whose start times are attempted
   * to be scheduled so that they are congruent modulo the interval.
   * Note: The scheduling of the next run time happens right before the function
   * invocation, so the first time a function takes more time than the interval,
   * it will be reinvoked immediately.
   */
  void addFunctionConsistentDelay(
      Function<void()>&& cb,
      std::chrono::milliseconds interval,
      StringPiece nameID = StringPiece(),
      std::chrono::milliseconds startDelay = std::chrono::milliseconds(0));
>>>>>>> 2e6f64e1

  /**
   * A type alias for function that is called to determine the time
   * interval for the next scheduled run.
   */
  using IntervalDistributionFunc = Function<std::chrono::milliseconds()>;
  /**
   * A type alias for function that returns the next run time, given the current
   * run time and the current start time.
   */
  using NextRunTimeFunc = Function<std::chrono::steady_clock::time_point(
      std::chrono::steady_clock::time_point,
      std::chrono::steady_clock::time_point)>;

  /**
   * Add a new function to the FunctionScheduler. The scheduling interval
   * is determined by the interval distribution functor, which is called
   * every time the next function execution is scheduled. This allows
   * for supporting custom interval distribution algorithms in addition
   * to built in constant interval; and Poisson and jitter distributions
   * (@see FunctionScheduler::addFunction and
   * @see FunctionScheduler::addFunctionJitterInterval).
   */
  void addFunctionGenericDistribution(
      Function<void()>&& cb,
      IntervalDistributionFunc&& intervalFunc,
      const std::string& nameID,
      const std::string& intervalDescr,
      std::chrono::milliseconds startDelay);

  /**
   * Like addFunctionGenericDistribution, adds a new function to the
   * FunctionScheduler, but the next run time is determined directly by the
   * given functor, rather than by adding an interval.
   */
  void addFunctionGenericNextRunTimeFunctor(
      Function<void()>&& cb,
      NextRunTimeFunc&& fn,
      const std::string& nameID,
      const std::string& intervalDescr,
      std::chrono::milliseconds startDelay);

  /**
   * Cancels the function with the specified name, so it will no longer be run.
   *
   * Returns false if no function exists with the specified name.
   */
  bool cancelFunction(StringPiece nameID);
  bool cancelFunctionAndWait(StringPiece nameID);

  /**
   * All functions registered will be canceled.
   */
  void cancelAllFunctions();
  void cancelAllFunctionsAndWait();

  /**
   * Resets the specified function's timer.
   * When resetFunctionTimer is called, the specified function's timer will
   * be reset with the same parameters it was passed initially, including
   * its startDelay. If the startDelay was 0, the function will be invoked
   * immediately.
   *
   * Returns false if no function exists with the specified name.
   */
  bool resetFunctionTimer(StringPiece nameID);

  /**
   * Starts the scheduler.
   *
   * Returns false if the scheduler was already running.
   */
  bool start();

  /**
   * Stops the FunctionScheduler.
   *
   * It may be restarted later by calling start() again.
   * Returns false if the scheduler was not running.
   */
  bool shutdown();

  /**
   * Set the name of the worker thread.
   */
  void setThreadName(StringPiece threadName);

 private:
  struct RepeatFunc {
    Function<void()> cb;
    NextRunTimeFunc nextRunTimeFunc;
    std::chrono::steady_clock::time_point nextRunTime;
    std::string name;
    std::chrono::milliseconds startDelay;
    std::string intervalDescr;
    bool runOnce;
<<<<<<< HEAD

    RepeatFunc(
        Function<void()>&& cback,
        IntervalDistributionFunc&& intervalFn,
=======

    RepeatFunc(
        Function<void()>&& cback,
        IntervalDistributionFunc&& intervalFn,
        const std::string& nameID,
        const std::string& intervalDistDescription,
        std::chrono::milliseconds delay,
        bool once)
        : RepeatFunc(
              std::move(cback),
              getNextRunTimeFunc(std::move(intervalFn)),
              nameID,
              intervalDistDescription,
              delay,
              once) {}

    RepeatFunc(
        Function<void()>&& cback,
        NextRunTimeFunc&& nextRunTimeFn,
>>>>>>> 2e6f64e1
        const std::string& nameID,
        const std::string& intervalDistDescription,
        std::chrono::milliseconds delay,
        bool once)
        : cb(std::move(cback)),
          nextRunTimeFunc(std::move(nextRunTimeFn)),
          nextRunTime(),
          name(nameID),
          startDelay(delay),
          intervalDescr(intervalDistDescription),
          runOnce(once) {}
<<<<<<< HEAD
=======

    static NextRunTimeFunc getNextRunTimeFunc(
        IntervalDistributionFunc&& intervalFn) {
      return [intervalFn = std::move(intervalFn)](
                 std::chrono::steady_clock::time_point /* curNextRunTime */,
                 std::chrono::steady_clock::time_point curTime) mutable {
        return curTime + intervalFn();
      };
    }
>>>>>>> 2e6f64e1

    std::chrono::steady_clock::time_point getNextRunTime() const {
      return nextRunTime;
    }
    void setNextRunTimeStrict(std::chrono::steady_clock::time_point curTime) {
      nextRunTime = nextRunTimeFunc(nextRunTime, curTime);
    }
    void setNextRunTimeSteady() {
      nextRunTime = nextRunTimeFunc(nextRunTime, nextRunTime);
    }
    void resetNextRunTime(std::chrono::steady_clock::time_point curTime) {
      nextRunTime = curTime + startDelay;
    }
    void cancel() {
      // Simply reset cb to an empty function.
      cb = {};
    }
    bool isValid() const {
      return bool(cb);
    }
  };

  struct RunTimeOrder {
<<<<<<< HEAD
    bool operator()(const std::unique_ptr<RepeatFunc>& f1, const std::unique_ptr<RepeatFunc>& f2) const {
=======
    bool operator()(
        const std::unique_ptr<RepeatFunc>& f1,
        const std::unique_ptr<RepeatFunc>& f2) const {
>>>>>>> 2e6f64e1
      return f1->getNextRunTime() > f2->getNextRunTime();
    }
  };

  typedef std::vector<std::unique_ptr<RepeatFunc>> FunctionHeap;
  typedef std::unordered_map<StringPiece, RepeatFunc*, Hash> FunctionMap;

  void run();
<<<<<<< HEAD
  void runOneFunction(std::unique_lock<std::mutex>& lock,
                      std::chrono::steady_clock::time_point now);
  void cancelFunction(const std::unique_lock<std::mutex>& lock,
                      RepeatFunc* it);
  void addFunctionToHeap(const std::unique_lock<std::mutex>& lock,
                         std::unique_ptr<RepeatFunc> func);

  void addFunctionInternal(
      Function<void()>&& cb,
      IntervalDistributionFunc&& intervalFunc,
=======
  void runOneFunction(
      std::unique_lock<std::mutex>& lock,
      std::chrono::steady_clock::time_point now);
  void cancelFunction(const std::unique_lock<std::mutex>& lock, RepeatFunc* it);
  void addFunctionToHeap(
      const std::unique_lock<std::mutex>& lock,
      std::unique_ptr<RepeatFunc> func);

  template <typename RepeatFuncNextRunTimeFunc>
  void addFunctionToHeapChecked(
      Function<void()>&& cb,
      RepeatFuncNextRunTimeFunc&& fn,
      const std::string& nameID,
      const std::string& intervalDescr,
      std::chrono::milliseconds startDelay,
      bool runOnce);

  void addFunctionInternal(
      Function<void()>&& cb,
      NextRunTimeFunc&& fn,
      const std::string& nameID,
      const std::string& intervalDescr,
      std::chrono::milliseconds startDelay,
      bool runOnce);
  void addFunctionInternal(
      Function<void()>&& cb,
      IntervalDistributionFunc&& fn,
>>>>>>> 2e6f64e1
      const std::string& nameID,
      const std::string& intervalDescr,
      std::chrono::milliseconds startDelay,
      bool runOnce);

  // Return true if the current function is being canceled
  bool cancelAllFunctionsWithLock(std::unique_lock<std::mutex>& lock);
  bool cancelFunctionWithLock(
      std::unique_lock<std::mutex>& lock,
      StringPiece nameID);

  std::thread thread_;

  // Mutex to protect our member variables.
  std::mutex mutex_;
  bool running_{false};

  // The functions to run.
  // This is a heap, ordered by next run time.
  FunctionHeap functions_;
  FunctionMap functionsMap_;
  RunTimeOrder fnCmp_;

  // The function currently being invoked by the running thread.
  // This is null when the running thread is idle
  RepeatFunc* currentFunction_{nullptr};

  // Condition variable that is signalled whenever a new function is added
  // or when the FunctionScheduler is stopped.
  std::condition_variable runningCondvar_;

  std::string threadName_;
  bool steady_{false};
  bool cancellingCurrentFunction_{false};
};

} // namespace folly<|MERGE_RESOLUTION|>--- conflicted
+++ resolved
@@ -1,9 +1,5 @@
 /*
-<<<<<<< HEAD
- * Copyright 2015-present Facebook, Inc.
-=======
  * Copyright (c) Facebook, Inc. and its affiliates.
->>>>>>> 2e6f64e1
  *
  * Licensed under the Apache License, Version 2.0 (the "License");
  * you may not use this file except in compliance with the License.
@@ -127,17 +123,6 @@
       std::chrono::milliseconds startDelay = std::chrono::milliseconds(0));
 
   /**
-<<<<<<< HEAD
-    * Add a new function to the FunctionScheduler with the time
-    * interval being distributed uniformly within the given interval
-    * [minInterval, maxInterval].
-    */
-  void addFunctionUniformDistribution(Function<void()>&& cb,
-                                      std::chrono::milliseconds minInterval,
-                                      std::chrono::milliseconds maxInterval,
-                                      StringPiece nameID,
-                                      std::chrono::milliseconds startDelay);
-=======
    * Add a new function to the FunctionScheduler with the time
    * interval being distributed uniformly within the given interval
    * [minInterval, maxInterval].
@@ -161,7 +146,6 @@
       std::chrono::milliseconds interval,
       StringPiece nameID = StringPiece(),
       std::chrono::milliseconds startDelay = std::chrono::milliseconds(0));
->>>>>>> 2e6f64e1
 
   /**
    * A type alias for function that is called to determine the time
@@ -258,12 +242,6 @@
     std::chrono::milliseconds startDelay;
     std::string intervalDescr;
     bool runOnce;
-<<<<<<< HEAD
-
-    RepeatFunc(
-        Function<void()>&& cback,
-        IntervalDistributionFunc&& intervalFn,
-=======
 
     RepeatFunc(
         Function<void()>&& cback,
@@ -283,7 +261,6 @@
     RepeatFunc(
         Function<void()>&& cback,
         NextRunTimeFunc&& nextRunTimeFn,
->>>>>>> 2e6f64e1
         const std::string& nameID,
         const std::string& intervalDistDescription,
         std::chrono::milliseconds delay,
@@ -295,8 +272,6 @@
           startDelay(delay),
           intervalDescr(intervalDistDescription),
           runOnce(once) {}
-<<<<<<< HEAD
-=======
 
     static NextRunTimeFunc getNextRunTimeFunc(
         IntervalDistributionFunc&& intervalFn) {
@@ -306,7 +281,6 @@
         return curTime + intervalFn();
       };
     }
->>>>>>> 2e6f64e1
 
     std::chrono::steady_clock::time_point getNextRunTime() const {
       return nextRunTime;
@@ -330,13 +304,9 @@
   };
 
   struct RunTimeOrder {
-<<<<<<< HEAD
-    bool operator()(const std::unique_ptr<RepeatFunc>& f1, const std::unique_ptr<RepeatFunc>& f2) const {
-=======
     bool operator()(
         const std::unique_ptr<RepeatFunc>& f1,
         const std::unique_ptr<RepeatFunc>& f2) const {
->>>>>>> 2e6f64e1
       return f1->getNextRunTime() > f2->getNextRunTime();
     }
   };
@@ -345,18 +315,6 @@
   typedef std::unordered_map<StringPiece, RepeatFunc*, Hash> FunctionMap;
 
   void run();
-<<<<<<< HEAD
-  void runOneFunction(std::unique_lock<std::mutex>& lock,
-                      std::chrono::steady_clock::time_point now);
-  void cancelFunction(const std::unique_lock<std::mutex>& lock,
-                      RepeatFunc* it);
-  void addFunctionToHeap(const std::unique_lock<std::mutex>& lock,
-                         std::unique_ptr<RepeatFunc> func);
-
-  void addFunctionInternal(
-      Function<void()>&& cb,
-      IntervalDistributionFunc&& intervalFunc,
-=======
   void runOneFunction(
       std::unique_lock<std::mutex>& lock,
       std::chrono::steady_clock::time_point now);
@@ -384,7 +342,6 @@
   void addFunctionInternal(
       Function<void()>&& cb,
       IntervalDistributionFunc&& fn,
->>>>>>> 2e6f64e1
       const std::string& nameID,
       const std::string& intervalDescr,
       std::chrono::milliseconds startDelay,
