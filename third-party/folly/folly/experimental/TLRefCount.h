--- conflicted
+++ resolved
@@ -1,9 +1,5 @@
 /*
-<<<<<<< HEAD
- * Copyright 2015-present Facebook, Inc.
-=======
  * Copyright (c) Facebook, Inc. and its affiliates.
->>>>>>> 2e6f64e1
  *
  * Licensed under the Apache License, Version 2.0 (the "License");
  * you may not use this file except in compliance with the License.
@@ -22,10 +18,7 @@
 
 #include <folly/ThreadLocal.h>
 #include <folly/synchronization/AsymmetricMemoryBarrier.h>
-<<<<<<< HEAD
-=======
 #include <folly/synchronization/detail/Sleeper.h>
->>>>>>> 2e6f64e1
 
 namespace folly {
 
@@ -93,7 +86,6 @@
     std::array<TLRefCount*, 1> ptrs{{this}};
     useGlobal(ptrs);
   }
-<<<<<<< HEAD
 
   template <typename Container>
   static void useGlobal(const Container& refCountPtrs) {
@@ -120,34 +112,6 @@
     for (auto refCountPtr : refCountPtrs) {
       std::weak_ptr<void> collectGuardWeak = refCountPtr->collectGuard_;
 
-=======
-
-  template <typename Container>
-  static void useGlobal(const Container& refCountPtrs) {
-#ifdef FOLLY_SANITIZE_THREAD
-    // TSAN has a limitation for the number of locks held concurrently, so it's
-    // safer to call useGlobal() serially.
-    if (refCountPtrs.size() > 1) {
-      for (auto refCountPtr : refCountPtrs) {
-        refCountPtr->useGlobal();
-      }
-      return;
-    }
-#endif
-
-    std::vector<std::unique_lock<std::mutex>> lgs_;
-    for (auto refCountPtr : refCountPtrs) {
-      lgs_.emplace_back(refCountPtr->globalMutex_);
-
-      refCountPtr->state_ = State::GLOBAL_TRANSITION;
-    }
-
-    asymmetricHeavyBarrier();
-
-    for (auto refCountPtr : refCountPtrs) {
-      std::weak_ptr<void> collectGuardWeak = refCountPtr->collectGuard_;
-
->>>>>>> 2e6f64e1
       // Make sure we can't create new LocalRefCounts
       refCountPtr->collectGuard_.reset();
 
@@ -224,15 +188,11 @@
       // makes things faster than atomic fetch_add on platforms with native
       // support.
       auto count = count_.load(std::memory_order_relaxed) + delta;
-<<<<<<< HEAD
-      count_.store(count, std::memory_order_relaxed);
-=======
       inUpdate_.store(true, std::memory_order_relaxed);
       SCOPE_EXIT {
         inUpdate_.store(false, std::memory_order_release);
       };
       count_.store(count, std::memory_order_release);
->>>>>>> 2e6f64e1
 
       asymmetricLightBarrier();
 
