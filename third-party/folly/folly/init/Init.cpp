/*
<<<<<<< HEAD
 * Copyright 2016-present Facebook, Inc.
=======
 * Copyright (c) Facebook, Inc. and its affiliates.
>>>>>>> 2e6f64e1
 *
 * Licensed under the Apache License, Version 2.0 (the "License");
 * you may not use this file except in compliance with the License.
 * You may obtain a copy of the License at
 *
 *     http://www.apache.org/licenses/LICENSE-2.0
 *
 * Unless required by applicable law or agreed to in writing, software
 * distributed under the License is distributed on an "AS IS" BASIS,
 * WITHOUT WARRANTIES OR CONDITIONS OF ANY KIND, either express or implied.
 * See the License for the specific language governing permissions and
 * limitations under the License.
 */

#include <folly/init/Init.h>

#include <glog/logging.h>

#include <folly/Singleton.h>
<<<<<<< HEAD
#include <folly/portability/Config.h>

#ifdef FOLLY_USE_SYMBOLIZER
=======
#include <folly/init/Phase.h>
#include <folly/logging/Init.h>
#include <folly/portability/Config.h>
#include <folly/synchronization/HazptrThreadPoolExecutor.h>

#if FOLLY_USE_SYMBOLIZER
>>>>>>> 2e6f64e1
#include <folly/experimental/symbolizer/SignalHandler.h> // @manual
#endif
#include <folly/portability/GFlags.h>

DEFINE_string(logging, "", "Logging configuration");

namespace folly {
const unsigned long kAllFatalSignals =
#if FOLLY_USE_SYMBOLIZER
    symbolizer::kAllFatalSignals;
#else
    0;
#endif

InitOptions::InitOptions() noexcept : fatal_signals(kAllFatalSignals) {}

void init(int* argc, char*** argv, bool removeFlags) {
<<<<<<< HEAD
#ifdef FOLLY_USE_SYMBOLIZER
  // Install the handler now, to trap errors received during startup.
  // The callbacks, if any, can be installed later
  folly::symbolizer::installFatalSignalHandler();
#elif !defined(_WIN32)
  google::InstallFailureSignalHandler();
#endif

  // Move from the registration phase to the "you can actually instantiate
  // things now" phase.
  folly::SingletonVault::singleton()->registrationComplete();

  gflags::ParseCommandLineFlags(argc, argv, removeFlags);
=======
  InitOptions options;
  options.removeFlags(removeFlags);
  init(argc, argv, options);
}

void init(int* argc, char*** argv, InitOptions options) {
#if FOLLY_USE_SYMBOLIZER
  // Install the handler now, to trap errors received during startup.
  // The callbacks, if any, can be installed later
  folly::symbolizer::installFatalSignalHandler(options.fatal_signals);
#elif !defined(_WIN32)
  google::InstallFailureSignalHandler();
#endif

  // Indicate ProcessPhase::Regular and register handler to
  // indicate ProcessPhase::Exit.
  folly::set_process_phases();

  // Move from the registration phase to the "you can actually instantiate
  // things now" phase.
  folly::SingletonVault::singleton()->registrationComplete();

#if !FOLLY_HAVE_LIBGFLAGS
  (void)options;
#else
  gflags::ParseCommandLineFlags(argc, argv, options.remove_flags);
#endif
>>>>>>> 2e6f64e1

  folly::initLoggingOrDie(FLAGS_logging);
  auto programName = argc && argv && *argc > 0 ? (*argv)[0] : "unknown";
  google::InitGoogleLogging(programName);

<<<<<<< HEAD
#ifdef FOLLY_USE_SYMBOLIZER
=======
#if FOLLY_USE_SYMBOLIZER
>>>>>>> 2e6f64e1
  // Don't use glog's DumpStackTraceAndExit; rely on our signal handler.
  google::InstallFailureFunction(abort);

  // Actually install the callbacks into the handler.
  folly::symbolizer::installFatalSignalCallbacks();
#endif
<<<<<<< HEAD
=======
  // Set the default hazard pointer domain to use a thread pool executor
  // for asynchronous reclamation
  folly::enable_hazptr_thread_pool_executor();
>>>>>>> 2e6f64e1
}

Init::Init(int* argc, char*** argv, bool removeFlags) {
  init(argc, argv, removeFlags);
}

<<<<<<< HEAD
=======
Init::Init(int* argc, char*** argv, InitOptions options) {
  init(argc, argv, options);
}

>>>>>>> 2e6f64e1
Init::~Init() {
  SingletonVault::singleton()->destroyInstances();
}
} // namespace folly<|MERGE_RESOLUTION|>--- conflicted
+++ resolved
@@ -1,9 +1,5 @@
 /*
-<<<<<<< HEAD
- * Copyright 2016-present Facebook, Inc.
-=======
  * Copyright (c) Facebook, Inc. and its affiliates.
->>>>>>> 2e6f64e1
  *
  * Licensed under the Apache License, Version 2.0 (the "License");
  * you may not use this file except in compliance with the License.
@@ -23,18 +19,12 @@
 #include <glog/logging.h>
 
 #include <folly/Singleton.h>
-<<<<<<< HEAD
-#include <folly/portability/Config.h>
-
-#ifdef FOLLY_USE_SYMBOLIZER
-=======
 #include <folly/init/Phase.h>
 #include <folly/logging/Init.h>
 #include <folly/portability/Config.h>
 #include <folly/synchronization/HazptrThreadPoolExecutor.h>
 
 #if FOLLY_USE_SYMBOLIZER
->>>>>>> 2e6f64e1
 #include <folly/experimental/symbolizer/SignalHandler.h> // @manual
 #endif
 #include <folly/portability/GFlags.h>
@@ -52,21 +42,6 @@
 InitOptions::InitOptions() noexcept : fatal_signals(kAllFatalSignals) {}
 
 void init(int* argc, char*** argv, bool removeFlags) {
-<<<<<<< HEAD
-#ifdef FOLLY_USE_SYMBOLIZER
-  // Install the handler now, to trap errors received during startup.
-  // The callbacks, if any, can be installed later
-  folly::symbolizer::installFatalSignalHandler();
-#elif !defined(_WIN32)
-  google::InstallFailureSignalHandler();
-#endif
-
-  // Move from the registration phase to the "you can actually instantiate
-  // things now" phase.
-  folly::SingletonVault::singleton()->registrationComplete();
-
-  gflags::ParseCommandLineFlags(argc, argv, removeFlags);
-=======
   InitOptions options;
   options.removeFlags(removeFlags);
   init(argc, argv, options);
@@ -94,42 +69,31 @@
 #else
   gflags::ParseCommandLineFlags(argc, argv, options.remove_flags);
 #endif
->>>>>>> 2e6f64e1
 
   folly::initLoggingOrDie(FLAGS_logging);
   auto programName = argc && argv && *argc > 0 ? (*argv)[0] : "unknown";
   google::InitGoogleLogging(programName);
 
-<<<<<<< HEAD
-#ifdef FOLLY_USE_SYMBOLIZER
-=======
 #if FOLLY_USE_SYMBOLIZER
->>>>>>> 2e6f64e1
   // Don't use glog's DumpStackTraceAndExit; rely on our signal handler.
   google::InstallFailureFunction(abort);
 
   // Actually install the callbacks into the handler.
   folly::symbolizer::installFatalSignalCallbacks();
 #endif
-<<<<<<< HEAD
-=======
   // Set the default hazard pointer domain to use a thread pool executor
   // for asynchronous reclamation
   folly::enable_hazptr_thread_pool_executor();
->>>>>>> 2e6f64e1
 }
 
 Init::Init(int* argc, char*** argv, bool removeFlags) {
   init(argc, argv, removeFlags);
 }
 
-<<<<<<< HEAD
-=======
 Init::Init(int* argc, char*** argv, InitOptions options) {
   init(argc, argv, options);
 }
 
->>>>>>> 2e6f64e1
 Init::~Init() {
   SingletonVault::singleton()->destroyInstances();
 }
