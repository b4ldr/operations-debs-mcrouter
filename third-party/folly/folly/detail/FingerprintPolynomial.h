--- conflicted
+++ resolved
@@ -1,9 +1,5 @@
 /*
-<<<<<<< HEAD
- * Copyright 2012-present Facebook, Inc.
-=======
  * Copyright (c) Facebook, Inc. and its affiliates.
->>>>>>> 2e6f64e1
  *
  * Licensed under the Apache License, Version 2.0 (the "License");
  * you may not use this file except in compliance with the License.
@@ -59,12 +55,7 @@
   }
 
   // Multiply by X.  The actual degree must be < DEG.
-<<<<<<< HEAD
-  void mulX() {
-    CHECK_EQ(0u, val_[0] & (1ULL << 63));
-=======
   constexpr void mulX() {
->>>>>>> 2e6f64e1
     uint64_t b = 0;
     for (int i = size() - 1; i >= 0; i--) {
       uint64_t nb = val_[i] >> 63;
@@ -97,15 +88,9 @@
   // So A(X) * X mod P(X) is:
   //   the binary representation of A, left shift by 1,
   //   XOR p if a_(k-1) == 1
-<<<<<<< HEAD
-  void mulXmod(const FingerprintPolynomial<DEG>& p) {
-    bool needXOR = (val_[0] & (1ULL<<63));
-    val_[0] &= ~(1ULL<<63);
-=======
   constexpr void mulXmod(const FingerprintPolynomial<DEG>& p) {
     bool needXOR = (val_[0] & (1ULL << 63));
     val_[0] &= ~(1ULL << 63);
->>>>>>> 2e6f64e1
     mulX();
     if (needXOR) {
       add(p);
@@ -136,12 +121,6 @@
     }
   }
 
-<<<<<<< HEAD
-  static constexpr int size() {
-    return 1 + DEG/64;
-  }
-=======
->>>>>>> 2e6f64e1
  private:
   // Internal representation: big endian
   // val_[0] contains the highest order coefficients, with bit 63 as the
