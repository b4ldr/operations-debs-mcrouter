--- conflicted
+++ resolved
@@ -1,9 +1,5 @@
 /*
-<<<<<<< HEAD
- * Copyright 2011-present Facebook, Inc.
-=======
  * Copyright (c) Facebook, Inc. and its affiliates.
->>>>>>> 2e6f64e1
  *
  * Licensed under the Apache License, Version 2.0 (the "License");
  * you may not use this file except in compliance with the License.
@@ -41,10 +37,7 @@
 #include <folly/memory/Malloc.h>
 #include <folly/portability/PThread.h>
 #include <folly/synchronization/MicroSpinLock.h>
-<<<<<<< HEAD
-=======
 #include <folly/system/ThreadId.h>
->>>>>>> 2e6f64e1
 
 #include <folly/detail/StaticSingletonManager.h>
 
@@ -245,9 +238,6 @@
 
 struct PthreadKeyUnregisterTester;
 
-<<<<<<< HEAD
-struct PthreadKeyUnregisterTester;
-=======
 FOLLY_ALWAYS_INLINE ThreadEntryNode* ThreadEntryNode::getPrev() {
   return &prev->elements[id].node;
 }
@@ -255,7 +245,6 @@
 FOLLY_ALWAYS_INLINE ThreadEntryNode* ThreadEntryNode::getNext() {
   return &next->elements[id].node;
 }
->>>>>>> 2e6f64e1
 
 /**
  * We want to disable onThreadExit call at the end of shutdown, we don't care
@@ -295,11 +284,7 @@
    * See also the important note at the top of this class about `constexpr`
    * usage.
    */
-<<<<<<< HEAD
-  constexpr PthreadKeyUnregister() : lock_(), size_(0), keys_() { }
-=======
   constexpr PthreadKeyUnregister() : lock_(), size_(0), keys_() {}
->>>>>>> 2e6f64e1
   friend struct folly::threadlocal_detail::PthreadKeyUnregisterTester;
 
   void registerKeyImpl(pthread_key_t key) {
@@ -361,13 +346,6 @@
   };
 
   StaticMetaBase(ThreadEntry* (*threadEntry)(), bool strict);
-<<<<<<< HEAD
-
-  [[noreturn]] ~StaticMetaBase() {
-    folly::assume_unreachable();
-  }
-=======
->>>>>>> 2e6f64e1
 
   FOLLY_EXPORT static ThreadEntryList* getThreadEntryList();
 
@@ -390,8 +368,6 @@
   void reserve(EntryID* id);
 
   ElementWrapper& getElement(EntryID* ent);
-<<<<<<< HEAD
-=======
 
   // reserve an id in the head_ ThreadEntry->elements
   // array if not already there
@@ -408,7 +384,6 @@
   // and throws stdd:bad_alloc if memory cannot be allocated
   static ElementWrapper*
   reallocate(ThreadEntry* threadEntry, uint32_t idval, size_t& newCapacity);
->>>>>>> 2e6f64e1
 
   uint32_t nextId_;
   std::vector<uint32_t> freeIds_;
@@ -428,11 +403,7 @@
 // for threads that use ThreadLocalPtr objects collide on a lock inside
 // StaticMeta; you can specify multiple Tag types to break that lock.
 template <class Tag, class AccessMode>
-<<<<<<< HEAD
-struct StaticMeta : StaticMetaBase {
-=======
 struct StaticMeta final : StaticMetaBase {
->>>>>>> 2e6f64e1
   StaticMeta()
       : StaticMetaBase(
             &StaticMeta::getThreadEntrySlow,
@@ -447,57 +418,22 @@
   static StaticMeta<Tag, AccessMode>& instance() {
     // Leak it on exit, there's only one per process and we don't have to
     // worry about synchronization with exiting threads.
-<<<<<<< HEAD
-    /* library-local */ static auto instance =
-        detail::createGlobal<StaticMeta<Tag, AccessMode>, void>();
-    return *instance;
-  }
-
-  FOLLY_ALWAYS_INLINE static ElementWrapper& get(EntryID* ent) {
-=======
     return detail::createGlobal<StaticMeta<Tag, AccessMode>, void>();
   }
 
   FOLLY_EXPORT FOLLY_ALWAYS_INLINE static ElementWrapper& get(EntryID* ent) {
     // Eliminate as many branches and as much extra code as possible in the
     // cached fast path, leaving only one branch here and one indirection below.
->>>>>>> 2e6f64e1
     uint32_t id = ent->getOrInvalid();
 #ifdef FOLLY_TLD_USE_FOLLY_TLS
     static FOLLY_TLS ThreadEntry* threadEntry{};
     static FOLLY_TLS size_t capacity{};
-<<<<<<< HEAD
-    // Eliminate as many branches and as much extra code as possible in the
-    // cached fast path, leaving only one branch here and one indirection below.
-    if (UNLIKELY(capacity <= id)) {
-      getSlowReserveAndCache(ent, id, threadEntry, capacity);
-    }
-#else
-    ThreadEntry* threadEntry{};
-    size_t capacity{};
-    getSlowReserveAndCache(ent, id, threadEntry, capacity);
-#endif
-    return threadEntry->elements[id];
-  }
-
-  static void getSlowReserveAndCache(
-      EntryID* ent,
-      uint32_t& id,
-      ThreadEntry*& threadEntry,
-      size_t& capacity) {
-    auto& inst = instance();
-    threadEntry = inst.threadEntry_();
-    if (UNLIKELY(threadEntry->elementsCapacity <= id)) {
-      inst.reserve(ent);
-      id = ent->getOrInvalid();
-=======
 #else
     ThreadEntry* threadEntry{};
     size_t capacity{};
 #endif
     if (FOLLY_UNLIKELY(capacity <= id)) {
       getSlowReserveAndCache(ent, id, threadEntry, capacity);
->>>>>>> 2e6f64e1
     }
     capacity = threadEntry->elementsCapacity;
     assert(capacity > id);
@@ -556,23 +492,6 @@
     return threadEntry;
   }
 
-<<<<<<< HEAD
-  static void preFork() {
-    instance().lock_.lock();  // Make sure it's created
-  }
-
-  static void onForkParent() {
-    instance().lock_.unlock();
-  }
-
-  static void onForkChild() {
-    // only the current thread survives
-    instance().head_.next = instance().head_.prev = &instance().head_;
-    ThreadEntry* threadEntry = instance().threadEntry_();
-    // If this thread was in the list before the fork, add it back.
-    if (threadEntry->elementsCapacity != 0) {
-      instance().push_back(threadEntry);
-=======
   static bool preFork() {
     return instance().lock_.try_lock(); // Make sure it's created
   }
@@ -588,7 +507,6 @@
     auto elementsCapacity = head.getElementsCapacity();
     for (size_t i = 0u; i < elementsCapacity; ++i) {
       head.elements[i].node.init(&head, static_cast<uint32_t>(i));
->>>>>>> 2e6f64e1
     }
     // init the thread entry
     ThreadEntry* threadEntry = instance().threadEntry_();
