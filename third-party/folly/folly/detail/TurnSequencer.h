--- conflicted
+++ resolved
@@ -1,9 +1,5 @@
 /*
-<<<<<<< HEAD
- * Copyright 2015-present Facebook, Inc.
-=======
  * Copyright (c) Facebook, Inc. and its affiliates.
->>>>>>> 2e6f64e1
  *
  * Licensed under the Apache License, Version 2.0 (the "License");
  * you may not use this file except in compliance with the License.
@@ -74,15 +70,12 @@
 /// cutoffs for different operations (read versus write, for example).
 /// To avoid contention, the spin cutoff is only updated when requested
 /// by the caller.
-<<<<<<< HEAD
-=======
 ///
 /// On x86 the latency of a spin loop varies dramatically across
 /// architectures due to changes in the PAUSE instruction. Skylake
 /// increases the latency by about a factor of 15 compared to previous
 /// architectures. To work around this, on x86 we measure spins using
 /// RDTSC rather than a loop counter.
->>>>>>> 2e6f64e1
 template <template <typename> class Atom>
 struct TurnSequencer {
   explicit TurnSequencer(const uint32_t firstTurn = 0) noexcept
@@ -98,16 +91,10 @@
 
   /// See tryWaitForTurn
   /// Requires that `turn` is not a turn in the past.
-<<<<<<< HEAD
-  void waitForTurn(const uint32_t turn,
-                   Atom<uint32_t>& spinCutoff,
-                   const bool updateSpinCutoff) noexcept {
-=======
   void waitForTurn(
       const uint32_t turn,
       Atom<uint32_t>& spinCutoff,
       const bool updateSpinCutoff) noexcept {
->>>>>>> 2e6f64e1
     const auto ret = tryWaitForTurn(turn, spinCutoff, updateSpinCutoff);
     DCHECK(ret == TryWaitResult::SUCCESS);
   }
@@ -117,15 +104,6 @@
   // the bottom to store the number of waiters.  We call shifted turns
   // "sturns" inside this class.
 
-<<<<<<< HEAD
-  /// Blocks the current thread until turn has arrived.  If
-  /// updateSpinCutoff is true then this will spin for up to kMaxSpins tries
-  /// before blocking and will adjust spinCutoff based on the results,
-  /// otherwise it will spin for at most spinCutoff spins.
-  /// Returns SUCCESS if the wait succeeded, PAST if the turn is in the past
-  /// or TIMEDOUT if the absTime time value is not nullptr and is reached before
-  /// the turn arrives
-=======
   /// Blocks the current thread until turn has arrived.
   /// If updateSpinCutoff is true then this will spin for up to
   /// kMaxSpinLimit before blocking and will adjust spinCutoff based
@@ -133,7 +111,6 @@
   /// Returns SUCCESS if the wait succeeded, PAST if the turn is in the
   /// past or TIMEDOUT if the absTime time value is not nullptr and is
   /// reached before the turn arrives
->>>>>>> 2e6f64e1
   template <
       class Clock = std::chrono::steady_clock,
       class Duration = typename Clock::duration>
