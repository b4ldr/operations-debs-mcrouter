/*
<<<<<<< HEAD
 * Copyright 2016-present Facebook, Inc.
=======
 * Copyright (c) Facebook, Inc. and its affiliates.
>>>>>>> 2e6f64e1
 *
 * Licensed under the Apache License, Version 2.0 (the "License");
 * you may not use this file except in compliance with the License.
 * You may obtain a copy of the License at
 *
 *     http://www.apache.org/licenses/LICENSE-2.0
 *
 * Unless required by applicable law or agreed to in writing, software
 * distributed under the License is distributed on an "AS IS" BASIS,
 * WITHOUT WARRANTIES OR CONDITIONS OF ANY KIND, either express or implied.
 * See the License for the specific language governing permissions and
 * limitations under the License.
 */

#include <folly/detail/StaticSingletonManager.h>

#include <mutex>
#include <typeindex>
#include <unordered_map>

namespace folly {
namespace detail {

<<<<<<< HEAD
// This implementation should always live in .cpp file.
StaticSingletonManager& StaticSingletonManager::instance() {
  static StaticSingletonManager* instance = new StaticSingletonManager();
  return *instance;
}
=======
namespace {

class StaticSingletonManagerWithRttiImpl {
 public:
  using Make = void*();
  using Cache = std::atomic<void*>;

  void* create(std::type_info const& key, Make& make, Cache& cache) {
    auto const ptr = entry(key).get(make);
    cache.store(ptr, std::memory_order_release);
    return ptr;
  }

 private:
  struct Entry {
    void* ptr{};
    std::mutex mutex;

    void* get(Make& make) {
      std::lock_guard<std::mutex> lock(mutex);
      return ptr ? ptr : (ptr = make());
    }
  };

  Entry& entry(std::type_info const& key) {
    std::lock_guard<std::mutex> lock(mutex_);
    auto& e = map_[key];
    return e ? *e : *(e = new Entry());
  }

  std::unordered_map<std::type_index, Entry*> map_;
  std::mutex mutex_;
};

} // namespace

void* StaticSingletonManagerWithRtti::create_(Arg& arg) {
  // This Leaky Meyers Singleton must always live in the .cpp file.
  static auto& instance = *new StaticSingletonManagerWithRttiImpl();
  return instance.create(*arg.key, arg.make, arg.cache);
}

>>>>>>> 2e6f64e1
} // namespace detail
} // namespace folly<|MERGE_RESOLUTION|>--- conflicted
+++ resolved
@@ -1,9 +1,5 @@
 /*
-<<<<<<< HEAD
- * Copyright 2016-present Facebook, Inc.
-=======
  * Copyright (c) Facebook, Inc. and its affiliates.
->>>>>>> 2e6f64e1
  *
  * Licensed under the Apache License, Version 2.0 (the "License");
  * you may not use this file except in compliance with the License.
@@ -27,13 +23,6 @@
 namespace folly {
 namespace detail {
 
-<<<<<<< HEAD
-// This implementation should always live in .cpp file.
-StaticSingletonManager& StaticSingletonManager::instance() {
-  static StaticSingletonManager* instance = new StaticSingletonManager();
-  return *instance;
-}
-=======
 namespace {
 
 class StaticSingletonManagerWithRttiImpl {
@@ -76,6 +65,5 @@
   return instance.create(*arg.key, arg.make, arg.cache);
 }
 
->>>>>>> 2e6f64e1
 } // namespace detail
 } // namespace folly