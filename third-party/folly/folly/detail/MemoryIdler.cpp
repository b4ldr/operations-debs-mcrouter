--- conflicted
+++ resolved
@@ -1,9 +1,5 @@
 /*
-<<<<<<< HEAD
- * Copyright 2014-present Facebook, Inc.
-=======
  * Copyright (c) Facebook, Inc. and its affiliates.
->>>>>>> 2e6f64e1
  *
  * Licensed under the Apache License, Version 2.0 (the "License");
  * you may not use this file except in compliance with the License.
@@ -20,11 +16,7 @@
 
 #include <folly/detail/MemoryIdler.h>
 
-<<<<<<< HEAD
-#include <folly/Logging.h>
-=======
 #include <folly/GLog.h>
->>>>>>> 2e6f64e1
 #include <folly/Portability.h>
 #include <folly/ScopeGuard.h>
 #include <folly/concurrency/CacheLocality.h>
@@ -35,26 +27,16 @@
 #include <folly/portability/Unistd.h>
 #include <folly/synchronization/CallOnce.h>
 
-<<<<<<< HEAD
-#include <limits.h>
-#include <stdio.h>
-#include <string.h>
-=======
 #include <climits>
 #include <cstdio>
 #include <cstring>
->>>>>>> 2e6f64e1
 #include <utility>
 
 namespace folly {
 namespace detail {
 
 AtomicStruct<std::chrono::steady_clock::duration>
-<<<<<<< HEAD
-MemoryIdler::defaultIdleTimeout(std::chrono::seconds(5));
-=======
     MemoryIdler::defaultIdleTimeout(std::chrono::seconds(5));
->>>>>>> 2e6f64e1
 
 void MemoryIdler::flushLocalMallocCaches() {
   if (!usingJEMalloc()) {
@@ -123,13 +105,9 @@
     tls_stackSize = 1;
     return;
   }
-<<<<<<< HEAD
-  SCOPE_EXIT { pthread_attr_destroy(&attr); };
-=======
   SCOPE_EXIT {
     pthread_attr_destroy(&attr);
   };
->>>>>>> 2e6f64e1
 
   void* addr;
   size_t rawSize;
