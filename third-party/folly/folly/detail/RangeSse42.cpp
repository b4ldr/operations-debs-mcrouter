--- conflicted
+++ resolved
@@ -1,9 +1,5 @@
 /*
-<<<<<<< HEAD
- * Copyright 2015-present Facebook, Inc.
-=======
  * Copyright (c) Facebook, Inc. and its affiliates.
->>>>>>> 2e6f64e1
  *
  * Licensed under the Apache License, Version 2.0 (the "License");
  * you may not use this file except in compliance with the License.
@@ -19,15 +15,9 @@
  */
 
 #include <folly/detail/RangeSse42.h>
-<<<<<<< HEAD
-
-#include <glog/logging.h>
-
-=======
 
 #include <cassert>
 
->>>>>>> 2e6f64e1
 #include <folly/Portability.h>
 
 //  Essentially, two versions of this file: one with an SSE42 implementation
@@ -55,25 +45,7 @@
 #include <smmintrin.h>
 
 #include <folly/Likely.h>
-<<<<<<< HEAD
-
-//  GCC 4.9 with ASAN has a problem: a function with no_sanitize_address calling
-//  a function with always_inline fails to build. The _mm_* functions are marked
-//  always_inline.
-//  https://gcc.gnu.org/bugzilla/show_bug.cgi?id=67368
-#if defined FOLLY_SANITIZE_ADDRESS && FOLLY_SANITIZE_ADDRESS == 1 && \
-    __GNUC_PREREQ(4, 9)
-#define _mm_load_si128(p) (*(p))
-#define _mm_loadu_si128(p) ((__m128i)__builtin_ia32_loaddqu((const char*)(p)))
-#ifdef _mm_cmpestri
-#undef _mm_cmpestri
-#endif
-#define _mm_cmpestri(a, b, c, d, e) \
-  __builtin_ia32_pcmpestri128((__v16qi)(a), b, (__v16qi)(c), d, e)
-#endif
-=======
 #include <folly/detail/Sse.h>
->>>>>>> 2e6f64e1
 
 namespace folly {
 namespace detail {
@@ -97,26 +69,13 @@
       - firstPossible;
 }
 
-<<<<<<< HEAD
-static size_t qfind_first_byte_of_needles16(
-    const StringPieceLite haystack,
-    const StringPieceLite needles) FOLLY_DISABLE_ADDRESS_SANITIZER;
-
-=======
->>>>>>> 2e6f64e1
 // helper method for case where needles.size() <= 16
 size_t qfind_first_byte_of_needles16(
     const StringPieceLite haystack,
     const StringPieceLite needles) {
-<<<<<<< HEAD
-  DCHECK_GT(haystack.size(), 0u);
-  DCHECK_GT(needles.size(), 0u);
-  DCHECK_LE(needles.size(), 16u);
-=======
   assert(haystack.size() > 0u);
   assert(needles.size() > 0u);
   assert(needles.size() <= 16u);
->>>>>>> 2e6f64e1
   if ((needles.size() <= 2 && haystack.size() >= 256) ||
       // must bail if we can't even SSE-load a single segment of haystack
       (haystack.size() < 16 &&
@@ -126,18 +85,11 @@
     return detail::qfind_first_byte_of_nosse(haystack, needles);
   }
 
-<<<<<<< HEAD
-  auto arr2 = _mm_loadu_si128(reinterpret_cast<const __m128i*>(needles.data()));
-  // do an unaligned load for first block of haystack
-  auto arr1 =
-      _mm_loadu_si128(reinterpret_cast<const __m128i*>(haystack.data()));
-=======
   auto arr2 = _mm_loadu_si128_unchecked(
       reinterpret_cast<const __m128i*>(needles.data()));
   // do an unaligned load for first block of haystack
   auto arr1 = _mm_loadu_si128_unchecked(
       reinterpret_cast<const __m128i*>(haystack.data()));
->>>>>>> 2e6f64e1
   auto index =
       _mm_cmpestri(arr2, int(needles.size()), arr1, int(haystack.size()), 0);
   if (index < 16) {
@@ -147,13 +99,8 @@
   // Now, we can do aligned loads hereafter...
   size_t i = nextAlignedIndex(haystack.data());
   for (; i < haystack.size(); i += 16) {
-<<<<<<< HEAD
-    arr1 =
-        _mm_load_si128(reinterpret_cast<const __m128i*>(haystack.data() + i));
-=======
     arr1 = _mm_load_si128_unchecked(
         reinterpret_cast<const __m128i*>(haystack.data() + i));
->>>>>>> 2e6f64e1
     index = _mm_cmpestri(
         arr2, int(needles.size()), arr1, int(haystack.size() - i), 0);
     if (index < 16) {
@@ -163,20 +110,6 @@
   return std::string::npos;
 }
 
-<<<<<<< HEAD
-template <bool HAYSTACK_ALIGNED>
-size_t scanHaystackBlock(
-    const StringPieceLite haystack,
-    const StringPieceLite needles,
-    uint64_t idx)
-    // Turn off ASAN because the "arr2 = ..." assignment in the loop below reads
-    // up to 15 bytes beyond end of the buffer in #needles#.  That is ok because
-    // ptr2 is always 16-byte aligned, so the read can never span a page
-    // boundary. Also, the extra data that may be read is never actually used.
-    FOLLY_DISABLE_ADDRESS_SANITIZER;
-
-=======
->>>>>>> 2e6f64e1
 // Scans a 16-byte block of haystack (starting at blockStartIdx) to find first
 // needle. If HAYSTACK_ALIGNED, then haystack must be 16byte aligned.
 // If !HAYSTACK_ALIGNED, then caller must ensure that it is safe to load the
@@ -186,13 +119,8 @@
     const StringPieceLite haystack,
     const StringPieceLite needles,
     uint64_t blockStartIdx) {
-<<<<<<< HEAD
-  DCHECK_GT(needles.size(), 16u); // should handled by *needles16() method
-  DCHECK(
-=======
   assert(needles.size() > 16u); // should handled by *needles16() method
   assert(
->>>>>>> 2e6f64e1
       blockStartIdx + 16 <= haystack.size() ||
       (page_for(haystack.data() + blockStartIdx) ==
        page_for(haystack.data() + blockStartIdx + 15)));
@@ -213,12 +141,8 @@
 
   size_t j = nextAlignedIndex(needles.data());
   for (; j < needles.size(); j += 16) {
-<<<<<<< HEAD
-    arr2 = _mm_load_si128(reinterpret_cast<const __m128i*>(needles.data() + j));
-=======
     arr2 = _mm_load_si128_unchecked(
         reinterpret_cast<const __m128i*>(needles.data() + j));
->>>>>>> 2e6f64e1
 
     auto index = _mm_cmpestri(
         arr2,
