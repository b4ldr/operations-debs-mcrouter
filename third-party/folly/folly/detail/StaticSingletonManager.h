/*
<<<<<<< HEAD
 * Copyright 2016-present Facebook, Inc.
=======
 * Copyright (c) Facebook, Inc. and its affiliates.
>>>>>>> 2e6f64e1
 *
 * Licensed under the Apache License, Version 2.0 (the "License");
 * you may not use this file except in compliance with the License.
 * You may obtain a copy of the License at
 *
 *     http://www.apache.org/licenses/LICENSE-2.0
 *
 * Unless required by applicable law or agreed to in writing, software
 * distributed under the License is distributed on an "AS IS" BASIS,
 * WITHOUT WARRANTIES OR CONDITIONS OF ANY KIND, either express or implied.
 * See the License for the specific language governing permissions and
 * limitations under the License.
 */

#pragma once

<<<<<<< HEAD
#include <cassert>
#include <mutex>
#include <typeindex>
#include <unordered_map>
=======
#include <atomic>
#include <typeinfo>

#include <folly/CPortability.h>
#include <folly/Indestructible.h>
#include <folly/Likely.h>
#include <folly/detail/Singleton.h>
#include <folly/lang/TypeInfo.h>
>>>>>>> 2e6f64e1

namespace folly {
namespace detail {

// Does not support dynamic loading but works without rtti.
class StaticSingletonManagerSansRtti {
 public:
  template <typename T, typename Tag>
  FOLLY_EXPORT FOLLY_ALWAYS_INLINE static T& create() {
    static std::atomic<T*> cache{};
    auto const pointer = cache.load(std::memory_order_acquire);
    return FOLLY_LIKELY(!!pointer) ? *pointer : create_<T, Tag>(cache);
  }

 private:
  template <typename T, typename Tag>
  FOLLY_EXPORT FOLLY_NOINLINE static T& create_(std::atomic<T*>& cache) {
    static Indestructible<T> instance;
    cache.store(&*instance, std::memory_order_release);
    return *instance;
  }
};

// This internal-use-only class is used to create all leaked Meyers singletons.
// It guarantees that only one instance of every such singleton will ever be
// created, even when requested from different compilation units linked
// dynamically.
//
// Supports dynamic loading but requires rtti.
class StaticSingletonManagerWithRtti {
 public:
  template <typename T, typename Tag>
  FOLLY_EXPORT FOLLY_ALWAYS_INLINE static T& create() {
    // gcc and clang behave poorly if typeid is hidden behind a non-constexpr
    // function, but typeid is not constexpr under msvc
    static Arg arg{{nullptr}, FOLLY_TYPE_INFO_OF(tag_t<T, Tag>), make<T>};
    auto const v = arg.cache.load(std::memory_order_acquire);
    auto const p = FOLLY_LIKELY(!!v) ? v : create_<noexcept(T())>(arg);
    return *static_cast<T*>(p);
  }

 private:
  using Key = std::type_info;
  using Make = void*();
  using Cache = std::atomic<void*>;
  struct Arg {
    Cache cache; // should be first field
    Key const* key;
    Make& make;
  };

  template <typename T>
  static void* make() {
    return new T();
  }

  template <bool Noexcept>
  FOLLY_ERASE static void* create_(Arg& arg) noexcept(Noexcept) {
    return create_(arg);
  }
  FOLLY_NOINLINE static void* create_(Arg& arg);
};

using StaticSingletonManager = std::conditional_t<
    kHasRtti,
    StaticSingletonManagerWithRtti,
    StaticSingletonManagerSansRtti>;

template <typename T, typename Tag>
FOLLY_ERASE T& createGlobal() {
  return StaticSingletonManager::create<T, Tag>();
}
<<<<<<< HEAD
=======

>>>>>>> 2e6f64e1
} // namespace detail
} // namespace folly<|MERGE_RESOLUTION|>--- conflicted
+++ resolved
@@ -1,9 +1,5 @@
 /*
-<<<<<<< HEAD
- * Copyright 2016-present Facebook, Inc.
-=======
  * Copyright (c) Facebook, Inc. and its affiliates.
->>>>>>> 2e6f64e1
  *
  * Licensed under the Apache License, Version 2.0 (the "License");
  * you may not use this file except in compliance with the License.
@@ -20,12 +16,6 @@
 
 #pragma once
 
-<<<<<<< HEAD
-#include <cassert>
-#include <mutex>
-#include <typeindex>
-#include <unordered_map>
-=======
 #include <atomic>
 #include <typeinfo>
 
@@ -34,7 +24,6 @@
 #include <folly/Likely.h>
 #include <folly/detail/Singleton.h>
 #include <folly/lang/TypeInfo.h>
->>>>>>> 2e6f64e1
 
 namespace folly {
 namespace detail {
@@ -107,9 +96,6 @@
 FOLLY_ERASE T& createGlobal() {
   return StaticSingletonManager::create<T, Tag>();
 }
-<<<<<<< HEAD
-=======
 
->>>>>>> 2e6f64e1
 } // namespace detail
 } // namespace folly