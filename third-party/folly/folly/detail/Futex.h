--- conflicted
+++ resolved
@@ -1,9 +1,5 @@
 /*
-<<<<<<< HEAD
- * Copyright 2013-present Facebook, Inc.
-=======
  * Copyright (c) Facebook, Inc. and its affiliates.
->>>>>>> 2e6f64e1
  *
  * Licensed under the Apache License, Version 2.0 (the "License");
  * you may not use this file except in compliance with the License.
@@ -26,11 +22,6 @@
 #include <cstdint>
 #include <limits>
 #include <type_traits>
-<<<<<<< HEAD
-
-#include <folly/portability/Unistd.h>
-=======
->>>>>>> 2e6f64e1
 
 #include <folly/portability/Unistd.h>
 
@@ -39,15 +30,9 @@
 
 enum class FutexResult {
   VALUE_CHANGED, /* futex value didn't match expected */
-<<<<<<< HEAD
-  AWOKEN,        /* wakeup by matching futex wake, or spurious wakeup */
-  INTERRUPTED,   /* wakeup by interrupting signal */
-  TIMEDOUT,      /* wakeup by expiring deadline */
-=======
   AWOKEN, /* wakeup by matching futex wake, or spurious wakeup */
   INTERRUPTED, /* wakeup by interrupting signal */
   TIMEDOUT, /* wakeup by expiring deadline */
->>>>>>> 2e6f64e1
 };
 
 /**
@@ -63,110 +48,6 @@
  * functions are available as free functions rather than member functions
  */
 template <template <typename> class Atom = std::atomic>
-<<<<<<< HEAD
-struct Futex : Atom<uint32_t> {
-  Futex() : Atom<uint32_t>() {}
-
-  explicit constexpr Futex(uint32_t init) : Atom<uint32_t>(init) {}
-
-  /** Puts the thread to sleep if this->load() == expected.  Returns true when
-   *  it is returning because it has consumed a wake() event, false for any
-   *  other return (signal, this->load() != expected, or spurious wakeup). */
-  FutexResult futexWait(uint32_t expected, uint32_t waitMask = -1) {
-    auto rv = futexWaitImpl(expected, nullptr, nullptr, waitMask);
-    assert(rv != FutexResult::TIMEDOUT);
-    return rv;
-  }
-
-  /** Similar to futexWait but also accepts a deadline until when the wait call
-   *  may block.
-   *
-   *  Optimal clock types: std::chrono::system_clock, std::chrono::steady_clock.
-   *  NOTE: On some systems steady_clock is just an alias for system_clock,
-   *  and is not actually steady.
-   *
-   *  For any other clock type, now() will be invoked twice. */
-  template <class Clock, class Duration = typename Clock::duration>
-  FutexResult futexWaitUntil(
-      uint32_t expected,
-      std::chrono::time_point<Clock, Duration> const& deadline,
-      uint32_t waitMask = -1) {
-    using Target = typename std::conditional<
-        Clock::is_steady,
-        std::chrono::steady_clock,
-        std::chrono::system_clock>::type;
-    auto const converted = time_point_conv<Target>(deadline);
-    return converted == Target::time_point::max()
-        ? futexWaitImpl(expected, nullptr, nullptr, waitMask)
-        : futexWaitImpl(expected, converted, waitMask);
-  }
-
-  /** Wakens up to count waiters where (waitMask & wakeMask) !=
-   *  0, returning the number of awoken threads, or -1 if an error
-   *  occurred.  Note that when constructing a concurrency primitive
-   *  that can guard its own destruction, it is likely that you will
-   *  want to ignore EINVAL here (as well as making sure that you
-   *  never touch the object after performing the memory store that
-   *  is the linearization point for unlock or control handoff).
-   *  See https://sourceware.org/bugzilla/show_bug.cgi?id=13690 */
-  int futexWake(int count = std::numeric_limits<int>::max(),
-                uint32_t wakeMask = -1);
-
- private:
-  /** Optimal when TargetClock is the same type as Clock.
-   *
-   *  Otherwise, both Clock::now() and TargetClock::now() must be invoked. */
-  template <typename TargetClock, typename Clock, typename Duration>
-  static typename TargetClock::time_point time_point_conv(
-      std::chrono::time_point<Clock, Duration> const& time) {
-    using std::chrono::duration_cast;
-    using TimePoint = std::chrono::time_point<Clock, Duration>;
-    using TargetDuration = typename TargetClock::duration;
-    using TargetTimePoint = typename TargetClock::time_point;
-    if (time == TimePoint::max()) {
-      return TargetTimePoint::max();
-    } else if (std::is_same<Clock, TargetClock>::value) {
-      // in place of time_point_cast, which cannot compile without if-constexpr
-      auto const delta = time.time_since_epoch();
-      return TargetTimePoint(duration_cast<TargetDuration>(delta));
-    } else {
-      // different clocks with different epochs, so non-optimal case
-      auto const delta = time - Clock::now();
-      return TargetClock::now() + duration_cast<TargetDuration>(delta);
-    }
-  }
-
-  template <typename Deadline>
-  typename std::enable_if<Deadline::clock::is_steady, FutexResult>::type
-  futexWaitImpl(
-      uint32_t expected,
-      Deadline const& deadline,
-      uint32_t waitMask) {
-    return futexWaitImpl(expected, nullptr, &deadline, waitMask);
-  }
-
-  template <typename Deadline>
-  typename std::enable_if<!Deadline::clock::is_steady, FutexResult>::type
-  futexWaitImpl(
-      uint32_t expected,
-      Deadline const& deadline,
-      uint32_t waitMask) {
-    return futexWaitImpl(expected, &deadline, nullptr, waitMask);
-  }
-
-  /** Underlying implementation of futexWait and futexWaitUntil.
-   *  At most one of absSystemTime and absSteadyTime should be non-null.
-   *  Timeouts are separated into separate parameters to allow the
-   *  implementations to be elsewhere without templating on the clock
-   *  type, which is otherwise complicated by the fact that steady_clock
-   *  is the same as system_clock on some platforms. */
-  FutexResult futexWaitImpl(
-      uint32_t expected,
-      std::chrono::system_clock::time_point const* absSystemTime,
-      std::chrono::steady_clock::time_point const* absSteadyTime,
-      uint32_t waitMask);
-};
-=======
 using Futex = Atom<std::uint32_t>;
 
 /**
@@ -209,7 +90,6 @@
     const Futex* futex,
     int count = std::numeric_limits<int>::max(),
     uint32_t wakeMask = -1);
->>>>>>> 2e6f64e1
 
 /** A std::atomic subclass that can be used to force Futex to emulate
  *  the underlying futex() syscall.  This is primarily useful to test or
@@ -223,34 +103,7 @@
   EmulatedFutexAtomic(EmulatedFutexAtomic&& rhs) = delete;
 };
 
-<<<<<<< HEAD
-/* Available specializations, with definitions elsewhere */
-
-template <>
-int Futex<std::atomic>::futexWake(int count, uint32_t wakeMask);
-
-template <>
-FutexResult Futex<std::atomic>::futexWaitImpl(
-    uint32_t expected,
-    std::chrono::system_clock::time_point const* absSystemTime,
-    std::chrono::steady_clock::time_point const* absSteadyTime,
-    uint32_t waitMask);
-
-template <>
-int Futex<EmulatedFutexAtomic>::futexWake(int count, uint32_t wakeMask);
-
-template <>
-FutexResult Futex<EmulatedFutexAtomic>::futexWaitImpl(
-    uint32_t expected,
-    std::chrono::system_clock::time_point const* absSystemTime,
-    std::chrono::steady_clock::time_point const* absSteadyTime,
-    uint32_t waitMask);
-
-} // namespace detail
-} // namespace folly
-=======
 } // namespace detail
 } // namespace folly
 
-#include <folly/detail/Futex-inl.h>
->>>>>>> 2e6f64e1
+#include <folly/detail/Futex-inl.h>