/*
<<<<<<< HEAD
 * Copyright 2012-present Facebook, Inc.
=======
 * Copyright (c) Facebook, Inc. and its affiliates.
>>>>>>> 2e6f64e1
 *
 * Licensed under the Apache License, Version 2.0 (the "License");
 * you may not use this file except in compliance with the License.
 * You may obtain a copy of the License at
 *
 *     http://www.apache.org/licenses/LICENSE-2.0
 *
 * Unless required by applicable law or agreed to in writing, software
 * distributed under the License is distributed on an "AS IS" BASIS,
 * WITHOUT WARRANTIES OR CONDITIONS OF ANY KIND, either express or implied.
 * See the License for the specific language governing permissions and
 * limitations under the License.
 */

#include <folly/String.h>

#include <cctype>
#include <cerrno>
#include <cstdarg>
#include <cstring>
#include <iterator>
<<<<<<< HEAD
=======
#include <sstream>
>>>>>>> 2e6f64e1
#include <stdexcept>

#include <glog/logging.h>

#include <folly/Portability.h>
#include <folly/ScopeGuard.h>
#include <folly/container/Array.h>

namespace folly {

static_assert(IsConvertible<float>::value, "");
static_assert(IsConvertible<int>::value, "");
static_assert(IsConvertible<bool>::value, "");
static_assert(IsConvertible<int>::value, "");
static_assert(!IsConvertible<std::vector<int>>::value, "");

namespace detail {

struct string_table_c_escape_make_item {
  constexpr char operator()(std::size_t index) const {
    // clang-format off
    return
        index == '"' ? '"' :
        index == '\\' ? '\\' :
        index == '?' ? '?' :
        index == '\n' ? 'n' :
        index == '\r' ? 'r' :
        index == '\t' ? 't' :
        index < 32 || index > 126 ? 'O' : // octal
        'P'; // printable
    // clang-format on
  }
};

struct string_table_c_unescape_make_item {
  constexpr char operator()(std::size_t index) const {
    // clang-format off
    return
        index == '\'' ? '\'' :
        index == '?' ? '?' :
        index == '\\' ? '\\' :
        index == '"' ? '"' :
        index == 'a' ? '\a' :
        index == 'b' ? '\b' :
        index == 'f' ? '\f' :
        index == 'n' ? '\n' :
        index == 'r' ? '\r' :
        index == 't' ? '\t' :
        index == 'v' ? '\v' :
        index >= '0' && index <= '7' ? 'O' : // octal
        index == 'x' ? 'X' : // hex
        'I'; // invalid
    // clang-format on
  }
};

struct string_table_hex_make_item {
  constexpr unsigned char operator()(std::size_t index) const {
    // clang-format off
<<<<<<< HEAD
    return
        index >= '0' && index <= '9' ? index - '0' :
        index >= 'a' && index <= 'f' ? index - 'a' + 10 :
        index >= 'A' && index <= 'F' ? index - 'A' + 10 :
        16;
=======
    return static_cast<unsigned char>(
        index >= '0' && index <= '9' ? index - '0' :
        index >= 'a' && index <= 'f' ? index - 'a' + 10 :
        index >= 'A' && index <= 'F' ? index - 'A' + 10 :
        16);
>>>>>>> 2e6f64e1
    // clang-format on
  }
};

struct string_table_uri_escape_make_item {
  //  0 = passthrough
  //  1 = unused
  //  2 = safe in path (/)
  //  3 = space (replace with '+' in query)
  //  4 = always percent-encode
  constexpr unsigned char operator()(std::size_t index) const {
    // clang-format off
    return
        index >= '0' && index <= '9' ? 0 :
        index >= 'A' && index <= 'Z' ? 0 :
        index >= 'a' && index <= 'z' ? 0 :
        index == '-' ? 0 :
        index == '_' ? 0 :
        index == '.' ? 0 :
        index == '~' ? 0 :
        index == '/' ? 2 :
        index == ' ' ? 3 :
        4;
    // clang-format on
  }
};

FOLLY_STORAGE_CONSTEXPR decltype(cEscapeTable) cEscapeTable =
    make_array_with<256>(string_table_c_escape_make_item{});
FOLLY_STORAGE_CONSTEXPR decltype(cUnescapeTable) cUnescapeTable =
    make_array_with<256>(string_table_c_unescape_make_item{});
FOLLY_STORAGE_CONSTEXPR decltype(hexTable) hexTable =
    make_array_with<256>(string_table_hex_make_item{});
FOLLY_STORAGE_CONSTEXPR decltype(uriEscapeTable) uriEscapeTable =
    make_array_with<256>(string_table_uri_escape_make_item{});

} // namespace detail

static inline bool is_oddspace(char c) {
  return c == '\n' || c == '\t' || c == '\r';
}

StringPiece ltrimWhitespace(StringPiece sp) {
  // Spaces other than ' ' characters are less common but should be
  // checked.  This configuration where we loop on the ' '
  // separately from oddspaces was empirically fastest.

  while (true) {
    while (!sp.empty() && sp.front() == ' ') {
      sp.pop_front();
    }
    if (!sp.empty() && is_oddspace(sp.front())) {
      sp.pop_front();
      continue;
    }

    return sp;
  }
}

StringPiece rtrimWhitespace(StringPiece sp) {
  // Spaces other than ' ' characters are less common but should be
  // checked.  This configuration where we loop on the ' '
  // separately from oddspaces was empirically fastest.

  while (true) {
    while (!sp.empty() && sp.back() == ' ') {
      sp.pop_back();
    }
    if (!sp.empty() && is_oddspace(sp.back())) {
      sp.pop_back();
      continue;
    }

    return sp;
  }
}

namespace {

int stringAppendfImplHelper(
    char* buf,
    size_t bufsize,
    const char* format,
    va_list args) {
  va_list args_copy;
  va_copy(args_copy, args);
  int bytes_used = vsnprintf(buf, bufsize, format, args_copy);
  va_end(args_copy);
  return bytes_used;
}

void stringAppendfImpl(std::string& output, const char* format, va_list args) {
  // Very simple; first, try to avoid an allocation by using an inline
  // buffer.  If that fails to hold the output string, allocate one on
  // the heap, use it instead.
  //
  // It is hard to guess the proper size of this buffer; some
  // heuristics could be based on the number of format characters, or
  // static analysis of a codebase.  Or, we can just pick a number
  // that seems big enough for simple cases (say, one line of text on
  // a terminal) without being large enough to be concerning as a
  // stack variable.
  std::array<char, 128> inline_buffer;

  int bytes_used = stringAppendfImplHelper(
      inline_buffer.data(), inline_buffer.size(), format, args);
  if (bytes_used < 0) {
    throw std::runtime_error(to<std::string>(
        "Invalid format string; snprintf returned negative "
        "with format string: ",
        format));
  }

  if (static_cast<size_t>(bytes_used) < inline_buffer.size()) {
    output.append(inline_buffer.data(), size_t(bytes_used));
    return;
  }

  // Couldn't fit.  Heap allocate a buffer, oh well.
  std::unique_ptr<char[]> heap_buffer(new char[size_t(bytes_used + 1)]);
  int final_bytes_used = stringAppendfImplHelper(
      heap_buffer.get(), size_t(bytes_used + 1), format, args);
  // The second call can take fewer bytes if, for example, we were printing a
  // string buffer with null-terminating char using a width specifier -
  // vsnprintf("%.*s", buf.size(), buf)
  CHECK(bytes_used >= final_bytes_used);

  // We don't keep the trailing '\0' in our output string
  output.append(heap_buffer.get(), size_t(final_bytes_used));
}

} // namespace

std::string stringPrintf(const char* format, ...) {
  va_list ap;
  va_start(ap, format);
  SCOPE_EXIT {
    va_end(ap);
  };
  return stringVPrintf(format, ap);
}

std::string stringVPrintf(const char* format, va_list ap) {
  std::string ret;
  stringAppendfImpl(ret, format, ap);
  return ret;
}

// Basic declarations; allow for parameters of strings and string
// pieces to be specified.
std::string& stringAppendf(std::string* output, const char* format, ...) {
  va_list ap;
  va_start(ap, format);
  SCOPE_EXIT {
    va_end(ap);
  };
  return stringVAppendf(output, format, ap);
}

std::string&
stringVAppendf(std::string* output, const char* format, va_list ap) {
  stringAppendfImpl(*output, format, ap);
  return *output;
}

void stringPrintf(std::string* output, const char* format, ...) {
  va_list ap;
  va_start(ap, format);
  SCOPE_EXIT {
    va_end(ap);
  };
  return stringVPrintf(output, format, ap);
}

void stringVPrintf(std::string* output, const char* format, va_list ap) {
  output->clear();
  stringAppendfImpl(*output, format, ap);
}

namespace {

struct PrettySuffix {
  const char* suffix;
  double val;
};

const PrettySuffix kPrettyTimeSuffixes[] = {
<<<<<<< HEAD
  { "s ", 1e0L },
  { "ms", 1e-3L },
  { "us", 1e-6L },
  { "ns", 1e-9L },
  { "ps", 1e-12L },
  { "s ", 0 },
  { nullptr, 0 },
};

const PrettySuffix kPrettyBytesMetricSuffixes[] = {
  { "TB", 1e12L },
  { "GB", 1e9L },
  { "MB", 1e6L },
  { "kB", 1e3L },
  { "B ", 0L },
  { nullptr, 0 },
};

const PrettySuffix kPrettyBytesBinarySuffixes[] = {
  { "TB", int64_t(1) << 40 },
  { "GB", int64_t(1) << 30 },
  { "MB", int64_t(1) << 20 },
  { "kB", int64_t(1) << 10 },
  { "B ", 0L },
  { nullptr, 0 },
};

const PrettySuffix kPrettyBytesBinaryIECSuffixes[] = {
  { "TiB", int64_t(1) << 40 },
  { "GiB", int64_t(1) << 30 },
  { "MiB", int64_t(1) << 20 },
  { "KiB", int64_t(1) << 10 },
  { "B  ", 0L },
  { nullptr, 0 },
};

const PrettySuffix kPrettyUnitsMetricSuffixes[] = {
  { "tril", 1e12L },
  { "bil",  1e9L },
  { "M",    1e6L },
  { "k",    1e3L },
  { " ",      0  },
  { nullptr, 0 },
};

const PrettySuffix kPrettyUnitsBinarySuffixes[] = {
  { "T", int64_t(1) << 40 },
  { "G", int64_t(1) << 30 },
  { "M", int64_t(1) << 20 },
  { "k", int64_t(1) << 10 },
  { " ", 0 },
  { nullptr, 0 },
};

const PrettySuffix kPrettyUnitsBinaryIECSuffixes[] = {
  { "Ti", int64_t(1) << 40 },
  { "Gi", int64_t(1) << 30 },
  { "Mi", int64_t(1) << 20 },
  { "Ki", int64_t(1) << 10 },
  { "  ", 0 },
  { nullptr, 0 },
};

const PrettySuffix kPrettySISuffixes[] = {
  { "Y", 1e24L },
  { "Z", 1e21L },
  { "E", 1e18L },
  { "P", 1e15L },
  { "T", 1e12L },
  { "G", 1e9L },
  { "M", 1e6L },
  { "k", 1e3L },
  { "h", 1e2L },
  { "da", 1e1L },
  { "d", 1e-1L },
  { "c", 1e-2L },
  { "m", 1e-3L },
  { "u", 1e-6L },
  { "n", 1e-9L },
  { "p", 1e-12L },
  { "f", 1e-15L },
  { "a", 1e-18L },
  { "z", 1e-21L },
  { "y", 1e-24L },
  { " ", 0 },
  { nullptr, 0}
=======
    {"s ", 1e0L},
    {"ms", 1e-3L},
    {"us", 1e-6L},
    {"ns", 1e-9L},
    {"ps", 1e-12L},
    {"s ", 0},
    {nullptr, 0},
};

const PrettySuffix kPrettyTimeHmsSuffixes[] = {
    {"h ", 60L * 60L},
    {"m ", 60L},
    {"s ", 1e0L},
    {"ms", 1e-3L},
    {"us", 1e-6L},
    {"ns", 1e-9L},
    {"ps", 1e-12L},
    {"s ", 0},
    {nullptr, 0},
};

const PrettySuffix kPrettyBytesMetricSuffixes[] = {
    {"EB", 1e18L},
    {"PB", 1e15L},
    {"TB", 1e12L},
    {"GB", 1e9L},
    {"MB", 1e6L},
    {"kB", 1e3L},
    {"B ", 0L},
    {nullptr, 0},
};

const PrettySuffix kPrettyBytesBinarySuffixes[] = {
    {"EB", int64_t(1) << 60},
    {"PB", int64_t(1) << 50},
    {"TB", int64_t(1) << 40},
    {"GB", int64_t(1) << 30},
    {"MB", int64_t(1) << 20},
    {"kB", int64_t(1) << 10},
    {"B ", 0L},
    {nullptr, 0},
};

const PrettySuffix kPrettyBytesBinaryIECSuffixes[] = {
    {"EiB", int64_t(1) << 60},
    {"PiB", int64_t(1) << 50},
    {"TiB", int64_t(1) << 40},
    {"GiB", int64_t(1) << 30},
    {"MiB", int64_t(1) << 20},
    {"KiB", int64_t(1) << 10},
    {"B  ", 0L},
    {nullptr, 0},
};

const PrettySuffix kPrettyUnitsMetricSuffixes[] = {
    {"qntl", 1e18L},
    {"qdrl", 1e15L},
    {"tril", 1e12L},
    {"bil", 1e9L},
    {"M", 1e6L},
    {"k", 1e3L},
    {" ", 0},
    {nullptr, 0},
};

const PrettySuffix kPrettyUnitsBinarySuffixes[] = {
    {"E", int64_t(1) << 60},
    {"P", int64_t(1) << 50},
    {"T", int64_t(1) << 40},
    {"G", int64_t(1) << 30},
    {"M", int64_t(1) << 20},
    {"k", int64_t(1) << 10},
    {" ", 0},
    {nullptr, 0},
};

const PrettySuffix kPrettyUnitsBinaryIECSuffixes[] = {
    {"Ei", int64_t(1) << 60},
    {"Pi", int64_t(1) << 50},
    {"Ti", int64_t(1) << 40},
    {"Gi", int64_t(1) << 30},
    {"Mi", int64_t(1) << 20},
    {"Ki", int64_t(1) << 10},
    {"  ", 0},
    {nullptr, 0},
};

const PrettySuffix kPrettySISuffixes[] = {
    {"Y", 1e24L},  {"Z", 1e21L},  {"E", 1e18L},  {"P", 1e15L},  {"T", 1e12L},
    {"G", 1e9L},   {"M", 1e6L},   {"k", 1e3L},   {"h", 1e2L},   {"da", 1e1L},
    {"d", 1e-1L},  {"c", 1e-2L},  {"m", 1e-3L},  {"u", 1e-6L},  {"n", 1e-9L},
    {"p", 1e-12L}, {"f", 1e-15L}, {"a", 1e-18L}, {"z", 1e-21L}, {"y", 1e-24L},
    {" ", 0},      {nullptr, 0},
>>>>>>> 2e6f64e1
};

const PrettySuffix* const kPrettySuffixes[PRETTY_NUM_TYPES] = {
    kPrettyTimeSuffixes,
    kPrettyTimeHmsSuffixes,
    kPrettyBytesMetricSuffixes,
    kPrettyBytesBinarySuffixes,
    kPrettyBytesBinaryIECSuffixes,
    kPrettyUnitsMetricSuffixes,
    kPrettyUnitsBinarySuffixes,
    kPrettyUnitsBinaryIECSuffixes,
    kPrettySISuffixes,
};

} // namespace

std::string prettyPrint(double val, PrettyType type, bool addSpace) {
  char buf[100];

  // pick the suffixes to use
  assert(type >= 0);
  assert(type < PRETTY_NUM_TYPES);
  const PrettySuffix* suffixes = kPrettySuffixes[type];

  // find the first suffix we're bigger than -- then use it
  double abs_val = fabs(val);
  for (int i = 0; suffixes[i].suffix; ++i) {
    if (abs_val >= suffixes[i].val) {
      snprintf(
          buf,
          sizeof buf,
          "%.4g%s%s",
          (suffixes[i].val ? (val / suffixes[i].val) : val),
          (addSpace ? " " : ""),
          suffixes[i].suffix);
      return std::string(buf);
    }
  }

  // no suffix, we've got a tiny value -- just print it in sci-notation
  snprintf(buf, sizeof buf, "%.4g", val);
  return std::string(buf);
}

// TODO:
// 1) Benchmark & optimize
double prettyToDouble(
    folly::StringPiece* const prettyString,
    const PrettyType type) {
  auto value = folly::to<double>(prettyString);
  while (!prettyString->empty() && std::isspace(prettyString->front())) {
    prettyString->advance(1); // Skipping spaces between number and suffix
  }
  const PrettySuffix* suffixes = kPrettySuffixes[type];
  int longestPrefixLen = -1;
  int bestPrefixId = -1;
  for (int j = 0; suffixes[j].suffix; ++j) {
    if (suffixes[j].suffix[0] == ' ') { // Checking for " " -> number rule.
      if (longestPrefixLen == -1) {
        longestPrefixLen = 0; // No characters to skip
        bestPrefixId = j;
      }
    } else if (prettyString->startsWith(suffixes[j].suffix)) {
      int suffixLen = int(strlen(suffixes[j].suffix));
<<<<<<< HEAD
      //We are looking for a longest suffix matching prefix of the string
      //after numeric value. We need this in case suffixes have common prefix.
=======
      // We are looking for a longest suffix matching prefix of the string
      // after numeric value. We need this in case suffixes have common prefix.
>>>>>>> 2e6f64e1
      if (suffixLen > longestPrefixLen) {
        longestPrefixLen = suffixLen;
        bestPrefixId = j;
      }
    }
  }
  if (bestPrefixId == -1) { // No valid suffix rule found
    throw std::invalid_argument(folly::to<std::string>(
        "Unable to parse suffix \"", *prettyString, "\""));
  }
  prettyString->advance(size_t(longestPrefixLen));
<<<<<<< HEAD
  return suffixes[bestPrefixId].val ? value * suffixes[bestPrefixId].val :
                                      value;
=======
  return suffixes[bestPrefixId].val ? value * suffixes[bestPrefixId].val
                                    : value;
>>>>>>> 2e6f64e1
}

double prettyToDouble(folly::StringPiece prettyString, const PrettyType type) {
  double result = prettyToDouble(&prettyString, type);
  detail::enforceWhitespace(prettyString);
  return result;
}

std::string hexDump(const void* ptr, size_t size) {
  std::ostringstream os;
  hexDump(ptr, size, std::ostream_iterator<StringPiece>(os, "\n"));
  return os.str();
}

// There are two variants of `strerror_r` function, one returns
// `int`, and another returns `char*`. Selecting proper version using
// preprocessor macros portably is extremely hard.
//
// For example, on Android function signature depends on `__USE_GNU` and
// `__ANDROID_API__` macros (https://git.io/fjBBE).
//
// So we are using C++ overloading trick: we pass a pointer of
// `strerror_r` to `invoke_strerror_r` function, and C++ compiler
// selects proper function.

FOLLY_MAYBE_UNUSED
static std::string invoke_strerror_r(
    int (*strerror_r)(int, char*, size_t),
    int err,
    char* buf,
    size_t buflen) {
  // Using XSI-compatible strerror_r
  int r = strerror_r(err, buf, buflen);

  // OSX/FreeBSD use EINVAL and Linux uses -1 so just check for non-zero
  if (r != 0) {
    return to<std::string>(
        "Unknown error ", err, " (strerror_r failed with error ", errno, ")");
  } else {
    return buf;
  }
}

FOLLY_MAYBE_UNUSED
static std::string invoke_strerror_r(
    char* (*strerror_r)(int, char*, size_t),
    int err,
    char* buf,
    size_t buflen) {
  // Using GNU strerror_r
  return strerror_r(err, buf, buflen);
}

std::string errnoStr(int err) {
  int savedErrno = errno;

  // Ensure that we reset errno upon exit.
  auto guard(makeGuard([&] { errno = savedErrno; }));

  char buf[1024];
  buf[0] = '\0';

  std::string result;

  // https://developer.apple.com/library/mac/documentation/Darwin/Reference/ManPages/man3/strerror_r.3.html
  // http://www.kernel.org/doc/man-pages/online/pages/man3/strerror.3.html
#if defined(_WIN32) && (defined(__MINGW32__) || defined(_MSC_VER))
  // mingw64 has no strerror_r, but Windows has strerror_s, which C11 added
  // as well. So maybe we should use this across all platforms (together
  // with strerrorlen_s). Note strerror_r and _s have swapped args.
  int r = strerror_s(buf, sizeof(buf), err);
  if (r != 0) {
    result = to<std::string>(
        "Unknown error ", err, " (strerror_r failed with error ", errno, ")");
  } else {
    result.assign(buf);
  }
#else
  // Using any strerror_r
  result.assign(invoke_strerror_r(strerror_r, err, buf, sizeof(buf)));
#endif

  return result;
}

namespace {

void toLowerAscii8(char& c) {
  // Branchless tolower, based on the input-rotating trick described
  // at http://www.azillionmonkeys.com/qed/asmexample.html
  //
  // This algorithm depends on an observation: each uppercase
  // ASCII character can be converted to its lowercase equivalent
  // by adding 0x20.

  // Step 1: Clear the high order bit. We'll deal with it in Step 5.
<<<<<<< HEAD
  uint8_t rotated = uint8_t(c & 0x7f);
=======
  auto rotated = uint8_t(c & 0x7f);
>>>>>>> 2e6f64e1
  // Currently, the value of rotated, as a function of the original c is:
  //   below 'A':   0- 64
  //   'A'-'Z':    65- 90
  //   above 'Z':  91-127

  // Step 2: Add 0x25 (37)
  rotated += 0x25;
  // Now the value of rotated, as a function of the original c is:
  //   below 'A':   37-101
  //   'A'-'Z':    102-127
  //   above 'Z':  128-164

  // Step 3: clear the high order bit
  rotated &= 0x7f;
  //   below 'A':   37-101
  //   'A'-'Z':    102-127
  //   above 'Z':    0- 36

  // Step 4: Add 0x1a (26)
  rotated += 0x1a;
  //   below 'A':   63-127
  //   'A'-'Z':    128-153
  //   above 'Z':   25- 62

  // At this point, note that only the uppercase letters have been
  // transformed into values with the high order bit set (128 and above).

  // Step 5: Shift the high order bit 2 spaces to the right: the spot
  // where the only 1 bit in 0x20 is.  But first, how we ignored the
  // high order bit of the original c in step 1?  If that bit was set,
  // we may have just gotten a false match on a value in the range
  // 128+'A' to 128+'Z'.  To correct this, need to clear the high order
  // bit of rotated if the high order bit of c is set.  Since we don't
  // care about the other bits in rotated, the easiest thing to do
  // is invert all the bits in c and bitwise-and them with rotated.
  rotated &= ~c;
  rotated >>= 2;

  // Step 6: Apply a mask to clear everything except the 0x20 bit
  // in rotated.
  rotated &= 0x20;

  // At this point, rotated is 0x20 if c is 'A'-'Z' and 0x00 otherwise

  // Step 7: Add rotated to c
  c += char(rotated);
}

void toLowerAscii32(uint32_t& c) {
  // Besides being branchless, the algorithm in toLowerAscii8() has another
  // interesting property: None of the addition operations will cause
  // an overflow in the 8-bit value.  So we can pack four 8-bit values
  // into a uint32_t and run each operation on all four values in parallel
  // without having to use any CPU-specific SIMD instructions.
  uint32_t rotated = c & uint32_t(0x7f7f7f7fL);
  rotated += uint32_t(0x25252525L);
  rotated &= uint32_t(0x7f7f7f7fL);
  rotated += uint32_t(0x1a1a1a1aL);

  // Step 5 involves a shift, so some bits will spill over from each
  // 8-bit value into the next.  But that's okay, because they're bits
  // that will be cleared by the mask in step 6 anyway.
  rotated &= ~c;
  rotated >>= 2;
  rotated &= uint32_t(0x20202020L);
  c += rotated;
}

void toLowerAscii64(uint64_t& c) {
  // 64-bit version of toLower32
  uint64_t rotated = c & uint64_t(0x7f7f7f7f7f7f7f7fL);
  rotated += uint64_t(0x2525252525252525L);
  rotated &= uint64_t(0x7f7f7f7f7f7f7f7fL);
  rotated += uint64_t(0x1a1a1a1a1a1a1a1aL);
  rotated &= ~c;
  rotated >>= 2;
  rotated &= uint64_t(0x2020202020202020L);
  c += rotated;
}

} // namespace

void toLowerAscii(char* str, size_t length) {
  static const size_t kAlignMask64 = 7;
  static const size_t kAlignMask32 = 3;

  // Convert a character at a time until we reach an address that
  // is at least 32-bit aligned
  auto n = (size_t)str;
  n &= kAlignMask32;
  n = std::min(n, length);
  size_t offset = 0;
  if (n != 0) {
    n = std::min(4 - n, length);
    do {
      toLowerAscii8(str[offset]);
      offset++;
    } while (offset < n);
  }

  n = (size_t)(str + offset);
  n &= kAlignMask64;
  if ((n != 0) && (offset + 4 <= length)) {
    // The next address is 32-bit aligned but not 64-bit aligned.
    // Convert the next 4 bytes in order to get to the 64-bit aligned
    // part of the input.
    toLowerAscii32(*(uint32_t*)(str + offset));
    offset += 4;
  }

  // Convert 8 characters at a time
  while (offset + 8 <= length) {
    toLowerAscii64(*(uint64_t*)(str + offset));
    offset += 8;
  }

  // Convert 4 characters at a time
  while (offset + 4 <= length) {
    toLowerAscii32(*(uint32_t*)(str + offset));
    offset += 4;
  }

  // Convert any characters remaining after the last 4-byte aligned group
  while (offset < length) {
    toLowerAscii8(str[offset]);
    offset++;
  }
}

namespace detail {

<<<<<<< HEAD
size_t hexDumpLine(const void* ptr, size_t offset, size_t size,
                   std::string& line) {
=======
size_t
hexDumpLine(const void* ptr, size_t offset, size_t size, std::string& line) {
>>>>>>> 2e6f64e1
  static char hexValues[] = "0123456789abcdef";
  // Line layout:
  // 8: address
  // 1: space
  // (1+2)*16: hex bytes, each preceded by a space
  // 1: space separating the two halves
  // 3: "  |"
  // 16: characters
  // 1: "|"
  // Total: 78
  line.clear();
  line.reserve(78);
  const uint8_t* p = reinterpret_cast<const uint8_t*>(ptr) + offset;
  size_t n = std::min(size - offset, size_t(16));
  line.push_back(hexValues[(offset >> 28) & 0xf]);
  line.push_back(hexValues[(offset >> 24) & 0xf]);
  line.push_back(hexValues[(offset >> 20) & 0xf]);
  line.push_back(hexValues[(offset >> 16) & 0xf]);
  line.push_back(hexValues[(offset >> 12) & 0xf]);
  line.push_back(hexValues[(offset >> 8) & 0xf]);
  line.push_back(hexValues[(offset >> 4) & 0xf]);
  line.push_back(hexValues[offset & 0xf]);
  line.push_back(' ');

  for (size_t i = 0; i < n; i++) {
    if (i == 8) {
      line.push_back(' ');
    }

    line.push_back(' ');
    line.push_back(hexValues[(p[i] >> 4) & 0xf]);
    line.push_back(hexValues[p[i] & 0xf]);
  }

  // 3 spaces for each byte we're not printing, one separating the halves
  // if necessary
  line.append(3 * (16 - n) + (n <= 8), ' ');
  line.append("  |");

  for (size_t i = 0; i < n; i++) {
    char c = (p[i] >= 32 && p[i] <= 126 ? static_cast<char>(p[i]) : '.');
    line.push_back(c);
  }
  line.append(16 - n, ' ');
  line.push_back('|');
  DCHECK_EQ(line.size(), 78u);

  return n;
}

} // namespace detail

std::string stripLeftMargin(std::string s) {
  std::vector<StringPiece> pieces;
  split("\n", s, pieces);
  auto piecer = range(pieces);

  auto piece = (piecer.end() - 1);
  auto needle = std::find_if(piece->begin(), piece->end(), [](char c) {
    return c != ' ' && c != '\t';
  });
  if (needle == piece->end()) {
    (piecer.end() - 1)->clear();
  }
  piece = piecer.begin();
  needle = std::find_if(piece->begin(), piece->end(), [](char c) {
    return c != ' ' && c != '\t';
  });
  if (needle == piece->end()) {
    piecer.erase(piecer.begin(), piecer.begin() + 1);
  }

  const auto sentinel = std::numeric_limits<size_t>::max();
  auto indent = sentinel;
  size_t max_length = 0;
  for (piece = piecer.begin(); piece != piecer.end(); piece++) {
    needle = std::find_if(piece->begin(), piece->end(), [](char c) {
      return c != ' ' && c != '\t';
    });
    if (needle != piece->end()) {
      indent = std::min<size_t>(indent, size_t(needle - piece->begin()));
    } else {
      max_length = std::max<size_t>(piece->size(), max_length);
    }
  }
  indent = indent == sentinel ? max_length : indent;
  for (piece = piecer.begin(); piece != piecer.end(); piece++) {
    if (piece->size() < indent) {
      piece->clear();
    } else {
      piece->erase(piece->begin(), piece->begin() + indent);
    }
  }
  return join("\n", piecer);
}

} // namespace folly

#ifdef FOLLY_DEFINED_DMGL
#undef FOLLY_DEFINED_DMGL
#undef DMGL_NO_OPTS
#undef DMGL_PARAMS
#undef DMGL_ANSI
#undef DMGL_JAVA
#undef DMGL_VERBOSE
#undef DMGL_TYPES
#undef DMGL_RET_POSTFIX
#endif<|MERGE_RESOLUTION|>--- conflicted
+++ resolved
@@ -1,9 +1,5 @@
 /*
-<<<<<<< HEAD
- * Copyright 2012-present Facebook, Inc.
-=======
  * Copyright (c) Facebook, Inc. and its affiliates.
->>>>>>> 2e6f64e1
  *
  * Licensed under the Apache License, Version 2.0 (the "License");
  * you may not use this file except in compliance with the License.
@@ -25,10 +21,7 @@
 #include <cstdarg>
 #include <cstring>
 #include <iterator>
-<<<<<<< HEAD
-=======
 #include <sstream>
->>>>>>> 2e6f64e1
 #include <stdexcept>
 
 #include <glog/logging.h>
@@ -88,19 +81,11 @@
 struct string_table_hex_make_item {
   constexpr unsigned char operator()(std::size_t index) const {
     // clang-format off
-<<<<<<< HEAD
-    return
-        index >= '0' && index <= '9' ? index - '0' :
-        index >= 'a' && index <= 'f' ? index - 'a' + 10 :
-        index >= 'A' && index <= 'F' ? index - 'A' + 10 :
-        16;
-=======
     return static_cast<unsigned char>(
         index >= '0' && index <= '9' ? index - '0' :
         index >= 'a' && index <= 'f' ? index - 'a' + 10 :
         index >= 'A' && index <= 'F' ? index - 'A' + 10 :
         16);
->>>>>>> 2e6f64e1
     // clang-format on
   }
 };
@@ -289,94 +274,6 @@
 };
 
 const PrettySuffix kPrettyTimeSuffixes[] = {
-<<<<<<< HEAD
-  { "s ", 1e0L },
-  { "ms", 1e-3L },
-  { "us", 1e-6L },
-  { "ns", 1e-9L },
-  { "ps", 1e-12L },
-  { "s ", 0 },
-  { nullptr, 0 },
-};
-
-const PrettySuffix kPrettyBytesMetricSuffixes[] = {
-  { "TB", 1e12L },
-  { "GB", 1e9L },
-  { "MB", 1e6L },
-  { "kB", 1e3L },
-  { "B ", 0L },
-  { nullptr, 0 },
-};
-
-const PrettySuffix kPrettyBytesBinarySuffixes[] = {
-  { "TB", int64_t(1) << 40 },
-  { "GB", int64_t(1) << 30 },
-  { "MB", int64_t(1) << 20 },
-  { "kB", int64_t(1) << 10 },
-  { "B ", 0L },
-  { nullptr, 0 },
-};
-
-const PrettySuffix kPrettyBytesBinaryIECSuffixes[] = {
-  { "TiB", int64_t(1) << 40 },
-  { "GiB", int64_t(1) << 30 },
-  { "MiB", int64_t(1) << 20 },
-  { "KiB", int64_t(1) << 10 },
-  { "B  ", 0L },
-  { nullptr, 0 },
-};
-
-const PrettySuffix kPrettyUnitsMetricSuffixes[] = {
-  { "tril", 1e12L },
-  { "bil",  1e9L },
-  { "M",    1e6L },
-  { "k",    1e3L },
-  { " ",      0  },
-  { nullptr, 0 },
-};
-
-const PrettySuffix kPrettyUnitsBinarySuffixes[] = {
-  { "T", int64_t(1) << 40 },
-  { "G", int64_t(1) << 30 },
-  { "M", int64_t(1) << 20 },
-  { "k", int64_t(1) << 10 },
-  { " ", 0 },
-  { nullptr, 0 },
-};
-
-const PrettySuffix kPrettyUnitsBinaryIECSuffixes[] = {
-  { "Ti", int64_t(1) << 40 },
-  { "Gi", int64_t(1) << 30 },
-  { "Mi", int64_t(1) << 20 },
-  { "Ki", int64_t(1) << 10 },
-  { "  ", 0 },
-  { nullptr, 0 },
-};
-
-const PrettySuffix kPrettySISuffixes[] = {
-  { "Y", 1e24L },
-  { "Z", 1e21L },
-  { "E", 1e18L },
-  { "P", 1e15L },
-  { "T", 1e12L },
-  { "G", 1e9L },
-  { "M", 1e6L },
-  { "k", 1e3L },
-  { "h", 1e2L },
-  { "da", 1e1L },
-  { "d", 1e-1L },
-  { "c", 1e-2L },
-  { "m", 1e-3L },
-  { "u", 1e-6L },
-  { "n", 1e-9L },
-  { "p", 1e-12L },
-  { "f", 1e-15L },
-  { "a", 1e-18L },
-  { "z", 1e-21L },
-  { "y", 1e-24L },
-  { " ", 0 },
-  { nullptr, 0}
-=======
     {"s ", 1e0L},
     {"ms", 1e-3L},
     {"us", 1e-6L},
@@ -470,7 +367,6 @@
     {"d", 1e-1L},  {"c", 1e-2L},  {"m", 1e-3L},  {"u", 1e-6L},  {"n", 1e-9L},
     {"p", 1e-12L}, {"f", 1e-15L}, {"a", 1e-18L}, {"z", 1e-21L}, {"y", 1e-24L},
     {" ", 0},      {nullptr, 0},
->>>>>>> 2e6f64e1
 };
 
 const PrettySuffix* const kPrettySuffixes[PRETTY_NUM_TYPES] = {
@@ -535,13 +431,8 @@
       }
     } else if (prettyString->startsWith(suffixes[j].suffix)) {
       int suffixLen = int(strlen(suffixes[j].suffix));
-<<<<<<< HEAD
-      //We are looking for a longest suffix matching prefix of the string
-      //after numeric value. We need this in case suffixes have common prefix.
-=======
       // We are looking for a longest suffix matching prefix of the string
       // after numeric value. We need this in case suffixes have common prefix.
->>>>>>> 2e6f64e1
       if (suffixLen > longestPrefixLen) {
         longestPrefixLen = suffixLen;
         bestPrefixId = j;
@@ -553,13 +444,8 @@
         "Unable to parse suffix \"", *prettyString, "\""));
   }
   prettyString->advance(size_t(longestPrefixLen));
-<<<<<<< HEAD
-  return suffixes[bestPrefixId].val ? value * suffixes[bestPrefixId].val :
-                                      value;
-=======
   return suffixes[bestPrefixId].val ? value * suffixes[bestPrefixId].val
                                     : value;
->>>>>>> 2e6f64e1
 }
 
 double prettyToDouble(folly::StringPiece prettyString, const PrettyType type) {
@@ -656,11 +542,7 @@
   // by adding 0x20.
 
   // Step 1: Clear the high order bit. We'll deal with it in Step 5.
-<<<<<<< HEAD
-  uint8_t rotated = uint8_t(c & 0x7f);
-=======
   auto rotated = uint8_t(c & 0x7f);
->>>>>>> 2e6f64e1
   // Currently, the value of rotated, as a function of the original c is:
   //   below 'A':   0- 64
   //   'A'-'Z':    65- 90
@@ -792,13 +674,8 @@
 
 namespace detail {
 
-<<<<<<< HEAD
-size_t hexDumpLine(const void* ptr, size_t offset, size_t size,
-                   std::string& line) {
-=======
 size_t
 hexDumpLine(const void* ptr, size_t offset, size_t size, std::string& line) {
->>>>>>> 2e6f64e1
   static char hexValues[] = "0123456789abcdef";
   // Line layout:
   // 8: address
