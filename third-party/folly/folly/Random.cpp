/*
<<<<<<< HEAD
 * Copyright 2011-present Facebook, Inc.
=======
 * Copyright (c) Facebook, Inc. and its affiliates.
>>>>>>> 2e6f64e1
 *
 * Licensed under the Apache License, Version 2.0 (the "License");
 * you may not use this file except in compliance with the License.
 * You may obtain a copy of the License at
 *
 *     http://www.apache.org/licenses/LICENSE-2.0
 *
 * Unless required by applicable law or agreed to in writing, software
 * distributed under the License is distributed on an "AS IS" BASIS,
 * WITHOUT WARRANTIES OR CONDITIONS OF ANY KIND, either express or implied.
 * See the License for the specific language governing permissions and
 * limitations under the License.
 */

#include <folly/Random.h>

#include <array>
#include <atomic>
#include <mutex>
#include <random>

<<<<<<< HEAD
=======
#include <folly/CppAttributes.h>
>>>>>>> 2e6f64e1
#include <folly/File.h>
#include <folly/FileUtil.h>
#include <folly/SingletonThreadLocal.h>
#include <folly/ThreadLocal.h>
<<<<<<< HEAD
#include <folly/portability/SysTime.h>
#include <folly/portability/Unistd.h>
#include <folly/synchronization/CallOnce.h>
=======
#include <folly/detail/FileUtilDetail.h>
#include <folly/portability/Config.h>
#include <folly/portability/SysTime.h>
#include <folly/portability/Unistd.h>
>>>>>>> 2e6f64e1
#include <glog/logging.h>

#ifdef _MSC_VER
#include <wincrypt.h> // @manual
<<<<<<< HEAD
=======
#endif

#if FOLLY_HAVE_GETRANDOM
#include <sys/random.h>
>>>>>>> 2e6f64e1
#endif

namespace folly {

namespace {

void readRandomDevice(void* data, size_t size) {
#ifdef _MSC_VER
<<<<<<< HEAD
  static folly::once_flag flag;
  static HCRYPTPROV cryptoProv;
  folly::call_once(flag, [&] {
    if (!CryptAcquireContext(
            &cryptoProv,
            nullptr,
            nullptr,
            PROV_RSA_FULL,
            CRYPT_VERIFYCONTEXT)) {
=======
  static auto const cryptoProv = [] {
    HCRYPTPROV prov;
    if (!CryptAcquireContext(
            &prov, nullptr, nullptr, PROV_RSA_FULL, CRYPT_VERIFYCONTEXT)) {
>>>>>>> 2e6f64e1
      if (GetLastError() == NTE_BAD_KEYSET) {
        // Mostly likely cause of this is that no key container
        // exists yet, so try to create one.
        PCHECK(CryptAcquireContext(
<<<<<<< HEAD
            &cryptoProv, nullptr, nullptr, PROV_RSA_FULL, CRYPT_NEWKEYSET));
=======
            &prov, nullptr, nullptr, PROV_RSA_FULL, CRYPT_NEWKEYSET));
>>>>>>> 2e6f64e1
      } else {
        LOG(FATAL) << "Failed to acquire the default crypto context.";
      }
    }
<<<<<<< HEAD
  });
=======
    return prov;
  }();
>>>>>>> 2e6f64e1
  CHECK(size <= std::numeric_limits<DWORD>::max());
  PCHECK(CryptGenRandom(cryptoProv, (DWORD)size, (BYTE*)data));
#else
  ssize_t bytesRead = 0;
  auto gen = [](int, void* buf, size_t buflen) {
#if FOLLY_HAVE_GETRANDOM
    auto flags = 0u;
    return ::getrandom(buf, buflen, flags);
#else
    [](...) {}(buf, buflen);
    errno = ENOSYS;
    return -1;
#endif
  };
  bytesRead = fileutil_detail::wrapFull(gen, -1, data, size);
  if (bytesRead == -1 && errno == ENOSYS) {
    // Keep the random device open for the duration of the program.
    static int randomFd = ::open("/dev/urandom", O_RDONLY | O_CLOEXEC);
    PCHECK(randomFd >= 0);
    bytesRead = readFull(randomFd, data, size);
  }
  PCHECK(bytesRead >= 0);
  CHECK_EQ(size_t(bytesRead), size);
#endif
}

class BufferedRandomDevice {
 public:
  static constexpr size_t kDefaultBufferSize = 128;

  static void notifyNewGlobalEpoch() {
    globalEpoch_.fetch_add(1, std::memory_order_relaxed);
  }

  explicit BufferedRandomDevice(size_t bufferSize = kDefaultBufferSize);

  void get(void* data, size_t size) {
    auto const globalEpoch = globalEpoch_.load(std::memory_order_relaxed);
    if (LIKELY(globalEpoch == epoch_ && size <= remaining())) {
      memcpy(data, ptr_, size);
      ptr_ += size;
    } else {
      getSlow(static_cast<unsigned char*>(data), size);
    }
  }

 private:
  void getSlow(unsigned char* data, size_t size);

  inline size_t remaining() const {
    return size_t(buffer_.get() + bufferSize_ - ptr_);
  }

  static std::atomic<size_t> globalEpoch_;

  size_t epoch_{size_t(-1)}; // refill on first use
  const size_t bufferSize_;
  std::unique_ptr<unsigned char[]> buffer_;
  unsigned char* ptr_;
};

std::atomic<size_t> BufferedRandomDevice::globalEpoch_{0};
struct RandomTag {};

BufferedRandomDevice::BufferedRandomDevice(size_t bufferSize)
    : bufferSize_(bufferSize),
      buffer_(new unsigned char[bufferSize]),
      ptr_(buffer_.get() + bufferSize) { // refill on first use
  FOLLY_MAYBE_UNUSED static auto const init = [] {
    detail::AtFork::registerHandler(
        nullptr,
        /*prepare*/ []() { return true; },
        /*parent*/ []() {},
        /*child*/
        []() {
          // Ensure child and parent do not share same entropy pool.
          BufferedRandomDevice::notifyNewGlobalEpoch();
        });
    return 0;
  }();
}

void BufferedRandomDevice::getSlow(unsigned char* data, size_t size) {
  auto const globalEpoch = globalEpoch_.load(std::memory_order_relaxed);
  if (globalEpoch != epoch_) {
    epoch_ = globalEpoch_;
    ptr_ = buffer_.get() + bufferSize_;
  }

  DCHECK_GT(size, remaining());
  if (size >= bufferSize_) {
    // Just read directly.
    readRandomDevice(data, size);
    return;
  }

  size_t copied = remaining();
  memcpy(data, ptr_, copied);
  data += copied;
  size -= copied;

  // refill
  readRandomDevice(buffer_.get(), bufferSize_);
  ptr_ = buffer_.get();

  memcpy(data, ptr_, size);
  ptr_ += size;
}

<<<<<<< HEAD
struct RandomTag {};

=======
>>>>>>> 2e6f64e1
} // namespace

void Random::secureRandom(void* data, size_t size) {
  using Single = SingletonThreadLocal<BufferedRandomDevice, RandomTag>;
  Single::get().get(data, size);
}

ThreadLocalPRNG::result_type ThreadLocalPRNG::operator()() {
  struct Wrapper {
    Random::DefaultGenerator object{Random::create()};
  };
  using Single = SingletonThreadLocal<Wrapper, RandomTag>;
  return Single::get().object();
}
} // namespace folly<|MERGE_RESOLUTION|>--- conflicted
+++ resolved
@@ -1,9 +1,5 @@
 /*
-<<<<<<< HEAD
- * Copyright 2011-present Facebook, Inc.
-=======
  * Copyright (c) Facebook, Inc. and its affiliates.
->>>>>>> 2e6f64e1
  *
  * Licensed under the Apache License, Version 2.0 (the "License");
  * you may not use this file except in compliance with the License.
@@ -25,35 +21,23 @@
 #include <mutex>
 #include <random>
 
-<<<<<<< HEAD
-=======
 #include <folly/CppAttributes.h>
->>>>>>> 2e6f64e1
 #include <folly/File.h>
 #include <folly/FileUtil.h>
 #include <folly/SingletonThreadLocal.h>
 #include <folly/ThreadLocal.h>
-<<<<<<< HEAD
-#include <folly/portability/SysTime.h>
-#include <folly/portability/Unistd.h>
-#include <folly/synchronization/CallOnce.h>
-=======
 #include <folly/detail/FileUtilDetail.h>
 #include <folly/portability/Config.h>
 #include <folly/portability/SysTime.h>
 #include <folly/portability/Unistd.h>
->>>>>>> 2e6f64e1
 #include <glog/logging.h>
 
 #ifdef _MSC_VER
 #include <wincrypt.h> // @manual
-<<<<<<< HEAD
-=======
 #endif
 
 #if FOLLY_HAVE_GETRANDOM
 #include <sys/random.h>
->>>>>>> 2e6f64e1
 #endif
 
 namespace folly {
@@ -62,41 +46,21 @@
 
 void readRandomDevice(void* data, size_t size) {
 #ifdef _MSC_VER
-<<<<<<< HEAD
-  static folly::once_flag flag;
-  static HCRYPTPROV cryptoProv;
-  folly::call_once(flag, [&] {
-    if (!CryptAcquireContext(
-            &cryptoProv,
-            nullptr,
-            nullptr,
-            PROV_RSA_FULL,
-            CRYPT_VERIFYCONTEXT)) {
-=======
   static auto const cryptoProv = [] {
     HCRYPTPROV prov;
     if (!CryptAcquireContext(
             &prov, nullptr, nullptr, PROV_RSA_FULL, CRYPT_VERIFYCONTEXT)) {
->>>>>>> 2e6f64e1
       if (GetLastError() == NTE_BAD_KEYSET) {
         // Mostly likely cause of this is that no key container
         // exists yet, so try to create one.
         PCHECK(CryptAcquireContext(
-<<<<<<< HEAD
-            &cryptoProv, nullptr, nullptr, PROV_RSA_FULL, CRYPT_NEWKEYSET));
-=======
             &prov, nullptr, nullptr, PROV_RSA_FULL, CRYPT_NEWKEYSET));
->>>>>>> 2e6f64e1
       } else {
         LOG(FATAL) << "Failed to acquire the default crypto context.";
       }
     }
-<<<<<<< HEAD
-  });
-=======
     return prov;
   }();
->>>>>>> 2e6f64e1
   CHECK(size <= std::numeric_limits<DWORD>::max());
   PCHECK(CryptGenRandom(cryptoProv, (DWORD)size, (BYTE*)data));
 #else
@@ -206,11 +170,6 @@
   ptr_ += size;
 }
 
-<<<<<<< HEAD
-struct RandomTag {};
-
-=======
->>>>>>> 2e6f64e1
 } // namespace
 
 void Random::secureRandom(void* data, size_t size) {
