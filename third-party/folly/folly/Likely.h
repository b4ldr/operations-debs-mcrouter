/*
<<<<<<< HEAD
 * Copyright 2011-present Facebook, Inc.
=======
 * Copyright (c) Facebook, Inc. and its affiliates.
>>>>>>> 2e6f64e1
 *
 * Licensed under the Apache License, Version 2.0 (the "License");
 * you may not use this file except in compliance with the License.
 * You may obtain a copy of the License at
 *
 *     http://www.apache.org/licenses/LICENSE-2.0
 *
 * Unless required by applicable law or agreed to in writing, software
 * distributed under the License is distributed on an "AS IS" BASIS,
 * WITHOUT WARRANTIES OR CONDITIONS OF ANY KIND, either express or implied.
 * See the License for the specific language governing permissions and
 * limitations under the License.
 */

#pragma once

#if __GNUC__
#define FOLLY_DETAIL_BUILTIN_EXPECT(b, t) (__builtin_expect(b, t))
#else
#define FOLLY_DETAIL_BUILTIN_EXPECT(b, t) b
#endif

//  Likeliness annotations
//
//  Useful when the author has better knowledge than the compiler of whether
//  the branch condition is overwhelmingly likely to take a specific value.
//
//  Useful when the author has better knowledge than the compiler of which code
//  paths are designed as the fast path and which are designed as the slow path,
//  and to force the compiler to optimize for the fast path, even when it is not
//  overwhelmingly likely.

#define FOLLY_LIKELY(x) FOLLY_DETAIL_BUILTIN_EXPECT((x), 1)
#define FOLLY_UNLIKELY(x) FOLLY_DETAIL_BUILTIN_EXPECT((x), 0)

//  Un-namespaced annotations

#undef LIKELY
#undef UNLIKELY

#if defined(__GNUC__)
<<<<<<< HEAD
#define LIKELY(x)   (__builtin_expect((x), 1))
=======
#define LIKELY(x) (__builtin_expect((x), 1))
>>>>>>> 2e6f64e1
#define UNLIKELY(x) (__builtin_expect((x), 0))
#else
#define LIKELY(x) (x)
#define UNLIKELY(x) (x)
#endif<|MERGE_RESOLUTION|>--- conflicted
+++ resolved
@@ -1,9 +1,5 @@
 /*
-<<<<<<< HEAD
- * Copyright 2011-present Facebook, Inc.
-=======
  * Copyright (c) Facebook, Inc. and its affiliates.
->>>>>>> 2e6f64e1
  *
  * Licensed under the Apache License, Version 2.0 (the "License");
  * you may not use this file except in compliance with the License.
@@ -45,11 +41,7 @@
 #undef UNLIKELY
 
 #if defined(__GNUC__)
-<<<<<<< HEAD
-#define LIKELY(x)   (__builtin_expect((x), 1))
-=======
 #define LIKELY(x) (__builtin_expect((x), 1))
->>>>>>> 2e6f64e1
 #define UNLIKELY(x) (__builtin_expect((x), 0))
 #else
 #define LIKELY(x) (x)
