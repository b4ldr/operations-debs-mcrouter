--- conflicted
+++ resolved
@@ -1,9 +1,5 @@
 /*
-<<<<<<< HEAD
- * Copyright 2013-present Facebook, Inc.
-=======
  * Copyright (c) Facebook, Inc. and its affiliates.
->>>>>>> 2e6f64e1
  *
  * Licensed under the Apache License, Version 2.0 (the "License");
  * you may not use this file except in compliance with the License.
@@ -300,7 +296,6 @@
   /*
    * Print out serialized data for all buckets in the historical interval.
    * For format, please see getString(size_t level).
-<<<<<<< HEAD
    */
   std::string getString(TimePoint start, TimePoint end) const;
 
@@ -311,18 +306,6 @@
    * Prefer using the correct TimePoint-based APIs instead.  These APIs will
    * eventually be deprecated and removed.
    */
-=======
-   */
-  std::string getString(TimePoint start, TimePoint end) const;
-
-  /*
-   * Legacy APIs that accept a Duration parameters rather than TimePoint.
-   *
-   * These treat the Duration as relative to the clock epoch.
-   * Prefer using the correct TimePoint-based APIs instead.  These APIs will
-   * eventually be deprecated and removed.
-   */
->>>>>>> 2e6f64e1
   void update(Duration now) {
     update(TimePoint(now));
   }
@@ -412,10 +395,6 @@
   bool singleUniqueValue_;
   ValueType firstValue_;
 };
-<<<<<<< HEAD
 } // namespace folly
-=======
-} // namespace folly
-
-#include <folly/stats/TimeseriesHistogram-inl.h>
->>>>>>> 2e6f64e1
+
+#include <folly/stats/TimeseriesHistogram-inl.h>