--- conflicted
+++ resolved
@@ -1,9 +1,5 @@
 /*
-<<<<<<< HEAD
- * Copyright 2012-present Facebook, Inc.
-=======
  * Copyright (c) Facebook, Inc. and its affiliates.
->>>>>>> 2e6f64e1
  *
  * Licensed under the Apache License, Version 2.0 (the "License");
  * you may not use this file except in compliance with the License.
@@ -473,21 +469,13 @@
   TimePoint getEarliestTimeNonEmpty() const;
   size_t updateBuckets(TimePoint now);
 
-<<<<<<< HEAD
-  ValueType rangeAdjust(
-=======
   template <typename ReturnType>
   ReturnType rangeAdjust(
->>>>>>> 2e6f64e1
       TimePoint bucketStart,
       TimePoint nextBucketStart,
       TimePoint start,
       TimePoint end,
-<<<<<<< HEAD
-      ValueType input) const;
-=======
       ReturnType input) const;
->>>>>>> 2e6f64e1
 
   template <typename Function>
   void forEachBucket(TimePoint start, TimePoint end, Function fn) const;
@@ -500,10 +488,6 @@
   std::vector<Bucket> buckets_; // actual buckets of values
 };
 
-<<<<<<< HEAD
 } // namespace folly
-=======
-} // namespace folly
-
-#include <folly/stats/BucketedTimeSeries-inl.h>
->>>>>>> 2e6f64e1
+
+#include <folly/stats/BucketedTimeSeries-inl.h>