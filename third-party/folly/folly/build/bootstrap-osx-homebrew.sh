--- conflicted
+++ resolved
@@ -23,56 +23,11 @@
 
 # brew install alias
 brew_install() {
-<<<<<<< HEAD
-    brew install $@ || brew upgrade $@
-=======
     brew install "$@" || brew upgrade "$@"
->>>>>>> 2e6f64e1
 }
 
 # install deps
 install_deps() {
-<<<<<<< HEAD
-	# folly deps
-	dependencies=(autoconf automake libtool pkg-config double-conversion glog gflags boost libevent xz snappy lz4 jemalloc openssl)
-
-	# fetch deps
-	for dependency in ${dependencies[@]}; do
-		brew_install ${dependency}
-	done
-}
-
-# set env flags
-export_flags() {
-	# fetch opt dirs
-	OPT_GFLAGS=$(brew --prefix gflags)
-	OPT_OPENSSL=$(brew --prefix openssl)
-
-	# export flags
-	export LDFLAGS=-L${OPT_OPENSSL}/lib
-	export OPENSSL_INCLUDES=-I${OPT_OPENSSL}/include
-	export GFLAGS_LIBS=-L${OPT_GFLAGS}/lib
-	export GFLAGS_CFLAGS=-I${OPT_GFLAGS}/include
-}
-
-# now the fun part
-install_deps
-export_flags
-autoreconf -ivf
-./configure --disable-silent-rules --disable-dependency-tracking
-
-# fetch googletest, if doesn't exist
-pushd test
-GTEST_VER=1.8.0
-GTEST_DIR=gtest-${GTEST_VER}
-if [ ! -d ${GTEST_DIR} ]; then
-	mkdir ${GTEST_DIR}
-    curl -SL \
-    	https://github.com/google/googletest/archive/release-${GTEST_VER}.tar.gz | \
-    	tar -xvzf - --strip-components=1 -C ${GTEST_DIR}
-fi
-popd
-=======
     # folly deps
     dependencies=(
         boost
@@ -120,7 +75,6 @@
         https://github.com/google/googletest/archive/release-${GTEST_VER}.tar.gz | \
         tar -xvzf - --strip-components=1 -C ${GTEST_DIR}
 fi
->>>>>>> 2e6f64e1
 
 # make, test, install
 make
