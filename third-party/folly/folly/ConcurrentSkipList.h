/*
<<<<<<< HEAD
 * Copyright 2011-present Facebook, Inc.
=======
 * Copyright (c) Facebook, Inc. and its affiliates.
>>>>>>> 2e6f64e1
 *
 * Licensed under the Apache License, Version 2.0 (the "License");
 * you may not use this file except in compliance with the License.
 * You may obtain a copy of the License at
 *
 *     http://www.apache.org/licenses/LICENSE-2.0
 *
 * Unless required by applicable law or agreed to in writing, software
 * distributed under the License is distributed on an "AS IS" BASIS,
 * WITHOUT WARRANTIES OR CONDITIONS OF ANY KIND, either express or implied.
 * See the License for the specific language governing permissions and
 * limitations under the License.
 */

// @author: Xin Liu <xliux@fb.com>
//
// A concurrent skip list (CSL) implementation.
// Ref: http://www.cs.tau.ac.il/~shanir/nir-pubs-web/Papers/OPODIS2006-BA.pdf

/*

This implements a sorted associative container that supports only
unique keys.  (Similar to std::set.)

Features:

  1. Small memory overhead: ~40% less memory overhead compared with
     std::set (1.6 words per node versus 3). It has an minimum of 4
     words (7 words if there nodes got deleted) per-list overhead
     though.

  2. Read accesses (count, find iterator, skipper) are lock-free and
     mostly wait-free (the only wait a reader may need to do is when
     the node it is visiting is in a pending stage, i.e. deleting,
     adding and not fully linked).  Write accesses (remove, add) need
     to acquire locks, but locks are local to the predecessor nodes
     and/or successor nodes.

  3. Good high contention performance, comparable single-thread
     performance.  In the multithreaded case (12 workers), CSL tested
     10x faster than a RWSpinLocked std::set for an averaged sized
     list (1K - 1M nodes).

     Comparable read performance to std::set when single threaded,
     especially when the list size is large, and scales better to
     larger lists: when the size is small, CSL can be 20-50% slower on
     find()/contains().  As the size gets large (> 1M elements),
     find()/contains() can be 30% faster.

     Iterating through a skiplist is similar to iterating through a
     linked list, thus is much (2-6x) faster than on a std::set
     (tree-based).  This is especially true for short lists due to
     better cache locality.  Based on that, it's also faster to
     intersect two skiplists.

  4. Lazy removal with GC support.  The removed nodes get deleted when
     the last Accessor to the skiplist is destroyed.

Caveats:

  1. Write operations are usually 30% slower than std::set in a single
     threaded environment.

  2. Need to have a head node for each list, which has a 4 word
     overhead.

  3. When the list is quite small (< 1000 elements), single threaded
     benchmarks show CSL can be 10x slower than std:set.

  4. The interface requires using an Accessor to access the skiplist.
    (See below.)

  5. Currently x64 only, due to use of MicroSpinLock.

  6. Freed nodes will not be reclaimed as long as there are ongoing
     uses of the list.

Sample usage:

     typedef ConcurrentSkipList<int> SkipListT;
     shared_ptr<SkipListT> sl(SkipListT::createInstance(init_head_height);
     {
       // It's usually good practice to hold an accessor only during
       // its necessary life cycle (but not in a tight loop as
       // Accessor creation incurs ref-counting overhead).
       //
       // Holding it longer delays garbage-collecting the deleted
       // nodes in the list.
       SkipListT::Accessor accessor(sl);
       accessor.insert(23);
       accessor.erase(2);
       for (auto &elem : accessor) {
         // use elem to access data
       }
       ... ...
     }

 Another useful type is the Skipper accessor.  This is useful if you
 want to skip to locations in the way std::lower_bound() works,
 i.e. it can be used for going through the list by skipping to the
 node no less than a specified key.  The Skipper keeps its location as
 state, which makes it convenient for things like implementing
 intersection of two sets efficiently, as it can start from the last
 visited position.

     {
       SkipListT::Accessor accessor(sl);
       SkipListT::Skipper skipper(accessor);
       skipper.to(30);
       if (skipper) {
         CHECK_LE(30, *skipper);
       }
       ...  ...
       // GC may happen when the accessor gets destructed.
     }
*/

#pragma once

#include <algorithm>
#include <atomic>
#include <limits>
#include <memory>
#include <type_traits>

<<<<<<< HEAD
#include <boost/iterator/iterator_facade.hpp>
=======
>>>>>>> 2e6f64e1
#include <glog/logging.h>

#include <folly/ConcurrentSkipList-inl.h>
#include <folly/Likely.h>
#include <folly/Memory.h>
<<<<<<< HEAD
=======
#include <folly/detail/Iterators.h>
>>>>>>> 2e6f64e1
#include <folly/synchronization/MicroSpinLock.h>

namespace folly {

template <
    typename T,
    typename Comp = std::less<T>,
    // All nodes are allocated using provided SysAllocator,
    // it should be thread-safe.
    typename NodeAlloc = SysAllocator<void>,
    int MAX_HEIGHT = 24>
class ConcurrentSkipList {
  // MAX_HEIGHT needs to be at least 2 to suppress compiler
  // warnings/errors (Werror=uninitialized tiggered due to preds_[1]
  // being treated as a scalar in the compiler).
  static_assert(
      MAX_HEIGHT >= 2 && MAX_HEIGHT < 64,
      "MAX_HEIGHT can only be in the range of [2, 64)");
  typedef std::unique_lock<folly::MicroSpinLock> ScopedLocker;
  typedef ConcurrentSkipList<T, Comp, NodeAlloc, MAX_HEIGHT> SkipListType;

 public:
  typedef detail::SkipListNode<T> NodeType;
  typedef T value_type;
  typedef T key_type;

  typedef detail::csl_iterator<value_type, NodeType> iterator;
  typedef detail::csl_iterator<const value_type, NodeType> const_iterator;

  class Accessor;
  class Skipper;

  explicit ConcurrentSkipList(int height, const NodeAlloc& alloc)
      : recycler_(alloc),
        head_(NodeType::create(recycler_.alloc(), height, value_type(), true)),
        size_(0) {}

  explicit ConcurrentSkipList(int height)
      : recycler_(),
        head_(NodeType::create(recycler_.alloc(), height, value_type(), true)),
        size_(0) {}

  // Convenient function to get an Accessor to a new instance.
  static Accessor create(int height, const NodeAlloc& alloc) {
    return Accessor(createInstance(height, alloc));
  }

  static Accessor create(int height = 1) {
    return Accessor(createInstance(height));
  }

  // Create a shared_ptr skiplist object with initial head height.
  static std::shared_ptr<SkipListType> createInstance(
      int height,
      const NodeAlloc& alloc) {
    return std::make_shared<ConcurrentSkipList>(height, alloc);
  }

  static std::shared_ptr<SkipListType> createInstance(int height = 1) {
    return std::make_shared<ConcurrentSkipList>(height);
  }

  //===================================================================
  // Below are implementation details.
  // Please see ConcurrentSkipList::Accessor for stdlib-like APIs.
  //===================================================================

  ~ConcurrentSkipList() {
<<<<<<< HEAD
    /* static */ if (NodeType::template DestroyIsNoOp<NodeAlloc>::value) {
=======
    if /* constexpr */ (NodeType::template DestroyIsNoOp<NodeAlloc>::value) {
>>>>>>> 2e6f64e1
      // Avoid traversing the list if using arena allocator.
      return;
    }
    for (NodeType* current = head_.load(std::memory_order_relaxed); current;) {
      NodeType* tmp = current->skip(0);
      NodeType::destroy(recycler_.alloc(), current);
      current = tmp;
    }
  }

 private:
  static bool greater(const value_type& data, const NodeType* node) {
    return node && Comp()(node->data(), data);
  }

  static bool less(const value_type& data, const NodeType* node) {
    return (node == nullptr) || Comp()(data, node->data());
  }

  static int findInsertionPoint(
      NodeType* cur,
      int cur_layer,
      const value_type& data,
      NodeType* preds[],
      NodeType* succs[]) {
    int foundLayer = -1;
    NodeType* pred = cur;
    NodeType* foundNode = nullptr;
    for (int layer = cur_layer; layer >= 0; --layer) {
      NodeType* node = pred->skip(layer);
      while (greater(data, node)) {
        pred = node;
        node = node->skip(layer);
      }
      if (foundLayer == -1 && !less(data, node)) { // the two keys equal
        foundLayer = layer;
        foundNode = node;
      }
      preds[layer] = pred;

      // if found, succs[0..foundLayer] need to point to the cached foundNode,
      // as foundNode might be deleted at the same time thus pred->skip() can
      // return nullptr or another node.
      succs[layer] = foundNode ? foundNode : node;
    }
    return foundLayer;
  }

  size_t size() const {
    return size_.load(std::memory_order_relaxed);
  }

  int height() const {
    return head_.load(std::memory_order_consume)->height();
  }

  int maxLayer() const {
    return height() - 1;
  }

  size_t incrementSize(int delta) {
    return size_.fetch_add(delta, std::memory_order_relaxed) + delta;
  }

  // Returns the node if found, nullptr otherwise.
  NodeType* find(const value_type& data) {
    auto ret = findNode(data);
    if (ret.second && !ret.first->markedForRemoval()) {
      return ret.first;
    }
    return nullptr;
  }

  // lock all the necessary nodes for changing (adding or removing) the list.
  // returns true if all the lock acquried successfully and the related nodes
  // are all validate (not in certain pending states), false otherwise.
  bool lockNodesForChange(
      int nodeHeight,
      ScopedLocker guards[MAX_HEIGHT],
      NodeType* preds[MAX_HEIGHT],
      NodeType* succs[MAX_HEIGHT],
      bool adding = true) {
    NodeType *pred, *succ, *prevPred = nullptr;
    bool valid = true;
    for (int layer = 0; valid && layer < nodeHeight; ++layer) {
      pred = preds[layer];
      DCHECK(pred != nullptr) << "layer=" << layer << " height=" << height()
                              << " nodeheight=" << nodeHeight;
      succ = succs[layer];
      if (pred != prevPred) {
        guards[layer] = pred->acquireGuard();
        prevPred = pred;
      }
      valid = !pred->markedForRemoval() &&
          pred->skip(layer) == succ; // check again after locking

      if (adding) { // when adding a node, the succ shouldn't be going away
        valid = valid && (succ == nullptr || !succ->markedForRemoval());
      }
    }

    return valid;
  }

  // Returns a paired value:
  //   pair.first always stores the pointer to the node with the same input key.
  //     It could be either the newly added data, or the existed data in the
  //     list with the same key.
  //   pair.second stores whether the data is added successfully:
  //     0 means not added, otherwise reutrns the new size.
  template <typename U>
<<<<<<< HEAD
  std::pair<NodeType*, size_t> addOrGetData(U &&data) {
=======
  std::pair<NodeType*, size_t> addOrGetData(U&& data) {
>>>>>>> 2e6f64e1
    NodeType *preds[MAX_HEIGHT], *succs[MAX_HEIGHT];
    NodeType* newNode;
    size_t newSize;
    while (true) {
      int max_layer = 0;
      int layer = findInsertionPointGetMaxLayer(data, preds, succs, &max_layer);

      if (layer >= 0) {
        NodeType* nodeFound = succs[layer];
        DCHECK(nodeFound != nullptr);
        if (nodeFound->markedForRemoval()) {
          continue; // if it's getting deleted retry finding node.
        }
        // wait until fully linked.
        while (UNLIKELY(!nodeFound->fullyLinked())) {
        }
        return std::make_pair(nodeFound, 0);
      }

      // need to capped at the original height -- the real height may have grown
      int nodeHeight =
          detail::SkipListRandomHeight::instance()->getHeight(max_layer + 1);

      ScopedLocker guards[MAX_HEIGHT];
      if (!lockNodesForChange(nodeHeight, guards, preds, succs)) {
        continue; // give up the locks and retry until all valid
      }

      // locks acquired and all valid, need to modify the links under the locks.
<<<<<<< HEAD
      newNode =
        NodeType::create(recycler_.alloc(), nodeHeight, std::forward<U>(data));
=======
      newNode = NodeType::create(
          recycler_.alloc(), nodeHeight, std::forward<U>(data));
>>>>>>> 2e6f64e1
      for (int k = 0; k < nodeHeight; ++k) {
        newNode->setSkip(k, succs[k]);
        preds[k]->setSkip(k, newNode);
      }

      newNode->setFullyLinked();
      newSize = incrementSize(1);
      break;
    }

    int hgt = height();
    size_t sizeLimit =
        detail::SkipListRandomHeight::instance()->getSizeLimit(hgt);

    if (hgt < MAX_HEIGHT && newSize > sizeLimit) {
      growHeight(hgt + 1);
    }
    CHECK_GT(newSize, 0);
    return std::make_pair(newNode, newSize);
  }

  bool remove(const value_type& data) {
    NodeType* nodeToDelete = nullptr;
    ScopedLocker nodeGuard;
    bool isMarked = false;
    int nodeHeight = 0;
    NodeType *preds[MAX_HEIGHT], *succs[MAX_HEIGHT];

    while (true) {
      int max_layer = 0;
      int layer = findInsertionPointGetMaxLayer(data, preds, succs, &max_layer);
      if (!isMarked && (layer < 0 || !okToDelete(succs[layer], layer))) {
        return false;
      }

      if (!isMarked) {
        nodeToDelete = succs[layer];
        nodeHeight = nodeToDelete->height();
        nodeGuard = nodeToDelete->acquireGuard();
        if (nodeToDelete->markedForRemoval()) {
          return false;
        }
        nodeToDelete->setMarkedForRemoval();
        isMarked = true;
      }

      // acquire pred locks from bottom layer up
      ScopedLocker guards[MAX_HEIGHT];
      if (!lockNodesForChange(nodeHeight, guards, preds, succs, false)) {
        continue; // this will unlock all the locks
      }

      for (int k = nodeHeight - 1; k >= 0; --k) {
        preds[k]->setSkip(k, nodeToDelete->skip(k));
      }

      incrementSize(-1);
      break;
    }
    recycle(nodeToDelete);
    return true;
  }

  const value_type* first() const {
    auto node = head_.load(std::memory_order_consume)->skip(0);
    return node ? &node->data() : nullptr;
  }

  const value_type* last() const {
    NodeType* pred = head_.load(std::memory_order_consume);
    NodeType* node = nullptr;
    for (int layer = maxLayer(); layer >= 0; --layer) {
      do {
        node = pred->skip(layer);
        if (node) {
          pred = node;
        }
      } while (node != nullptr);
    }
    return pred == head_.load(std::memory_order_relaxed) ? nullptr
                                                         : &pred->data();
  }

  static bool okToDelete(NodeType* candidate, int layer) {
    DCHECK(candidate != nullptr);
    return candidate->fullyLinked() && candidate->maxLayer() == layer &&
        !candidate->markedForRemoval();
  }

  // find node for insertion/deleting
  int findInsertionPointGetMaxLayer(
      const value_type& data,
      NodeType* preds[],
      NodeType* succs[],
      int* max_layer) const {
    *max_layer = maxLayer();
    return findInsertionPoint(
        head_.load(std::memory_order_consume), *max_layer, data, preds, succs);
  }

  // Find node for access. Returns a paired values:
  // pair.first = the first node that no-less than data value
  // pair.second = 1 when the data value is founded, or 0 otherwise.
  // This is like lower_bound, but not exact: we could have the node marked for
  // removal so still need to check that.
  std::pair<NodeType*, int> findNode(const value_type& data) const {
    return findNodeDownRight(data);
  }

  // Find node by first stepping down then stepping right. Based on benchmark
  // results, this is slightly faster than findNodeRightDown for better
  // localality on the skipping pointers.
  std::pair<NodeType*, int> findNodeDownRight(const value_type& data) const {
    NodeType* pred = head_.load(std::memory_order_consume);
    int ht = pred->height();
    NodeType* node = nullptr;

    bool found = false;
    while (!found) {
      // stepping down
<<<<<<< HEAD
      for (; ht > 0 && less(data, node = pred->skip(ht - 1)); --ht) {}
=======
      for (; ht > 0 && less(data, node = pred->skip(ht - 1)); --ht) {
      }
>>>>>>> 2e6f64e1
      if (ht == 0) {
        return std::make_pair(node, 0); // not found
      }
      // node <= data now, but we need to fix up ht
      --ht;

      // stepping right
      while (greater(data, node)) {
        pred = node;
        node = node->skip(ht);
      }
      found = !less(data, node);
    }
    return std::make_pair(node, found);
  }

  // find node by first stepping right then stepping down.
  // We still keep this for reference purposes.
  std::pair<NodeType*, int> findNodeRightDown(const value_type& data) const {
    NodeType* pred = head_.load(std::memory_order_consume);
    NodeType* node = nullptr;
    auto top = maxLayer();
    int found = 0;
    for (int layer = top; !found && layer >= 0; --layer) {
      node = pred->skip(layer);
      while (greater(data, node)) {
        pred = node;
        node = node->skip(layer);
      }
      found = !less(data, node);
    }
    return std::make_pair(node, found);
  }

  NodeType* lower_bound(const value_type& data) const {
    auto node = findNode(data).first;
    while (node != nullptr && node->markedForRemoval()) {
      node = node->skip(0);
    }
    return node;
  }

  void growHeight(int height) {
    NodeType* oldHead = head_.load(std::memory_order_consume);
    if (oldHead->height() >= height) { // someone else already did this
      return;
    }

    NodeType* newHead =
        NodeType::create(recycler_.alloc(), height, value_type(), true);

    { // need to guard the head node in case others are adding/removing
      // nodes linked to the head.
      ScopedLocker g = oldHead->acquireGuard();
      newHead->copyHead(oldHead);
      NodeType* expected = oldHead;
      if (!head_.compare_exchange_strong(
              expected, newHead, std::memory_order_release)) {
        // if someone has already done the swap, just return.
        NodeType::destroy(recycler_.alloc(), newHead);
        return;
      }
      oldHead->setMarkedForRemoval();
    }
    recycle(oldHead);
  }

  void recycle(NodeType* node) {
    recycler_.add(node);
  }

  detail::NodeRecycler<NodeType, NodeAlloc> recycler_;
  std::atomic<NodeType*> head_;
  std::atomic<size_t> size_;
};

template <typename T, typename Comp, typename NodeAlloc, int MAX_HEIGHT>
class ConcurrentSkipList<T, Comp, NodeAlloc, MAX_HEIGHT>::Accessor {
  typedef detail::SkipListNode<T> NodeType;
  typedef ConcurrentSkipList<T, Comp, NodeAlloc, MAX_HEIGHT> SkipListType;

 public:
  typedef T value_type;
  typedef T key_type;
  typedef T& reference;
  typedef T* pointer;
  typedef const T& const_reference;
  typedef const T* const_pointer;
  typedef size_t size_type;
  typedef Comp key_compare;
  typedef Comp value_compare;

  typedef typename SkipListType::iterator iterator;
  typedef typename SkipListType::const_iterator const_iterator;
  typedef typename SkipListType::Skipper Skipper;

  explicit Accessor(std::shared_ptr<ConcurrentSkipList> skip_list)
      : slHolder_(std::move(skip_list)) {
    sl_ = slHolder_.get();
    DCHECK(sl_ != nullptr);
    sl_->recycler_.addRef();
  }

  // Unsafe initializer: the caller assumes the responsibility to keep
  // skip_list valid during the whole life cycle of the Acessor.
  explicit Accessor(ConcurrentSkipList* skip_list) : sl_(skip_list) {
    DCHECK(sl_ != nullptr);
    sl_->recycler_.addRef();
  }

  Accessor(const Accessor& accessor)
      : sl_(accessor.sl_), slHolder_(accessor.slHolder_) {
    sl_->recycler_.addRef();
  }

  Accessor& operator=(const Accessor& accessor) {
    if (this != &accessor) {
      slHolder_ = accessor.slHolder_;
      sl_->recycler_.releaseRef();
      sl_ = accessor.sl_;
      sl_->recycler_.addRef();
    }
    return *this;
  }

  ~Accessor() {
    sl_->recycler_.releaseRef();
  }

  bool empty() const {
    return sl_->size() == 0;
  }
  size_t size() const {
    return sl_->size();
  }
  size_type max_size() const {
    return std::numeric_limits<size_type>::max();
  }

  // returns end() if the value is not in the list, otherwise returns an
  // iterator pointing to the data, and it's guaranteed that the data is valid
  // as far as the Accessor is hold.
  iterator find(const key_type& value) {
    return iterator(sl_->find(value));
  }
  const_iterator find(const key_type& value) const {
    return iterator(sl_->find(value));
  }
  size_type count(const key_type& data) const {
    return contains(data);
  }

  iterator begin() const {
    NodeType* head = sl_->head_.load(std::memory_order_consume);
    return iterator(head->next());
  }
  iterator end() const {
    return iterator(nullptr);
  }
  const_iterator cbegin() const {
    return begin();
  }
  const_iterator cend() const {
    return end();
  }

  template <
      typename U,
      typename =
          typename std::enable_if<std::is_convertible<U, T>::value>::type>
  std::pair<iterator, bool> insert(U&& data) {
    auto ret = sl_->addOrGetData(std::forward<U>(data));
    return std::make_pair(iterator(ret.first), ret.second);
  }
  size_t erase(const key_type& data) {
    return remove(data);
  }

  iterator lower_bound(const key_type& data) const {
    return iterator(sl_->lower_bound(data));
  }

  size_t height() const {
    return sl_->height();
  }

  // first() returns pointer to the first element in the skiplist, or
  // nullptr if empty.
  //
  // last() returns the pointer to the last element in the skiplist,
  // nullptr if list is empty.
  //
  // Note: As concurrent writing can happen, first() is not
  //   guaranteed to be the min_element() in the list. Similarly
  //   last() is not guaranteed to be the max_element(), and both of them can
  //   be invalid (i.e. nullptr), so we name them differently from front() and
  //   tail() here.
  const key_type* first() const {
    return sl_->first();
  }
  const key_type* last() const {
    return sl_->last();
  }

  // Try to remove the last element in the skip list.
  //
  // Returns true if we removed it, false if either the list is empty
  // or a race condition happened (i.e. the used-to-be last element
  // was already removed by another thread).
  bool pop_back() {
    auto last = sl_->last();
    return last ? sl_->remove(*last) : false;
  }

  std::pair<key_type*, bool> addOrGetData(const key_type& data) {
    auto ret = sl_->addOrGetData(data);
    return std::make_pair(&ret.first->data(), ret.second);
  }

  SkipListType* skiplist() const {
    return sl_;
  }

  // legacy interfaces
  // TODO:(xliu) remove these.
  // Returns true if the node is added successfully, false if not, i.e. the
  // node with the same key already existed in the list.
  bool contains(const key_type& data) const {
    return sl_->find(data);
  }
  bool add(const key_type& data) {
    return sl_->addOrGetData(data).second;
  }
  bool remove(const key_type& data) {
    return sl_->remove(data);
  }

 private:
  SkipListType* sl_;
  std::shared_ptr<SkipListType> slHolder_;
};

// implements forward iterator concept.
template <typename ValT, typename NodeT>
<<<<<<< HEAD
class detail::csl_iterator :
  public boost::iterator_facade<csl_iterator<ValT, NodeT>,
    ValT, boost::forward_traversal_tag> {
=======
class detail::csl_iterator : public detail::IteratorFacade<
                                 csl_iterator<ValT, NodeT>,
                                 ValT,
                                 std::forward_iterator_tag> {
>>>>>>> 2e6f64e1
 public:
  typedef ValT value_type;
  typedef value_type& reference;
  typedef value_type* pointer;
  typedef ptrdiff_t difference_type;

  explicit csl_iterator(NodeT* node = nullptr) : node_(node) {}

  template <typename OtherVal, typename OtherNode>
  csl_iterator(
      const csl_iterator<OtherVal, OtherNode>& other,
      typename std::enable_if<
          std::is_convertible<OtherVal, ValT>::value>::type* = nullptr)
      : node_(other.node_) {}

  size_t nodeSize() const {
    return node_ == nullptr ? 0
                            : node_->height() * sizeof(NodeT*) + sizeof(*this);
  }

  bool good() const {
    return node_ != nullptr;
  }

 private:
<<<<<<< HEAD
  friend class boost::iterator_core_access;
  template <class, class> friend class csl_iterator;

  void increment() { node_ = node_->next(); }
  bool equal(const csl_iterator& other) const { return node_ == other.node_; }
  value_type& dereference() const { return node_->data(); }
=======
  template <class, class>
  friend class csl_iterator;
  friend class detail::
      IteratorFacade<csl_iterator, ValT, std::forward_iterator_tag>;

  void increment() {
    node_ = node_->next();
  }
  bool equal(const csl_iterator& other) const {
    return node_ == other.node_;
  }
  value_type& dereference() const {
    return node_->data();
  }
>>>>>>> 2e6f64e1

  NodeT* node_;
};

// Skipper interface
template <typename T, typename Comp, typename NodeAlloc, int MAX_HEIGHT>
class ConcurrentSkipList<T, Comp, NodeAlloc, MAX_HEIGHT>::Skipper {
  typedef detail::SkipListNode<T> NodeType;
  typedef ConcurrentSkipList<T, Comp, NodeAlloc, MAX_HEIGHT> SkipListType;
  typedef typename SkipListType::Accessor Accessor;

 public:
  typedef T value_type;
  typedef T& reference;
  typedef T* pointer;
  typedef ptrdiff_t difference_type;

  Skipper(const std::shared_ptr<SkipListType>& skipList) : accessor_(skipList) {
    init();
  }

  Skipper(const Accessor& accessor) : accessor_(accessor) {
    init();
  }

  void init() {
    // need to cache the head node
    NodeType* head_node = head();
    headHeight_ = head_node->height();
    for (int i = 0; i < headHeight_; ++i) {
      preds_[i] = head_node;
      succs_[i] = head_node->skip(i);
    }
    int max_layer = maxLayer();
    for (int i = 0; i < max_layer; ++i) {
      hints_[i] = uint8_t(i + 1);
    }
    hints_[max_layer] = max_layer;
  }

  // advance to the next node in the list.
  Skipper& operator++() {
    preds_[0] = succs_[0];
    succs_[0] = preds_[0]->skip(0);
    int height = curHeight();
    for (int i = 1; i < height && preds_[0] == succs_[i]; ++i) {
      preds_[i] = succs_[i];
      succs_[i] = preds_[i]->skip(i);
    }
    return *this;
  }

  bool good() const {
    return succs_[0] != nullptr;
  }

  int maxLayer() const {
    return headHeight_ - 1;
  }

  int curHeight() const {
    // need to cap the height to the cached head height, as the current node
    // might be some newly inserted node and also during the time period the
    // head height may have grown.
    return succs_[0] ? std::min(headHeight_, succs_[0]->height()) : 0;
  }

  const value_type& data() const {
    DCHECK(succs_[0] != nullptr);
    return succs_[0]->data();
  }

  value_type& operator*() const {
    DCHECK(succs_[0] != nullptr);
    return succs_[0]->data();
  }

  value_type* operator->() {
    DCHECK(succs_[0] != nullptr);
    return &succs_[0]->data();
  }

  /*
   * Skip to the position whose data is no less than the parameter.
   * (I.e. the lower_bound).
   *
   * Returns true if the data is found, false otherwise.
   */
  bool to(const value_type& data) {
    int layer = curHeight() - 1;
    if (layer < 0) {
      return false; // reaches the end of the list
    }

    int lyr = hints_[layer];
    int max_layer = maxLayer();
    while (SkipListType::greater(data, succs_[lyr]) && lyr < max_layer) {
      ++lyr;
    }
    hints_[layer] = lyr; // update the hint

<<<<<<< HEAD
    int foundLayer = SkipListType::
      findInsertionPoint(preds_[lyr], lyr, data, preds_, succs_);
=======
    int foundLayer = SkipListType::findInsertionPoint(
        preds_[lyr], lyr, data, preds_, succs_);
>>>>>>> 2e6f64e1
    if (foundLayer < 0) {
      return false;
    }

    DCHECK(succs_[0] != nullptr)
        << "lyr=" << lyr << "; max_layer=" << max_layer;
    return !succs_[0]->markedForRemoval();
  }

 private:
  NodeType* head() const {
    return accessor_.skiplist()->head_.load(std::memory_order_consume);
  }

  Accessor accessor_;
  int headHeight_;
  NodeType *succs_[MAX_HEIGHT], *preds_[MAX_HEIGHT];
  uint8_t hints_[MAX_HEIGHT];
};

} // namespace folly<|MERGE_RESOLUTION|>--- conflicted
+++ resolved
@@ -1,9 +1,5 @@
 /*
-<<<<<<< HEAD
- * Copyright 2011-present Facebook, Inc.
-=======
  * Copyright (c) Facebook, Inc. and its affiliates.
->>>>>>> 2e6f64e1
  *
  * Licensed under the Apache License, Version 2.0 (the "License");
  * you may not use this file except in compliance with the License.
@@ -129,19 +125,12 @@
 #include <memory>
 #include <type_traits>
 
-<<<<<<< HEAD
-#include <boost/iterator/iterator_facade.hpp>
-=======
->>>>>>> 2e6f64e1
 #include <glog/logging.h>
 
 #include <folly/ConcurrentSkipList-inl.h>
 #include <folly/Likely.h>
 #include <folly/Memory.h>
-<<<<<<< HEAD
-=======
 #include <folly/detail/Iterators.h>
->>>>>>> 2e6f64e1
 #include <folly/synchronization/MicroSpinLock.h>
 
 namespace folly {
@@ -210,11 +199,7 @@
   //===================================================================
 
   ~ConcurrentSkipList() {
-<<<<<<< HEAD
-    /* static */ if (NodeType::template DestroyIsNoOp<NodeAlloc>::value) {
-=======
     if /* constexpr */ (NodeType::template DestroyIsNoOp<NodeAlloc>::value) {
->>>>>>> 2e6f64e1
       // Avoid traversing the list if using arena allocator.
       return;
     }
@@ -326,11 +311,7 @@
   //   pair.second stores whether the data is added successfully:
   //     0 means not added, otherwise reutrns the new size.
   template <typename U>
-<<<<<<< HEAD
-  std::pair<NodeType*, size_t> addOrGetData(U &&data) {
-=======
   std::pair<NodeType*, size_t> addOrGetData(U&& data) {
->>>>>>> 2e6f64e1
     NodeType *preds[MAX_HEIGHT], *succs[MAX_HEIGHT];
     NodeType* newNode;
     size_t newSize;
@@ -360,13 +341,8 @@
       }
 
       // locks acquired and all valid, need to modify the links under the locks.
-<<<<<<< HEAD
-      newNode =
-        NodeType::create(recycler_.alloc(), nodeHeight, std::forward<U>(data));
-=======
       newNode = NodeType::create(
           recycler_.alloc(), nodeHeight, std::forward<U>(data));
->>>>>>> 2e6f64e1
       for (int k = 0; k < nodeHeight; ++k) {
         newNode->setSkip(k, succs[k]);
         preds[k]->setSkip(k, newNode);
@@ -487,12 +463,8 @@
     bool found = false;
     while (!found) {
       // stepping down
-<<<<<<< HEAD
-      for (; ht > 0 && less(data, node = pred->skip(ht - 1)); --ht) {}
-=======
       for (; ht > 0 && less(data, node = pred->skip(ht - 1)); --ht) {
       }
->>>>>>> 2e6f64e1
       if (ht == 0) {
         return std::make_pair(node, 0); // not found
       }
@@ -737,16 +709,10 @@
 
 // implements forward iterator concept.
 template <typename ValT, typename NodeT>
-<<<<<<< HEAD
-class detail::csl_iterator :
-  public boost::iterator_facade<csl_iterator<ValT, NodeT>,
-    ValT, boost::forward_traversal_tag> {
-=======
 class detail::csl_iterator : public detail::IteratorFacade<
                                  csl_iterator<ValT, NodeT>,
                                  ValT,
                                  std::forward_iterator_tag> {
->>>>>>> 2e6f64e1
  public:
   typedef ValT value_type;
   typedef value_type& reference;
@@ -772,14 +738,6 @@
   }
 
  private:
-<<<<<<< HEAD
-  friend class boost::iterator_core_access;
-  template <class, class> friend class csl_iterator;
-
-  void increment() { node_ = node_->next(); }
-  bool equal(const csl_iterator& other) const { return node_ == other.node_; }
-  value_type& dereference() const { return node_->data(); }
-=======
   template <class, class>
   friend class csl_iterator;
   friend class detail::
@@ -794,7 +752,6 @@
   value_type& dereference() const {
     return node_->data();
   }
->>>>>>> 2e6f64e1
 
   NodeT* node_;
 };
@@ -896,13 +853,8 @@
     }
     hints_[layer] = lyr; // update the hint
 
-<<<<<<< HEAD
-    int foundLayer = SkipListType::
-      findInsertionPoint(preds_[lyr], lyr, data, preds_, succs_);
-=======
     int foundLayer = SkipListType::findInsertionPoint(
         preds_[lyr], lyr, data, preds_, succs_);
->>>>>>> 2e6f64e1
     if (foundLayer < 0) {
       return false;
     }
