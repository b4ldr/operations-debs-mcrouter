--- conflicted
+++ resolved
@@ -1,9 +1,5 @@
 /*
-<<<<<<< HEAD
- * Copyright 2014-present Facebook, Inc.
-=======
  * Copyright (c) Facebook, Inc. and its affiliates.
->>>>>>> 2e6f64e1
  *
  * Licensed under the Apache License, Version 2.0 (the "License");
  * you may not use this file except in compliance with the License.
@@ -63,10 +59,4 @@
   return demangle(type.name(), buf, bufSize);
 }
 
-<<<<<<< HEAD
-// glibc doesn't have strlcpy
-size_t strlcpy(char* dest, const char* const src, size_t size);
-
-=======
->>>>>>> 2e6f64e1
 } // namespace folly