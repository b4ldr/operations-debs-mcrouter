--- conflicted
+++ resolved
@@ -1,9 +1,5 @@
 /*
-<<<<<<< HEAD
- * Copyright 2011-present Facebook, Inc.
-=======
  * Copyright (c) Facebook, Inc. and its affiliates.
->>>>>>> 2e6f64e1
  *
  * Licensed under the Apache License, Version 2.0 (the "License");
  * you may not use this file except in compliance with the License.
@@ -44,15 +40,11 @@
 
 #pragma once
 
-<<<<<<< HEAD
-#include <boost/iterator/iterator_facade.hpp>
-=======
 #include <iterator>
 #include <thread>
 #include <type_traits>
 #include <utility>
 
->>>>>>> 2e6f64e1
 #include <folly/Likely.h>
 #include <folly/Portability.h>
 #include <folly/ScopeGuard.h>
@@ -71,13 +63,7 @@
  public:
   constexpr ThreadLocal() : constructor_([]() { return new T(); }) {}
 
-<<<<<<< HEAD
-  template <
-      typename F,
-      _t<std::enable_if<is_invocable_r<T*, F>::value, int>> = 0>
-=======
   template <typename F, std::enable_if_t<is_invocable_r_v<T*, F>, int> = 0>
->>>>>>> 2e6f64e1
   explicit ThreadLocal(F&& constructor)
       : constructor_(std::forward<F>(constructor)) {}
 
@@ -153,11 +139,8 @@
  private:
   typedef threadlocal_detail::StaticMeta<Tag, AccessMode> StaticMeta;
 
-<<<<<<< HEAD
-=======
   using AccessAllThreadsEnabled = Negation<std::is_same<Tag, void>>;
 
->>>>>>> 2e6f64e1
  public:
   constexpr ThreadLocalPtr() : id_() {}
 
@@ -188,25 +171,14 @@
   }
 
   T* release() {
-<<<<<<< HEAD
-=======
     auto rlock = getAccessAllThreadsLockReadHolderIfEnabled();
 
->>>>>>> 2e6f64e1
     threadlocal_detail::ElementWrapper& w = StaticMeta::get(&id_);
 
     return static_cast<T*>(w.release());
   }
 
   void reset(T* newPtr = nullptr) {
-<<<<<<< HEAD
-    auto guard = makeGuard([&] { delete newPtr; });
-    threadlocal_detail::ElementWrapper& w = StaticMeta::get(&id_);
-
-    w.dispose(TLPDestructionMode::THIS_THREAD);
-    guard.dismiss();
-    w.set(newPtr);
-=======
     auto rlock = getAccessAllThreadsLockReadHolderIfEnabled();
 
     auto guard = makeGuard([&] { delete newPtr; });
@@ -219,7 +191,6 @@
     w->cleanup();
     guard.dismiss();
     w->set(newPtr);
->>>>>>> 2e6f64e1
   }
 
   explicit operator bool() const {
@@ -236,13 +207,7 @@
           std::is_convertible<SourceT*, T*>::value>::type>
   void reset(std::unique_ptr<SourceT, Deleter> source) {
     auto deleter = [delegate = source.get_deleter()](
-<<<<<<< HEAD
-        T * ptr, TLPDestructionMode) {
-      delegate(ptr);
-    };
-=======
                        T* ptr, TLPDestructionMode) { delegate(ptr); };
->>>>>>> 2e6f64e1
     reset(source.release(), deleter);
   }
 
@@ -268,22 +233,13 @@
    */
   template <class Deleter>
   void reset(T* newPtr, const Deleter& deleter) {
-<<<<<<< HEAD
-=======
     auto rlock = getAccessAllThreadsLockReadHolderIfEnabled();
 
->>>>>>> 2e6f64e1
     auto guard = makeGuard([&] {
       if (newPtr) {
         deleter(newPtr, TLPDestructionMode::THIS_THREAD);
       }
     });
-<<<<<<< HEAD
-    threadlocal_detail::ElementWrapper& w = StaticMeta::get(&id_);
-    w.dispose(TLPDestructionMode::THIS_THREAD);
-    guard.dismiss();
-    w.set(newPtr, deleter);
-=======
     threadlocal_detail::ElementWrapper* w = &StaticMeta::get(&id_);
     w->dispose(TLPDestructionMode::THIS_THREAD);
     // need to get a new ptr since the
@@ -292,7 +248,6 @@
     w->cleanup();
     guard.dismiss();
     w->set(newPtr, deleter);
->>>>>>> 2e6f64e1
   }
 
   // Holds a global lock for iteration through all thread local child objects.
@@ -522,8 +477,6 @@
   mutable typename StaticMeta::EntryID id_;
 };
 
-<<<<<<< HEAD
-=======
 namespace threadlocal_detail {
 template <typename>
 struct static_meta_of;
@@ -539,5 +492,4 @@
 };
 
 } // namespace threadlocal_detail
->>>>>>> 2e6f64e1
 } // namespace folly