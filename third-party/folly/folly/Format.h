/*
<<<<<<< HEAD
 * Copyright 2012-present Facebook, Inc.
=======
 * Copyright (c) Facebook, Inc. and its affiliates.
>>>>>>> 2e6f64e1
 *
 * Licensed under the Apache License, Version 2.0 (the "License");
 * you may not use this file except in compliance with the License.
 * You may obtain a copy of the License at
 *
 *     http://www.apache.org/licenses/LICENSE-2.0
 *
 * Unless required by applicable law or agreed to in writing, software
 * distributed under the License is distributed on an "AS IS" BASIS,
 * WITHOUT WARRANTIES OR CONDITIONS OF ANY KIND, either express or implied.
 * See the License for the specific language governing permissions and
 * limitations under the License.
 */

#pragma once
#define FOLLY_FORMAT_H_

#include <cstdio>
<<<<<<< HEAD
=======
#include <ios>
>>>>>>> 2e6f64e1
#include <stdexcept>
#include <tuple>
#include <type_traits>

#include <folly/CPortability.h>
#include <folly/Conv.h>
#include <folly/FormatArg.h>
#include <folly/Range.h>
#include <folly/String.h>
#include <folly/Traits.h>

// Ignore shadowing warnings within this file, so includers can use -Wshadow.
FOLLY_PUSH_WARNING
<<<<<<< HEAD
FOLLY_GCC_DISABLE_WARNING("-Wshadow")
=======
FOLLY_GNU_DISABLE_WARNING("-Wshadow")
>>>>>>> 2e6f64e1

namespace folly {

// forward declarations
template <bool containerMode, class... Args>
class Formatter;
template <class... Args>
Formatter<false, Args...> format(StringPiece fmt, Args&&... args);
template <class C>
Formatter<true, C> vformat(StringPiece fmt, C&& container);
template <class T, class Enable = void>
class FormatValue;

// meta-attribute to identify formatters in this sea of template weirdness
namespace detail {
class FormatterTag {};
} // namespace detail

/**
 * Formatter class.
 *
 * Note that this class is tricky, as it keeps *references* to its lvalue
 * arguments (while it takes ownership of the temporaries), and it doesn't
 * copy the passed-in format string. Thankfully, you can't use this
 * directly, you have to use format(...) below.
 */

/* BaseFormatter class.
 * Overridable behaviours:
 * You may override the actual formatting of positional parameters in
 * `doFormatArg`. The Formatter class provides the default implementation.
 *
 * You may also override `doFormat` and `getSizeArg`. These override points were
 * added to permit static analysis of format strings, when it is inconvenient
 * or impossible to instantiate a BaseFormatter with the correct storage
 */
template <class Derived, bool containerMode, class... Args>
class BaseFormatter {
 public:
  /**
   * Append to output.  out(StringPiece sp) may be called (more than once)
   */
  template <class Output>
  void operator()(Output& out) const;

  /**
   * Append to a string.
   */
  template <class Str>
  typename std::enable_if<IsSomeString<Str>::value>::type appendTo(
      Str& str) const {
    auto appender = [&str](StringPiece s) { str.append(s.data(), s.size()); };
    (*this)(appender);
  }

  /**
   * Conversion to string
   */
  std::string str() const {
    std::string s;
    appendTo(s);
    return s;
  }

  /**
   * Conversion to fbstring
   */
  fbstring fbstr() const {
    fbstring s;
    appendTo(s);
    return s;
  }

  /**
   * Metadata to identify generated children of BaseFormatter
   */
  typedef detail::FormatterTag IsFormatter;
  typedef BaseFormatter BaseType;

 private:
  typedef std::tuple<Args...> ValueTuple;
  static constexpr size_t valueCount = std::tuple_size<ValueTuple>::value;

  Derived const& asDerived() const {
    return *static_cast<const Derived*>(this);
  }

  template <size_t K, class Callback>
  typename std::enable_if<K == valueCount>::type
  doFormatFrom(size_t i, FormatArg& arg, Callback& /*cb*/) const {
    arg.error("argument index out of range, max=", i);
  }

  template <size_t K, class Callback>
  typename std::enable_if<(K < valueCount)>::type
  doFormatFrom(size_t i, FormatArg& arg, Callback& cb) const {
    if (i == K) {
      asDerived().template doFormatArg<K>(arg, cb);
    } else {
      doFormatFrom<K + 1>(i, arg, cb);
    }
  }

  template <class Callback>
  void doFormat(size_t i, FormatArg& arg, Callback& cb) const {
    return doFormatFrom<0>(i, arg, cb);
  }

  template <size_t K>
  typename std::enable_if<K == valueCount, int>::type getSizeArgFrom(
      size_t i,
      const FormatArg& arg) const {
    arg.error("argument index out of range, max=", i);
  }

  template <class T>
  typename std::enable_if<
      std::is_integral<T>::value && !std::is_same<T, bool>::value,
      int>::type
  getValue(const FormatValue<T>& format, const FormatArg&) const {
    return static_cast<int>(format.getValue());
  }

  template <class T>
  typename std::enable_if<
      !std::is_integral<T>::value || std::is_same<T, bool>::value,
      int>::type
  getValue(const FormatValue<T>&, const FormatArg& arg) const {
    arg.error("dynamic field width argument must be integral");
  }

  template <size_t K>
      typename std::enable_if <
      K<valueCount, int>::type getSizeArgFrom(size_t i, const FormatArg& arg)
          const {
    if (i == K) {
      return getValue(getFormatValue<K>(), arg);
    }
    return getSizeArgFrom<K + 1>(i, arg);
  }

  int getSizeArg(size_t i, const FormatArg& arg) const {
    return getSizeArgFrom<0>(i, arg);
  }

  StringPiece str_;

 protected:
  explicit BaseFormatter(StringPiece str, Args&&... args);

  // Not copyable
  BaseFormatter(const BaseFormatter&) = delete;
  BaseFormatter& operator=(const BaseFormatter&) = delete;

  // Movable, but the move constructor and assignment operator are private,
  // for the exclusive use of format() (below).  This way, you can't create
  // a Formatter object, but can handle references to it (for streaming,
  // conversion to string, etc) -- which is good, as Formatter objects are
  // dangerous (they may hold references).
  BaseFormatter(BaseFormatter&&) = default;
  BaseFormatter& operator=(BaseFormatter&&) = default;

  template <size_t K>
  using ArgType = typename std::tuple_element<K, ValueTuple>::type;

  template <size_t K>
  FormatValue<typename std::decay<ArgType<K>>::type> getFormatValue() const {
    return FormatValue<typename std::decay<ArgType<K>>::type>(
        std::get<K>(values_));
  }

  ValueTuple values_;
};

template <bool containerMode, class... Args>
class Formatter : public BaseFormatter<
                      Formatter<containerMode, Args...>,
                      containerMode,
                      Args...> {
 private:
  explicit Formatter(StringPiece& str, Args&&... args)
      : BaseFormatter<
            Formatter<containerMode, Args...>,
            containerMode,
            Args...>(str, std::forward<Args>(args)...) {
    static_assert(
        !containerMode || sizeof...(Args) == 1,
        "Exactly one argument required in container mode");
  }

  template <size_t K, class Callback>
  void doFormatArg(FormatArg& arg, Callback& cb) const {
    this->template getFormatValue<K>().format(arg, cb);
  }

  friend class BaseFormatter<
      Formatter<containerMode, Args...>,
      containerMode,
      Args...>;

  template <class... A>
  friend Formatter<false, A...> format(StringPiece fmt, A&&... arg);
  template <class C>
  friend Formatter<true, C> vformat(StringPiece fmt, C&& container);
};

/**
 * Formatter objects can be written to streams.
 */
<<<<<<< HEAD
template <bool containerMode, class... Args>
std::ostream& operator<<(
    std::ostream& out,
=======
template <class C, bool containerMode, class... Args>
std::ostream& operator<<(
    std::basic_ostream<C>& out,
>>>>>>> 2e6f64e1
    const Formatter<containerMode, Args...>& formatter) {
  auto writer = [&out](StringPiece sp) {
    out.write(sp.data(), std::streamsize(sp.size()));
  };
  formatter(writer);
  return out;
}

/**
 * Formatter objects can be written to stdio FILEs.
 */
template <class Derived, bool containerMode, class... Args>
void writeTo(
    FILE* fp,
    const BaseFormatter<Derived, containerMode, Args...>& formatter);

/**
 * Create a formatter object.
 *
 * std::string formatted = format("{} {}", 23, 42).str();
 * LOG(INFO) << format("{} {}", 23, 42);
 * writeTo(stdout, format("{} {}", 23, 42));
 */
template <class... Args>
Formatter<false, Args...> format(StringPiece fmt, Args&&... args) {
  return Formatter<false, Args...>(fmt, std::forward<Args>(args)...);
}

/**
 * Like format(), but immediately returns the formatted string instead of an
 * intermediate format object.
 */
template <class... Args>
inline std::string sformat(StringPiece fmt, Args&&... args) {
  return format(fmt, std::forward<Args>(args)...).str();
}

/**
 * Create a formatter object that takes one argument (of container type)
 * and uses that container to get argument values from.
 *
 * std::map<string, string> map { {"hello", "world"}, {"answer", "42"} };
 *
 * The following are equivalent:
 * format("{0[hello]} {0[answer]}", map);
 *
 * vformat("{hello} {answer}", map);
 *
 * but the latter is cleaner.
 */
template <class Container>
Formatter<true, Container> vformat(StringPiece fmt, Container&& container) {
  return Formatter<true, Container>(fmt, std::forward<Container>(container));
}

/**
 * Like vformat(), but immediately returns the formatted string instead of an
 * intermediate format object.
 */
template <class Container>
inline std::string svformat(StringPiece fmt, Container&& container) {
  return vformat(fmt, std::forward<Container>(container)).str();
}

/**
 * Exception class thrown when a format key is not found in the given
 * associative container keyed by strings. We inherit std::out_of_range for
 * compatibility with callers that expect exception to be thrown directly
 * by std::map or std::unordered_map.
 *
 * Having the key be at the end of the message string, we can access it by
 * simply adding its offset to what(). Not storing separate std::string key
 * makes the exception type small and noexcept-copyable like std::out_of_range,
 * and therefore able to fit in-situ in exception_wrapper.
 */
class FOLLY_EXPORT FormatKeyNotFoundException : public std::out_of_range {
 public:
  explicit FormatKeyNotFoundException(StringPiece key);

  char const* key() const noexcept {
    return what() + kMessagePrefix.size();
  }

 private:
  static constexpr StringPiece const kMessagePrefix = "format key not found: ";
};

<<<<<<< HEAD
namespace detail {
[[noreturn]] void throwFormatKeyNotFoundException(StringPiece key);
} // namespace detail

=======
>>>>>>> 2e6f64e1
/**
 * Wrap a sequence or associative container so that out-of-range lookups
 * return a default value rather than throwing an exception.
 *
 * Usage:
 * format("[no_such_key"], defaulted(map, 42))  -> 42
 */
namespace detail {
template <class Container, class Value>
struct DefaultValueWrapper {
  DefaultValueWrapper(const Container& container, const Value& defaultValue)
      : container(container), defaultValue(defaultValue) {}

  const Container& container;
  const Value& defaultValue;
};
} // namespace detail

template <class Container, class Value>
detail::DefaultValueWrapper<Container, Value> defaulted(
    const Container& c,
    const Value& v) {
  return detail::DefaultValueWrapper<Container, Value>(c, v);
}

/**
 * Append formatted output to a string.
 *
 * std::string foo;
 * format(&foo, "{} {}", 42, 23);
 *
 * Shortcut for toAppend(format(...), &foo);
 */
template <class Str, class... Args>
typename std::enable_if<IsSomeString<Str>::value>::type
format(Str* out, StringPiece fmt, Args&&... args) {
  format(fmt, std::forward<Args>(args)...).appendTo(*out);
}

/**
 * Append vformatted output to a string.
 */
template <class Str, class Container>
typename std::enable_if<IsSomeString<Str>::value>::type
vformat(Str* out, StringPiece fmt, Container&& container) {
  vformat(fmt, std::forward<Container>(container)).appendTo(*out);
}

/**
 * Utilities for all format value specializations.
 */
namespace format_value {

/**
 * Format a string in "val", obeying appropriate alignment, padding, width,
 * and precision.  Treats Align::DEFAULT as Align::LEFT, and
 * Align::PAD_AFTER_SIGN as Align::RIGHT; use formatNumber for
 * number-specific formatting.
 */
template <class FormatCallback>
void formatString(StringPiece val, FormatArg& arg, FormatCallback& cb);

/**
 * Format a number in "val"; the first prefixLen characters form the prefix
 * (sign, "0x" base prefix, etc) which must be left-aligned if the alignment
 * is Align::PAD_AFTER_SIGN.  Treats Align::DEFAULT as Align::LEFT.  Ignores
 * arg.precision, as that has a different meaning for numbers (not "maximum
 * field width")
 */
template <class FormatCallback>
void formatNumber(
    StringPiece val,
    int prefixLen,
    FormatArg& arg,
    FormatCallback& cb);

/**
 * Format a Formatter object recursively.  Behaves just like
 * formatString(fmt.str(), arg, cb); but avoids creating a temporary
 * string if possible.
 */
template <
    class FormatCallback,
    class Derived,
    bool containerMode,
    class... Args>
void formatFormatter(
    const BaseFormatter<Derived, containerMode, Args...>& formatter,
    FormatArg& arg,
    FormatCallback& cb);

} // namespace format_value

/*
 * Specialize folly::FormatValue for your type.
 *
 * FormatValue<T> is constructed with a (reference-collapsed) T&&, which is
 * guaranteed to stay alive until the FormatValue object is destroyed, so you
 * may keep a reference (or pointer) to it instead of making a copy.
 *
 * You must define
 *   template <class Callback>
 *   void format(FormatArg& arg, Callback& cb) const;
 * with the following semantics: format the value using the given argument.
 *
 * arg is given by non-const reference for convenience -- it won't be reused,
 * so feel free to modify it in place if necessary.  (For example, wrap an
 * existing conversion but change the default, or remove the "key" when
 * extracting an element from a container)
 *
 * Call the callback to append data to the output.  You may call the callback
 * as many times as you'd like (or not at all, if you want to output an
 * empty string)
 */

namespace detail {

template <class T, class Enable = void>
struct IsFormatter : public std::false_type {};

template <class T>
struct IsFormatter<
    T,
    typename std::enable_if<
        std::is_same<typename T::IsFormatter, detail::FormatterTag>::value>::
        type> : public std::true_type {};
} // namespace detail

// Deprecated API. formatChecked() et. al. now behave identically to their
// non-Checked counterparts.
template <class... Args>
Formatter<false, Args...> formatChecked(StringPiece fmt, Args&&... args) {
  return format(fmt, std::forward<Args>(args)...);
}
template <class... Args>
inline std::string sformatChecked(StringPiece fmt, Args&&... args) {
  return formatChecked(fmt, std::forward<Args>(args)...).str();
}
template <class Container>
Formatter<true, Container> vformatChecked(
    StringPiece fmt,
    Container&& container) {
  return vformat(fmt, std::forward<Container>(container));
}
template <class Container>
inline std::string svformatChecked(StringPiece fmt, Container&& container) {
  return vformatChecked(fmt, std::forward<Container>(container)).str();
}
template <class Str, class... Args>
typename std::enable_if<IsSomeString<Str>::value>::type
formatChecked(Str* out, StringPiece fmt, Args&&... args) {
  formatChecked(fmt, std::forward<Args>(args)...).appendTo(*out);
}
template <class Str, class Container>
typename std::enable_if<IsSomeString<Str>::value>::type
vformatChecked(Str* out, StringPiece fmt, Container&& container) {
  vformatChecked(fmt, std::forward<Container>(container)).appendTo(*out);
}

} // namespace folly

#include <folly/Format-inl.h>

FOLLY_POP_WARNING<|MERGE_RESOLUTION|>--- conflicted
+++ resolved
@@ -1,9 +1,5 @@
 /*
-<<<<<<< HEAD
- * Copyright 2012-present Facebook, Inc.
-=======
  * Copyright (c) Facebook, Inc. and its affiliates.
->>>>>>> 2e6f64e1
  *
  * Licensed under the Apache License, Version 2.0 (the "License");
  * you may not use this file except in compliance with the License.
@@ -22,10 +18,7 @@
 #define FOLLY_FORMAT_H_
 
 #include <cstdio>
-<<<<<<< HEAD
-=======
 #include <ios>
->>>>>>> 2e6f64e1
 #include <stdexcept>
 #include <tuple>
 #include <type_traits>
@@ -39,11 +32,7 @@
 
 // Ignore shadowing warnings within this file, so includers can use -Wshadow.
 FOLLY_PUSH_WARNING
-<<<<<<< HEAD
-FOLLY_GCC_DISABLE_WARNING("-Wshadow")
-=======
 FOLLY_GNU_DISABLE_WARNING("-Wshadow")
->>>>>>> 2e6f64e1
 
 namespace folly {
 
@@ -253,15 +242,9 @@
 /**
  * Formatter objects can be written to streams.
  */
-<<<<<<< HEAD
-template <bool containerMode, class... Args>
-std::ostream& operator<<(
-    std::ostream& out,
-=======
 template <class C, bool containerMode, class... Args>
 std::ostream& operator<<(
     std::basic_ostream<C>& out,
->>>>>>> 2e6f64e1
     const Formatter<containerMode, Args...>& formatter) {
   auto writer = [&out](StringPiece sp) {
     out.write(sp.data(), std::streamsize(sp.size()));
@@ -349,13 +332,6 @@
   static constexpr StringPiece const kMessagePrefix = "format key not found: ";
 };
 
-<<<<<<< HEAD
-namespace detail {
-[[noreturn]] void throwFormatKeyNotFoundException(StringPiece key);
-} // namespace detail
-
-=======
->>>>>>> 2e6f64e1
 /**
  * Wrap a sequence or associative container so that out-of-range lookups
  * return a default value rather than throwing an exception.
