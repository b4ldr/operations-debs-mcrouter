/*
<<<<<<< HEAD
 * Copyright 2011-present Facebook, Inc.
=======
 * Copyright (c) Facebook, Inc. and its affiliates.
>>>>>>> 2e6f64e1
 *
 * Licensed under the Apache License, Version 2.0 (the "License");
 * you may not use this file except in compliance with the License.
 * You may obtain a copy of the License at
 *
 *     http://www.apache.org/licenses/LICENSE-2.0
 *
 * Unless required by applicable law or agreed to in writing, software
 * distributed under the License is distributed on an "AS IS" BASIS,
 * WITHOUT WARRANTIES OR CONDITIONS OF ANY KIND, either express or implied.
 * See the License for the specific language governing permissions and
 * limitations under the License.
 */

/**
 * Discriminated pointer: Type-safe pointer to one of several types.
 *
 * Similar to boost::variant, but has no space overhead over a raw pointer, as
 * it relies on the fact that (on x86_64) there are 16 unused bits in a
 * pointer.
 *
 * @author Tudor Bosman (tudorb@fb.com)
 */

#pragma once

#include <limits>
#include <stdexcept>

#include <glog/logging.h>

#include <folly/Likely.h>
#include <folly/Portability.h>
#include <folly/detail/DiscriminatedPtrDetail.h>

#if !FOLLY_X64 && !FOLLY_AARCH64 && !FOLLY_PPC64
<<<<<<< HEAD
# error "DiscriminatedPtr is x64, arm64 and ppc64 specific code."
=======
#error "DiscriminatedPtr is x64, arm64 and ppc64 specific code."
>>>>>>> 2e6f64e1
#endif

namespace folly {

/**
 * Discriminated pointer.
 *
 * Given a list of types, a DiscriminatedPtr<Types...> may point to an object
 * of one of the given types, or may be empty.  DiscriminatedPtr is type-safe:
 * you may only get a pointer to the type that you put in, otherwise get
 * throws an exception (and get_nothrow returns nullptr)
 *
 * This pointer does not do any kind of lifetime management -- it's not a
 * "smart" pointer.  You are responsible for deallocating any memory used
 * to hold pointees, if necessary.
 */
template <typename... Types>
class DiscriminatedPtr {
  // <, not <=, as our indexes are 1-based (0 means "empty")
  static_assert(
      sizeof...(Types) < std::numeric_limits<uint16_t>::max(),
      "too many types");

 public:
  /**
   * Create an empty DiscriminatedPtr.
   */
  DiscriminatedPtr() : data_(0) {}

  /**
   * Create a DiscriminatedPtr that points to an object of type T.
   * Fails at compile time if T is not a valid type (listed in Types)
   */
  template <typename T>
  explicit DiscriminatedPtr(T* ptr) {
    set(ptr, typeIndex<T>());
  }

  /**
   * Set this DiscriminatedPtr to point to an object of type T.
   * Fails at compile time if T is not a valid type (listed in Types)
   */
  template <typename T>
  void set(T* ptr) {
    set(ptr, typeIndex<T>());
  }

  /**
   * Get a pointer to the object that this DiscriminatedPtr points to, if it is
   * of type T.  Fails at compile time if T is not a valid type (listed in
   * Types), and returns nullptr if this DiscriminatedPtr is empty or points to
   * an object of a different type.
   */
  template <typename T>
  T* get_nothrow() noexcept {
    void* p = LIKELY(hasType<T>()) ? ptr() : nullptr;
    return static_cast<T*>(p);
  }

  template <typename T>
  const T* get_nothrow() const noexcept {
    const void* p = LIKELY(hasType<T>()) ? ptr() : nullptr;
    return static_cast<const T*>(p);
  }

  /**
   * Get a pointer to the object that this DiscriminatedPtr points to, if it is
   * of type T.  Fails at compile time if T is not a valid type (listed in
   * Types), and throws std::invalid_argument if this DiscriminatedPtr is empty
   * or points to an object of a different type.
   */
  template <typename T>
  T* get() {
    if (UNLIKELY(!hasType<T>())) {
      throw std::invalid_argument("Invalid type");
    }
    return static_cast<T*>(ptr());
  }

  template <typename T>
  const T* get() const {
    if (UNLIKELY(!hasType<T>())) {
      throw std::invalid_argument("Invalid type");
    }
    return static_cast<const T*>(ptr());
  }

  /**
   * Return true iff this DiscriminatedPtr is empty.
   */
  bool empty() const {
    return index() == 0;
  }

  /**
   * Return true iff the object pointed by this DiscriminatedPtr has type T,
   * false otherwise.  Fails at compile time if T is not a valid type (listed
   * in Types...)
   */
  template <typename T>
  bool hasType() const {
    return index() == typeIndex<T>();
  }

  /**
   * Clear this DiscriminatedPtr, making it empty.
   */
  void clear() {
    data_ = 0;
  }

  /**
   * Assignment operator from a pointer of type T.
   */
  template <typename T>
  DiscriminatedPtr& operator=(T* ptr) {
    set(ptr);
    return *this;
  }

  /**
   * Apply a visitor to this object, calling the appropriate overload for
   * the type currently stored in DiscriminatedPtr.  Throws invalid_argument
   * if the DiscriminatedPtr is empty.
   *
   * The visitor must meet the following requirements:
   *
   * - The visitor must allow invocation as a function by overloading
   *   operator(), unambiguously accepting all values of type T* (or const T*)
   *   for all T in Types...
   * - All operations of the function object on T* (or const T*) must
   *   return the same type (or a static_assert will fire).
   */
  template <typename V>
  typename dptr_detail::VisitorResult<V, Types...>::type apply(V&& visitor) {
    size_t n = index();
    if (n == 0) {
      throw std::invalid_argument("Empty DiscriminatedPtr");
    }
    return dptr_detail::ApplyVisitor<V, Types...>()(
        n, std::forward<V>(visitor), ptr());
  }

  template <typename V>
  typename dptr_detail::ConstVisitorResult<V, Types...>::type apply(
      V&& visitor) const {
    size_t n = index();
    if (n == 0) {
      throw std::invalid_argument("Empty DiscriminatedPtr");
    }
    return dptr_detail::ApplyConstVisitor<V, Types...>()(
        n, std::forward<V>(visitor), ptr());
  }

 private:
  /**
   * Get the 1-based type index of T in Types.
   */
  template <typename T>
  uint16_t typeIndex() const {
    return uint16_t(dptr_detail::GetTypeIndex<T, Types...>::value);
  }

  uint16_t index() const {
    return data_ >> 48;
  }
  void* ptr() const {
    return reinterpret_cast<void*>(data_ & ((1ULL << 48) - 1));
  }

  void set(void* p, uint16_t v) {
    uintptr_t ip = reinterpret_cast<uintptr_t>(p);
    CHECK(!(ip >> 48));
    ip |= static_cast<uintptr_t>(v) << 48;
    data_ = ip;
  }

  /**
   * We store a pointer in the least significant 48 bits of data_, and a type
   * index (0 = empty, or 1-based index in Types) in the most significant 16
   * bits.  We rely on the fact that pointers have their most significant 16
   * bits clear on x86_64.
   */
  uintptr_t data_;
};

template <typename Visitor, typename... Args>
decltype(auto) apply_visitor(
    Visitor&& visitor,
    const DiscriminatedPtr<Args...>& variant) {
  return variant.apply(std::forward<Visitor>(visitor));
}

template <typename Visitor, typename... Args>
decltype(auto) apply_visitor(
    Visitor&& visitor,
    DiscriminatedPtr<Args...>& variant) {
  return variant.apply(std::forward<Visitor>(visitor));
}

template <typename Visitor, typename... Args>
decltype(auto) apply_visitor(
    Visitor&& visitor,
    DiscriminatedPtr<Args...>&& variant) {
  return variant.apply(std::forward<Visitor>(visitor));
}

} // namespace folly<|MERGE_RESOLUTION|>--- conflicted
+++ resolved
@@ -1,9 +1,5 @@
 /*
-<<<<<<< HEAD
- * Copyright 2011-present Facebook, Inc.
-=======
  * Copyright (c) Facebook, Inc. and its affiliates.
->>>>>>> 2e6f64e1
  *
  * Licensed under the Apache License, Version 2.0 (the "License");
  * you may not use this file except in compliance with the License.
@@ -40,11 +36,7 @@
 #include <folly/detail/DiscriminatedPtrDetail.h>
 
 #if !FOLLY_X64 && !FOLLY_AARCH64 && !FOLLY_PPC64
-<<<<<<< HEAD
-# error "DiscriminatedPtr is x64, arm64 and ppc64 specific code."
-=======
 #error "DiscriminatedPtr is x64, arm64 and ppc64 specific code."
->>>>>>> 2e6f64e1
 #endif
 
 namespace folly {
