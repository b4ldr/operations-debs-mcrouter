/*
<<<<<<< HEAD
 * Copyright 2011-present Facebook, Inc.
=======
 * Copyright (c) Facebook, Inc. and its affiliates.
>>>>>>> 2e6f64e1
 *
 * Licensed under the Apache License, Version 2.0 (the "License");
 * you may not use this file except in compliance with the License.
 * You may obtain a copy of the License at
 *
 *     http://www.apache.org/licenses/LICENSE-2.0
 *
 * Unless required by applicable law or agreed to in writing, software
 * distributed under the License is distributed on an "AS IS" BASIS,
 * WITHOUT WARRANTIES OR CONDITIONS OF ANY KIND, either express or implied.
 * See the License for the specific language governing permissions and
 * limitations under the License.
 */

/**
 *
 * This file provides a generic interface for converting objects to and from
 * string-like types (std::string, fbstring, StringPiece), as well as
 * range-checked conversions between numeric and enum types. The mechanisms are
 * extensible, so that user-specified types can add folly::to support.
 *
 *******************************************************************************
 * TYPE -> STRING CONVERSIONS
 *******************************************************************************
 * You can call the to<std::string> or to<fbstring>. These are variadic
 * functions that convert their arguments to strings, and concatenate them to
 * form a result. So, for example,
 *
 * auto str = to<std::string>(123, "456", 789);
 *
 * Sets str to "123456789".
 *
 * In addition to just concatenating the arguments, related functions can
 * delimit them with some string: toDelim<std::string>(",", "123", 456, "789")
 * will return the string "123,456,789".
 *
 * toAppend does not return a string; instead, it takes a pointer to a string as
 * its last argument, and appends the result of the concatenation into it:
 * std::string str = "123";
 * toAppend(456, "789", &str); // Now str is "123456789".
 *
 * The toAppendFit function acts like toAppend, but it precalculates the size
 * required to perform the append operation, and reserves that space in the
 * output string before actually inserting its arguments. This can sometimes
 * save on string expansion, but beware: appending to the same string many times
 * with toAppendFit is likely a pessimization, since it will resize the string
 * once per append.
 *
 * The combination of the append and delim variants also exist: toAppendDelim
 * and toAppendDelimFit are defined, with the obvious semantics.
 *
 *******************************************************************************
 * STRING -> TYPE CONVERSIONS
 *******************************************************************************
 * Going in the other direction, and parsing a string into a C++ type, is also
 * supported:
 * to<int>("123"); // Returns 123.
 *
 * Out of range (e.g. to<std::uint8_t>("1000")), or invalidly formatted (e.g.
 * to<int>("four")) inputs will throw. If throw-on-error is undesirable (for
 * instance: you're dealing with untrusted input, and want to protect yourself
 * from users sending you down a very slow exception-throwing path), you can use
 * tryTo<T>, which will return an Expected<T, ConversionCode>.
 *
 * There are overloads of to() and tryTo() that take a StringPiece*. These parse
 * out a type from the beginning of a string, and modify the passed-in
 * StringPiece to indicate the portion of the string not consumed.
 *
 *******************************************************************************
 * NUMERIC / ENUM CONVERSIONS
 *******************************************************************************
 * Conv also supports a to<T>(S) overload, where T and S are numeric or enum
 * types, that checks to see that the target type can represent its argument,
 * and will throw if it cannot. This includes cases where a floating point ->
 * integral conversion is attempted on a value with a non-zero fractional
 * component, and integral -> floating point conversions that would lose
 * precision. Enum conversions are range-checked for the underlying type of the
 * enum, but there is no check that the input value is a valid choice of enum
 * value.
 *
 *******************************************************************************
 * CUSTOM TYPE CONVERSIONS
 *******************************************************************************
 * Users may customize the string conversion functionality for their own data
 * types, . The key functions you should implement are:
 * // Two functions to allow conversion to your type from a string.
 * Expected<StringPiece, ConversionCode> parseTo(folly::StringPiece in,
 *     YourType& out);
 * YourErrorType makeConversionError(YourErrorType in, StringPiece in);
 * // Two functions to allow conversion from your type to a string.
 * template <class String>
 * void toAppend(const YourType& in, String* out);
 * size_t estimateSpaceNeeded(const YourType& in);
 *
 * These are documented below, inline.
 */

#pragma once

#include <algorithm>
<<<<<<< HEAD
=======
#include <cassert>
>>>>>>> 2e6f64e1
#include <cctype>
#include <climits>
#include <cstddef>
#include <limits>
#include <stdexcept>
#include <string>
#include <tuple>
#include <type_traits>
<<<<<<< HEAD
#include <typeinfo>
#include <utility>

#include <double-conversion/double-conversion.h> // V8 JavaScript implementation

#include <folly/Demangle.h>
#include <folly/Expected.h>
#include <folly/FBString.h>
#include <folly/Likely.h>
#include <folly/Range.h>
#include <folly/Traits.h>
#include <folly/Unit.h>
#include <folly/portability/Math.h>

namespace folly {

// Keep this in sync with kErrorStrings in Conv.cpp
enum class ConversionCode : unsigned char {
  SUCCESS,
  EMPTY_INPUT_STRING,
  NO_DIGITS,
  BOOL_OVERFLOW,
  BOOL_INVALID_VALUE,
  NON_DIGIT_CHAR,
  INVALID_LEADING_CHAR,
  POSITIVE_OVERFLOW,
  NEGATIVE_OVERFLOW,
  STRING_TO_FLOAT_ERROR,
  NON_WHITESPACE_AFTER_END,
  ARITH_POSITIVE_OVERFLOW,
  ARITH_NEGATIVE_OVERFLOW,
  ARITH_LOSS_OF_PRECISION,
  NUM_ERROR_CODES, // has to be the last entry
};

struct ConversionErrorBase : std::range_error {
  using std::range_error::range_error;
};

class ConversionError : public ConversionErrorBase {
 public:
  ConversionError(const std::string& str, ConversionCode code)
      : ConversionErrorBase(str), code_(code) {}

  ConversionError(const char* str, ConversionCode code)
      : ConversionErrorBase(str), code_(code) {}

  ConversionCode errorCode() const {
    return code_;
  }

=======
#include <utility>

#include <double-conversion/double-conversion.h> // V8 JavaScript implementation

#include <folly/Demangle.h>
#include <folly/Expected.h>
#include <folly/FBString.h>
#include <folly/Likely.h>
#include <folly/Range.h>
#include <folly/Traits.h>
#include <folly/Unit.h>
#include <folly/Utility.h>
#include <folly/lang/Exception.h>
#include <folly/lang/Pretty.h>
#include <folly/portability/Math.h>

namespace folly {

// Keep this in sync with kErrorStrings in Conv.cpp
enum class ConversionCode : unsigned char {
  SUCCESS,
  EMPTY_INPUT_STRING,
  NO_DIGITS,
  BOOL_OVERFLOW,
  BOOL_INVALID_VALUE,
  NON_DIGIT_CHAR,
  INVALID_LEADING_CHAR,
  POSITIVE_OVERFLOW,
  NEGATIVE_OVERFLOW,
  STRING_TO_FLOAT_ERROR,
  NON_WHITESPACE_AFTER_END,
  ARITH_POSITIVE_OVERFLOW,
  ARITH_NEGATIVE_OVERFLOW,
  ARITH_LOSS_OF_PRECISION,
  NUM_ERROR_CODES, // has to be the last entry
};

struct ConversionErrorBase : std::range_error {
  using std::range_error::range_error;
};

class ConversionError : public ConversionErrorBase {
 public:
  ConversionError(const std::string& str, ConversionCode code)
      : ConversionErrorBase(str), code_(code) {}

  ConversionError(const char* str, ConversionCode code)
      : ConversionErrorBase(str), code_(code) {}

  ConversionCode errorCode() const {
    return code_;
  }

>>>>>>> 2e6f64e1
 private:
  ConversionCode code_;
};

/*******************************************************************************
 * Custom Error Translation
 *
 * Your overloaded parseTo() function can return a custom error code on failure.
 * ::folly::to() will call makeConversionError to translate that error code into
 * an object to throw. makeConversionError is found by argument-dependent
 * lookup. It should have this signature:
 *
 * namespace other_namespace {
 * enum YourErrorCode { BAD_ERROR, WORSE_ERROR };
 *
 * struct YourConversionError : ConversionErrorBase {
 *   YourConversionError(const char* what) : ConversionErrorBase(what) {}
 * };
 *
 * YourConversionError
 * makeConversionError(YourErrorCode code, ::folly::StringPiece sp) {
 *   ...
 *   return YourConversionError(messageString);
 * }
 ******************************************************************************/
<<<<<<< HEAD
ConversionError makeConversionError(ConversionCode code, StringPiece sp);
=======
ConversionError makeConversionError(ConversionCode code, StringPiece input);
>>>>>>> 2e6f64e1

namespace detail {
/**
 * Enforce that the suffix following a number is made up only of whitespace.
 */
inline ConversionCode enforceWhitespaceErr(StringPiece sp) {
  for (auto c : sp) {
    if (UNLIKELY(!std::isspace(c))) {
      return ConversionCode::NON_WHITESPACE_AFTER_END;
    }
  }
  return ConversionCode::SUCCESS;
}

/**
 * Keep this implementation around for prettyToDouble().
 */
inline void enforceWhitespace(StringPiece sp) {
  auto err = enforceWhitespaceErr(sp);
  if (err != ConversionCode::SUCCESS) {
<<<<<<< HEAD
    throw makeConversionError(err, sp);
=======
    throw_exception(makeConversionError(err, sp));
>>>>>>> 2e6f64e1
  }
}
} // namespace detail

/**
 * The identity conversion function.
 * tryTo<T>(T) returns itself for all types T.
 */
template <class Tgt, class Src>
typename std::enable_if<
    std::is_same<Tgt, typename std::decay<Src>::type>::value,
    Expected<Tgt, ConversionCode>>::type
tryTo(Src&& value) {
  return std::forward<Src>(value);
}

template <class Tgt, class Src>
typename std::enable_if<
    std::is_same<Tgt, typename std::decay<Src>::type>::value,
    Tgt>::type
to(Src&& value) {
  return std::forward<Src>(value);
}

/*******************************************************************************
 * Arithmetic to boolean
 ******************************************************************************/

/**
 * Unchecked conversion from arithmetic to boolean. This is different from the
 * other arithmetic conversions because we use the C convention of treating any
 * non-zero value as true, instead of range checking.
 */
template <class Tgt, class Src>
typename std::enable_if<
    std::is_arithmetic<Src>::value && !std::is_same<Tgt, Src>::value &&
        std::is_same<Tgt, bool>::value,
    Expected<Tgt, ConversionCode>>::type
tryTo(const Src& value) {
  return value != Src();
}

template <class Tgt, class Src>
typename std::enable_if<
    std::is_arithmetic<Src>::value && !std::is_same<Tgt, Src>::value &&
        std::is_same<Tgt, bool>::value,
    Tgt>::type
to(const Src& value) {
  return value != Src();
}

/*******************************************************************************
 * Anything to string
 ******************************************************************************/

namespace detail {

#ifdef _MSC_VER
// MSVC can't quite figure out the LastElementImpl::call() stuff
// in the base implementation, so we have to use tuples instead,
// which result in significantly more templates being compiled,
// though the runtime performance is the same.

template <typename... Ts>
<<<<<<< HEAD
auto getLastElement(Ts&&... ts) -> decltype(
    std::get<sizeof...(Ts)-1>(std::forward_as_tuple(std::forward<Ts>(ts)...))) {
  return std::get<sizeof...(Ts)-1>(
=======
auto getLastElement(Ts&&... ts) -> decltype(std::get<sizeof...(Ts) - 1>(
    std::forward_as_tuple(std::forward<Ts>(ts)...))) {
  return std::get<sizeof...(Ts) - 1>(
>>>>>>> 2e6f64e1
      std::forward_as_tuple(std::forward<Ts>(ts)...));
}

inline void getLastElement() {}

template <size_t size, typename... Ts>
struct LastElementType : std::tuple_element<size - 1, std::tuple<Ts...>> {};

template <>
struct LastElementType<0> {
  using type = void;
};

template <class... Ts>
struct LastElement
    : std::decay<typename LastElementType<sizeof...(Ts), Ts...>::type> {};
#else
template <typename... Ts>
struct LastElementImpl {
  static void call(Ignored<Ts>...) {}
};

template <typename Head, typename... Ts>
struct LastElementImpl<Head, Ts...> {
  template <typename Last>
  static Last call(Ignored<Ts>..., Last&& last) {
    return std::forward<Last>(last);
  }
<<<<<<< HEAD
};

template <typename... Ts>
auto getLastElement(const Ts&... ts)
    -> decltype(LastElementImpl<Ts...>::call(ts...)) {
  return LastElementImpl<Ts...>::call(ts...);
}

template <class... Ts>
struct LastElement : std::decay<decltype(
                         LastElementImpl<Ts...>::call(std::declval<Ts>()...))> {
=======
>>>>>>> 2e6f64e1
};
#endif

template <typename... Ts>
auto getLastElement(const Ts&... ts)
    -> decltype(LastElementImpl<Ts...>::call(ts...)) {
  return LastElementImpl<Ts...>::call(ts...);
}

template <class... Ts>
struct LastElement : std::decay<decltype(
                         LastElementImpl<Ts...>::call(std::declval<Ts>()...))> {
};
#endif

} // namespace detail

/*******************************************************************************
 * Conversions from integral types to string types.
 ******************************************************************************/

#if FOLLY_HAVE_INT128_T
namespace detail {

template <typename IntegerType>
constexpr unsigned int digitsEnough() {
  // digits10 returns the number of decimal digits that this type can represent,
  // not the number of characters required for the max value, so we need to add
  // one. ex: char digits10 returns 2, because 256-999 cannot be represented,
  // but we need 3.
  auto const digits10 = std::numeric_limits<IntegerType>::digits10;
  return static_cast<unsigned int>(digits10) + 1;
}

inline size_t
unsafeTelescope128(char* buffer, size_t room, unsigned __int128 x) {
  typedef unsigned __int128 Usrc;
  size_t p = room - 1;

  while (x >= (Usrc(1) << 64)) { // Using 128-bit division while needed
    const auto y = x / 10;
    const auto digit = x % 10;

    buffer[p--] = static_cast<char>('0' + digit);
    x = y;
  }

  uint64_t xx = static_cast<uint64_t>(x); // Rest uses faster 64-bit division

  while (xx >= 10) {
    const auto y = xx / 10ULL;
    const auto digit = xx % 10ULL;

    buffer[p--] = static_cast<char>('0' + digit);
    xx = y;
  }

  buffer[p] = static_cast<char>('0' + xx);

  return p;
}

} // namespace detail
#endif

/**
 * Returns the number of digits in the base 10 representation of an
 * uint64_t. Useful for preallocating buffers and such. It's also used
 * internally, see below. Measurements suggest that defining a
 * separate overload for 32-bit integers is not worthwhile.
 */

inline uint32_t digits10(uint64_t v) {
#ifdef __x86_64__

  // For this arch we can get a little help from specialized CPU instructions
  // which can count leading zeroes; 64 minus that is appx. log (base 2).
  // Use that to approximate base-10 digits (log_10) and then adjust if needed.

  // 10^i, defined for i 0 through 19.
  // This is 20 * 8 == 160 bytes, which fits neatly into 5 cache lines
  // (assuming a cache line size of 64).
  alignas(64) static const uint64_t powersOf10[20] = {
      1,
      10,
      100,
      1000,
      10000,
      100000,
      1000000,
      10000000,
      100000000,
      1000000000,
      10000000000,
      100000000000,
      1000000000000,
      10000000000000,
      100000000000000,
      1000000000000000,
      10000000000000000,
      100000000000000000,
      1000000000000000000,
      10000000000000000000UL,
  };

  // "count leading zeroes" operation not valid; for 0; special case this.
  if (UNLIKELY(!v)) {
    return 1;
  }

  // bits is in the ballpark of log_2(v).
  const uint32_t leadingZeroes = __builtin_clzll(v);
  const auto bits = 63 - leadingZeroes;

  // approximate log_10(v) == log_10(2) * bits.
  // Integer magic below: 77/256 is appx. 0.3010 (log_10(2)).
  // The +1 is to make this the ceiling of the log_10 estimate.
  const uint32_t minLength = 1 + ((bits * 77) >> 8);

  // return that log_10 lower bound, plus adjust if input >= 10^(that bound)
  // in case there's a small error and we misjudged length.
  return minLength + uint32_t(v >= powersOf10[minLength]);

#else

  uint32_t result = 1;
  while (true) {
    if (LIKELY(v < 10)) {
      return result;
    }
    if (LIKELY(v < 100)) {
      return result + 1;
    }
    if (LIKELY(v < 1000)) {
      return result + 2;
    }
    if (LIKELY(v < 10000)) {
      return result + 3;
    }
    // Skip ahead by 4 orders of magnitude
    v /= 10000U;
    result += 4;
  }

#endif
}

/**
 * Copies the ASCII base 10 representation of v into buffer and
 * returns the number of bytes written. Does NOT append a \0. Assumes
 * the buffer points to digits10(v) bytes of valid memory. Note that
 * uint64_t needs at most 20 bytes, uint32_t needs at most 10 bytes,
 * uint16_t needs at most 5 bytes, and so on. Measurements suggest
 * that defining a separate overload for 32-bit integers is not
 * worthwhile.
 *
 * This primitive is unsafe because it makes the size assumption and
 * because it does not add a terminating \0.
 */

inline uint32_t uint64ToBufferUnsafe(uint64_t v, char* const buffer) {
  auto const result = digits10(v);
  // WARNING: using size_t or pointer arithmetic for pos slows down
  // the loop below 20x. This is because several 32-bit ops can be
  // done in parallel, but only fewer 64-bit ones.
  uint32_t pos = result - 1;
  while (v >= 10) {
    // Keep these together so a peephole optimization "sees" them and
    // computes them in one shot.
    auto const q = v / 10;
<<<<<<< HEAD
    auto const r = static_cast<char>(v % 10);
    buffer[pos--] = '0' + r;
    v = q;
  }
  // Last digit is trivial to handle
  buffer[pos] = static_cast<char>(v) + '0';
=======
    auto const r = v % 10;
    buffer[pos--] = static_cast<char>('0' + r);
    v = q;
  }
  // Last digit is trivial to handle
  buffer[pos] = static_cast<char>(v + '0');
>>>>>>> 2e6f64e1
  return result;
}

/**
 * A single char gets appended.
 */
template <class Tgt>
void toAppend(char value, Tgt* result) {
  *result += value;
}

template <class T>
<<<<<<< HEAD
constexpr typename std::enable_if<
  std::is_same<T, char>::value,
  size_t>::type
=======
constexpr typename std::enable_if<std::is_same<T, char>::value, size_t>::type
>>>>>>> 2e6f64e1
estimateSpaceNeeded(T) {
  return 1;
}

template <size_t N>
constexpr size_t estimateSpaceNeeded(const char (&)[N]) {
  return N;
}

/**
 * Everything implicitly convertible to const char* gets appended.
 */
template <class Tgt, class Src>
typename std::enable_if<
    std::is_convertible<Src, const char*>::value &&
    IsSomeString<Tgt>::value>::type
toAppend(Src value, Tgt* result) {
  // Treat null pointers like an empty string, as in:
  // operator<<(std::ostream&, const char*).
  const char* c = value;
  if (c) {
    result->append(value);
  }
}

template <class Src>
typename std::enable_if<std::is_convertible<Src, const char*>::value, size_t>::
    type
    estimateSpaceNeeded(Src value) {
<<<<<<< HEAD
  const char *c = value;
=======
  const char* c = value;
>>>>>>> 2e6f64e1
  if (c) {
    return folly::StringPiece(value).size();
  };
  return 0;
}

template <class Src>
typename std::enable_if<IsSomeString<Src>::value, size_t>::type
estimateSpaceNeeded(Src const& value) {
  return value.size();
}

template <class Src>
typename std::enable_if<
    std::is_convertible<Src, folly::StringPiece>::value &&
        !IsSomeString<Src>::value &&
        !std::is_convertible<Src, const char*>::value,
    size_t>::type
estimateSpaceNeeded(Src value) {
  return folly::StringPiece(value).size();
}

template <>
inline size_t estimateSpaceNeeded(std::nullptr_t /* value */) {
  return 0;
}

template <class Src>
typename std::enable_if<
    std::is_pointer<Src>::value &&
        IsSomeString<std::remove_pointer<Src>>::value,
    size_t>::type
estimateSpaceNeeded(Src value) {
  return value->size();
}

/**
 * Strings get appended, too.
 */
template <class Tgt, class Src>
typename std::enable_if<
    IsSomeString<Src>::value && IsSomeString<Tgt>::value>::type
toAppend(const Src& value, Tgt* result) {
  result->append(value);
}

/**
 * and StringPiece objects too
 */
template <class Tgt>
typename std::enable_if<IsSomeString<Tgt>::value>::type toAppend(
    StringPiece value,
    Tgt* result) {
  result->append(value.data(), value.size());
}

/**
 * There's no implicit conversion from fbstring to other string types,
 * so make a specialization.
 */
template <class Tgt>
typename std::enable_if<IsSomeString<Tgt>::value>::type toAppend(
    const fbstring& value,
    Tgt* result) {
  result->append(value.data(), value.size());
}

#if FOLLY_HAVE_INT128_T
/**
 * Special handling for 128 bit integers.
 */

template <class Tgt>
void toAppend(__int128 value, Tgt* result) {
  typedef unsigned __int128 Usrc;
  char buffer[detail::digitsEnough<unsigned __int128>() + 1];
  size_t p;

  if (value < 0) {
    p = detail::unsafeTelescope128(buffer, sizeof(buffer), -Usrc(value));
    buffer[--p] = '-';
  } else {
    p = detail::unsafeTelescope128(buffer, sizeof(buffer), value);
  }

  result->append(buffer + p, buffer + sizeof(buffer));
}

template <class Tgt>
void toAppend(unsigned __int128 value, Tgt* result) {
  char buffer[detail::digitsEnough<unsigned __int128>()];
  size_t p;

  p = detail::unsafeTelescope128(buffer, sizeof(buffer), value);

  result->append(buffer + p, buffer + sizeof(buffer));
}

template <class T>
<<<<<<< HEAD
constexpr typename std::enable_if<
  std::is_same<T, __int128>::value,
  size_t>::type
estimateSpaceNeeded(T) {
=======
constexpr
    typename std::enable_if<std::is_same<T, __int128>::value, size_t>::type
    estimateSpaceNeeded(T) {
>>>>>>> 2e6f64e1
  return detail::digitsEnough<__int128>();
}

template <class T>
<<<<<<< HEAD
constexpr typename std::enable_if<
  std::is_same<T, unsigned __int128>::value,
  size_t>::type
estimateSpaceNeeded(T) {
=======
constexpr typename std::
    enable_if<std::is_same<T, unsigned __int128>::value, size_t>::type
    estimateSpaceNeeded(T) {
>>>>>>> 2e6f64e1
  return detail::digitsEnough<unsigned __int128>();
}

#endif

/**
 * int32_t and int64_t to string (by appending) go through here. The
 * result is APPENDED to a preexisting string passed as the second
 * parameter. This should be efficient with fbstring because fbstring
 * incurs no dynamic allocation below 23 bytes and no number has more
 * than 22 bytes in its textual representation (20 for digits, one for
 * sign, one for the terminating 0).
 */
template <class Tgt, class Src>
typename std::enable_if<
    std::is_integral<Src>::value && std::is_signed<Src>::value &&
    IsSomeString<Tgt>::value && sizeof(Src) >= 4>::type
toAppend(Src value, Tgt* result) {
  char buffer[20];
  if (value < 0) {
    result->push_back('-');
    result->append(
        buffer,
        uint64ToBufferUnsafe(~static_cast<uint64_t>(value) + 1, buffer));
  } else {
    result->append(buffer, uint64ToBufferUnsafe(uint64_t(value), buffer));
  }
}

template <class Src>
typename std::enable_if<
    std::is_integral<Src>::value && std::is_signed<Src>::value &&
        sizeof(Src) >= 4 && sizeof(Src) < 16,
    size_t>::type
estimateSpaceNeeded(Src value) {
  if (value < 0) {
    // When "value" is the smallest negative, negating it would evoke
    // undefined behavior, so, instead of writing "-value" below, we write
    // "~static_cast<uint64_t>(value) + 1"
    return 1 + digits10(~static_cast<uint64_t>(value) + 1);
  }

  return digits10(static_cast<uint64_t>(value));
}

/**
 * As above, but for uint32_t and uint64_t.
 */
template <class Tgt, class Src>
typename std::enable_if<
    std::is_integral<Src>::value && !std::is_signed<Src>::value &&
    IsSomeString<Tgt>::value && sizeof(Src) >= 4>::type
toAppend(Src value, Tgt* result) {
  char buffer[20];
  result->append(buffer, uint64ToBufferUnsafe(value, buffer));
}

template <class Src>
typename std::enable_if<
    std::is_integral<Src>::value && !std::is_signed<Src>::value &&
        sizeof(Src) >= 4 && sizeof(Src) < 16,
    size_t>::type
estimateSpaceNeeded(Src value) {
  return digits10(value);
}

/**
 * All small signed and unsigned integers to string go through 32-bit
 * types int32_t and uint32_t, respectively.
 */
template <class Tgt, class Src>
typename std::enable_if<
    std::is_integral<Src>::value && IsSomeString<Tgt>::value &&
    sizeof(Src) < 4>::type
toAppend(Src value, Tgt* result) {
  typedef
      typename std::conditional<std::is_signed<Src>::value, int64_t, uint64_t>::
          type Intermediate;
  toAppend<Tgt>(static_cast<Intermediate>(value), result);
}

template <class Src>
typename std::enable_if<
    std::is_integral<Src>::value && sizeof(Src) < 4 &&
        !std::is_same<Src, char>::value,
    size_t>::type
estimateSpaceNeeded(Src value) {
  typedef
      typename std::conditional<std::is_signed<Src>::value, int64_t, uint64_t>::
          type Intermediate;
  return estimateSpaceNeeded(static_cast<Intermediate>(value));
}

/**
 * Enumerated values get appended as integers.
 */
template <class Tgt, class Src>
typename std::enable_if<
    std::is_enum<Src>::value && IsSomeString<Tgt>::value>::type
toAppend(Src value, Tgt* result) {
  toAppend(to_underlying(value), result);
}

template <class Src>
typename std::enable_if<std::is_enum<Src>::value, size_t>::type
estimateSpaceNeeded(Src value) {
  return estimateSpaceNeeded(to_underlying(value));
}

/*******************************************************************************
 * Conversions from floating-point types to string types.
 ******************************************************************************/

namespace detail {
constexpr int kConvMaxDecimalInShortestLow = -6;
constexpr int kConvMaxDecimalInShortestHigh = 21;
} // namespace detail

/** Wrapper around DoubleToStringConverter **/
template <class Tgt, class Src>
typename std::enable_if<
    std::is_floating_point<Src>::value && IsSomeString<Tgt>::value>::type
toAppend(
    Src value,
    Tgt* result,
    double_conversion::DoubleToStringConverter::DtoaMode mode,
    unsigned int numDigits) {
  using namespace double_conversion;
  DoubleToStringConverter conv(
      DoubleToStringConverter::NO_FLAGS,
      "Infinity",
      "NaN",
      'E',
      detail::kConvMaxDecimalInShortestLow,
      detail::kConvMaxDecimalInShortestHigh,
      6, // max leading padding zeros
      1); // max trailing padding zeros
  char buffer[256];
  StringBuilder builder(buffer, sizeof(buffer));
  switch (mode) {
    case DoubleToStringConverter::SHORTEST:
      conv.ToShortest(value, &builder);
      break;
    case DoubleToStringConverter::SHORTEST_SINGLE:
      conv.ToShortestSingle(static_cast<float>(value), &builder);
      break;
    case DoubleToStringConverter::FIXED:
      conv.ToFixed(value, int(numDigits), &builder);
      break;
    case DoubleToStringConverter::PRECISION:
    default:
<<<<<<< HEAD
      CHECK(mode == DoubleToStringConverter::PRECISION);
=======
      assert(mode == DoubleToStringConverter::PRECISION);
>>>>>>> 2e6f64e1
      conv.ToPrecision(value, int(numDigits), &builder);
      break;
  }
  const size_t length = size_t(builder.position());
  builder.Finalize();
  result->append(buffer, length);
}

/**
 * As above, but for floating point
 */
template <class Tgt, class Src>
typename std::enable_if<
    std::is_floating_point<Src>::value && IsSomeString<Tgt>::value>::type
toAppend(Src value, Tgt* result) {
  toAppend(
      value, result, double_conversion::DoubleToStringConverter::SHORTEST, 0);
}

/**
 * Upper bound of the length of the output from
 * DoubleToStringConverter::ToShortest(double, StringBuilder*),
 * as used in toAppend(double, string*).
 */
template <class Src>
typename std::enable_if<std::is_floating_point<Src>::value, size_t>::type
estimateSpaceNeeded(Src value) {
  // kBase10MaximalLength is 17. We add 1 for decimal point,
  // e.g. 10.0/9 is 17 digits and 18 characters, including the decimal point.
  constexpr int kMaxMantissaSpace =
      double_conversion::DoubleToStringConverter::kBase10MaximalLength + 1;
  // strlen("E-") + digits10(numeric_limits<double>::max_exponent10)
  constexpr int kMaxExponentSpace = 2 + 3;
  static const int kMaxPositiveSpace = std::max({
      // E.g. 1.1111111111111111E-100.
      kMaxMantissaSpace + kMaxExponentSpace,
      // E.g. 0.000001.1111111111111111, if kConvMaxDecimalInShortestLow is -6.
      kMaxMantissaSpace - detail::kConvMaxDecimalInShortestLow,
      // If kConvMaxDecimalInShortestHigh is 21, then 1e21 is the smallest
      // number > 1 which ToShortest outputs in exponential notation,
      // so 21 is the longest non-exponential number > 1.
<<<<<<< HEAD
      detail::kConvMaxDecimalInShortestHigh
    });
=======
      detail::kConvMaxDecimalInShortestHigh,
  });
>>>>>>> 2e6f64e1
  return size_t(
      kMaxPositiveSpace +
      (value < 0 ? 1 : 0)); // +1 for minus sign, if negative
}

/**
 * This can be specialized, together with adding specialization
 * for estimateSpaceNeed for your type, so that we allocate
 * as much as you need instead of the default
 */
template <class Src>
struct HasLengthEstimator : std::false_type {};

template <class Src>
constexpr typename std::enable_if<
<<<<<<< HEAD
  !std::is_fundamental<Src>::value
#if FOLLY_HAVE_INT128_T
  // On OSX 10.10, is_fundamental<__int128> is false :-O
  && !std::is_same<__int128, Src>::value
  && !std::is_same<unsigned __int128, Src>::value
=======
    !std::is_fundamental<Src>::value &&
#if FOLLY_HAVE_INT128_T
        // On OSX 10.10, is_fundamental<__int128> is false :-O
        !std::is_same<__int128, Src>::value &&
        !std::is_same<unsigned __int128, Src>::value &&
>>>>>>> 2e6f64e1
#endif
        !IsSomeString<Src>::value &&
        !std::is_convertible<Src, const char*>::value &&
        !std::is_convertible<Src, StringPiece>::value &&
        !std::is_enum<Src>::value && !HasLengthEstimator<Src>::value,
    size_t>::type
estimateSpaceNeeded(const Src&) {
  return sizeof(Src) + 1; // dumbest best effort ever?
}

namespace detail {

template <class Tgt>
typename std::enable_if<IsSomeString<Tgt>::value, size_t>::type
estimateSpaceToReserve(size_t sofar, Tgt*) {
  return sofar;
}

template <class T, class... Ts>
size_t estimateSpaceToReserve(size_t sofar, const T& v, const Ts&... vs) {
  return estimateSpaceToReserve(sofar + estimateSpaceNeeded(v), vs...);
}

template <class... Ts>
<<<<<<< HEAD
void reserveInTarget(const Ts&...vs) {
=======
void reserveInTarget(const Ts&... vs) {
>>>>>>> 2e6f64e1
  getLastElement(vs...)->reserve(estimateSpaceToReserve(0, vs...));
}

template <class Delimiter, class... Ts>
<<<<<<< HEAD
void reserveInTargetDelim(const Delimiter& d, const Ts&...vs) {
=======
void reserveInTargetDelim(const Delimiter& d, const Ts&... vs) {
>>>>>>> 2e6f64e1
  static_assert(sizeof...(vs) >= 2, "Needs at least 2 args");
  size_t fordelim = (sizeof...(vs) - 2) *
      estimateSpaceToReserve(0, d, static_cast<std::string*>(nullptr));
  getLastElement(vs...)->reserve(estimateSpaceToReserve(fordelim, vs...));
}

/**
 * Variadic base case: append one element
 */
template <class T, class Tgt>
typename std::enable_if<
    IsSomeString<typename std::remove_pointer<Tgt>::type>::value>::type
toAppendStrImpl(const T& v, Tgt result) {
  toAppend(v, result);
}

template <class T, class... Ts>
typename std::enable_if<
    sizeof...(Ts) >= 2 &&
    IsSomeString<typename std::remove_pointer<
        typename detail::LastElement<const Ts&...>::type>::type>::value>::type
toAppendStrImpl(const T& v, const Ts&... vs) {
  toAppend(v, getLastElement(vs...));
  toAppendStrImpl(vs...);
}

template <class Delimiter, class T, class Tgt>
typename std::enable_if<
    IsSomeString<typename std::remove_pointer<Tgt>::type>::value>::type
toAppendDelimStrImpl(const Delimiter& /* delim */, const T& v, Tgt result) {
  toAppend(v, result);
}

template <class Delimiter, class T, class... Ts>
typename std::enable_if<
    sizeof...(Ts) >= 2 &&
    IsSomeString<typename std::remove_pointer<
        typename detail::LastElement<const Ts&...>::type>::type>::value>::type
toAppendDelimStrImpl(const Delimiter& delim, const T& v, const Ts&... vs) {
  // we are really careful here, calling toAppend with just one element does
  // not try to estimate space needed (as we already did that). If we call
  // toAppend(v, delim, ....) we would do unnecesary size calculation
  toAppend(v, detail::getLastElement(vs...));
  toAppend(delim, detail::getLastElement(vs...));
  toAppendDelimStrImpl(delim, vs...);
}
} // namespace detail

/**
 * Variadic conversion to string. Appends each element in turn.
 * If we have two or more things to append, we will not reserve
 * the space for them and will depend on strings exponential growth.
 * If you just append once consider using toAppendFit which reserves
 * the space needed (but does not have exponential as a result).
 *
 * Custom implementations of toAppend() can be provided in the same namespace as
 * the type to customize printing. estimateSpaceNeed() may also be provided to
 * avoid reallocations in toAppendFit():
 *
 * namespace other_namespace {
 *
 * template <class String>
 * void toAppend(const OtherType&, String* out);
 *
 * // optional
 * size_t estimateSpaceNeeded(const OtherType&);
 *
 * }
 */
template <class... Ts>
typename std::enable_if<
    sizeof...(Ts) >= 3 &&
    IsSomeString<typename std::remove_pointer<
        typename detail::LastElement<const Ts&...>::type>::type>::value>::type
toAppend(const Ts&... vs) {
  ::folly::detail::toAppendStrImpl(vs...);
}

#ifdef _MSC_VER
// Special case pid_t on MSVC, because it's a void* rather than an
// integral type. We can't do a global special case because this is already
// dangerous enough (as most pointers will implicitly convert to a void*)
// just doing it for MSVC.
template <class Tgt>
void toAppend(const pid_t a, Tgt* res) {
  toAppend(uint64_t(a), res);
}
#endif

/**
 * Special version of the call that preallocates exaclty as much memory
 * as need for arguments to be stored in target. This means we are
 * not doing exponential growth when we append. If you are using it
 * in a loop you are aiming at your foot with a big perf-destroying
 * bazooka.
 * On the other hand if you are appending to a string once, this
 * will probably save a few calls to malloc.
 */
template <class... Ts>
typename std::enable_if<IsSomeString<typename std::remove_pointer<
    typename detail::LastElement<const Ts&...>::type>::type>::value>::type
toAppendFit(const Ts&... vs) {
  ::folly::detail::reserveInTarget(vs...);
  toAppend(vs...);
}

template <class Ts>
void toAppendFit(const Ts&) {}

/**
 * Variadic base case: do nothing.
 */
template <class Tgt>
typename std::enable_if<IsSomeString<Tgt>::value>::type toAppend(
    Tgt* /* result */) {}

/**
 * Variadic base case: do nothing.
 */
template <class Delimiter, class Tgt>
typename std::enable_if<IsSomeString<Tgt>::value>::type toAppendDelim(
    const Delimiter& /* delim */,
    Tgt* /* result */) {}

/**
 * 1 element: same as toAppend.
 */
template <class Delimiter, class T, class Tgt>
typename std::enable_if<IsSomeString<Tgt>::value>::type
toAppendDelim(const Delimiter& /* delim */, const T& v, Tgt* tgt) {
  toAppend(v, tgt);
}

/**
 * Append to string with a delimiter in between elements. Check out
 * comments for toAppend for details about memory allocation.
 */
template <class Delimiter, class... Ts>
typename std::enable_if<
    sizeof...(Ts) >= 3 &&
    IsSomeString<typename std::remove_pointer<
        typename detail::LastElement<const Ts&...>::type>::type>::value>::type
toAppendDelim(const Delimiter& delim, const Ts&... vs) {
  detail::toAppendDelimStrImpl(delim, vs...);
}

/**
 * Detail in comment for toAppendFit
 */
template <class Delimiter, class... Ts>
typename std::enable_if<IsSomeString<typename std::remove_pointer<
    typename detail::LastElement<const Ts&...>::type>::type>::value>::type
toAppendDelimFit(const Delimiter& delim, const Ts&... vs) {
  detail::reserveInTargetDelim(delim, vs...);
  toAppendDelim(delim, vs...);
}

template <class De, class Ts>
void toAppendDelimFit(const De&, const Ts&) {}

/**
 * to<SomeString>(v1, v2, ...) uses toAppend() (see below) as back-end
 * for all types.
 */
template <class Tgt, class... Ts>
typename std::enable_if<
    IsSomeString<Tgt>::value &&
        (sizeof...(Ts) != 1 ||
         !std::is_same<Tgt, typename detail::LastElement<const Ts&...>::type>::
             value),
    Tgt>::type
to(const Ts&... vs) {
  Tgt result;
  toAppendFit(vs..., &result);
  return result;
}

/**
 * Special version of to<SomeString> for floating point. When calling
 * folly::to<SomeString>(double), generic implementation above will
 * firstly reserve 24 (or 25 when negative value) bytes. This will
 * introduce a malloc call for most mainstream string implementations.
 *
 * But for most cases, a floating point doesn't need 24 (or 25) bytes to
 * be converted as a string.
 *
 * This special version will not do string reserve.
 */
template <class Tgt, class Src>
typename std::enable_if<
    IsSomeString<Tgt>::value && std::is_floating_point<Src>::value,
    Tgt>::type
to(Src value) {
  Tgt result;
  toAppend(value, &result);
  return result;
}

/**
 * toDelim<SomeString>(SomeString str) returns itself.
 */
template <class Tgt, class Delim, class Src>
typename std::enable_if<
    IsSomeString<Tgt>::value &&
        std::is_same<Tgt, typename std::decay<Src>::type>::value,
    Tgt>::type
toDelim(const Delim& /* delim */, Src&& value) {
  return std::forward<Src>(value);
}

/**
 * toDelim<SomeString>(delim, v1, v2, ...) uses toAppendDelim() as
 * back-end for all types.
 */
template <class Tgt, class Delim, class... Ts>
typename std::enable_if<
    IsSomeString<Tgt>::value &&
        (sizeof...(Ts) != 1 ||
         !std::is_same<Tgt, typename detail::LastElement<const Ts&...>::type>::
             value),
    Tgt>::type
toDelim(const Delim& delim, const Ts&... vs) {
  Tgt result;
  toAppendDelimFit(delim, vs..., &result);
  return result;
}

/*******************************************************************************
 * Conversions from string types to integral types.
 ******************************************************************************/

namespace detail {

Expected<bool, ConversionCode> str_to_bool(StringPiece* src) noexcept;

template <typename T>
Expected<T, ConversionCode> str_to_floating(StringPiece* src) noexcept;

extern template Expected<float, ConversionCode> str_to_floating<float>(
    StringPiece* src) noexcept;
extern template Expected<double, ConversionCode> str_to_floating<double>(
    StringPiece* src) noexcept;

template <class Tgt>
Expected<Tgt, ConversionCode> digits_to(const char* b, const char* e) noexcept;

extern template Expected<char, ConversionCode> digits_to<char>(
    const char*,
    const char*) noexcept;
extern template Expected<signed char, ConversionCode> digits_to<signed char>(
    const char*,
    const char*) noexcept;
extern template Expected<unsigned char, ConversionCode>
digits_to<unsigned char>(const char*, const char*) noexcept;

extern template Expected<short, ConversionCode> digits_to<short>(
    const char*,
    const char*) noexcept;
extern template Expected<unsigned short, ConversionCode>
digits_to<unsigned short>(const char*, const char*) noexcept;

extern template Expected<int, ConversionCode> digits_to<int>(
    const char*,
    const char*) noexcept;
extern template Expected<unsigned int, ConversionCode> digits_to<unsigned int>(
    const char*,
    const char*) noexcept;

extern template Expected<long, ConversionCode> digits_to<long>(
    const char*,
    const char*) noexcept;
extern template Expected<unsigned long, ConversionCode>
digits_to<unsigned long>(const char*, const char*) noexcept;

extern template Expected<long long, ConversionCode> digits_to<long long>(
    const char*,
    const char*) noexcept;
extern template Expected<unsigned long long, ConversionCode>
digits_to<unsigned long long>(const char*, const char*) noexcept;

#if FOLLY_HAVE_INT128_T
extern template Expected<__int128, ConversionCode> digits_to<__int128>(
    const char*,
    const char*) noexcept;
extern template Expected<unsigned __int128, ConversionCode>
digits_to<unsigned __int128>(const char*, const char*) noexcept;
#endif

template <class T>
Expected<T, ConversionCode> str_to_integral(StringPiece* src) noexcept;

extern template Expected<char, ConversionCode> str_to_integral<char>(
    StringPiece* src) noexcept;
extern template Expected<signed char, ConversionCode>
str_to_integral<signed char>(StringPiece* src) noexcept;
extern template Expected<unsigned char, ConversionCode>
str_to_integral<unsigned char>(StringPiece* src) noexcept;

extern template Expected<short, ConversionCode> str_to_integral<short>(
    StringPiece* src) noexcept;
extern template Expected<unsigned short, ConversionCode>
str_to_integral<unsigned short>(StringPiece* src) noexcept;

extern template Expected<int, ConversionCode> str_to_integral<int>(
    StringPiece* src) noexcept;
extern template Expected<unsigned int, ConversionCode>
str_to_integral<unsigned int>(StringPiece* src) noexcept;

extern template Expected<long, ConversionCode> str_to_integral<long>(
    StringPiece* src) noexcept;
extern template Expected<unsigned long, ConversionCode>
str_to_integral<unsigned long>(StringPiece* src) noexcept;

extern template Expected<long long, ConversionCode> str_to_integral<long long>(
    StringPiece* src) noexcept;
extern template Expected<unsigned long long, ConversionCode>
str_to_integral<unsigned long long>(StringPiece* src) noexcept;

#if FOLLY_HAVE_INT128_T
extern template Expected<__int128, ConversionCode> str_to_integral<__int128>(
    StringPiece* src) noexcept;
extern template Expected<unsigned __int128, ConversionCode>
str_to_integral<unsigned __int128>(StringPiece* src) noexcept;
#endif

template <typename T>
typename std::
    enable_if<std::is_same<T, bool>::value, Expected<T, ConversionCode>>::type
    convertTo(StringPiece* src) noexcept {
  return str_to_bool(src);
}

template <typename T>
typename std::enable_if<
    std::is_floating_point<T>::value,
    Expected<T, ConversionCode>>::type
convertTo(StringPiece* src) noexcept {
  return str_to_floating<T>(src);
}

template <typename T>
typename std::enable_if<
    std::is_integral<T>::value && !std::is_same<T, bool>::value,
    Expected<T, ConversionCode>>::type
convertTo(StringPiece* src) noexcept {
  return str_to_integral<T>(src);
}

} // namespace detail

/**
 * String represented as a pair of pointers to char to unsigned
 * integrals. Assumes NO whitespace before or after.
 */
template <typename Tgt>
typename std::enable_if<
    std::is_integral<Tgt>::value && !std::is_same<Tgt, bool>::value,
    Expected<Tgt, ConversionCode>>::type
tryTo(const char* b, const char* e) {
  return detail::digits_to<Tgt>(b, e);
}

template <typename Tgt>
typename std::enable_if<
    std::is_integral<Tgt>::value && !std::is_same<Tgt, bool>::value,
    Tgt>::type
to(const char* b, const char* e) {
  return tryTo<Tgt>(b, e).thenOrThrow(
      [](Tgt res) { return res; },
      [=](ConversionCode code) {
        return makeConversionError(code, StringPiece(b, e));
      });
}

/*******************************************************************************
 * Conversions from string types to arithmetic types.
 ******************************************************************************/

/**
 * Parsing strings to numeric types.
 */
template <typename Tgt>
FOLLY_NODISCARD inline typename std::enable_if<
    std::is_arithmetic<Tgt>::value,
    Expected<StringPiece, ConversionCode>>::type
parseTo(StringPiece src, Tgt& out) {
  return detail::convertTo<Tgt>(&src).then(
      [&](Tgt res) { return void(out = res), src; });
}

/*******************************************************************************
 * Integral / Floating Point to integral / Floating Point
 ******************************************************************************/

namespace detail {

/**
 * Bool to integral/float doesn't need any special checks, and this
 * overload means we aren't trying to see if a bool is less than
 * an integer.
 */
template <class Tgt>
typename std::enable_if<
    !std::is_same<Tgt, bool>::value &&
        (std::is_integral<Tgt>::value || std::is_floating_point<Tgt>::value),
    Expected<Tgt, ConversionCode>>::type
convertTo(const bool& value) noexcept {
  return static_cast<Tgt>(value ? 1 : 0);
}

/**
 * Checked conversion from integral to integral. The checks are only
 * performed when meaningful, e.g. conversion from int to long goes
 * unchecked.
 */
template <class Tgt, class Src>
typename std::enable_if<
    std::is_integral<Src>::value && !std::is_same<Tgt, Src>::value &&
<<<<<<< HEAD
        !std::is_same<Tgt, bool>::value &&
        std::is_integral<Tgt>::value,
    Expected<Tgt, ConversionCode>>::type
convertTo(const Src& value) noexcept {
  /* static */ if (
      folly::_t<std::make_unsigned<Tgt>>(std::numeric_limits<Tgt>::max()) <
      folly::_t<std::make_unsigned<Src>>(std::numeric_limits<Src>::max())) {
=======
        !std::is_same<Tgt, bool>::value && std::is_integral<Tgt>::value,
    Expected<Tgt, ConversionCode>>::type
convertTo(const Src& value) noexcept {
  if /* constexpr */ (
      std::make_unsigned_t<Tgt>(std::numeric_limits<Tgt>::max()) <
      std::make_unsigned_t<Src>(std::numeric_limits<Src>::max())) {
>>>>>>> 2e6f64e1
    if (greater_than<Tgt, std::numeric_limits<Tgt>::max()>(value)) {
      return makeUnexpected(ConversionCode::ARITH_POSITIVE_OVERFLOW);
    }
  }
<<<<<<< HEAD
  /* static */ if (
=======
  if /* constexpr */ (
>>>>>>> 2e6f64e1
      std::is_signed<Src>::value &&
      (!std::is_signed<Tgt>::value || sizeof(Src) > sizeof(Tgt))) {
    if (less_than<Tgt, std::numeric_limits<Tgt>::min()>(value)) {
      return makeUnexpected(ConversionCode::ARITH_NEGATIVE_OVERFLOW);
    }
  }
  return static_cast<Tgt>(value);
}

/**
 * Checked conversion from floating to floating. The checks are only
 * performed when meaningful, e.g. conversion from float to double goes
 * unchecked.
 */
template <class Tgt, class Src>
typename std::enable_if<
    std::is_floating_point<Tgt>::value && std::is_floating_point<Src>::value &&
        !std::is_same<Tgt, Src>::value,
    Expected<Tgt, ConversionCode>>::type
convertTo(const Src& value) noexcept {
<<<<<<< HEAD
  /* static */ if (
=======
  if /* constexpr */ (
>>>>>>> 2e6f64e1
      std::numeric_limits<Tgt>::max() < std::numeric_limits<Src>::max()) {
    if (value > std::numeric_limits<Tgt>::max()) {
      return makeUnexpected(ConversionCode::ARITH_POSITIVE_OVERFLOW);
    }
    if (value < std::numeric_limits<Tgt>::lowest()) {
      return makeUnexpected(ConversionCode::ARITH_NEGATIVE_OVERFLOW);
    }
  }
  return static_cast<Tgt>(value);
}

/**
 * Check if a floating point value can safely be converted to an
 * integer value without triggering undefined behaviour.
 */
template <typename Tgt, typename Src>
inline typename std::enable_if<
    std::is_floating_point<Src>::value && std::is_integral<Tgt>::value &&
        !std::is_same<Tgt, bool>::value,
    bool>::type
checkConversion(const Src& value) {
  constexpr Src tgtMaxAsSrc = static_cast<Src>(std::numeric_limits<Tgt>::max());
  constexpr Src tgtMinAsSrc = static_cast<Src>(std::numeric_limits<Tgt>::min());
  if (value >= tgtMaxAsSrc) {
    if (value > tgtMaxAsSrc) {
      return false;
    }
    const Src mmax = folly::nextafter(tgtMaxAsSrc, Src());
    if (static_cast<Tgt>(value - mmax) >
        std::numeric_limits<Tgt>::max() - static_cast<Tgt>(mmax)) {
      return false;
    }
  } else if (std::is_signed<Tgt>::value && value <= tgtMinAsSrc) {
    if (value < tgtMinAsSrc) {
      return false;
    }
    const Src mmin = folly::nextafter(tgtMinAsSrc, Src());
    if (static_cast<Tgt>(value - mmin) <
        std::numeric_limits<Tgt>::min() - static_cast<Tgt>(mmin)) {
      return false;
    }
  }
  return true;
}

// Integers can always safely be converted to floating point values
template <typename Tgt, typename Src>
constexpr typename std::enable_if<
    std::is_integral<Src>::value && std::is_floating_point<Tgt>::value,
    bool>::type
checkConversion(const Src&) {
  return true;
}

// Also, floating point values can always be safely converted to bool
// Per the standard, any floating point value that is not zero will yield true
template <typename Tgt, typename Src>
constexpr typename std::enable_if<
    std::is_floating_point<Src>::value && std::is_same<Tgt, bool>::value,
    bool>::type
checkConversion(const Src&) {
  return true;
}

/**
 * Checked conversion from integral to floating point and back. The
 * result must be convertible back to the source type without loss of
 * precision. This seems Draconian but sometimes is what's needed, and
 * complements existing routines nicely. For various rounding
 * routines, see <math>.
 */
template <typename Tgt, typename Src>
typename std::enable_if<
    (std::is_integral<Src>::value && std::is_floating_point<Tgt>::value) ||
        (std::is_floating_point<Src>::value && std::is_integral<Tgt>::value),
    Expected<Tgt, ConversionCode>>::type
convertTo(const Src& value) noexcept {
  if (LIKELY(checkConversion<Tgt>(value))) {
    Tgt result = static_cast<Tgt>(value);
    if (LIKELY(checkConversion<Src>(result))) {
      Src witness = static_cast<Src>(result);
      if (LIKELY(value == witness)) {
        return result;
      }
    }
  }
  return makeUnexpected(ConversionCode::ARITH_LOSS_OF_PRECISION);
}

template <typename Tgt, typename Src>
inline std::string errorValue(const Src& value) {
<<<<<<< HEAD
#ifdef FOLLY_HAS_RTTI
  return to<std::string>("(", demangle(typeid(Tgt)), ") ", value);
#else
  return to<std::string>(value);
#endif
}

template <typename Tgt, typename Src>
using IsArithToArith = std::integral_constant<
    bool,
    !std::is_same<Tgt, Src>::value && !std::is_same<Tgt, bool>::value &&
        std::is_arithmetic<Src>::value &&
        std::is_arithmetic<Tgt>::value>;
=======
  return to<std::string>("(", pretty_name<Tgt>(), ") ", value);
}

template <typename Tgt, typename Src>
using IsArithToArith = bool_constant<
    !std::is_same<Tgt, Src>::value && !std::is_same<Tgt, bool>::value &&
    std::is_arithmetic<Src>::value && std::is_arithmetic<Tgt>::value>;
>>>>>>> 2e6f64e1

} // namespace detail

template <typename Tgt, typename Src>
typename std::enable_if<
    detail::IsArithToArith<Tgt, Src>::value,
    Expected<Tgt, ConversionCode>>::type
tryTo(const Src& value) noexcept {
  return detail::convertTo<Tgt>(value);
}

template <typename Tgt, typename Src>
typename std::enable_if<detail::IsArithToArith<Tgt, Src>::value, Tgt>::type to(
    const Src& value) {
  return tryTo<Tgt>(value).thenOrThrow(
      [](Tgt res) { return res; },
      [&](ConversionCode e) {
        return makeConversionError(e, detail::errorValue<Tgt>(value));
      });
}

/*******************************************************************************
 * Custom Conversions
 *
 * Any type can be used with folly::to by implementing parseTo. The
 * implementation should be provided in the namespace of the type to facilitate
 * argument-dependent lookup:
 *
 * namespace other_namespace {
 * ::folly::Expected<::folly::StringPiece, SomeErrorCode>
 *   parseTo(::folly::StringPiece, OtherType&) noexcept;
 * }
 ******************************************************************************/
template <class T>
FOLLY_NODISCARD typename std::enable_if<
    std::is_enum<T>::value,
    Expected<StringPiece, ConversionCode>>::type
parseTo(StringPiece in, T& out) noexcept {
  typename std::underlying_type<T>::type tmp{};
  auto restOrError = parseTo(in, tmp);
  out = static_cast<T>(tmp); // Harmless if parseTo fails
  return restOrError;
}

FOLLY_NODISCARD
inline Expected<StringPiece, ConversionCode> parseTo(
    StringPiece in,
    StringPiece& out) noexcept {
  out = in;
  return StringPiece{in.end(), in.end()};
}

FOLLY_NODISCARD
inline Expected<StringPiece, ConversionCode> parseTo(
    StringPiece in,
    std::string& out) {
  out.clear();
  out.append(in.data(), in.size()); // TODO try/catch?
  return StringPiece{in.end(), in.end()};
}

FOLLY_NODISCARD
inline Expected<StringPiece, ConversionCode> parseTo(
    StringPiece in,
    fbstring& out) {
  out.clear();
  out.append(in.data(), in.size()); // TODO try/catch?
  return StringPiece{in.end(), in.end()};
<<<<<<< HEAD
}

namespace detail {
template <typename Tgt>
using ParseToResult = decltype(parseTo(StringPiece{}, std::declval<Tgt&>()));

struct CheckTrailingSpace {
  Expected<Unit, ConversionCode> operator()(StringPiece sp) const {
    auto e = enforceWhitespaceErr(sp);
    if (UNLIKELY(e != ConversionCode::SUCCESS)) {
      return makeUnexpected(e);
    }
    return unit;
  }
};

template <class Error>
struct ReturnUnit {
  template <class T>
  constexpr Expected<Unit, Error> operator()(T&&) const {
    return unit;
  }
};

// Older versions of the parseTo customization point threw on error and
// returned void. Handle that.
template <class Tgt>
inline typename std::enable_if<
    std::is_void<ParseToResult<Tgt>>::value,
    Expected<StringPiece, ConversionCode>>::type
parseToWrap(StringPiece sp, Tgt& out) {
  parseTo(sp, out);
  return StringPiece(sp.end(), sp.end());
}

=======
}

namespace detail {
template <typename Tgt>
using ParseToResult = decltype(parseTo(StringPiece{}, std::declval<Tgt&>()));

struct CheckTrailingSpace {
  Expected<Unit, ConversionCode> operator()(StringPiece sp) const {
    auto e = enforceWhitespaceErr(sp);
    if (UNLIKELY(e != ConversionCode::SUCCESS)) {
      return makeUnexpected(e);
    }
    return unit;
  }
};

template <class Error>
struct ReturnUnit {
  template <class T>
  constexpr Expected<Unit, Error> operator()(T&&) const {
    return unit;
  }
};

// Older versions of the parseTo customization point threw on error and
// returned void. Handle that.
template <class Tgt>
inline typename std::enable_if<
    std::is_void<ParseToResult<Tgt>>::value,
    Expected<StringPiece, ConversionCode>>::type
parseToWrap(StringPiece sp, Tgt& out) {
  parseTo(sp, out);
  return StringPiece(sp.end(), sp.end());
}

>>>>>>> 2e6f64e1
template <class Tgt>
inline typename std::enable_if<
    !std::is_void<ParseToResult<Tgt>>::value,
    ParseToResult<Tgt>>::type
parseToWrap(StringPiece sp, Tgt& out) {
  return parseTo(sp, out);
}

template <typename Tgt>
using ParseToError = ExpectedErrorType<decltype(
    detail::parseToWrap(StringPiece{}, std::declval<Tgt&>()))>;

} // namespace detail

/**
 * String or StringPiece to target conversion. Accepts leading and trailing
 * whitespace, but no non-space trailing characters.
 */

template <class Tgt>
inline typename std::enable_if<
    !std::is_same<StringPiece, Tgt>::value,
    Expected<Tgt, detail::ParseToError<Tgt>>>::type
tryTo(StringPiece src) {
  Tgt result{};
  using Error = detail::ParseToError<Tgt>;
  using Check = typename std::conditional<
      std::is_arithmetic<Tgt>::value,
      detail::CheckTrailingSpace,
      detail::ReturnUnit<Error>>::type;
  return parseTo(src, result).then(Check(), [&](Unit) {
    return std::move(result);
  });
}

template <class Tgt, class Src>
inline typename std::enable_if<
    IsSomeString<Src>::value && !std::is_same<StringPiece, Tgt>::value,
    Tgt>::type
to(Src const& src) {
  return to<Tgt>(StringPiece(src.data(), src.size()));
}

template <class Tgt>
inline
    typename std::enable_if<!std::is_same<StringPiece, Tgt>::value, Tgt>::type
    to(StringPiece src) {
  Tgt result{};
  using Error = detail::ParseToError<Tgt>;
  using Check = typename std::conditional<
      std::is_arithmetic<Tgt>::value,
      detail::CheckTrailingSpace,
      detail::ReturnUnit<Error>>::type;
  auto tmp = detail::parseToWrap(src, result);
  return tmp
<<<<<<< HEAD
      .thenOrThrow(Check(), [&](Error e) { throw makeConversionError(e, src); })
      .thenOrThrow(
          [&](Unit) { return std::move(result); },
          [&](Error e) { throw makeConversionError(e, tmp.value()); });
=======
      .thenOrThrow(
          Check(),
          [&](Error e) { throw_exception(makeConversionError(e, src)); })
      .thenOrThrow(
          [&](Unit) { return std::move(result); },
          [&](Error e) {
            throw_exception(makeConversionError(e, tmp.value()));
          });
>>>>>>> 2e6f64e1
}

/**
 * tryTo/to that take the strings by pointer so the caller gets information
 * about how much of the string was consumed by the conversion. These do not
 * check for trailing whitepsace.
 */
template <class Tgt>
Expected<Tgt, detail::ParseToError<Tgt>> tryTo(StringPiece* src) {
  Tgt result;
  return parseTo(*src, result).then([&, src](StringPiece sp) -> Tgt {
    *src = sp;
    return std::move(result);
  });
}

template <class Tgt>
Tgt to(StringPiece* src) {
  Tgt result{};
  using Error = detail::ParseToError<Tgt>;
  return parseTo(*src, result)
      .thenOrThrow(
          [&, src](StringPiece sp) -> Tgt {
            *src = sp;
            return std::move(result);
          },
          [=](Error e) { return makeConversionError(e, *src); });
}

/*******************************************************************************
 * Enum to anything and back
 ******************************************************************************/

template <class Tgt, class Src>
typename std::enable_if<
    std::is_enum<Src>::value && !std::is_same<Src, Tgt>::value &&
        !std::is_convertible<Tgt, StringPiece>::value,
    Expected<Tgt, ConversionCode>>::type
tryTo(const Src& value) {
<<<<<<< HEAD
  using I = typename std::underlying_type<Src>::type;
  return tryTo<Tgt>(static_cast<I>(value));
}

template <class Tgt, class Src>
typename std::enable_if<
    !std::is_convertible<Src, StringPiece>::valuea &&
        std::is_enum<Tgt>::value && !std::is_same<Src, Tgt>::value,
    Expected<Tgt, ConversionCode>>::type
tryTo(const Src& value) {
  using I = typename std::underlying_type<Tgt>::type;
  return tryTo<I>(value).then([](I i) { return static_cast<Tgt>(i); });
}

template <class Tgt, class Src>
typename std::enable_if<
    std::is_enum<Src>::value && !std::is_same<Src, Tgt>::value &&
        !std::is_convertible<Tgt, StringPiece>::value,
    Tgt>::type
to(const Src& value) {
  return to<Tgt>(static_cast<typename std::underlying_type<Src>::type>(value));
=======
  return tryTo<Tgt>(to_underlying(value));
>>>>>>> 2e6f64e1
}

template <class Tgt, class Src>
typename std::enable_if<
    !std::is_convertible<Src, StringPiece>::value && std::is_enum<Tgt>::value &&
        !std::is_same<Src, Tgt>::value,
<<<<<<< HEAD
    Tgt>::type
to(const Src& value) {
  return static_cast<Tgt>(to<typename std::underlying_type<Tgt>::type>(value));
}

=======
    Expected<Tgt, ConversionCode>>::type
tryTo(const Src& value) {
  using I = typename std::underlying_type<Tgt>::type;
  return tryTo<I>(value).then([](I i) { return static_cast<Tgt>(i); });
}

template <class Tgt, class Src>
typename std::enable_if<
    std::is_enum<Src>::value && !std::is_same<Src, Tgt>::value &&
        !std::is_convertible<Tgt, StringPiece>::value,
    Tgt>::type
to(const Src& value) {
  return to<Tgt>(to_underlying(value));
}

template <class Tgt, class Src>
typename std::enable_if<
    !std::is_convertible<Src, StringPiece>::value && std::is_enum<Tgt>::value &&
        !std::is_same<Src, Tgt>::value,
    Tgt>::type
to(const Src& value) {
  return static_cast<Tgt>(to<typename std::underlying_type<Tgt>::type>(value));
}

>>>>>>> 2e6f64e1
} // namespace folly<|MERGE_RESOLUTION|>--- conflicted
+++ resolved
@@ -1,9 +1,5 @@
 /*
-<<<<<<< HEAD
- * Copyright 2011-present Facebook, Inc.
-=======
  * Copyright (c) Facebook, Inc. and its affiliates.
->>>>>>> 2e6f64e1
  *
  * Licensed under the Apache License, Version 2.0 (the "License");
  * you may not use this file except in compliance with the License.
@@ -104,10 +100,7 @@
 #pragma once
 
 #include <algorithm>
-<<<<<<< HEAD
-=======
 #include <cassert>
->>>>>>> 2e6f64e1
 #include <cctype>
 #include <climits>
 #include <cstddef>
@@ -116,8 +109,6 @@
 #include <string>
 #include <tuple>
 #include <type_traits>
-<<<<<<< HEAD
-#include <typeinfo>
 #include <utility>
 
 #include <double-conversion/double-conversion.h> // V8 JavaScript implementation
@@ -129,6 +120,9 @@
 #include <folly/Range.h>
 #include <folly/Traits.h>
 #include <folly/Unit.h>
+#include <folly/Utility.h>
+#include <folly/lang/Exception.h>
+#include <folly/lang/Pretty.h>
 #include <folly/portability/Math.h>
 
 namespace folly {
@@ -168,61 +162,6 @@
     return code_;
   }
 
-=======
-#include <utility>
-
-#include <double-conversion/double-conversion.h> // V8 JavaScript implementation
-
-#include <folly/Demangle.h>
-#include <folly/Expected.h>
-#include <folly/FBString.h>
-#include <folly/Likely.h>
-#include <folly/Range.h>
-#include <folly/Traits.h>
-#include <folly/Unit.h>
-#include <folly/Utility.h>
-#include <folly/lang/Exception.h>
-#include <folly/lang/Pretty.h>
-#include <folly/portability/Math.h>
-
-namespace folly {
-
-// Keep this in sync with kErrorStrings in Conv.cpp
-enum class ConversionCode : unsigned char {
-  SUCCESS,
-  EMPTY_INPUT_STRING,
-  NO_DIGITS,
-  BOOL_OVERFLOW,
-  BOOL_INVALID_VALUE,
-  NON_DIGIT_CHAR,
-  INVALID_LEADING_CHAR,
-  POSITIVE_OVERFLOW,
-  NEGATIVE_OVERFLOW,
-  STRING_TO_FLOAT_ERROR,
-  NON_WHITESPACE_AFTER_END,
-  ARITH_POSITIVE_OVERFLOW,
-  ARITH_NEGATIVE_OVERFLOW,
-  ARITH_LOSS_OF_PRECISION,
-  NUM_ERROR_CODES, // has to be the last entry
-};
-
-struct ConversionErrorBase : std::range_error {
-  using std::range_error::range_error;
-};
-
-class ConversionError : public ConversionErrorBase {
- public:
-  ConversionError(const std::string& str, ConversionCode code)
-      : ConversionErrorBase(str), code_(code) {}
-
-  ConversionError(const char* str, ConversionCode code)
-      : ConversionErrorBase(str), code_(code) {}
-
-  ConversionCode errorCode() const {
-    return code_;
-  }
-
->>>>>>> 2e6f64e1
  private:
   ConversionCode code_;
 };
@@ -248,11 +187,7 @@
  *   return YourConversionError(messageString);
  * }
  ******************************************************************************/
-<<<<<<< HEAD
-ConversionError makeConversionError(ConversionCode code, StringPiece sp);
-=======
 ConversionError makeConversionError(ConversionCode code, StringPiece input);
->>>>>>> 2e6f64e1
 
 namespace detail {
 /**
@@ -273,11 +208,7 @@
 inline void enforceWhitespace(StringPiece sp) {
   auto err = enforceWhitespaceErr(sp);
   if (err != ConversionCode::SUCCESS) {
-<<<<<<< HEAD
-    throw makeConversionError(err, sp);
-=======
     throw_exception(makeConversionError(err, sp));
->>>>>>> 2e6f64e1
   }
 }
 } // namespace detail
@@ -342,15 +273,9 @@
 // though the runtime performance is the same.
 
 template <typename... Ts>
-<<<<<<< HEAD
-auto getLastElement(Ts&&... ts) -> decltype(
-    std::get<sizeof...(Ts)-1>(std::forward_as_tuple(std::forward<Ts>(ts)...))) {
-  return std::get<sizeof...(Ts)-1>(
-=======
 auto getLastElement(Ts&&... ts) -> decltype(std::get<sizeof...(Ts) - 1>(
     std::forward_as_tuple(std::forward<Ts>(ts)...))) {
   return std::get<sizeof...(Ts) - 1>(
->>>>>>> 2e6f64e1
       std::forward_as_tuple(std::forward<Ts>(ts)...));
 }
 
@@ -379,20 +304,6 @@
   static Last call(Ignored<Ts>..., Last&& last) {
     return std::forward<Last>(last);
   }
-<<<<<<< HEAD
-};
-
-template <typename... Ts>
-auto getLastElement(const Ts&... ts)
-    -> decltype(LastElementImpl<Ts...>::call(ts...)) {
-  return LastElementImpl<Ts...>::call(ts...);
-}
-
-template <class... Ts>
-struct LastElement : std::decay<decltype(
-                         LastElementImpl<Ts...>::call(std::declval<Ts>()...))> {
-=======
->>>>>>> 2e6f64e1
 };
 #endif
 
@@ -563,21 +474,12 @@
     // Keep these together so a peephole optimization "sees" them and
     // computes them in one shot.
     auto const q = v / 10;
-<<<<<<< HEAD
-    auto const r = static_cast<char>(v % 10);
-    buffer[pos--] = '0' + r;
-    v = q;
-  }
-  // Last digit is trivial to handle
-  buffer[pos] = static_cast<char>(v) + '0';
-=======
     auto const r = v % 10;
     buffer[pos--] = static_cast<char>('0' + r);
     v = q;
   }
   // Last digit is trivial to handle
   buffer[pos] = static_cast<char>(v + '0');
->>>>>>> 2e6f64e1
   return result;
 }
 
@@ -590,13 +492,7 @@
 }
 
 template <class T>
-<<<<<<< HEAD
-constexpr typename std::enable_if<
-  std::is_same<T, char>::value,
-  size_t>::type
-=======
 constexpr typename std::enable_if<std::is_same<T, char>::value, size_t>::type
->>>>>>> 2e6f64e1
 estimateSpaceNeeded(T) {
   return 1;
 }
@@ -626,11 +522,7 @@
 typename std::enable_if<std::is_convertible<Src, const char*>::value, size_t>::
     type
     estimateSpaceNeeded(Src value) {
-<<<<<<< HEAD
-  const char *c = value;
-=======
   const char* c = value;
->>>>>>> 2e6f64e1
   if (c) {
     return folly::StringPiece(value).size();
   };
@@ -730,30 +622,16 @@
 }
 
 template <class T>
-<<<<<<< HEAD
-constexpr typename std::enable_if<
-  std::is_same<T, __int128>::value,
-  size_t>::type
-estimateSpaceNeeded(T) {
-=======
 constexpr
     typename std::enable_if<std::is_same<T, __int128>::value, size_t>::type
     estimateSpaceNeeded(T) {
->>>>>>> 2e6f64e1
   return detail::digitsEnough<__int128>();
 }
 
 template <class T>
-<<<<<<< HEAD
-constexpr typename std::enable_if<
-  std::is_same<T, unsigned __int128>::value,
-  size_t>::type
-estimateSpaceNeeded(T) {
-=======
 constexpr typename std::
     enable_if<std::is_same<T, unsigned __int128>::value, size_t>::type
     estimateSpaceNeeded(T) {
->>>>>>> 2e6f64e1
   return detail::digitsEnough<unsigned __int128>();
 }
 
@@ -905,11 +783,7 @@
       break;
     case DoubleToStringConverter::PRECISION:
     default:
-<<<<<<< HEAD
-      CHECK(mode == DoubleToStringConverter::PRECISION);
-=======
       assert(mode == DoubleToStringConverter::PRECISION);
->>>>>>> 2e6f64e1
       conv.ToPrecision(value, int(numDigits), &builder);
       break;
   }
@@ -951,13 +825,8 @@
       // If kConvMaxDecimalInShortestHigh is 21, then 1e21 is the smallest
       // number > 1 which ToShortest outputs in exponential notation,
       // so 21 is the longest non-exponential number > 1.
-<<<<<<< HEAD
-      detail::kConvMaxDecimalInShortestHigh
-    });
-=======
       detail::kConvMaxDecimalInShortestHigh,
   });
->>>>>>> 2e6f64e1
   return size_t(
       kMaxPositiveSpace +
       (value < 0 ? 1 : 0)); // +1 for minus sign, if negative
@@ -973,19 +842,11 @@
 
 template <class Src>
 constexpr typename std::enable_if<
-<<<<<<< HEAD
-  !std::is_fundamental<Src>::value
-#if FOLLY_HAVE_INT128_T
-  // On OSX 10.10, is_fundamental<__int128> is false :-O
-  && !std::is_same<__int128, Src>::value
-  && !std::is_same<unsigned __int128, Src>::value
-=======
     !std::is_fundamental<Src>::value &&
 #if FOLLY_HAVE_INT128_T
         // On OSX 10.10, is_fundamental<__int128> is false :-O
         !std::is_same<__int128, Src>::value &&
         !std::is_same<unsigned __int128, Src>::value &&
->>>>>>> 2e6f64e1
 #endif
         !IsSomeString<Src>::value &&
         !std::is_convertible<Src, const char*>::value &&
@@ -1010,20 +871,12 @@
 }
 
 template <class... Ts>
-<<<<<<< HEAD
-void reserveInTarget(const Ts&...vs) {
-=======
 void reserveInTarget(const Ts&... vs) {
->>>>>>> 2e6f64e1
   getLastElement(vs...)->reserve(estimateSpaceToReserve(0, vs...));
 }
 
 template <class Delimiter, class... Ts>
-<<<<<<< HEAD
-void reserveInTargetDelim(const Delimiter& d, const Ts&...vs) {
-=======
 void reserveInTargetDelim(const Delimiter& d, const Ts&... vs) {
->>>>>>> 2e6f64e1
   static_assert(sizeof...(vs) >= 2, "Needs at least 2 args");
   size_t fordelim = (sizeof...(vs) - 2) *
       estimateSpaceToReserve(0, d, static_cast<std::string*>(nullptr));
@@ -1442,31 +1295,17 @@
 template <class Tgt, class Src>
 typename std::enable_if<
     std::is_integral<Src>::value && !std::is_same<Tgt, Src>::value &&
-<<<<<<< HEAD
-        !std::is_same<Tgt, bool>::value &&
-        std::is_integral<Tgt>::value,
-    Expected<Tgt, ConversionCode>>::type
-convertTo(const Src& value) noexcept {
-  /* static */ if (
-      folly::_t<std::make_unsigned<Tgt>>(std::numeric_limits<Tgt>::max()) <
-      folly::_t<std::make_unsigned<Src>>(std::numeric_limits<Src>::max())) {
-=======
         !std::is_same<Tgt, bool>::value && std::is_integral<Tgt>::value,
     Expected<Tgt, ConversionCode>>::type
 convertTo(const Src& value) noexcept {
   if /* constexpr */ (
       std::make_unsigned_t<Tgt>(std::numeric_limits<Tgt>::max()) <
       std::make_unsigned_t<Src>(std::numeric_limits<Src>::max())) {
->>>>>>> 2e6f64e1
     if (greater_than<Tgt, std::numeric_limits<Tgt>::max()>(value)) {
       return makeUnexpected(ConversionCode::ARITH_POSITIVE_OVERFLOW);
     }
   }
-<<<<<<< HEAD
-  /* static */ if (
-=======
   if /* constexpr */ (
->>>>>>> 2e6f64e1
       std::is_signed<Src>::value &&
       (!std::is_signed<Tgt>::value || sizeof(Src) > sizeof(Tgt))) {
     if (less_than<Tgt, std::numeric_limits<Tgt>::min()>(value)) {
@@ -1487,11 +1326,7 @@
         !std::is_same<Tgt, Src>::value,
     Expected<Tgt, ConversionCode>>::type
 convertTo(const Src& value) noexcept {
-<<<<<<< HEAD
-  /* static */ if (
-=======
   if /* constexpr */ (
->>>>>>> 2e6f64e1
       std::numeric_limits<Tgt>::max() < std::numeric_limits<Src>::max()) {
     if (value > std::numeric_limits<Tgt>::max()) {
       return makeUnexpected(ConversionCode::ARITH_POSITIVE_OVERFLOW);
@@ -1583,21 +1418,6 @@
 
 template <typename Tgt, typename Src>
 inline std::string errorValue(const Src& value) {
-<<<<<<< HEAD
-#ifdef FOLLY_HAS_RTTI
-  return to<std::string>("(", demangle(typeid(Tgt)), ") ", value);
-#else
-  return to<std::string>(value);
-#endif
-}
-
-template <typename Tgt, typename Src>
-using IsArithToArith = std::integral_constant<
-    bool,
-    !std::is_same<Tgt, Src>::value && !std::is_same<Tgt, bool>::value &&
-        std::is_arithmetic<Src>::value &&
-        std::is_arithmetic<Tgt>::value>;
-=======
   return to<std::string>("(", pretty_name<Tgt>(), ") ", value);
 }
 
@@ -1605,7 +1425,6 @@
 using IsArithToArith = bool_constant<
     !std::is_same<Tgt, Src>::value && !std::is_same<Tgt, bool>::value &&
     std::is_arithmetic<Src>::value && std::is_arithmetic<Tgt>::value>;
->>>>>>> 2e6f64e1
 
 } // namespace detail
 
@@ -1674,7 +1493,6 @@
   out.clear();
   out.append(in.data(), in.size()); // TODO try/catch?
   return StringPiece{in.end(), in.end()};
-<<<<<<< HEAD
 }
 
 namespace detail {
@@ -1710,43 +1528,6 @@
   return StringPiece(sp.end(), sp.end());
 }
 
-=======
-}
-
-namespace detail {
-template <typename Tgt>
-using ParseToResult = decltype(parseTo(StringPiece{}, std::declval<Tgt&>()));
-
-struct CheckTrailingSpace {
-  Expected<Unit, ConversionCode> operator()(StringPiece sp) const {
-    auto e = enforceWhitespaceErr(sp);
-    if (UNLIKELY(e != ConversionCode::SUCCESS)) {
-      return makeUnexpected(e);
-    }
-    return unit;
-  }
-};
-
-template <class Error>
-struct ReturnUnit {
-  template <class T>
-  constexpr Expected<Unit, Error> operator()(T&&) const {
-    return unit;
-  }
-};
-
-// Older versions of the parseTo customization point threw on error and
-// returned void. Handle that.
-template <class Tgt>
-inline typename std::enable_if<
-    std::is_void<ParseToResult<Tgt>>::value,
-    Expected<StringPiece, ConversionCode>>::type
-parseToWrap(StringPiece sp, Tgt& out) {
-  parseTo(sp, out);
-  return StringPiece(sp.end(), sp.end());
-}
-
->>>>>>> 2e6f64e1
 template <class Tgt>
 inline typename std::enable_if<
     !std::is_void<ParseToResult<Tgt>>::value,
@@ -1802,12 +1583,6 @@
       detail::ReturnUnit<Error>>::type;
   auto tmp = detail::parseToWrap(src, result);
   return tmp
-<<<<<<< HEAD
-      .thenOrThrow(Check(), [&](Error e) { throw makeConversionError(e, src); })
-      .thenOrThrow(
-          [&](Unit) { return std::move(result); },
-          [&](Error e) { throw makeConversionError(e, tmp.value()); });
-=======
       .thenOrThrow(
           Check(),
           [&](Error e) { throw_exception(makeConversionError(e, src)); })
@@ -1816,7 +1591,6 @@
           [&](Error e) {
             throw_exception(makeConversionError(e, tmp.value()));
           });
->>>>>>> 2e6f64e1
 }
 
 /**
@@ -1856,44 +1630,13 @@
         !std::is_convertible<Tgt, StringPiece>::value,
     Expected<Tgt, ConversionCode>>::type
 tryTo(const Src& value) {
-<<<<<<< HEAD
-  using I = typename std::underlying_type<Src>::type;
-  return tryTo<Tgt>(static_cast<I>(value));
-}
-
-template <class Tgt, class Src>
-typename std::enable_if<
-    !std::is_convertible<Src, StringPiece>::valuea &&
-        std::is_enum<Tgt>::value && !std::is_same<Src, Tgt>::value,
-    Expected<Tgt, ConversionCode>>::type
-tryTo(const Src& value) {
-  using I = typename std::underlying_type<Tgt>::type;
-  return tryTo<I>(value).then([](I i) { return static_cast<Tgt>(i); });
-}
-
-template <class Tgt, class Src>
-typename std::enable_if<
-    std::is_enum<Src>::value && !std::is_same<Src, Tgt>::value &&
-        !std::is_convertible<Tgt, StringPiece>::value,
-    Tgt>::type
-to(const Src& value) {
-  return to<Tgt>(static_cast<typename std::underlying_type<Src>::type>(value));
-=======
   return tryTo<Tgt>(to_underlying(value));
->>>>>>> 2e6f64e1
 }
 
 template <class Tgt, class Src>
 typename std::enable_if<
     !std::is_convertible<Src, StringPiece>::value && std::is_enum<Tgt>::value &&
         !std::is_same<Src, Tgt>::value,
-<<<<<<< HEAD
-    Tgt>::type
-to(const Src& value) {
-  return static_cast<Tgt>(to<typename std::underlying_type<Tgt>::type>(value));
-}
-
-=======
     Expected<Tgt, ConversionCode>>::type
 tryTo(const Src& value) {
   using I = typename std::underlying_type<Tgt>::type;
@@ -1918,5 +1661,4 @@
   return static_cast<Tgt>(to<typename std::underlying_type<Tgt>::type>(value));
 }
 
->>>>>>> 2e6f64e1
 } // namespace folly