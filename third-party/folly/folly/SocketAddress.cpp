--- conflicted
+++ resolved
@@ -1,9 +1,5 @@
 /*
-<<<<<<< HEAD
- * Copyright 2014-present Facebook, Inc.
-=======
  * Copyright (c) Facebook, Inc. and its affiliates.
->>>>>>> 2e6f64e1
  *
  * Licensed under the Apache License, Version 2.0 (the "License");
  * you may not use this file except in compliance with the License.
@@ -24,10 +20,7 @@
 
 #include <folly/SocketAddress.h>
 
-<<<<<<< HEAD
-=======
 #include <cassert>
->>>>>>> 2e6f64e1
 #include <cerrno>
 #include <cstdio>
 #include <cstring>
@@ -41,11 +34,8 @@
 #include <folly/Exception.h>
 #include <folly/Format.h>
 #include <folly/hash/Hash.h>
-<<<<<<< HEAD
-=======
 #include <folly/net/NetOps.h>
 #include <folly/net/NetworkSocket.h>
->>>>>>> 2e6f64e1
 
 namespace {
 
@@ -253,21 +243,12 @@
   }
 }
 
-<<<<<<< HEAD
-void SocketAddress::setFromPeerAddress(int socket) {
-  setFromSocket(socket, getpeername);
-}
-
-void SocketAddress::setFromLocalAddress(int socket) {
-  setFromSocket(socket, getsockname);
-=======
 void SocketAddress::setFromPeerAddress(NetworkSocket socket) {
   setFromSocket(socket, netops::getpeername);
 }
 
 void SocketAddress::setFromLocalAddress(NetworkSocket socket) {
   setFromSocket(socket, netops::getsockname);
->>>>>>> 2e6f64e1
 }
 
 void SocketAddress::setFromSockaddr(const struct sockaddr* address) {
@@ -358,11 +339,7 @@
 
   // Fill the rest with 0s, just for safety
   if (addrlen < sizeof(struct sockaddr_un)) {
-<<<<<<< HEAD
-    char* p = reinterpret_cast<char*>(storage_.un.addr);
-=======
     auto p = reinterpret_cast<char*>(storage_.un.addr);
->>>>>>> 2e6f64e1
     memset(p + addrlen, 0, sizeof(struct sockaddr_un) - addrlen);
   }
 }
@@ -560,18 +537,11 @@
     case AF_INET:
     case AF_INET6:
       return (other.storage_.addr == storage_.addr) && (other.port_ == port_);
-<<<<<<< HEAD
-    default:
-      throw std::invalid_argument(
-          "SocketAddress: unsupported address family "
-          "for comparison");
-=======
     case AF_UNSPEC:
       return other.storage_.addr.empty();
     default:
       throw_exception<std::invalid_argument>(
           "SocketAddress: unsupported address family for comparison");
->>>>>>> 2e6f64e1
   }
 }
 
@@ -624,14 +594,8 @@
       boost::hash_combine(seed, storage_.addr.hash());
       break;
     default:
-<<<<<<< HEAD
-      throw std::invalid_argument(
-          "SocketAddress: unsupported address family "
-          "for hashing");
-=======
       throw_exception<std::invalid_argument>(
           "SocketAddress: unsupported address family for comparison");
->>>>>>> 2e6f64e1
   }
 
   return seed;
@@ -687,13 +651,8 @@
 }
 
 void SocketAddress::setFromSocket(
-<<<<<<< HEAD
-    int socket,
-    int (*fn)(int, struct sockaddr*, socklen_t*)) {
-=======
     NetworkSocket socket,
     int (*fn)(NetworkSocket, struct sockaddr*, socklen_t*)) {
->>>>>>> 2e6f64e1
   // Try to put the address into a local storage buffer.
   sockaddr_storage tmp_sock;
   socklen_t addrLen = sizeof(tmp_sock);
