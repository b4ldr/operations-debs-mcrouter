/*
<<<<<<< HEAD
 * Copyright 2011-present Facebook, Inc.
=======
 * Copyright (c) Facebook, Inc. and its affiliates.
>>>>>>> 2e6f64e1
 *
 * Licensed under the Apache License, Version 2.0 (the "License");
 * you may not use this file except in compliance with the License.
 * You may obtain a copy of the License at
 *
 *     http://www.apache.org/licenses/LICENSE-2.0
 *
 * Unless required by applicable law or agreed to in writing, software
 * distributed under the License is distributed on an "AS IS" BASIS,
 * WITHOUT WARRANTIES OR CONDITIONS OF ANY KIND, either express or implied.
 * See the License for the specific language governing permissions and
 * limitations under the License.
 */

/*
 * For high-level documentation and usage examples see
 * folly/docs/small_vector.md
 *
 * @author Jordan DeLong <delong.j@fb.com>
 */

#pragma once

#include <algorithm>
#include <cassert>
#include <cstdlib>
#include <cstring>
#include <iterator>
#include <stdexcept>
#include <type_traits>
#include <utility>

#include <boost/mpl/count.hpp>
#include <boost/mpl/empty.hpp>
#include <boost/mpl/eval_if.hpp>
#include <boost/mpl/filter_view.hpp>
#include <boost/mpl/front.hpp>
#include <boost/mpl/identity.hpp>
#include <boost/mpl/if.hpp>
#include <boost/mpl/placeholders.hpp>
#include <boost/mpl/size.hpp>
#include <boost/mpl/vector.hpp>
#include <boost/operators.hpp>
<<<<<<< HEAD
#include <boost/type_traits.hpp>

#include <folly/ConstexprMath.h>
#include <folly/FormatTraits.h>
#include <folly/Portability.h>
#include <folly/Traits.h>
=======

#include <folly/ConstexprMath.h>
#include <folly/FormatTraits.h>
#include <folly/Likely.h>
#include <folly/Portability.h>
#include <folly/ScopeGuard.h>
#include <folly/Traits.h>
#include <folly/functional/Invoke.h>
>>>>>>> 2e6f64e1
#include <folly/lang/Assume.h>
#include <folly/lang/Exception.h>
#include <folly/memory/Malloc.h>
#include <folly/portability/Malloc.h>
#include <folly/portability/TypeTraits.h>

#if (FOLLY_X64 || FOLLY_PPC64)
#define FOLLY_SV_PACK_ATTR FOLLY_PACK_ATTR
#define FOLLY_SV_PACK_PUSH FOLLY_PACK_PUSH
#define FOLLY_SV_PACK_POP FOLLY_PACK_POP
#else
#define FOLLY_SV_PACK_ATTR
#define FOLLY_SV_PACK_PUSH
#define FOLLY_SV_PACK_POP
#endif

// Ignore shadowing warnings within this file, so includers can use -Wshadow.
FOLLY_PUSH_WARNING
<<<<<<< HEAD
FOLLY_GCC_DISABLE_WARNING("-Wshadow")
=======
FOLLY_GNU_DISABLE_WARNING("-Wshadow")
>>>>>>> 2e6f64e1

namespace folly {

//////////////////////////////////////////////////////////////////////

namespace small_vector_policy {

//////////////////////////////////////////////////////////////////////

/*
 * A flag which makes us refuse to use the heap at all.  If we
 * overflow the in situ capacity we throw an exception.
 */
struct NoHeap;

//////////////////////////////////////////////////////////////////////

} // namespace small_vector_policy

//////////////////////////////////////////////////////////////////////

template <class T, std::size_t M, class A, class B, class C>
class small_vector;

//////////////////////////////////////////////////////////////////////

namespace detail {

/*
<<<<<<< HEAD
 * Move objects in memory to the right into some uninitialized
 * memory, where the region overlaps.  This doesn't just use
 * std::move_backward because move_backward only works if all the
 * memory is initialized to type T already.
 */
template <class T>
typename std::enable_if<!FOLLY_IS_TRIVIALLY_COPYABLE(T)>::type
moveObjectsRight(T* first, T* lastConstructed, T* realLast) {
=======
 * Move objects in memory to the right into some uninitialized memory, where
 * the region overlaps. Then call create() for each hole in reverse order.
 *
 * This doesn't just use std::move_backward because move_backward only works
 * if all the memory is initialized to type T already.
 *
 * The create function should return a reference type, to avoid
 * extra copies and moves for non-trivial types.
 */
template <class T, class Create>
typename std::enable_if<!folly::is_trivially_copyable<T>::value>::type
moveObjectsRightAndCreate(
    T* const first,
    T* const lastConstructed,
    T* const realLast,
    Create&& create) {
>>>>>>> 2e6f64e1
  if (lastConstructed == realLast) {
    return;
  }

<<<<<<< HEAD
  T* end = first - 1; // Past the end going backwards.
  T* out = realLast - 1;
  T* in = lastConstructed - 1;
  try {
    for (; in != end && out >= lastConstructed; --in, --out) {
      new (out) T(std::move(*in));
    }
    for (; in != end; --in, --out) {
      *out = std::move(*in);
    }
    for (; out >= lastConstructed; --out) {
      new (out) T();
    }
  } catch (...) {
    // We want to make sure the same stuff is uninitialized memory
    // if we exit via an exception (this is to make sure we provide
    // the basic exception safety guarantee for insert functions).
    if (out < lastConstructed) {
      out = lastConstructed - 1;
    }
    for (auto it = out + 1; it != realLast; ++it) {
      it->~T();
    }
    throw;
  }
}

// Specialization for trivially copyable types.  The call to
// std::move_backward here will just turn into a memmove.  (TODO:
// change to std::is_trivially_copyable when that works.)
template <class T>
typename std::enable_if<FOLLY_IS_TRIVIALLY_COPYABLE(T)>::type
moveObjectsRight(T* first, T* lastConstructed, T* realLast) {
  std::move_backward(first, lastConstructed, realLast);
}

/*
 * Populate a region of memory using `op' to construct elements.  If
 * anything throws, undo what we did.
 */
template <class T, class Function>
void populateMemForward(T* mem, std::size_t n, Function const& op) {
  std::size_t idx = 0;
  try {
    for (size_t i = 0; i < n; ++i) {
      op(&mem[idx]);
      ++idx;
    }
  } catch (...) {
    for (std::size_t i = 0; i < idx; ++i) {
      mem[i].~T();
    }
    throw;
  }
}

template <class SizeType, bool ShouldUseHeap>
struct IntegralSizePolicyBase {
  typedef SizeType InternalSizeType;

  IntegralSizePolicyBase() : size_(0) {}

 protected:
  static constexpr std::size_t policyMaxSize() {
    return SizeType(~kExternMask);
  }

  std::size_t doSize() const {
    return size_ & ~kExternMask;
  }

  std::size_t isExtern() const {
    return kExternMask & size_;
  }

  void setExtern(bool b) {
    if (b) {
      size_ |= kExternMask;
    } else {
      size_ &= ~kExternMask;
    }
  }

  void setSize(std::size_t sz) {
    assert(sz <= policyMaxSize());
    size_ = (kExternMask & size_) | SizeType(sz);
  }

  void swapSizePolicy(IntegralSizePolicyBase& o) {
    std::swap(size_, o.size_);
  }

 protected:
  static bool constexpr kShouldUseHeap = ShouldUseHeap;

 private:
  static SizeType constexpr kExternMask =
      kShouldUseHeap ? SizeType(1) << (sizeof(SizeType) * 8 - 1) : 0;

  SizeType size_;
};

template <class SizeType, bool ShouldUseHeap>
struct IntegralSizePolicy;

template <class SizeType>
struct IntegralSizePolicy<SizeType, true>
    : public IntegralSizePolicyBase<SizeType, true> {
 public:
  /*
   * Move a range to a range of uninitialized memory.  Assumes the
   * ranges don't overlap.
   */
  template <class T>
  typename std::enable_if<!FOLLY_IS_TRIVIALLY_COPYABLE(T)>::type
  moveToUninitialized(T* first, T* last, T* out) {
    std::size_t idx = 0;
    try {
      for (; first != last; ++first, ++idx) {
        new (&out[idx]) T(std::move(*first));
      }
    } catch (...) {
      // Even for callers trying to give the strong guarantee
      // (e.g. push_back) it's ok to assume here that we don't have to
      // move things back and that it was a copy constructor that
      // threw: if someone throws from a move constructor the effects
      // are unspecified.
      for (std::size_t i = 0; i < idx; ++i) {
        out[i].~T();
      }
      throw;
    }
  }

  // Specialization for trivially copyable types.
  template <class T>
  typename std::enable_if<FOLLY_IS_TRIVIALLY_COPYABLE(T)>::type
  moveToUninitialized(T* first, T* last, T* out) {
    std::memmove(out, first, (last - first) * sizeof *first);
  }

  /*
   * Move a range to a range of uninitialized memory. Assumes the
   * ranges don't overlap. Inserts an element at out + pos using
   * emplaceFunc(). out will contain (end - begin) + 1 elements on success and
   * none on failure. If emplaceFunc() throws [begin, end) is unmodified.
   */
  template <class T, class EmplaceFunc>
  void moveToUninitializedEmplace(
      T* begin,
      T* end,
      T* out,
      SizeType pos,
      EmplaceFunc&& emplaceFunc) {
    // Must be called first so that if it throws [begin, end) is unmodified.
    // We have to support the strong exception guarantee for emplace_back().
    emplaceFunc(out + pos);
    // move old elements to the left of the new one
    try {
      this->moveToUninitialized(begin, begin + pos, out);
    } catch (...) {
      out[pos].~T();
      throw;
    }
    // move old elements to the right of the new one
    try {
      if (begin + pos < end) {
        this->moveToUninitialized(begin + pos, end, out + pos + 1);
      }
    } catch (...) {
      for (SizeType i = 0; i <= pos; ++i) {
        out[i].~T();
=======
  T* out = realLast;
  T* in = lastConstructed;
  {
    auto rollback = makeGuard([&] {
      // We want to make sure the same stuff is uninitialized memory
      // if we exit via an exception (this is to make sure we provide
      // the basic exception safety guarantee for insert functions).
      if (out < lastConstructed) {
        out = lastConstructed - 1;
      }
      for (auto it = out + 1; it != realLast; ++it) {
        it->~T();
      }
    });
    // Decrement the pointers only when it is known that the resulting pointer
    // is within the boundaries of the object. Decrementing past the beginning
    // of the object is UB. Note that this is asymmetric wrt forward iteration,
    // as past-the-end pointers are explicitly allowed.
    for (; in != first && out > lastConstructed;) {
      // Out must be decremented before an exception can be thrown so that
      // the rollback guard knows where to start.
      --out;
      new (out) T(std::move(*(--in)));
    }
    for (; in != first;) {
      --out;
      *out = std::move(*(--in));
    }
    for (; out > lastConstructed;) {
      --out;
      new (out) T(create());
    }
    for (; out != first;) {
      --out;
      *out = create();
    }
    rollback.dismiss();
  }
}

// Specialization for trivially copyable types.  The call to
// std::move_backward here will just turn into a memmove.
// This must only be used with trivially copyable types because some of the
// memory may be uninitialized, and std::move_backward() won't work when it
// can't memmove().
template <class T, class Create>
typename std::enable_if<folly::is_trivially_copyable<T>::value>::type
moveObjectsRightAndCreate(
    T* const first,
    T* const lastConstructed,
    T* const realLast,
    Create&& create) {
  std::move_backward(first, lastConstructed, realLast);
  T* const end = first - 1;
  T* out = first + (realLast - lastConstructed) - 1;
  for (; out != end; --out) {
    *out = create();
  }
}

/*
 * Populate a region of memory using `op' to construct elements.  If
 * anything throws, undo what we did.
 */
template <class T, class Function>
void populateMemForward(T* mem, std::size_t n, Function const& op) {
  std::size_t idx = 0;
  {
    auto rollback = makeGuard([&] {
      for (std::size_t i = 0; i < idx; ++i) {
        mem[i].~T();
>>>>>>> 2e6f64e1
      }
    });
    for (size_t i = 0; i < n; ++i) {
      op(&mem[idx]);
      ++idx;
    }
    rollback.dismiss();
  }
<<<<<<< HEAD
};

=======
}

template <class SizeType, bool ShouldUseHeap>
struct IntegralSizePolicyBase {
  typedef SizeType InternalSizeType;

  IntegralSizePolicyBase() : size_(0) {}

 protected:
  static constexpr std::size_t policyMaxSize() {
    return SizeType(~kExternMask);
  }

  std::size_t doSize() const {
    return size_ & ~kExternMask;
  }

  std::size_t isExtern() const {
    return kExternMask & size_;
  }

  void setExtern(bool b) {
    if (b) {
      size_ |= kExternMask;
    } else {
      size_ &= ~kExternMask;
    }
  }

  void setSize(std::size_t sz) {
    assert(sz <= policyMaxSize());
    size_ = (kExternMask & size_) | SizeType(sz);
  }

  void swapSizePolicy(IntegralSizePolicyBase& o) {
    std::swap(size_, o.size_);
  }

 protected:
  static bool constexpr kShouldUseHeap = ShouldUseHeap;

 private:
  static SizeType constexpr kExternMask =
      kShouldUseHeap ? SizeType(1) << (sizeof(SizeType) * 8 - 1) : 0;

  SizeType size_;
};

template <class SizeType, bool ShouldUseHeap>
struct IntegralSizePolicy;

template <class SizeType>
struct IntegralSizePolicy<SizeType, true>
    : public IntegralSizePolicyBase<SizeType, true> {
 public:
  /*
   * Move a range to a range of uninitialized memory.  Assumes the
   * ranges don't overlap.
   */
  template <class T>
  typename std::enable_if<!folly::is_trivially_copyable<T>::value>::type
  moveToUninitialized(T* first, T* last, T* out) {
    std::size_t idx = 0;
    {
      auto rollback = makeGuard([&] {
        // Even for callers trying to give the strong guarantee
        // (e.g. push_back) it's ok to assume here that we don't have to
        // move things back and that it was a copy constructor that
        // threw: if someone throws from a move constructor the effects
        // are unspecified.
        for (std::size_t i = 0; i < idx; ++i) {
          out[i].~T();
        }
      });
      for (; first != last; ++first, ++idx) {
        new (&out[idx]) T(std::move(*first));
      }
      rollback.dismiss();
    }
  }

  // Specialization for trivially copyable types.
  template <class T>
  typename std::enable_if<folly::is_trivially_copyable<T>::value>::type
  moveToUninitialized(T* first, T* last, T* out) {
    std::memmove(
        static_cast<void*>(out),
        static_cast<void const*>(first),
        (last - first) * sizeof *first);
  }

  /*
   * Move a range to a range of uninitialized memory. Assumes the
   * ranges don't overlap. Inserts an element at out + pos using
   * emplaceFunc(). out will contain (end - begin) + 1 elements on success and
   * none on failure. If emplaceFunc() throws [begin, end) is unmodified.
   */
  template <class T, class EmplaceFunc>
  void moveToUninitializedEmplace(
      T* begin,
      T* end,
      T* out,
      SizeType pos,
      EmplaceFunc&& emplaceFunc) {
    // Must be called first so that if it throws [begin, end) is unmodified.
    // We have to support the strong exception guarantee for emplace_back().
    emplaceFunc(out + pos);
    // move old elements to the left of the new one
    {
      auto rollback = makeGuard([&] { //
        out[pos].~T();
      });
      this->moveToUninitialized(begin, begin + pos, out);
      rollback.dismiss();
    }
    // move old elements to the right of the new one
    {
      auto rollback = makeGuard([&] {
        for (SizeType i = 0; i <= pos; ++i) {
          out[i].~T();
        }
      });
      if (begin + pos < end) {
        this->moveToUninitialized(begin + pos, end, out + pos + 1);
      }
      rollback.dismiss();
    }
  }
};

>>>>>>> 2e6f64e1
template <class SizeType>
struct IntegralSizePolicy<SizeType, false>
    : public IntegralSizePolicyBase<SizeType, false> {
 public:
  template <class T>
  void moveToUninitialized(T* /*first*/, T* /*last*/, T* /*out*/) {
    assume_unreachable();
  }
  template <class T, class EmplaceFunc>
  void moveToUninitializedEmplace(
      T* /* begin */,
      T* /* end */,
      T* /* out */,
      SizeType /* pos */,
      EmplaceFunc&& /* emplaceFunc */) {
    assume_unreachable();
  }
};

/*
 * If you're just trying to use this class, ignore everything about
 * this next small_vector_base class thing.
 *
 * The purpose of this junk is to minimize sizeof(small_vector<>)
 * and allow specifying the template parameters in whatever order is
 * convenient for the user.  There's a few extra steps here to try
 * to keep the error messages at least semi-reasonable.
 *
 * Apologies for all the black magic.
 */
namespace mpl = boost::mpl;
template <
    class Value,
    std::size_t RequestedMaxInline,
    class InPolicyA,
    class InPolicyB,
    class InPolicyC>
struct small_vector_base {
  typedef mpl::vector<InPolicyA, InPolicyB, InPolicyC> PolicyList;

  /*
   * Determine the size type
   */
  typedef typename mpl::filter_view<
      PolicyList,
<<<<<<< HEAD
      boost::is_integral<mpl::placeholders::_1>>::type Integrals;
=======
      std::is_integral<mpl::placeholders::_1>>::type Integrals;
>>>>>>> 2e6f64e1
  typedef typename mpl::eval_if<
      mpl::empty<Integrals>,
      mpl::identity<std::size_t>,
      mpl::front<Integrals>>::type SizeType;

  static_assert(
      std::is_unsigned<SizeType>::value,
      "Size type should be an unsigned integral type");
  static_assert(
      mpl::size<Integrals>::value == 0 || mpl::size<Integrals>::value == 1,
      "Multiple size types specified in small_vector<>");

  /*
   * Determine whether we should allow spilling to the heap or not.
   */
  typedef typename mpl::count<PolicyList, small_vector_policy::NoHeap>::type
      HasNoHeap;

  static_assert(
      HasNoHeap::value == 0 || HasNoHeap::value == 1,
      "Multiple copies of small_vector_policy::NoHeap "
      "supplied; this is probably a mistake");

  /*
   * Make the real policy base classes.
   */
  typedef IntegralSizePolicy<SizeType, !HasNoHeap::value> ActualSizePolicy;

  /*
   * Now inherit from them all.  This is done in such a convoluted
   * way to make sure we get the empty base optimizaton on all these
   * types to keep sizeof(small_vector<>) minimal.
   */
  typedef boost::totally_ordered1<
      small_vector<Value, RequestedMaxInline, InPolicyA, InPolicyB, InPolicyC>,
      ActualSizePolicy>
      type;
};

template <class T>
T* pointerFlagSet(T* p) {
  return reinterpret_cast<T*>(reinterpret_cast<uintptr_t>(p) | 1);
}
template <class T>
bool pointerFlagGet(T* p) {
  return reinterpret_cast<uintptr_t>(p) & 1;
}
template <class T>
T* pointerFlagClear(T* p) {
  return reinterpret_cast<T*>(reinterpret_cast<uintptr_t>(p) & ~uintptr_t(1));
}
inline void* shiftPointer(void* p, size_t sizeBytes) {
  return static_cast<char*>(p) + sizeBytes;
}
} // namespace detail

//////////////////////////////////////////////////////////////////////
FOLLY_SV_PACK_PUSH
template <
    class Value,
    std::size_t RequestedMaxInline = 1,
    class PolicyA = void,
    class PolicyB = void,
    class PolicyC = void>
class small_vector : public detail::small_vector_base<
                         Value,
                         RequestedMaxInline,
                         PolicyA,
                         PolicyB,
                         PolicyC>::type {
  typedef typename detail::
      small_vector_base<Value, RequestedMaxInline, PolicyA, PolicyB, PolicyC>::
          type BaseType;
  typedef typename BaseType::InternalSizeType InternalSizeType;

  /*
   * Figure out the max number of elements we should inline.  (If
   * the user asks for less inlined elements than we can fit unioned
   * into our value_type*, we will inline more than they asked.)
   */
  static constexpr std::size_t MaxInline{
      constexpr_max(sizeof(Value*) / sizeof(Value), RequestedMaxInline)};

 public:
  typedef std::size_t size_type;
  typedef Value value_type;
<<<<<<< HEAD
=======
  typedef std::allocator<Value> allocator_type;
>>>>>>> 2e6f64e1
  typedef value_type& reference;
  typedef value_type const& const_reference;
  typedef value_type* iterator;
  typedef value_type* pointer;
  typedef value_type const* const_iterator;
<<<<<<< HEAD
=======
  typedef value_type const* const_pointer;
>>>>>>> 2e6f64e1
  typedef std::ptrdiff_t difference_type;

  typedef std::reverse_iterator<iterator> reverse_iterator;
  typedef std::reverse_iterator<const_iterator> const_reverse_iterator;

  small_vector() = default;
  // Allocator is unused here. It is taken in for compatibility with std::vector
  // interface, but it will be ignored.
  small_vector(const std::allocator<Value>&) {}

  small_vector(small_vector const& o) {
    auto n = o.size();
    makeSize(n);
    {
      auto rollback = makeGuard([&] {
        if (this->isExtern()) {
          u.freeHeap();
        }
      });
      std::uninitialized_copy(o.begin(), o.end(), begin());
      rollback.dismiss();
    }
    this->setSize(n);
  }

  small_vector(small_vector&& o) noexcept(
      std::is_nothrow_move_constructible<Value>::value) {
    if (o.isExtern()) {
      swap(o);
    } else {
      std::uninitialized_copy(
          std::make_move_iterator(o.begin()),
          std::make_move_iterator(o.end()),
          begin());
      this->setSize(o.size());
    }
  }

  small_vector(std::initializer_list<value_type> il) {
    constructImpl(il.begin(), il.end(), std::false_type());
  }

  explicit small_vector(size_type n) {
    doConstruct(n, [&](void* p) { new (p) value_type(); });
  }

  small_vector(size_type n, value_type const& t) {
    doConstruct(n, [&](void* p) { new (p) value_type(t); });
  }

  template <class Arg>
  explicit small_vector(Arg arg1, Arg arg2) {
    // Forward using std::is_arithmetic to get to the proper
    // implementation; this disambiguates between the iterators and
    // (size_t, value_type) meaning for this constructor.
    constructImpl(arg1, arg2, std::is_arithmetic<Arg>());
  }

  ~small_vector() {
    for (auto& t : *this) {
      (&t)->~value_type();
    }
    if (this->isExtern()) {
      u.freeHeap();
    }
  }

  small_vector& operator=(small_vector const& o) {
    if (FOLLY_LIKELY(this != &o)) {
      assign(o.begin(), o.end());
    }
    return *this;
  }

  small_vector& operator=(small_vector&& o) noexcept(
      std::is_nothrow_move_constructible<Value>::value) {
    // TODO: optimization:
    // if both are internal, use move assignment where possible
<<<<<<< HEAD
    if (this == &o) {
      return *this;
    }
    clear();
    swap(o);
=======
    if (FOLLY_LIKELY(this != &o)) {
      clear();
      swap(o);
    }
>>>>>>> 2e6f64e1
    return *this;
  }

  bool operator==(small_vector const& o) const {
    return size() == o.size() && std::equal(begin(), end(), o.begin());
  }

  bool operator<(small_vector const& o) const {
    return std::lexicographical_compare(begin(), end(), o.begin(), o.end());
  }

  static constexpr size_type max_size() {
    return !BaseType::kShouldUseHeap ? static_cast<size_type>(MaxInline)
                                     : BaseType::policyMaxSize();
  }

<<<<<<< HEAD
=======
  allocator_type get_allocator() const {
    return {};
  }

>>>>>>> 2e6f64e1
  size_type size() const {
    return this->doSize();
  }
  bool empty() const {
    return !size();
  }

  iterator begin() {
    return data();
  }
  iterator end() {
    return data() + size();
  }
  const_iterator begin() const {
    return data();
  }
  const_iterator end() const {
    return data() + size();
  }
  const_iterator cbegin() const {
    return begin();
  }
  const_iterator cend() const {
    return end();
  }

  reverse_iterator rbegin() {
    return reverse_iterator(end());
  }
  reverse_iterator rend() {
    return reverse_iterator(begin());
  }

  const_reverse_iterator rbegin() const {
    return const_reverse_iterator(end());
  }

  const_reverse_iterator rend() const {
    return const_reverse_iterator(begin());
  }

  const_reverse_iterator crbegin() const {
    return rbegin();
  }
  const_reverse_iterator crend() const {
    return rend();
  }

  /*
   * Usually one of the simplest functions in a Container-like class
   * but a bit more complex here.  We have to handle all combinations
   * of in-place vs. heap between this and o.
   */
  void swap(small_vector& o) noexcept(
      std::is_nothrow_move_constructible<Value>::value&&
          IsNothrowSwappable<Value>::value) {
    using std::swap; // Allow ADL on swap for our value_type.

    if (this->isExtern() && o.isExtern()) {
      this->swapSizePolicy(o);

      auto thisCapacity = this->capacity();
      auto oCapacity = o.capacity();

      auto* tmp = u.pdata_.heap_;
      u.pdata_.heap_ = o.u.pdata_.heap_;
      o.u.pdata_.heap_ = tmp;

      this->setCapacity(oCapacity);
      o.setCapacity(thisCapacity);

      return;
    }

    if (!this->isExtern() && !o.isExtern()) {
      auto& oldSmall = size() < o.size() ? *this : o;
      auto& oldLarge = size() < o.size() ? o : *this;

      for (size_type i = 0; i < oldSmall.size(); ++i) {
        swap(oldSmall[i], oldLarge[i]);
      }

      size_type i = oldSmall.size();
      const size_type ci = i;
      {
        auto rollback = makeGuard([&] {
          oldSmall.setSize(i);
          for (; i < oldLarge.size(); ++i) {
            oldLarge[i].~value_type();
          }
          oldLarge.setSize(ci);
        });
        for (; i < oldLarge.size(); ++i) {
          auto addr = oldSmall.begin() + i;
          new (addr) value_type(std::move(oldLarge[i]));
          oldLarge[i].~value_type();
        }
        rollback.dismiss();
      }
      oldSmall.setSize(i);
      oldLarge.setSize(ci);
      return;
    }

    // isExtern != o.isExtern()
    auto& oldExtern = o.isExtern() ? o : *this;
    auto& oldIntern = o.isExtern() ? *this : o;

    auto oldExternCapacity = oldExtern.capacity();
    auto oldExternHeap = oldExtern.u.pdata_.heap_;

    auto buff = oldExtern.u.buffer();
    size_type i = 0;
    {
      auto rollback = makeGuard([&] {
        for (size_type kill = 0; kill < i; ++kill) {
          buff[kill].~value_type();
        }
        for (; i < oldIntern.size(); ++i) {
          oldIntern[i].~value_type();
        }
        oldIntern.setSize(0);
        oldExtern.u.pdata_.heap_ = oldExternHeap;
        oldExtern.setCapacity(oldExternCapacity);
      });
      for (; i < oldIntern.size(); ++i) {
        new (&buff[i]) value_type(std::move(oldIntern[i]));
        oldIntern[i].~value_type();
      }
      rollback.dismiss();
    }
    oldIntern.u.pdata_.heap_ = oldExternHeap;
    this->swapSizePolicy(o);
    oldIntern.setCapacity(oldExternCapacity);
  }

  void resize(size_type sz) {
    if (sz <= size()) {
      downsize(sz);
      return;
    }
    makeSize(sz);
    detail::populateMemForward(
        begin() + size(), sz - size(), [&](void* p) { new (p) value_type(); });
    this->setSize(sz);
  }

  void resize(size_type sz, value_type const& v) {
    if (sz < size()) {
      erase(begin() + sz, end());
      return;
    }
    makeSize(sz);
    detail::populateMemForward(
        begin() + size(), sz - size(), [&](void* p) { new (p) value_type(v); });
    this->setSize(sz);
  }

  value_type* data() noexcept {
    return this->isExtern() ? u.heap() : u.buffer();
  }

  value_type const* data() const noexcept {
    return this->isExtern() ? u.heap() : u.buffer();
  }

  template <class... Args>
  iterator emplace(const_iterator p, Args&&... args) {
    if (p == cend()) {
      emplace_back(std::forward<Args>(args)...);
      return end() - 1;
    }

    /*
     * We implement emplace at places other than at the back with a
     * temporary for exception safety reasons.  It is possible to
     * avoid having to do this, but it becomes hard to maintain the
     * basic exception safety guarantee (unless you respond to a copy
     * constructor throwing by clearing the whole vector).
     *
     * The reason for this is that otherwise you have to destruct an
     * element before constructing this one in its place---if the
     * constructor throws, you either need a nothrow default
     * constructor or a nothrow copy/move to get something back in the
     * "gap", and the vector requirements don't guarantee we have any
     * of these.  Clearing the whole vector is a legal response in
     * this situation, but it seems like this implementation is easy
     * enough and probably better.
     */
    return insert(p, value_type(std::forward<Args>(args)...));
  }

  void reserve(size_type sz) {
    makeSize(sz);
  }

  size_type capacity() const {
    struct Unreachable {
      size_t operator()(void*) const {
        assume_unreachable();
      }
    };
    using AllocationSizeOrUnreachable =
        conditional_t<kMustTrackHeapifiedCapacity, Unreachable, AllocationSize>;
    if (this->isExtern()) {
      if (u.hasCapacity()) {
        return u.getCapacity();
      }
      return AllocationSizeOrUnreachable{}(u.pdata_.heap_) / sizeof(value_type);
    }
    return MaxInline;
  }

  void shrink_to_fit() {
    if (!this->isExtern()) {
      return;
    }

    small_vector tmp(begin(), end());
    tmp.swap(*this);
  }

  template <class... Args>
<<<<<<< HEAD
  void emplace_back(Args&&... args) {
=======
  reference emplace_back(Args&&... args) {
>>>>>>> 2e6f64e1
    if (capacity() == size()) {
      // Any of args may be references into the vector.
      // When we are reallocating, we have to be careful to construct the new
      // element before modifying the data in the old buffer.
      makeSize(
          size() + 1,
          [&](void* p) { new (p) value_type(std::forward<Args>(args)...); },
          size());
    } else {
      new (end()) value_type(std::forward<Args>(args)...);
    }
    this->setSize(size() + 1);
    return back();
  }

  void push_back(value_type&& t) {
    emplace_back(std::move(t));
  }

  void push_back(value_type&& t) {
    return emplace_back(std::move(t));
  }

  void push_back(value_type const& t) {
    emplace_back(t);
  }

  void pop_back() {
    // ideally this would be implemented in terms of erase(end() - 1) to reuse
    // the higher-level abstraction, but neither Clang or GCC are able to
    // optimize it away. if you change this, please verify (with disassembly)
    // that the generated code on -O3 (and ideally -O2) stays short
    downsize(size() - 1);
  }

  iterator insert(const_iterator constp, value_type&& t) {
    iterator p = unconst(constp);

    if (p == end()) {
      push_back(std::move(t));
      return end() - 1;
    }

    auto offset = p - begin();

    if (capacity() == size()) {
      makeSize(
          size() + 1,
          [&t](void* ptr) { new (ptr) value_type(std::move(t)); },
          offset);
      this->setSize(this->size() + 1);
    } else {
<<<<<<< HEAD
      detail::moveObjectsRight(
          data() + offset, data() + size(), data() + size() + 1);
=======
      detail::moveObjectsRightAndCreate(
          data() + offset,
          data() + size(),
          data() + size() + 1,
          [&]() mutable -> value_type&& { return std::move(t); });
>>>>>>> 2e6f64e1
      this->setSize(size() + 1);
    }
    return begin() + offset;
  }

  iterator insert(const_iterator p, value_type const& t) {
    // Make a copy and forward to the rvalue value_type&& overload
    // above.
    return insert(p, value_type(t));
  }

  iterator insert(const_iterator pos, size_type n, value_type const& val) {
    auto offset = pos - begin();
    makeSize(size() + n);
<<<<<<< HEAD
    detail::moveObjectsRight(
        data() + offset, data() + size(), data() + size() + n);
=======
    detail::moveObjectsRightAndCreate(
        data() + offset,
        data() + size(),
        data() + size() + n,
        [&]() mutable -> value_type const& { return val; });
>>>>>>> 2e6f64e1
    this->setSize(size() + n);
    return begin() + offset;
  }

  template <class Arg>
  iterator insert(const_iterator p, Arg arg1, Arg arg2) {
    // Forward using std::is_arithmetic to get to the proper
    // implementation; this disambiguates between the iterators and
    // (size_t, value_type) meaning for this function.
    return insertImpl(unconst(p), arg1, arg2, std::is_arithmetic<Arg>());
  }

  iterator insert(const_iterator p, std::initializer_list<value_type> il) {
    return insert(p, il.begin(), il.end());
  }

  iterator erase(const_iterator q) {
    // ideally this would be implemented in terms of erase(q, q + 1) to reuse
    // the higher-level abstraction, but neither Clang or GCC are able to
    // optimize it away. if you change this, please verify (with disassembly)
    // that the generated code on -O3 (and ideally -O2) stays short
    std::move(unconst(q) + 1, end(), unconst(q));
    downsize(size() - 1);
    return unconst(q);
  }

  iterator erase(const_iterator q1, const_iterator q2) {
    if (q1 == q2) {
      return unconst(q1);
<<<<<<< HEAD
    }
    std::move(unconst(q2), end(), unconst(q1));
    for (auto it = (end() - std::distance(q1, q2)); it != end(); ++it) {
      it->~value_type();
=======
>>>>>>> 2e6f64e1
    }
    std::move(unconst(q2), end(), unconst(q1));
    downsize(size() - std::distance(q1, q2));
    return unconst(q1);
  }

  void clear() {
    // ideally this would be implemented in terms of erase(begin(), end()) to
    // reuse the higher-level abstraction, but neither Clang or GCC are able to
    // optimize it away. if you change this, please verify (with disassembly)
    // that the generated code on -O3 (and ideally -O2) stays short
    downsize(0);
  }

  template <class Arg>
  void assign(Arg first, Arg last) {
    clear();
    insert(end(), first, last);
  }

  void assign(std::initializer_list<value_type> il) {
    assign(il.begin(), il.end());
  }

  void assign(size_type n, const value_type& t) {
    clear();
    insert(end(), n, t);
  }

  reference front() {
    assert(!empty());
    return *begin();
  }
  reference back() {
    assert(!empty());
    return *(end() - 1);
  }
  const_reference front() const {
    assert(!empty());
    return *begin();
  }
  const_reference back() const {
    assert(!empty());
    return *(end() - 1);
  }

  reference operator[](size_type i) {
    assert(i < size());
    return *(begin() + i);
  }

  const_reference operator[](size_type i) const {
    assert(i < size());
    return *(begin() + i);
  }

  reference at(size_type i) {
    if (i >= size()) {
      throw_exception<std::out_of_range>("index out of range");
    }
    return (*this)[i];
  }

  const_reference at(size_type i) const {
    if (i >= size()) {
      throw_exception<std::out_of_range>("index out of range");
    }
    return (*this)[i];
  }

 private:
  static iterator unconst(const_iterator it) {
    return const_cast<iterator>(it);
  }

<<<<<<< HEAD
=======
  void downsize(size_type sz) {
    assert(sz <= size());
    for (auto it = (begin() + sz); it != end(); ++it) {
      it->~value_type();
    }
    this->setSize(sz);
  }

>>>>>>> 2e6f64e1
  // The std::false_type argument is part of disambiguating the
  // iterator insert functions from integral types (see insert().)
  template <class It>
  iterator insertImpl(iterator pos, It first, It last, std::false_type) {
<<<<<<< HEAD
    typedef typename std::iterator_traits<It>::iterator_category categ;
=======
    using categ = typename std::iterator_traits<It>::iterator_category;
    using it_ref = typename std::iterator_traits<It>::reference;
>>>>>>> 2e6f64e1
    if (std::is_same<categ, std::input_iterator_tag>::value) {
      auto offset = pos - begin();
      while (first != last) {
        pos = insert(pos, *first++);
        ++pos;
      }
      return begin() + offset;
    }

    auto const distance = std::distance(first, last);
    auto const offset = pos - begin();
    assert(distance >= 0);
    assert(offset >= 0);
    makeSize(size() + distance);
<<<<<<< HEAD
    detail::moveObjectsRight(
        data() + offset, data() + size(), data() + size() + distance);
=======
    detail::moveObjectsRightAndCreate(
        data() + offset,
        data() + size(),
        data() + size() + distance,
        [&, in = last]() mutable -> it_ref { return *--in; });
>>>>>>> 2e6f64e1
    this->setSize(size() + distance);
    return begin() + offset;
  }

  iterator
  insertImpl(iterator pos, size_type n, const value_type& val, std::true_type) {
    // The true_type means this should call the size_t,value_type
    // overload.  (See insert().)
    return insert(pos, n, val);
  }

  // The std::false_type argument came from std::is_arithmetic as part
  // of disambiguating an overload (see the comment in the
  // constructor).
  template <class It>
  void constructImpl(It first, It last, std::false_type) {
    typedef typename std::iterator_traits<It>::iterator_category categ;
    if (std::is_same<categ, std::input_iterator_tag>::value) {
      // With iterators that only allow a single pass, we can't really
      // do anything sane here.
      while (first != last) {
        emplace_back(*first++);
      }
      return;
    }

    auto distance = std::distance(first, last);
    makeSize(distance);
    this->setSize(distance);
<<<<<<< HEAD
    try {
      detail::populateMemForward(
          data(), distance, [&](void* p) { new (p) value_type(*first++); });
    } catch (...) {
      if (this->isExtern()) {
        u.freeHeap();
      }
      throw;
=======
    {
      auto rollback = makeGuard([&] {
        if (this->isExtern()) {
          u.freeHeap();
        }
      });
      detail::populateMemForward(
          data(), distance, [&](void* p) { new (p) value_type(*first++); });
      rollback.dismiss();
>>>>>>> 2e6f64e1
    }
  }

  template <typename InitFunc>
  void doConstruct(size_type n, InitFunc&& func) {
    makeSize(n);
    this->setSize(n);
<<<<<<< HEAD
    try {
      detail::populateMemForward(data(), n, std::forward<InitFunc>(func));
    } catch (...) {
      if (this->isExtern()) {
        u.freeHeap();
      }
      throw;
=======
    {
      auto rollback = makeGuard([&] {
        if (this->isExtern()) {
          u.freeHeap();
        }
      });
      detail::populateMemForward(data(), n, std::forward<InitFunc>(func));
      rollback.dismiss();
>>>>>>> 2e6f64e1
    }
  }

  // The true_type means we should forward to the size_t,value_type
  // overload.
  void constructImpl(size_type n, value_type const& val, std::true_type) {
    doConstruct(n, [&](void* p) { new (p) value_type(val); });
  }

  /*
   * Compute the size after growth.
   */
  size_type computeNewSize() const {
    return std::min((3 * capacity()) / 2 + 1, max_size());
  }

  void makeSize(size_type newSize) {
    makeSizeInternal(newSize, false, [](void*) { assume_unreachable(); }, 0);
  }

  template <typename EmplaceFunc>
  void makeSize(size_type newSize, EmplaceFunc&& emplaceFunc, size_type pos) {
    assert(size() == capacity());
    makeSizeInternal(
        newSize, true, std::forward<EmplaceFunc>(emplaceFunc), pos);
  }

  /*
   * Ensure we have a large enough memory region to be size `newSize'.
   * Will move/copy elements if we are spilling to heap_ or needed to
   * allocate a new region, but if resized in place doesn't initialize
   * anything in the new region.  In any case doesn't change size().
   * Supports insertion of new element during reallocation by given
   * pointer to new element and position of new element.
   * NOTE: If reallocation is not needed, insert must be false,
   * because we only know how to emplace elements into new memory.
   */
  template <typename EmplaceFunc>
  void makeSizeInternal(
      size_type newSize,
      bool insert,
      EmplaceFunc&& emplaceFunc,
      size_type pos) {
    if (newSize > max_size()) {
<<<<<<< HEAD
      throw std::length_error("max_size exceeded in small_vector");
    }
    if (newSize <= capacity()) {
      assert(!insert);
      return;
    }
=======
      throw_exception<std::length_error>("max_size exceeded in small_vector");
    }
    if (newSize <= capacity()) {
      assert(!insert);
      return;
    }
>>>>>>> 2e6f64e1

    assert(this->kShouldUseHeap);
    // This branch isn't needed for correctness, but allows the optimizer to
    // skip generating code for the rest of this function in NoHeap
    // small_vectors.
    if (!this->kShouldUseHeap) {
      return;
    }

    newSize = std::max(newSize, computeNewSize());

<<<<<<< HEAD
    auto needBytes = newSize * sizeof(value_type);
    // If the capacity isn't explicitly stored inline, but the heap
    // allocation is grown to over some threshold, we should store
    // a capacity at the front of the heap allocation.
    bool heapifyCapacity =
        !kHasInlineCapacity && needBytes > kHeapifyCapacityThreshold;
    if (heapifyCapacity) {
      needBytes += kHeapifyCapacitySize;
    }
    auto const sizeBytes = goodMallocSize(needBytes);
=======
    const auto needBytes = newSize * sizeof(value_type);
    // If the capacity isn't explicitly stored inline, but the heap
    // allocation is grown to over some threshold, we should store
    // a capacity at the front of the heap allocation.
    const bool heapifyCapacity =
        !kHasInlineCapacity && needBytes >= kHeapifyCapacityThreshold;
    const size_t allocationExtraBytes =
        heapifyCapacity ? kHeapifyCapacitySize : 0;
    const size_t goodAllocationSizeBytes =
        goodMallocSize(needBytes + allocationExtraBytes);
    const size_t newCapacity =
        (goodAllocationSizeBytes - allocationExtraBytes) / sizeof(value_type);
    // Make sure that the allocation request has a size computable from the
    // capacity, instead of using goodAllocationSizeBytes, so that we can do
    // sized deallocation. If goodMallocSize() gives us extra bytes that are not
    // a multiple of the value size we cannot use them anyway.
    const size_t sizeBytes =
        newCapacity * sizeof(value_type) + allocationExtraBytes;
>>>>>>> 2e6f64e1
    void* newh = checkedMalloc(sizeBytes);
    // We expect newh to be at least 2-aligned, because we want to
    // use its least significant bit as a flag.
    assert(!detail::pointerFlagGet(newh));

    value_type* newp = static_cast<value_type*>(
        heapifyCapacity ? detail::shiftPointer(newh, kHeapifyCapacitySize)
                        : newh);

<<<<<<< HEAD
    try {
=======
    {
      auto rollback = makeGuard([&] { //
        sizedFree(newh, sizeBytes);
      });
>>>>>>> 2e6f64e1
      if (insert) {
        // move and insert the new element
        this->moveToUninitializedEmplace(
            begin(), end(), newp, pos, std::forward<EmplaceFunc>(emplaceFunc));
      } else {
        // move without inserting new element
        this->moveToUninitialized(begin(), end(), newp);
      }
<<<<<<< HEAD
    } catch (...) {
      free(newh);
      throw;
=======
      rollback.dismiss();
>>>>>>> 2e6f64e1
    }
    for (auto& val : *this) {
      val.~value_type();
    }

    if (this->isExtern()) {
      u.freeHeap();
    }
    if (heapifyCapacity) {
      u.pdata_.heap_ = detail::pointerFlagSet(newh);
    } else {
      u.pdata_.heap_ = newh;
    }
    this->setExtern(true);
    this->setCapacity(newCapacity);
  }

  /*
   * This will set the capacity field, stored inline in the storage_ field
   * if there is sufficient room to store it.
   */
  void setCapacity(size_type newCapacity) {
    assert(this->isExtern());
    if (u.hasCapacity()) {
      assert(newCapacity < std::numeric_limits<InternalSizeType>::max());
      u.setCapacity(newCapacity);
    }
  }

 private:
  struct HeapPtrWithCapacity {
    void* heap_;
    InternalSizeType capacity_;

    InternalSizeType getCapacity() const {
      return capacity_;
<<<<<<< HEAD
    }
    void setCapacity(InternalSizeType c) {
      capacity_ = c;
=======
    }
    void setCapacity(InternalSizeType c) {
      capacity_ = c;
    }
    size_t allocationExtraBytes() const {
      return 0;
>>>>>>> 2e6f64e1
    }
  } FOLLY_SV_PACK_ATTR;

  struct HeapPtr {
    // Lower order bit of heap_ is used as flag to indicate whether capacity is
    // stored at the front of the heap allocation.
    void* heap_;

    InternalSizeType getCapacity() const {
      assert(detail::pointerFlagGet(heap_));
      return *static_cast<InternalSizeType*>(detail::pointerFlagClear(heap_));
    }
    void setCapacity(InternalSizeType c) {
      *static_cast<InternalSizeType*>(detail::pointerFlagClear(heap_)) = c;
    }
<<<<<<< HEAD
  } FOLLY_SV_PACK_ATTR;

#if (FOLLY_X64 || FOLLY_PPC64)
  typedef unsigned char InlineStorageDataType[sizeof(value_type) * MaxInline];
#else
  typedef typename std::aligned_storage<
      sizeof(value_type) * MaxInline,
      alignof(value_type)>::type InlineStorageDataType;
#endif

  typedef typename std::conditional<
      sizeof(value_type) * MaxInline != 0,
      InlineStorageDataType,
      void*>::type InlineStorageType;

=======
    size_t allocationExtraBytes() const {
      assert(detail::pointerFlagGet(heap_));
      return kHeapifyCapacitySize;
    }
  } FOLLY_SV_PACK_ATTR;

  typedef aligned_storage_for_t<value_type[MaxInline]> InlineStorageDataType;

  typedef typename std::conditional<
      sizeof(value_type) * MaxInline != 0,
      InlineStorageDataType,
      void*>::type InlineStorageType;

>>>>>>> 2e6f64e1
  static bool constexpr kHasInlineCapacity =
      sizeof(HeapPtrWithCapacity) < sizeof(InlineStorageType);

  // This value should we multiple of word size.
  static size_t constexpr kHeapifyCapacitySize = sizeof(
      typename std::
          aligned_storage<sizeof(InternalSizeType), alignof(value_type)>::type);

<<<<<<< HEAD
  // Threshold to control capacity heapifying.
  static size_t constexpr kHeapifyCapacityThreshold =
      100 * kHeapifyCapacitySize;

=======
  struct AllocationSize {
    auto operator()(void* ptr) const {
      (void)ptr;
#if defined(FOLLY_HAVE_MALLOC_USABLE_SIZE)
      return malloc_usable_size(ptr);
#endif
      // it is important that this method not return a size_t if we can't call
      // malloc_usable_size! kMustTrackHeapifiedCapacity uses the deduced return
      // type of this function in order to decide whether small_vector must
      // track its own capacity or not.
    }
  };

  static bool constexpr kMustTrackHeapifiedCapacity =
      !is_invocable_r_v<size_t, AllocationSize, void*>;

  // Threshold to control capacity heapifying.
  static size_t constexpr kHeapifyCapacityThreshold =
      (kMustTrackHeapifiedCapacity ? 0 : 100) * kHeapifyCapacitySize;

  static bool constexpr kAlwaysHasCapacity =
      kHasInlineCapacity || kMustTrackHeapifiedCapacity;

>>>>>>> 2e6f64e1
  typedef typename std::
      conditional<kHasInlineCapacity, HeapPtrWithCapacity, HeapPtr>::type
          PointerType;

  union Data {
    explicit Data() {
      pdata_.heap_ = nullptr;
    }

    PointerType pdata_;
    InlineStorageType storage_;

    value_type* buffer() noexcept {
      void* vp = &storage_;
      return static_cast<value_type*>(vp);
    }
    value_type const* buffer() const noexcept {
      return const_cast<Data*>(this)->buffer();
    }
    value_type* heap() noexcept {
      if (kHasInlineCapacity || !detail::pointerFlagGet(pdata_.heap_)) {
        return static_cast<value_type*>(pdata_.heap_);
      } else {
        return static_cast<value_type*>(detail::shiftPointer(
            detail::pointerFlagClear(pdata_.heap_), kHeapifyCapacitySize));
      }
    }
    value_type const* heap() const noexcept {
      return const_cast<Data*>(this)->heap();
    }

    bool hasCapacity() const {
      return kAlwaysHasCapacity || detail::pointerFlagGet(pdata_.heap_);
    }
    InternalSizeType getCapacity() const {
      return pdata_.getCapacity();
    }
    void setCapacity(InternalSizeType c) {
      pdata_.setCapacity(c);
    }

    void freeHeap() {
      auto vp = detail::pointerFlagClear(pdata_.heap_);
      if (hasCapacity()) {
        sizedFree(
            vp,
            pdata_.getCapacity() * sizeof(value_type) +
                pdata_.allocationExtraBytes());
      } else {
        free(vp);
      }
    }
<<<<<<< HEAD
  } FOLLY_SV_PACK_ATTR u;
} FOLLY_SV_PACK_ATTR;
=======
  } u;
};
>>>>>>> 2e6f64e1
FOLLY_SV_PACK_POP

//////////////////////////////////////////////////////////////////////

// Basic guarantee only, or provides the nothrow guarantee iff T has a
// nothrow move or copy constructor.
template <class T, std::size_t MaxInline, class A, class B, class C>
void swap(
    small_vector<T, MaxInline, A, B, C>& a,
    small_vector<T, MaxInline, A, B, C>& b) {
  a.swap(b);
}

template <class T, std::size_t MaxInline, class A, class B, class C, class U>
void erase(small_vector<T, MaxInline, A, B, C>& v, U value) {
  v.erase(std::remove(v.begin(), v.end(), value), v.end());
}

template <
    class T,
    std::size_t MaxInline,
    class A,
    class B,
    class C,
    class Predicate>
void erase_if(small_vector<T, MaxInline, A, B, C>& v, Predicate predicate) {
  v.erase(std::remove_if(v.begin(), v.end(), predicate), v.end());
}

//////////////////////////////////////////////////////////////////////

namespace detail {

// Format support.
template <class T, size_t M, class A, class B, class C>
struct IndexableTraits<small_vector<T, M, A, B, C>>
    : public IndexableTraitsSeq<small_vector<T, M, A, B, C>> {};

} // namespace detail

} // namespace folly

FOLLY_POP_WARNING

#undef FOLLY_SV_PACK_ATTR
#undef FOLLY_SV_PACK_PUSH
#undef FOLLY_SV_PACK_POP<|MERGE_RESOLUTION|>--- conflicted
+++ resolved
@@ -1,9 +1,5 @@
 /*
-<<<<<<< HEAD
- * Copyright 2011-present Facebook, Inc.
-=======
  * Copyright (c) Facebook, Inc. and its affiliates.
->>>>>>> 2e6f64e1
  *
  * Licensed under the Apache License, Version 2.0 (the "License");
  * you may not use this file except in compliance with the License.
@@ -47,14 +43,6 @@
 #include <boost/mpl/size.hpp>
 #include <boost/mpl/vector.hpp>
 #include <boost/operators.hpp>
-<<<<<<< HEAD
-#include <boost/type_traits.hpp>
-
-#include <folly/ConstexprMath.h>
-#include <folly/FormatTraits.h>
-#include <folly/Portability.h>
-#include <folly/Traits.h>
-=======
 
 #include <folly/ConstexprMath.h>
 #include <folly/FormatTraits.h>
@@ -63,7 +51,6 @@
 #include <folly/ScopeGuard.h>
 #include <folly/Traits.h>
 #include <folly/functional/Invoke.h>
->>>>>>> 2e6f64e1
 #include <folly/lang/Assume.h>
 #include <folly/lang/Exception.h>
 #include <folly/memory/Malloc.h>
@@ -82,11 +69,7 @@
 
 // Ignore shadowing warnings within this file, so includers can use -Wshadow.
 FOLLY_PUSH_WARNING
-<<<<<<< HEAD
-FOLLY_GCC_DISABLE_WARNING("-Wshadow")
-=======
 FOLLY_GNU_DISABLE_WARNING("-Wshadow")
->>>>>>> 2e6f64e1
 
 namespace folly {
 
@@ -116,16 +99,6 @@
 namespace detail {
 
 /*
-<<<<<<< HEAD
- * Move objects in memory to the right into some uninitialized
- * memory, where the region overlaps.  This doesn't just use
- * std::move_backward because move_backward only works if all the
- * memory is initialized to type T already.
- */
-template <class T>
-typename std::enable_if<!FOLLY_IS_TRIVIALLY_COPYABLE(T)>::type
-moveObjectsRight(T* first, T* lastConstructed, T* realLast) {
-=======
  * Move objects in memory to the right into some uninitialized memory, where
  * the region overlaps. Then call create() for each hole in reverse order.
  *
@@ -142,185 +115,10 @@
     T* const lastConstructed,
     T* const realLast,
     Create&& create) {
->>>>>>> 2e6f64e1
   if (lastConstructed == realLast) {
     return;
   }
 
-<<<<<<< HEAD
-  T* end = first - 1; // Past the end going backwards.
-  T* out = realLast - 1;
-  T* in = lastConstructed - 1;
-  try {
-    for (; in != end && out >= lastConstructed; --in, --out) {
-      new (out) T(std::move(*in));
-    }
-    for (; in != end; --in, --out) {
-      *out = std::move(*in);
-    }
-    for (; out >= lastConstructed; --out) {
-      new (out) T();
-    }
-  } catch (...) {
-    // We want to make sure the same stuff is uninitialized memory
-    // if we exit via an exception (this is to make sure we provide
-    // the basic exception safety guarantee for insert functions).
-    if (out < lastConstructed) {
-      out = lastConstructed - 1;
-    }
-    for (auto it = out + 1; it != realLast; ++it) {
-      it->~T();
-    }
-    throw;
-  }
-}
-
-// Specialization for trivially copyable types.  The call to
-// std::move_backward here will just turn into a memmove.  (TODO:
-// change to std::is_trivially_copyable when that works.)
-template <class T>
-typename std::enable_if<FOLLY_IS_TRIVIALLY_COPYABLE(T)>::type
-moveObjectsRight(T* first, T* lastConstructed, T* realLast) {
-  std::move_backward(first, lastConstructed, realLast);
-}
-
-/*
- * Populate a region of memory using `op' to construct elements.  If
- * anything throws, undo what we did.
- */
-template <class T, class Function>
-void populateMemForward(T* mem, std::size_t n, Function const& op) {
-  std::size_t idx = 0;
-  try {
-    for (size_t i = 0; i < n; ++i) {
-      op(&mem[idx]);
-      ++idx;
-    }
-  } catch (...) {
-    for (std::size_t i = 0; i < idx; ++i) {
-      mem[i].~T();
-    }
-    throw;
-  }
-}
-
-template <class SizeType, bool ShouldUseHeap>
-struct IntegralSizePolicyBase {
-  typedef SizeType InternalSizeType;
-
-  IntegralSizePolicyBase() : size_(0) {}
-
- protected:
-  static constexpr std::size_t policyMaxSize() {
-    return SizeType(~kExternMask);
-  }
-
-  std::size_t doSize() const {
-    return size_ & ~kExternMask;
-  }
-
-  std::size_t isExtern() const {
-    return kExternMask & size_;
-  }
-
-  void setExtern(bool b) {
-    if (b) {
-      size_ |= kExternMask;
-    } else {
-      size_ &= ~kExternMask;
-    }
-  }
-
-  void setSize(std::size_t sz) {
-    assert(sz <= policyMaxSize());
-    size_ = (kExternMask & size_) | SizeType(sz);
-  }
-
-  void swapSizePolicy(IntegralSizePolicyBase& o) {
-    std::swap(size_, o.size_);
-  }
-
- protected:
-  static bool constexpr kShouldUseHeap = ShouldUseHeap;
-
- private:
-  static SizeType constexpr kExternMask =
-      kShouldUseHeap ? SizeType(1) << (sizeof(SizeType) * 8 - 1) : 0;
-
-  SizeType size_;
-};
-
-template <class SizeType, bool ShouldUseHeap>
-struct IntegralSizePolicy;
-
-template <class SizeType>
-struct IntegralSizePolicy<SizeType, true>
-    : public IntegralSizePolicyBase<SizeType, true> {
- public:
-  /*
-   * Move a range to a range of uninitialized memory.  Assumes the
-   * ranges don't overlap.
-   */
-  template <class T>
-  typename std::enable_if<!FOLLY_IS_TRIVIALLY_COPYABLE(T)>::type
-  moveToUninitialized(T* first, T* last, T* out) {
-    std::size_t idx = 0;
-    try {
-      for (; first != last; ++first, ++idx) {
-        new (&out[idx]) T(std::move(*first));
-      }
-    } catch (...) {
-      // Even for callers trying to give the strong guarantee
-      // (e.g. push_back) it's ok to assume here that we don't have to
-      // move things back and that it was a copy constructor that
-      // threw: if someone throws from a move constructor the effects
-      // are unspecified.
-      for (std::size_t i = 0; i < idx; ++i) {
-        out[i].~T();
-      }
-      throw;
-    }
-  }
-
-  // Specialization for trivially copyable types.
-  template <class T>
-  typename std::enable_if<FOLLY_IS_TRIVIALLY_COPYABLE(T)>::type
-  moveToUninitialized(T* first, T* last, T* out) {
-    std::memmove(out, first, (last - first) * sizeof *first);
-  }
-
-  /*
-   * Move a range to a range of uninitialized memory. Assumes the
-   * ranges don't overlap. Inserts an element at out + pos using
-   * emplaceFunc(). out will contain (end - begin) + 1 elements on success and
-   * none on failure. If emplaceFunc() throws [begin, end) is unmodified.
-   */
-  template <class T, class EmplaceFunc>
-  void moveToUninitializedEmplace(
-      T* begin,
-      T* end,
-      T* out,
-      SizeType pos,
-      EmplaceFunc&& emplaceFunc) {
-    // Must be called first so that if it throws [begin, end) is unmodified.
-    // We have to support the strong exception guarantee for emplace_back().
-    emplaceFunc(out + pos);
-    // move old elements to the left of the new one
-    try {
-      this->moveToUninitialized(begin, begin + pos, out);
-    } catch (...) {
-      out[pos].~T();
-      throw;
-    }
-    // move old elements to the right of the new one
-    try {
-      if (begin + pos < end) {
-        this->moveToUninitialized(begin + pos, end, out + pos + 1);
-      }
-    } catch (...) {
-      for (SizeType i = 0; i <= pos; ++i) {
-        out[i].~T();
-=======
   T* out = realLast;
   T* in = lastConstructed;
   {
@@ -392,7 +190,6 @@
     auto rollback = makeGuard([&] {
       for (std::size_t i = 0; i < idx; ++i) {
         mem[i].~T();
->>>>>>> 2e6f64e1
       }
     });
     for (size_t i = 0; i < n; ++i) {
@@ -401,10 +198,6 @@
     }
     rollback.dismiss();
   }
-<<<<<<< HEAD
-};
-
-=======
 }
 
 template <class SizeType, bool ShouldUseHeap>
@@ -535,7 +328,6 @@
   }
 };
 
->>>>>>> 2e6f64e1
 template <class SizeType>
 struct IntegralSizePolicy<SizeType, false>
     : public IntegralSizePolicyBase<SizeType, false> {
@@ -581,11 +373,7 @@
    */
   typedef typename mpl::filter_view<
       PolicyList,
-<<<<<<< HEAD
-      boost::is_integral<mpl::placeholders::_1>>::type Integrals;
-=======
       std::is_integral<mpl::placeholders::_1>>::type Integrals;
->>>>>>> 2e6f64e1
   typedef typename mpl::eval_if<
       mpl::empty<Integrals>,
       mpl::identity<std::size_t>,
@@ -672,19 +460,13 @@
  public:
   typedef std::size_t size_type;
   typedef Value value_type;
-<<<<<<< HEAD
-=======
   typedef std::allocator<Value> allocator_type;
->>>>>>> 2e6f64e1
   typedef value_type& reference;
   typedef value_type const& const_reference;
   typedef value_type* iterator;
   typedef value_type* pointer;
   typedef value_type const* const_iterator;
-<<<<<<< HEAD
-=======
   typedef value_type const* const_pointer;
->>>>>>> 2e6f64e1
   typedef std::ptrdiff_t difference_type;
 
   typedef std::reverse_iterator<iterator> reverse_iterator;
@@ -763,18 +545,10 @@
       std::is_nothrow_move_constructible<Value>::value) {
     // TODO: optimization:
     // if both are internal, use move assignment where possible
-<<<<<<< HEAD
-    if (this == &o) {
-      return *this;
-    }
-    clear();
-    swap(o);
-=======
     if (FOLLY_LIKELY(this != &o)) {
       clear();
       swap(o);
     }
->>>>>>> 2e6f64e1
     return *this;
   }
 
@@ -791,13 +565,10 @@
                                      : BaseType::policyMaxSize();
   }
 
-<<<<<<< HEAD
-=======
   allocator_type get_allocator() const {
     return {};
   }
 
->>>>>>> 2e6f64e1
   size_type size() const {
     return this->doSize();
   }
@@ -1021,11 +792,7 @@
   }
 
   template <class... Args>
-<<<<<<< HEAD
-  void emplace_back(Args&&... args) {
-=======
   reference emplace_back(Args&&... args) {
->>>>>>> 2e6f64e1
     if (capacity() == size()) {
       // Any of args may be references into the vector.
       // When we are reallocating, we have to be careful to construct the new
@@ -1078,16 +845,11 @@
           offset);
       this->setSize(this->size() + 1);
     } else {
-<<<<<<< HEAD
-      detail::moveObjectsRight(
-          data() + offset, data() + size(), data() + size() + 1);
-=======
       detail::moveObjectsRightAndCreate(
           data() + offset,
           data() + size(),
           data() + size() + 1,
           [&]() mutable -> value_type&& { return std::move(t); });
->>>>>>> 2e6f64e1
       this->setSize(size() + 1);
     }
     return begin() + offset;
@@ -1102,16 +864,11 @@
   iterator insert(const_iterator pos, size_type n, value_type const& val) {
     auto offset = pos - begin();
     makeSize(size() + n);
-<<<<<<< HEAD
-    detail::moveObjectsRight(
-        data() + offset, data() + size(), data() + size() + n);
-=======
     detail::moveObjectsRightAndCreate(
         data() + offset,
         data() + size(),
         data() + size() + n,
         [&]() mutable -> value_type const& { return val; });
->>>>>>> 2e6f64e1
     this->setSize(size() + n);
     return begin() + offset;
   }
@@ -1141,13 +898,6 @@
   iterator erase(const_iterator q1, const_iterator q2) {
     if (q1 == q2) {
       return unconst(q1);
-<<<<<<< HEAD
-    }
-    std::move(unconst(q2), end(), unconst(q1));
-    for (auto it = (end() - std::distance(q1, q2)); it != end(); ++it) {
-      it->~value_type();
-=======
->>>>>>> 2e6f64e1
     }
     std::move(unconst(q2), end(), unconst(q1));
     downsize(size() - std::distance(q1, q2));
@@ -1223,8 +973,6 @@
     return const_cast<iterator>(it);
   }
 
-<<<<<<< HEAD
-=======
   void downsize(size_type sz) {
     assert(sz <= size());
     for (auto it = (begin() + sz); it != end(); ++it) {
@@ -1233,17 +981,12 @@
     this->setSize(sz);
   }
 
->>>>>>> 2e6f64e1
   // The std::false_type argument is part of disambiguating the
   // iterator insert functions from integral types (see insert().)
   template <class It>
   iterator insertImpl(iterator pos, It first, It last, std::false_type) {
-<<<<<<< HEAD
-    typedef typename std::iterator_traits<It>::iterator_category categ;
-=======
     using categ = typename std::iterator_traits<It>::iterator_category;
     using it_ref = typename std::iterator_traits<It>::reference;
->>>>>>> 2e6f64e1
     if (std::is_same<categ, std::input_iterator_tag>::value) {
       auto offset = pos - begin();
       while (first != last) {
@@ -1258,16 +1001,11 @@
     assert(distance >= 0);
     assert(offset >= 0);
     makeSize(size() + distance);
-<<<<<<< HEAD
-    detail::moveObjectsRight(
-        data() + offset, data() + size(), data() + size() + distance);
-=======
     detail::moveObjectsRightAndCreate(
         data() + offset,
         data() + size(),
         data() + size() + distance,
         [&, in = last]() mutable -> it_ref { return *--in; });
->>>>>>> 2e6f64e1
     this->setSize(size() + distance);
     return begin() + offset;
   }
@@ -1297,16 +1035,6 @@
     auto distance = std::distance(first, last);
     makeSize(distance);
     this->setSize(distance);
-<<<<<<< HEAD
-    try {
-      detail::populateMemForward(
-          data(), distance, [&](void* p) { new (p) value_type(*first++); });
-    } catch (...) {
-      if (this->isExtern()) {
-        u.freeHeap();
-      }
-      throw;
-=======
     {
       auto rollback = makeGuard([&] {
         if (this->isExtern()) {
@@ -1316,7 +1044,6 @@
       detail::populateMemForward(
           data(), distance, [&](void* p) { new (p) value_type(*first++); });
       rollback.dismiss();
->>>>>>> 2e6f64e1
     }
   }
 
@@ -1324,15 +1051,6 @@
   void doConstruct(size_type n, InitFunc&& func) {
     makeSize(n);
     this->setSize(n);
-<<<<<<< HEAD
-    try {
-      detail::populateMemForward(data(), n, std::forward<InitFunc>(func));
-    } catch (...) {
-      if (this->isExtern()) {
-        u.freeHeap();
-      }
-      throw;
-=======
     {
       auto rollback = makeGuard([&] {
         if (this->isExtern()) {
@@ -1341,7 +1059,6 @@
       });
       detail::populateMemForward(data(), n, std::forward<InitFunc>(func));
       rollback.dismiss();
->>>>>>> 2e6f64e1
     }
   }
 
@@ -1386,21 +1103,12 @@
       EmplaceFunc&& emplaceFunc,
       size_type pos) {
     if (newSize > max_size()) {
-<<<<<<< HEAD
-      throw std::length_error("max_size exceeded in small_vector");
+      throw_exception<std::length_error>("max_size exceeded in small_vector");
     }
     if (newSize <= capacity()) {
       assert(!insert);
       return;
     }
-=======
-      throw_exception<std::length_error>("max_size exceeded in small_vector");
-    }
-    if (newSize <= capacity()) {
-      assert(!insert);
-      return;
-    }
->>>>>>> 2e6f64e1
 
     assert(this->kShouldUseHeap);
     // This branch isn't needed for correctness, but allows the optimizer to
@@ -1412,18 +1120,6 @@
 
     newSize = std::max(newSize, computeNewSize());
 
-<<<<<<< HEAD
-    auto needBytes = newSize * sizeof(value_type);
-    // If the capacity isn't explicitly stored inline, but the heap
-    // allocation is grown to over some threshold, we should store
-    // a capacity at the front of the heap allocation.
-    bool heapifyCapacity =
-        !kHasInlineCapacity && needBytes > kHeapifyCapacityThreshold;
-    if (heapifyCapacity) {
-      needBytes += kHeapifyCapacitySize;
-    }
-    auto const sizeBytes = goodMallocSize(needBytes);
-=======
     const auto needBytes = newSize * sizeof(value_type);
     // If the capacity isn't explicitly stored inline, but the heap
     // allocation is grown to over some threshold, we should store
@@ -1442,7 +1138,6 @@
     // a multiple of the value size we cannot use them anyway.
     const size_t sizeBytes =
         newCapacity * sizeof(value_type) + allocationExtraBytes;
->>>>>>> 2e6f64e1
     void* newh = checkedMalloc(sizeBytes);
     // We expect newh to be at least 2-aligned, because we want to
     // use its least significant bit as a flag.
@@ -1452,14 +1147,10 @@
         heapifyCapacity ? detail::shiftPointer(newh, kHeapifyCapacitySize)
                         : newh);
 
-<<<<<<< HEAD
-    try {
-=======
     {
       auto rollback = makeGuard([&] { //
         sizedFree(newh, sizeBytes);
       });
->>>>>>> 2e6f64e1
       if (insert) {
         // move and insert the new element
         this->moveToUninitializedEmplace(
@@ -1468,13 +1159,7 @@
         // move without inserting new element
         this->moveToUninitialized(begin(), end(), newp);
       }
-<<<<<<< HEAD
-    } catch (...) {
-      free(newh);
-      throw;
-=======
       rollback.dismiss();
->>>>>>> 2e6f64e1
     }
     for (auto& val : *this) {
       val.~value_type();
@@ -1511,18 +1196,12 @@
 
     InternalSizeType getCapacity() const {
       return capacity_;
-<<<<<<< HEAD
     }
     void setCapacity(InternalSizeType c) {
       capacity_ = c;
-=======
-    }
-    void setCapacity(InternalSizeType c) {
-      capacity_ = c;
     }
     size_t allocationExtraBytes() const {
       return 0;
->>>>>>> 2e6f64e1
     }
   } FOLLY_SV_PACK_ATTR;
 
@@ -1538,37 +1217,19 @@
     void setCapacity(InternalSizeType c) {
       *static_cast<InternalSizeType*>(detail::pointerFlagClear(heap_)) = c;
     }
-<<<<<<< HEAD
+    size_t allocationExtraBytes() const {
+      assert(detail::pointerFlagGet(heap_));
+      return kHeapifyCapacitySize;
+    }
   } FOLLY_SV_PACK_ATTR;
 
-#if (FOLLY_X64 || FOLLY_PPC64)
-  typedef unsigned char InlineStorageDataType[sizeof(value_type) * MaxInline];
-#else
-  typedef typename std::aligned_storage<
-      sizeof(value_type) * MaxInline,
-      alignof(value_type)>::type InlineStorageDataType;
-#endif
+  typedef aligned_storage_for_t<value_type[MaxInline]> InlineStorageDataType;
 
   typedef typename std::conditional<
       sizeof(value_type) * MaxInline != 0,
       InlineStorageDataType,
       void*>::type InlineStorageType;
 
-=======
-    size_t allocationExtraBytes() const {
-      assert(detail::pointerFlagGet(heap_));
-      return kHeapifyCapacitySize;
-    }
-  } FOLLY_SV_PACK_ATTR;
-
-  typedef aligned_storage_for_t<value_type[MaxInline]> InlineStorageDataType;
-
-  typedef typename std::conditional<
-      sizeof(value_type) * MaxInline != 0,
-      InlineStorageDataType,
-      void*>::type InlineStorageType;
-
->>>>>>> 2e6f64e1
   static bool constexpr kHasInlineCapacity =
       sizeof(HeapPtrWithCapacity) < sizeof(InlineStorageType);
 
@@ -1577,12 +1238,6 @@
       typename std::
           aligned_storage<sizeof(InternalSizeType), alignof(value_type)>::type);
 
-<<<<<<< HEAD
-  // Threshold to control capacity heapifying.
-  static size_t constexpr kHeapifyCapacityThreshold =
-      100 * kHeapifyCapacitySize;
-
-=======
   struct AllocationSize {
     auto operator()(void* ptr) const {
       (void)ptr;
@@ -1606,7 +1261,6 @@
   static bool constexpr kAlwaysHasCapacity =
       kHasInlineCapacity || kMustTrackHeapifiedCapacity;
 
->>>>>>> 2e6f64e1
   typedef typename std::
       conditional<kHasInlineCapacity, HeapPtrWithCapacity, HeapPtr>::type
           PointerType;
@@ -1659,13 +1313,8 @@
         free(vp);
       }
     }
-<<<<<<< HEAD
-  } FOLLY_SV_PACK_ATTR u;
-} FOLLY_SV_PACK_ATTR;
-=======
   } u;
 };
->>>>>>> 2e6f64e1
 FOLLY_SV_PACK_POP
 
 //////////////////////////////////////////////////////////////////////
