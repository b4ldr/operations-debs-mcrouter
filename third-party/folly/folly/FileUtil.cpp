/*
<<<<<<< HEAD
 * Copyright 2013-present Facebook, Inc.
=======
 * Copyright (c) Facebook, Inc. and its affiliates.
>>>>>>> 2e6f64e1
 *
 * Licensed under the Apache License, Version 2.0 (the "License");
 * you may not use this file except in compliance with the License.
 * You may obtain a copy of the License at
 *
 *     http://www.apache.org/licenses/LICENSE-2.0
 *
 * Unless required by applicable law or agreed to in writing, software
 * distributed under the License is distributed on an "AS IS" BASIS,
 * WITHOUT WARRANTIES OR CONDITIONS OF ANY KIND, either express or implied.
 * See the License for the specific language governing permissions and
 * limitations under the License.
 */

#include <folly/FileUtil.h>

#include <cerrno>
#include <string>
#include <system_error>
<<<<<<< HEAD

#include <folly/detail/FileUtilDetail.h>
=======
#include <vector>

#include <folly/detail/FileUtilDetail.h>
#include <folly/net/NetOps.h>
>>>>>>> 2e6f64e1
#include <folly/portability/Fcntl.h>
#include <folly/portability/Sockets.h>
#include <folly/portability/Stdlib.h>
#include <folly/portability/SysFile.h>
#include <folly/portability/SysStat.h>

namespace folly {

using namespace fileutil_detail;

int openNoInt(const char* name, int flags, mode_t mode) {
  return int(wrapNoInt(open, name, flags, mode));
}

static int filterCloseReturn(int r) {
  // Ignore EINTR.  On Linux, close() may only return EINTR after the file
  // descriptor has been closed, so you must not retry close() on EINTR --
  // in the best case, you'll get EBADF, and in the worst case, you'll end up
  // closing a different file (one opened from another thread).
  //
  // Interestingly enough, the Single Unix Specification says that the state
  // of the file descriptor is unspecified if close returns EINTR.  In that
  // case, the safe thing to do is also not to retry close() -- leaking a file
  // descriptor is definitely better than closing the wrong file.
  if (r == -1 && errno == EINTR) {
    return 0;
  }
  return r;
}

int closeNoInt(int fd) {
  return filterCloseReturn(close(fd));
}

int closeNoInt(NetworkSocket fd) {
  return filterCloseReturn(netops::close(fd));
}

int fsyncNoInt(int fd) {
  return int(wrapNoInt(fsync, fd));
}

int dupNoInt(int fd) {
  return int(wrapNoInt(dup, fd));
}

int dup2NoInt(int oldfd, int newfd) {
  return int(wrapNoInt(dup2, oldfd, newfd));
}

int fdatasyncNoInt(int fd) {
#if defined(__APPLE__)
  return int(wrapNoInt(fcntl, fd, F_FULLFSYNC));
#elif defined(__FreeBSD__) || defined(_MSC_VER)
  return int(wrapNoInt(fsync, fd));
#else
  return int(wrapNoInt(fdatasync, fd));
#endif
}

int ftruncateNoInt(int fd, off_t len) {
  return int(wrapNoInt(ftruncate, fd, len));
}

int truncateNoInt(const char* path, off_t len) {
  return int(wrapNoInt(truncate, path, len));
}

int flockNoInt(int fd, int operation) {
  return int(wrapNoInt(flock, fd, operation));
}

<<<<<<< HEAD
int shutdownNoInt(int fd, int how) {
  return int(wrapNoInt(portability::sockets::shutdown, fd, how));
=======
int shutdownNoInt(NetworkSocket fd, int how) {
  return int(wrapNoInt(netops::shutdown, fd, how));
>>>>>>> 2e6f64e1
}

ssize_t readNoInt(int fd, void* buf, size_t count) {
  return wrapNoInt(read, fd, buf, count);
}

ssize_t preadNoInt(int fd, void* buf, size_t count, off_t offset) {
  return wrapNoInt(pread, fd, buf, count, offset);
}

ssize_t readvNoInt(int fd, const iovec* iov, int count) {
  return wrapNoInt(readv, fd, iov, count);
}

ssize_t preadvNoInt(int fd, const iovec* iov, int count, off_t offset) {
  return wrapNoInt(preadv, fd, iov, count, offset);
}

ssize_t writeNoInt(int fd, const void* buf, size_t count) {
  return wrapNoInt(write, fd, buf, count);
}

ssize_t pwriteNoInt(int fd, const void* buf, size_t count, off_t offset) {
  return wrapNoInt(pwrite, fd, buf, count, offset);
}

ssize_t writevNoInt(int fd, const iovec* iov, int count) {
  return wrapNoInt(writev, fd, iov, count);
}

ssize_t pwritevNoInt(int fd, const iovec* iov, int count, off_t offset) {
  return wrapNoInt(pwritev, fd, iov, count, offset);
}

ssize_t readFull(int fd, void* buf, size_t count) {
  return wrapFull(read, fd, buf, count);
}

ssize_t preadFull(int fd, void* buf, size_t count, off_t offset) {
  return wrapFull(pread, fd, buf, count, offset);
}

ssize_t writeFull(int fd, const void* buf, size_t count) {
  return wrapFull(write, fd, const_cast<void*>(buf), count);
}

ssize_t pwriteFull(int fd, const void* buf, size_t count, off_t offset) {
  return wrapFull(pwrite, fd, const_cast<void*>(buf), count, offset);
}

ssize_t readvFull(int fd, iovec* iov, int count) {
  return wrapvFull(readv, fd, iov, count);
}

ssize_t preadvFull(int fd, iovec* iov, int count, off_t offset) {
  return wrapvFull(preadv, fd, iov, count, offset);
}

ssize_t writevFull(int fd, iovec* iov, int count) {
  return wrapvFull(writev, fd, iov, count);
}

ssize_t pwritevFull(int fd, iovec* iov, int count, off_t offset) {
  return wrapvFull(pwritev, fd, iov, count, offset);
}

int writeFileAtomicNoThrow(
    StringPiece filename,
    iovec* iov,
    int count,
<<<<<<< HEAD
    mode_t permissions) {
=======
    mode_t permissions,
    SyncType syncType) {
>>>>>>> 2e6f64e1
  // We write the data to a temporary file name first, then atomically rename
  // it into place.  This ensures that the file contents will always be valid,
  // even if we crash or are killed partway through writing out data.
  //
  // Create a buffer that will contain two things:
  // - A nul-terminated version of the filename
  // - The temporary file name
  std::vector<char> pathBuffer;
  // Note that we have to explicitly pass in the size here to make
  // sure the nul byte gets included in the data.
  constexpr folly::StringPiece suffix(".XXXXXX\0", 8);
  pathBuffer.resize((2 * filename.size()) + 1 + suffix.size());
  // Copy in the filename and then a nul terminator
  memcpy(pathBuffer.data(), filename.data(), filename.size());
  pathBuffer[filename.size()] = '\0';
  const char* const filenameCStr = pathBuffer.data();
  // Now prepare the temporary path template
  char* const tempPath = pathBuffer.data() + filename.size() + 1;
  memcpy(tempPath, filename.data(), filename.size());
  memcpy(tempPath + filename.size(), suffix.data(), suffix.size());

  auto tmpFD = mkstemp(tempPath);
  if (tmpFD == -1) {
    return errno;
  }
  bool success = false;
  SCOPE_EXIT {
    if (tmpFD != -1) {
      close(tmpFD);
    }
    if (!success) {
      unlink(tempPath);
    }
  };

  auto rc = writevFull(tmpFD, iov, count);
  if (rc == -1) {
    return errno;
  }

  rc = fchmod(tmpFD, permissions);
  if (rc == -1) {
    return errno;
  }

<<<<<<< HEAD
=======
  // To guarantee atomicity across power failues on POSIX file systems,
  // the temporary file must be explicitly sync'ed before the rename.
  if (syncType == SyncType::WITH_SYNC) {
    rc = fsyncNoInt(tmpFD);
    if (rc == -1) {
      return errno;
    }
  }

>>>>>>> 2e6f64e1
  // Close the file before renaming to make sure all data has
  // been successfully written.
  rc = close(tmpFD);
  tmpFD = -1;
  if (rc == -1) {
    return errno;
  }

  rc = rename(tempPath, filenameCStr);
  if (rc == -1) {
    return errno;
  }
  success = true;
  return 0;
}

void writeFileAtomic(
    StringPiece filename,
    iovec* iov,
    int count,
<<<<<<< HEAD
    mode_t permissions) {
  auto rc = writeFileAtomicNoThrow(filename, iov, count, permissions);
=======
    mode_t permissions,
    SyncType syncType) {
  auto rc = writeFileAtomicNoThrow(filename, iov, count, permissions, syncType);
>>>>>>> 2e6f64e1
  if (rc != 0) {
    auto msg = std::string(__func__) + "() failed to update " + filename.str();
    throw std::system_error(rc, std::generic_category(), msg);
  }
}

<<<<<<< HEAD
void writeFileAtomic(StringPiece filename, ByteRange data, mode_t permissions) {
  iovec iov;
  iov.iov_base = const_cast<unsigned char*>(data.data());
  iov.iov_len = data.size();
  writeFileAtomic(filename, &iov, 1, permissions);
=======
void writeFileAtomic(
    StringPiece filename,
    ByteRange data,
    mode_t permissions,
    SyncType syncType) {
  iovec iov;
  iov.iov_base = const_cast<unsigned char*>(data.data());
  iov.iov_len = data.size();
  writeFileAtomic(filename, &iov, 1, permissions, syncType);
>>>>>>> 2e6f64e1
}

void writeFileAtomic(
    StringPiece filename,
    StringPiece data,
<<<<<<< HEAD
    mode_t permissions) {
  writeFileAtomic(filename, ByteRange(data), permissions);
=======
    mode_t permissions,
    SyncType syncType) {
  writeFileAtomic(filename, ByteRange(data), permissions, syncType);
>>>>>>> 2e6f64e1
}

} // namespace folly<|MERGE_RESOLUTION|>--- conflicted
+++ resolved
@@ -1,9 +1,5 @@
 /*
-<<<<<<< HEAD
- * Copyright 2013-present Facebook, Inc.
-=======
  * Copyright (c) Facebook, Inc. and its affiliates.
->>>>>>> 2e6f64e1
  *
  * Licensed under the Apache License, Version 2.0 (the "License");
  * you may not use this file except in compliance with the License.
@@ -23,15 +19,10 @@
 #include <cerrno>
 #include <string>
 #include <system_error>
-<<<<<<< HEAD
-
-#include <folly/detail/FileUtilDetail.h>
-=======
 #include <vector>
 
 #include <folly/detail/FileUtilDetail.h>
 #include <folly/net/NetOps.h>
->>>>>>> 2e6f64e1
 #include <folly/portability/Fcntl.h>
 #include <folly/portability/Sockets.h>
 #include <folly/portability/Stdlib.h>
@@ -104,13 +95,8 @@
   return int(wrapNoInt(flock, fd, operation));
 }
 
-<<<<<<< HEAD
-int shutdownNoInt(int fd, int how) {
-  return int(wrapNoInt(portability::sockets::shutdown, fd, how));
-=======
 int shutdownNoInt(NetworkSocket fd, int how) {
   return int(wrapNoInt(netops::shutdown, fd, how));
->>>>>>> 2e6f64e1
 }
 
 ssize_t readNoInt(int fd, void* buf, size_t count) {
@@ -181,12 +167,8 @@
     StringPiece filename,
     iovec* iov,
     int count,
-<<<<<<< HEAD
-    mode_t permissions) {
-=======
-    mode_t permissions,
-    SyncType syncType) {
->>>>>>> 2e6f64e1
+    mode_t permissions,
+    SyncType syncType) {
   // We write the data to a temporary file name first, then atomically rename
   // it into place.  This ensures that the file contents will always be valid,
   // even if we crash or are killed partway through writing out data.
@@ -232,8 +214,6 @@
     return errno;
   }
 
-<<<<<<< HEAD
-=======
   // To guarantee atomicity across power failues on POSIX file systems,
   // the temporary file must be explicitly sync'ed before the rename.
   if (syncType == SyncType::WITH_SYNC) {
@@ -243,7 +223,6 @@
     }
   }
 
->>>>>>> 2e6f64e1
   // Close the file before renaming to make sure all data has
   // been successfully written.
   rc = close(tmpFD);
@@ -264,27 +243,15 @@
     StringPiece filename,
     iovec* iov,
     int count,
-<<<<<<< HEAD
-    mode_t permissions) {
-  auto rc = writeFileAtomicNoThrow(filename, iov, count, permissions);
-=======
     mode_t permissions,
     SyncType syncType) {
   auto rc = writeFileAtomicNoThrow(filename, iov, count, permissions, syncType);
->>>>>>> 2e6f64e1
   if (rc != 0) {
     auto msg = std::string(__func__) + "() failed to update " + filename.str();
     throw std::system_error(rc, std::generic_category(), msg);
   }
 }
 
-<<<<<<< HEAD
-void writeFileAtomic(StringPiece filename, ByteRange data, mode_t permissions) {
-  iovec iov;
-  iov.iov_base = const_cast<unsigned char*>(data.data());
-  iov.iov_len = data.size();
-  writeFileAtomic(filename, &iov, 1, permissions);
-=======
 void writeFileAtomic(
     StringPiece filename,
     ByteRange data,
@@ -294,20 +261,14 @@
   iov.iov_base = const_cast<unsigned char*>(data.data());
   iov.iov_len = data.size();
   writeFileAtomic(filename, &iov, 1, permissions, syncType);
->>>>>>> 2e6f64e1
 }
 
 void writeFileAtomic(
     StringPiece filename,
     StringPiece data,
-<<<<<<< HEAD
-    mode_t permissions) {
-  writeFileAtomic(filename, ByteRange(data), permissions);
-=======
     mode_t permissions,
     SyncType syncType) {
   writeFileAtomic(filename, ByteRange(data), permissions, syncType);
->>>>>>> 2e6f64e1
 }
 
 } // namespace folly