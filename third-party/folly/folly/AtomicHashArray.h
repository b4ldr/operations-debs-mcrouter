/*
<<<<<<< HEAD
 * Copyright 2012-present Facebook, Inc.
=======
 * Copyright (c) Facebook, Inc. and its affiliates.
>>>>>>> 2e6f64e1
 *
 * Licensed under the Apache License, Version 2.0 (the "License");
 * you may not use this file except in compliance with the License.
 * You may obtain a copy of the License at
 *
 *     http://www.apache.org/licenses/LICENSE-2.0
 *
 * Unless required by applicable law or agreed to in writing, software
 * distributed under the License is distributed on an "AS IS" BASIS,
 * WITHOUT WARRANTIES OR CONDITIONS OF ANY KIND, either express or implied.
 * See the License for the specific language governing permissions and
 * limitations under the License.
 */

/**
 *  AtomicHashArray is the building block for AtomicHashMap.  It provides the
 *  core lock-free functionality, but is limited by the fact that it cannot
 *  grow past its initialization size and is a little more awkward (no public
 *  constructor, for example).  If you're confident that you won't run out of
 *  space, don't mind the awkardness, and really need bare-metal performance,
 *  feel free to use AHA directly.
 *
 *  Check out AtomicHashMap.h for more thorough documentation on perf and
 *  general pros and cons relative to other hash maps.
 *
 *  @author Spencer Ahrens <sahrens@fb.com>
 *  @author Jordan DeLong <delong.j@fb.com>
 */

#pragma once
#define FOLLY_ATOMICHASHARRAY_H_

#include <atomic>

<<<<<<< HEAD
#include <boost/iterator/iterator_facade.hpp>
#include <boost/noncopyable.hpp>

=======
>>>>>>> 2e6f64e1
#include <folly/ThreadCachedInt.h>
#include <folly/Utility.h>
#include <folly/hash/Hash.h>

namespace folly {

struct AtomicHashArrayLinearProbeFcn {
  inline size_t operator()(size_t idx, size_t /* numProbes */, size_t capacity)
      const {
    idx += 1; // linear probing

    // Avoid modulus because it's slow
    return LIKELY(idx < capacity) ? idx : (idx - capacity);
  }
};

struct AtomicHashArrayQuadraticProbeFcn {
  inline size_t operator()(size_t idx, size_t numProbes, size_t capacity)
      const {
    idx += numProbes; // quadratic probing

    // Avoid modulus because it's slow
    return LIKELY(idx < capacity) ? idx : (idx - capacity);
  }
};

// Enables specializing checkLegalKey without specializing its class.
namespace detail {
template <typename NotKeyT, typename KeyT>
inline void checkLegalKeyIfKeyTImpl(
    NotKeyT /* ignored */,
    KeyT /* emptyKey */,
    KeyT /* lockedKey */,
    KeyT /* erasedKey */) {}

template <typename KeyT>
inline void checkLegalKeyIfKeyTImpl(
    KeyT key_in,
    KeyT emptyKey,
    KeyT lockedKey,
    KeyT erasedKey) {
  DCHECK_NE(key_in, emptyKey);
  DCHECK_NE(key_in, lockedKey);
  DCHECK_NE(key_in, erasedKey);
}
} // namespace detail

template <
    class KeyT,
    class ValueT,
    class HashFcn = std::hash<KeyT>,
    class EqualFcn = std::equal_to<KeyT>,
    class Allocator = std::allocator<char>,
    class ProbeFcn = AtomicHashArrayLinearProbeFcn,
    class KeyConvertFcn = Identity>
class AtomicHashMap;

template <
    class KeyT,
    class ValueT,
    class HashFcn = std::hash<KeyT>,
    class EqualFcn = std::equal_to<KeyT>,
    class Allocator = std::allocator<char>,
    class ProbeFcn = AtomicHashArrayLinearProbeFcn,
    class KeyConvertFcn = Identity>
<<<<<<< HEAD
class AtomicHashArray : boost::noncopyable {
  static_assert((std::is_convertible<KeyT,int32_t>::value ||
                 std::is_convertible<KeyT,int64_t>::value ||
                 std::is_convertible<KeyT,const void*>::value),
             "You are trying to use AtomicHashArray with disallowed key "
             "types.  You must use atomically compare-and-swappable integer "
             "keys, or a different container class.");
=======
class AtomicHashArray {
  static_assert(
      (std::is_convertible<KeyT, int32_t>::value ||
       std::is_convertible<KeyT, int64_t>::value ||
       std::is_convertible<KeyT, const void*>::value),
      "You are trying to use AtomicHashArray with disallowed key "
      "types.  You must use atomically compare-and-swappable integer "
      "keys, or a different container class.");

>>>>>>> 2e6f64e1
 public:
  typedef KeyT key_type;
  typedef ValueT mapped_type;
  typedef HashFcn hasher;
  typedef EqualFcn key_equal;
  typedef KeyConvertFcn key_convert;
  typedef std::pair<const KeyT, ValueT> value_type;
<<<<<<< HEAD
  typedef std::size_t         size_type;
  typedef std::ptrdiff_t      difference_type;
  typedef value_type&         reference;
  typedef const value_type&   const_reference;
  typedef value_type*         pointer;
  typedef const value_type*   const_pointer;

  const size_t  capacity_;
  const size_t  maxEntries_;
  const KeyT    kEmptyKey_;
  const KeyT    kLockedKey_;
  const KeyT    kErasedKey_;
=======
  typedef std::size_t size_type;
  typedef std::ptrdiff_t difference_type;
  typedef value_type& reference;
  typedef const value_type& const_reference;
  typedef value_type* pointer;
  typedef const value_type* const_pointer;

  const size_t capacity_;
  const size_t maxEntries_;
  const KeyT kEmptyKey_;
  const KeyT kLockedKey_;
  const KeyT kErasedKey_;
>>>>>>> 2e6f64e1

  template <class ContT, class IterVal>
  struct aha_iterator;

  typedef aha_iterator<const AtomicHashArray, const value_type> const_iterator;
  typedef aha_iterator<AtomicHashArray, value_type> iterator;

  // You really shouldn't need this if you use the SmartPtr provided by create,
  // but if you really want to do something crazy like stick the released
  // pointer into a DescriminatedPtr or something, you'll need this to clean up
  // after yourself.
  static void destroy(AtomicHashArray*);

 private:
  const size_t kAnchorMask_;

  struct Deleter {
    void operator()(AtomicHashArray* ptr) {
      AtomicHashArray::destroy(ptr);
    }
  };

 public:
  typedef std::unique_ptr<AtomicHashArray, Deleter> SmartPtr;

  /*
   * create --
   *
   *   Creates AtomicHashArray objects.  Use instead of constructor/destructor.
   *
   *   We do things this way in order to avoid the perf penalty of a second
   *   pointer indirection when composing these into AtomicHashMap, which needs
   *   to store an array of pointers so that it can perform atomic operations on
   *   them when growing.
   *
   *   Instead of a mess of arguments, we take a max size and a Config struct to
   *   simulate named ctor parameters.  The Config struct has sensible defaults
   *   for everything, but is overloaded - if you specify a positive capacity,
   *   that will be used directly instead of computing it based on
   *   maxLoadFactor.
   *
   *   Create returns an AHA::SmartPtr which is a unique_ptr with a custom
   *   deleter to make sure everything is cleaned up properly.
   */
  struct Config {
    KeyT emptyKey;
    KeyT lockedKey;
    KeyT erasedKey;
    double maxLoadFactor;
    double growthFactor;
    uint32_t entryCountThreadCacheSize;
    size_t capacity; // if positive, overrides maxLoadFactor

    //  Cannot have constexpr ctor because some compilers rightly complain.
    Config()
        : emptyKey((KeyT)-1),
          lockedKey((KeyT)-2),
          erasedKey((KeyT)-3),
          maxLoadFactor(0.8),
          growthFactor(-1),
          entryCountThreadCacheSize(1000),
          capacity(0) {}
  };

  //  Cannot have pre-instantiated const Config instance because of SIOF.
  static SmartPtr create(size_t maxSize, const Config& c = Config());

  /*
   * find --
   *
   *
   *   Returns the iterator to the element if found, otherwise end().
   *
   *   As an optional feature, the type of the key to look up (LookupKeyT) is
   *   allowed to be different from the type of keys actually stored (KeyT).
   *
   *   This enables use cases where materializing the key is costly and usually
   *   redudant, e.g., canonicalizing/interning a set of strings and being able
   *   to look up by StringPiece. To use this feature, LookupHashFcn must take
   *   a LookupKeyT, and LookupEqualFcn must take KeyT and LookupKeyT as first
   *   and second parameter, respectively.
   *
   *   See folly/test/ArrayHashArrayTest.cpp for sample usage.
   */
  template <
      typename LookupKeyT = key_type,
      typename LookupHashFcn = hasher,
      typename LookupEqualFcn = key_equal>
  iterator find(LookupKeyT k) {
    return iterator(
        this, findInternal<LookupKeyT, LookupHashFcn, LookupEqualFcn>(k).idx);
  }

  template <
      typename LookupKeyT = key_type,
      typename LookupHashFcn = hasher,
      typename LookupEqualFcn = key_equal>
  const_iterator find(LookupKeyT k) const {
    return const_cast<AtomicHashArray*>(this)
        ->find<LookupKeyT, LookupHashFcn, LookupEqualFcn>(k);
  }

  /*
   * insert --
   *
   *   Returns a pair with iterator to the element at r.first and bool success.
   *   Retrieve the index with ret.first.getIndex().
   *
   *   Fails on key collision (does not overwrite) or if map becomes
   *   full, at which point no element is inserted, iterator is set to end(),
   *   and success is set false.  On collisions, success is set false, but the
   *   iterator is set to the existing entry.
   */
  std::pair<iterator, bool> insert(const value_type& r) {
    return emplace(r.first, r.second);
  }
  std::pair<iterator, bool> insert(value_type&& r) {
    return emplace(r.first, std::move(r.second));
  }

  /*
   * emplace --
   *
   *   Same contract as insert(), but performs in-place construction
   *   of the value type using the specified arguments.
   *
   *   Also, like find(), this method optionally allows 'key_in' to have a type
   *   different from that stored in the table; see find(). If and only if no
   *   equal key is already present, this method converts 'key_in' to a key of
   *   type KeyT using the provided LookupKeyToKeyFcn.
   */
  template <
      typename LookupKeyT = key_type,
      typename LookupHashFcn = hasher,
      typename LookupEqualFcn = key_equal,
      typename LookupKeyToKeyFcn = key_convert,
      typename... ArgTs>
<<<<<<< HEAD
  std::pair<iterator,bool> emplace(LookupKeyT key_in, ArgTs&&... vCtorArgs) {
    SimpleRetT ret = insertInternal<LookupKeyT,
                                    LookupHashFcn,
                                    LookupEqualFcn,
                                    LookupKeyToKeyFcn>(
                                      key_in,
                                      std::forward<ArgTs>(vCtorArgs)...);
=======
  std::pair<iterator, bool> emplace(LookupKeyT key_in, ArgTs&&... vCtorArgs) {
    SimpleRetT ret = insertInternal<
        LookupKeyT,
        LookupHashFcn,
        LookupEqualFcn,
        LookupKeyToKeyFcn>(key_in, std::forward<ArgTs>(vCtorArgs)...);
>>>>>>> 2e6f64e1
    return std::make_pair(iterator(this, ret.idx), ret.success);
  }

  // returns the number of elements erased - should never exceed 1
  size_t erase(KeyT k);

  // clears all keys and values in the map and resets all counters.  Not thread
  // safe.
  void clear();

  // Exact number of elements in the map - note that readFull() acquires a
  // mutex.  See folly/ThreadCachedInt.h for more details.
  size_t size() const {
    return numEntries_.readFull() - numErases_.load(std::memory_order_relaxed);
  }

  bool empty() const {
    return size() == 0;
  }

  iterator begin() {
    iterator it(this, 0);
    it.advancePastEmpty();
    return it;
  }
  const_iterator begin() const {
    const_iterator it(this, 0);
    it.advancePastEmpty();
    return it;
  }

  iterator end() {
    return iterator(this, capacity_);
  }
  const_iterator end() const {
    return const_iterator(this, capacity_);
  }

  // See AtomicHashMap::findAt - access elements directly
  // WARNING: The following 2 functions will fail silently for hashtable
  // with capacity > 2^32
  iterator findAt(uint32_t idx) {
    DCHECK_LT(idx, capacity_);
    return iterator(this, idx);
  }
  const_iterator findAt(uint32_t idx) const {
    return const_cast<AtomicHashArray*>(this)->findAt(idx);
  }

  iterator makeIter(size_t idx) {
    return iterator(this, idx);
  }
  const_iterator makeIter(size_t idx) const {
    return const_iterator(this, idx);
  }

  // The max load factor allowed for this map
  double maxLoadFactor() const {
    return ((double)maxEntries_) / capacity_;
  }

  void setEntryCountThreadCacheSize(uint32_t newSize) {
    numEntries_.setCacheSize(newSize);
    numPendingEntries_.setCacheSize(newSize);
  }

  uint32_t getEntryCountThreadCacheSize() const {
    return numEntries_.getCacheSize();
  }

  /* Private data and helper functions... */

 private:
  friend class AtomicHashMap<
      KeyT,
      ValueT,
      HashFcn,
      EqualFcn,
      Allocator,
      ProbeFcn>;

  struct SimpleRetT {
    size_t idx;
    bool success;
    SimpleRetT(size_t i, bool s) : idx(i), success(s) {}
    SimpleRetT() = default;
  };

  template <
      typename LookupKeyT = key_type,
      typename LookupHashFcn = hasher,
      typename LookupEqualFcn = key_equal,
      typename LookupKeyToKeyFcn = Identity,
      typename... ArgTs>
  SimpleRetT insertInternal(LookupKeyT key, ArgTs&&... vCtorArgs);

  template <
      typename LookupKeyT = key_type,
      typename LookupHashFcn = hasher,
      typename LookupEqualFcn = key_equal>
  SimpleRetT findInternal(const LookupKeyT key);

  template <typename MaybeKeyT>
  void checkLegalKeyIfKey(MaybeKeyT key) {
    detail::checkLegalKeyIfKeyTImpl(key, kEmptyKey_, kLockedKey_, kErasedKey_);
  }

  static std::atomic<KeyT>* cellKeyPtr(const value_type& r) {
    // We need some illegal casting here in order to actually store
    // our value_type as a std::pair<const,>.  But a little bit of
    // undefined behavior never hurt anyone ...
    static_assert(
        sizeof(std::atomic<KeyT>) == sizeof(KeyT),
        "std::atomic is implemented in an unexpected way for AHM");
    return const_cast<std::atomic<KeyT>*>(
        reinterpret_cast<std::atomic<KeyT> const*>(&r.first));
  }

  static KeyT relaxedLoadKey(const value_type& r) {
    return cellKeyPtr(r)->load(std::memory_order_relaxed);
  }

  static KeyT acquireLoadKey(const value_type& r) {
    return cellKeyPtr(r)->load(std::memory_order_acquire);
  }

  // Fun with thread local storage - atomic increment is expensive
  // (relatively), so we accumulate in the thread cache and periodically
  // flush to the actual variable, and walk through the unflushed counts when
  // reading the value, so be careful of calling size() too frequently.  This
  // increases insertion throughput several times over while keeping the count
  // accurate.
  ThreadCachedInt<uint64_t> numEntries_; // Successful key inserts
  ThreadCachedInt<uint64_t> numPendingEntries_; // Used by insertInternal
  std::atomic<int64_t> isFull_; // Used by insertInternal
  std::atomic<int64_t> numErases_; // Successful key erases

  value_type cells_[0]; // This must be the last field of this class

  // Force constructor/destructor private since create/destroy should be
  // used externally instead
  AtomicHashArray(
      size_t capacity,
      KeyT emptyKey,
      KeyT lockedKey,
      KeyT erasedKey,
      double maxLoadFactor,
      uint32_t cacheSize);
<<<<<<< HEAD
=======

  AtomicHashArray(const AtomicHashArray&) = delete;
  AtomicHashArray& operator=(const AtomicHashArray&) = delete;
>>>>>>> 2e6f64e1

  ~AtomicHashArray() = default;

  inline void unlockCell(value_type* const cell, KeyT newKey) {
    cellKeyPtr(*cell)->store(newKey, std::memory_order_release);
  }

  inline bool tryLockCell(value_type* const cell) {
    KeyT expect = kEmptyKey_;
    return cellKeyPtr(*cell)->compare_exchange_strong(
        expect, kLockedKey_, std::memory_order_acq_rel);
  }

  template <class LookupKeyT = key_type, class LookupHashFcn = hasher>
  inline size_t keyToAnchorIdx(const LookupKeyT k) const {
    const size_t hashVal = LookupHashFcn()(k);
    const size_t probe = hashVal & kAnchorMask_;
    return LIKELY(probe < capacity_) ? probe : hashVal % capacity_;
  }

}; // AtomicHashArray

} // namespace folly

#include <folly/AtomicHashArray-inl.h><|MERGE_RESOLUTION|>--- conflicted
+++ resolved
@@ -1,9 +1,5 @@
 /*
-<<<<<<< HEAD
- * Copyright 2012-present Facebook, Inc.
-=======
  * Copyright (c) Facebook, Inc. and its affiliates.
->>>>>>> 2e6f64e1
  *
  * Licensed under the Apache License, Version 2.0 (the "License");
  * you may not use this file except in compliance with the License.
@@ -38,12 +34,6 @@
 
 #include <atomic>
 
-<<<<<<< HEAD
-#include <boost/iterator/iterator_facade.hpp>
-#include <boost/noncopyable.hpp>
-
-=======
->>>>>>> 2e6f64e1
 #include <folly/ThreadCachedInt.h>
 #include <folly/Utility.h>
 #include <folly/hash/Hash.h>
@@ -109,15 +99,6 @@
     class Allocator = std::allocator<char>,
     class ProbeFcn = AtomicHashArrayLinearProbeFcn,
     class KeyConvertFcn = Identity>
-<<<<<<< HEAD
-class AtomicHashArray : boost::noncopyable {
-  static_assert((std::is_convertible<KeyT,int32_t>::value ||
-                 std::is_convertible<KeyT,int64_t>::value ||
-                 std::is_convertible<KeyT,const void*>::value),
-             "You are trying to use AtomicHashArray with disallowed key "
-             "types.  You must use atomically compare-and-swappable integer "
-             "keys, or a different container class.");
-=======
 class AtomicHashArray {
   static_assert(
       (std::is_convertible<KeyT, int32_t>::value ||
@@ -127,7 +108,6 @@
       "types.  You must use atomically compare-and-swappable integer "
       "keys, or a different container class.");
 
->>>>>>> 2e6f64e1
  public:
   typedef KeyT key_type;
   typedef ValueT mapped_type;
@@ -135,20 +115,6 @@
   typedef EqualFcn key_equal;
   typedef KeyConvertFcn key_convert;
   typedef std::pair<const KeyT, ValueT> value_type;
-<<<<<<< HEAD
-  typedef std::size_t         size_type;
-  typedef std::ptrdiff_t      difference_type;
-  typedef value_type&         reference;
-  typedef const value_type&   const_reference;
-  typedef value_type*         pointer;
-  typedef const value_type*   const_pointer;
-
-  const size_t  capacity_;
-  const size_t  maxEntries_;
-  const KeyT    kEmptyKey_;
-  const KeyT    kLockedKey_;
-  const KeyT    kErasedKey_;
-=======
   typedef std::size_t size_type;
   typedef std::ptrdiff_t difference_type;
   typedef value_type& reference;
@@ -161,7 +127,6 @@
   const KeyT kEmptyKey_;
   const KeyT kLockedKey_;
   const KeyT kErasedKey_;
->>>>>>> 2e6f64e1
 
   template <class ContT, class IterVal>
   struct aha_iterator;
@@ -299,22 +264,12 @@
       typename LookupEqualFcn = key_equal,
       typename LookupKeyToKeyFcn = key_convert,
       typename... ArgTs>
-<<<<<<< HEAD
-  std::pair<iterator,bool> emplace(LookupKeyT key_in, ArgTs&&... vCtorArgs) {
-    SimpleRetT ret = insertInternal<LookupKeyT,
-                                    LookupHashFcn,
-                                    LookupEqualFcn,
-                                    LookupKeyToKeyFcn>(
-                                      key_in,
-                                      std::forward<ArgTs>(vCtorArgs)...);
-=======
   std::pair<iterator, bool> emplace(LookupKeyT key_in, ArgTs&&... vCtorArgs) {
     SimpleRetT ret = insertInternal<
         LookupKeyT,
         LookupHashFcn,
         LookupEqualFcn,
         LookupKeyToKeyFcn>(key_in, std::forward<ArgTs>(vCtorArgs)...);
->>>>>>> 2e6f64e1
     return std::make_pair(iterator(this, ret.idx), ret.success);
   }
 
@@ -463,12 +418,9 @@
       KeyT erasedKey,
       double maxLoadFactor,
       uint32_t cacheSize);
-<<<<<<< HEAD
-=======
 
   AtomicHashArray(const AtomicHashArray&) = delete;
   AtomicHashArray& operator=(const AtomicHashArray&) = delete;
->>>>>>> 2e6f64e1
 
   ~AtomicHashArray() = default;
 
