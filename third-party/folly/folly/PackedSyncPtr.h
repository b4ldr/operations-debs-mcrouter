--- conflicted
+++ resolved
@@ -1,9 +1,5 @@
 /*
-<<<<<<< HEAD
- * Copyright 2011-present Facebook, Inc.
-=======
  * Copyright (c) Facebook, Inc. and its affiliates.
->>>>>>> 2e6f64e1
  *
  * Licensed under the Apache License, Version 2.0 (the "License");
  * you may not use this file except in compliance with the License.
@@ -157,16 +153,10 @@
 static_assert(
     std::is_pod<PackedSyncPtr<void>>::value,
     "PackedSyncPtr must be kept a POD type.");
-<<<<<<< HEAD
-static_assert(sizeof(PackedSyncPtr<void>) == 8,
-              "PackedSyncPtr should be only 8 bytes---something is "
-              "messed up");
-=======
 static_assert(
     sizeof(PackedSyncPtr<void>) == 8,
     "PackedSyncPtr should be only 8 bytes---something is "
     "messed up");
->>>>>>> 2e6f64e1
 
 template <typename T>
 std::ostream& operator<<(std::ostream& os, const PackedSyncPtr<T>& ptr) {
