--- conflicted
+++ resolved
@@ -1,9 +1,5 @@
 /*
-<<<<<<< HEAD
- * Copyright 2015-present Facebook, Inc.
-=======
  * Copyright (c) Facebook, Inc. and its affiliates.
->>>>>>> 2e6f64e1
  *
  * Licensed under the Apache License, Version 2.0 (the "License");
  * you may not use this file except in compliance with the License.
@@ -29,11 +25,7 @@
 }
 
 template <class T>
-<<<<<<< HEAD
-SemiFuture<T> SharedPromise<T>::getSemiFuture() {
-=======
 SemiFuture<T> SharedPromise<T>::getSemiFuture() const {
->>>>>>> 2e6f64e1
   std::lock_guard<std::mutex> g(mutex_);
   size_.value++;
   if (hasResult()) {
@@ -48,13 +40,8 @@
 }
 
 template <class T>
-<<<<<<< HEAD
-Future<T> SharedPromise<T>::getFuture() {
-  return getSemiFuture().via(&folly::InlineExecutor::instance());
-=======
 Future<T> SharedPromise<T>::getFuture() const {
   return getSemiFuture().via(&InlineExecutor::instance());
->>>>>>> 2e6f64e1
 }
 
 template <class T>
@@ -100,13 +87,8 @@
 
   {
     std::lock_guard<std::mutex> g(mutex_);
-<<<<<<< HEAD
-    if (hasValue_) {
-      throwPromiseAlreadySatisfied();
-=======
     if (hasResult()) {
       throw_exception<PromiseAlreadySatisfied>();
->>>>>>> 2e6f64e1
     }
     try_.value = std::move(t);
     promises.swap(promises_);
@@ -118,15 +100,9 @@
 }
 
 template <class T>
-<<<<<<< HEAD
-bool SharedPromise<T>::isFulfilled() {
-  std::lock_guard<std::mutex> g(mutex_);
-  return hasValue_;
-=======
 bool SharedPromise<T>::isFulfilled() const {
   std::lock_guard<std::mutex> g(mutex_);
   return hasResult();
->>>>>>> 2e6f64e1
 }
 
 } // namespace folly