--- conflicted
+++ resolved
@@ -1,9 +1,5 @@
 /*
-<<<<<<< HEAD
- * Copyright 2016-present Facebook, Inc.
-=======
  * Copyright (c) Facebook, Inc. and its affiliates.
->>>>>>> 2e6f64e1
  *
  * Licensed under the Apache License, Version 2.0 (the "License");
  * you may not use this file except in compliance with the License.
@@ -27,16 +23,10 @@
   Promise<int> promise;
   Future<int> future = promise.getFuture();
 
-<<<<<<< HEAD
-  Future<Unit>().then(std::bind(
-      [](Promise<int>& p2) mutable { p2.setValue(123); },
-      std::move(promise)));
-=======
   Future<Unit>().thenValue(std::bind(
       [](Promise<int>& p2, folly::Unit) mutable { p2.setValue(123); },
       std::move(promise),
       std::placeholders::_1));
->>>>>>> 2e6f64e1
 
   // The previous statement can be simplified in C++14:
   //  Future<Unit>().thenValue([promise = std::move(promise)](auto&&) mutable {
@@ -53,13 +43,8 @@
 
   EXPECT_EQ(*int_ptr, 1);
 
-<<<<<<< HEAD
-  auto future = promise.getFuture().then(std::bind(
-      [](std::unique_ptr<int>& p) mutable {
-=======
   auto future = promise.getFuture().thenValue(std::bind(
       [](std::unique_ptr<int>& p, folly::Unit) mutable {
->>>>>>> 2e6f64e1
         ++*p;
         return std::move(p);
       },
