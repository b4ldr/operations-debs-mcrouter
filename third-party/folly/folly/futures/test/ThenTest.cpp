/*
<<<<<<< HEAD
 * Copyright 2015-present Facebook, Inc.
=======
 * Copyright (c) Facebook, Inc. and its affiliates.
>>>>>>> 2e6f64e1
 *
 * Licensed under the Apache License, Version 2.0 (the "License");
 * you may not use this file except in compliance with the License.
 * You may obtain a copy of the License at
 *
 *     http://www.apache.org/licenses/LICENSE-2.0
 *
 * Unless required by applicable law or agreed to in writing, software
 * distributed under the License is distributed on an "AS IS" BASIS,
 * WITHOUT WARRANTIES OR CONDITIONS OF ANY KIND, either express or implied.
 * See the License for the specific language governing permissions and
 * limitations under the License.
 */

#include <folly/futures/Future.h>
#include <folly/portability/GTest.h>

#include <thread>

using namespace folly;

namespace {
struct Widget {
  int v_, copied_, moved_;
  /* implicit */ Widget(int v) : v_(v), copied_(0), moved_(0) {}
  Widget(const Widget& other)
      : v_(other.v_), copied_(other.copied_ + 1), moved_(other.moved_) {}
  Widget(Widget&& other) noexcept
      : v_(other.v_), copied_(other.copied_), moved_(other.moved_ + 1) {}
  Widget& operator=(const Widget& /* other */) {
    throw std::logic_error("unexpected copy assignment");
  }
  Widget& operator=(Widget&& /* other */) {
    throw std::logic_error("unexpected move assignment");
  }
};

struct CountedWidget : Widget {
  static std::vector<Widget*> instances_;
  bool alive = true;
  /* implicit */ CountedWidget(int v) : Widget(v) {
    instances_.push_back(this);
  }
  CountedWidget(const CountedWidget& other) : Widget(other) {
    instances_.push_back(this);
  }
  CountedWidget(CountedWidget&& other) noexcept(false)
      : Widget(std::move(other)) {
    other.alive = false;
    other.remove();
    instances_.push_back(this);
  }
  ~CountedWidget() {
    if (alive) {
      remove();
    }
  }

 private:
  CountedWidget& operator=(const CountedWidget&) = delete;
  CountedWidget& operator=(CountedWidget&&) = delete;

  void remove() {
    auto iter = std::find(instances_.begin(), instances_.end(), this);
    EXPECT_TRUE(iter != instances_.end());
    instances_.erase(iter);
  }
};

std::vector<Widget*> CountedWidget::instances_;
} // namespace

TEST(Then, tryConstructor) {
  auto t = Try<Widget>(23);
  EXPECT_EQ(t.value().v_, 23);
  EXPECT_EQ(t.value().copied_, 0);
  EXPECT_EQ(t.value().moved_, 1);
}

TEST(Then, makeFuture) {
  auto future = makeFuture<Widget>(23);
  EXPECT_EQ(future.value().v_, 23);
  EXPECT_EQ(future.value().copied_, 0);
  EXPECT_EQ(future.value().moved_, 2);
}

TEST(Then, tryConstRValueReference) {
  auto future = makeFuture<Widget>(23).then([](const Try<Widget>&& t) {
    EXPECT_EQ(t.value().copied_, 0);
    EXPECT_EQ(t.value().moved_, 2);
    return t.value().v_;
  });
  EXPECT_EQ(future.value(), 23);
}

TEST(Then, tryRValueReference) {
  auto future = makeFuture<Widget>(23).then([](Try<Widget>&& t) {
    EXPECT_EQ(t.value().copied_, 0);
    EXPECT_EQ(t.value().moved_, 2);
    return t.value().v_;
  });
  EXPECT_EQ(future.value(), 23);
}

TEST(Then, tryConstLValueReference) {
  auto future = makeFuture<Widget>(23).then([](const Try<Widget>& t) {
    EXPECT_EQ(t.value().copied_, 0);
    EXPECT_EQ(t.value().moved_, 2);
    return t.value().v_;
  });
  EXPECT_EQ(future.value(), 23);
}

TEST(Then, tryValue) {
  auto future = makeFuture<Widget>(23).then([](Try<Widget> t) {
    EXPECT_EQ(t.value().copied_, 0);
    EXPECT_EQ(t.value().moved_, 3);
    return t.value().v_;
  });
  EXPECT_EQ(future.value(), 23);
}

TEST(Then, tryConstValue) {
  auto future = makeFuture<Widget>(23).then([](const Try<Widget> t) {
    EXPECT_EQ(t.value().copied_, 0);
    EXPECT_EQ(t.value().moved_, 3);
    return t.value().v_;
  });
  EXPECT_EQ(future.value(), 23);
}

TEST(Then, constRValueReference) {
  auto future = makeFuture<Widget>(23).thenValue([](const Widget&& w) {
    EXPECT_EQ(w.copied_, 0);
    EXPECT_EQ(w.moved_, 2);
    return w.v_;
  });
  EXPECT_EQ(future.value(), 23);
}

TEST(Then, rValueReference) {
  auto future = makeFuture<Widget>(23).thenValue([](Widget&& w) {
    EXPECT_EQ(w.copied_, 0);
    EXPECT_EQ(w.moved_, 2);
    return w.v_;
  });
  EXPECT_EQ(future.value(), 23);
}

TEST(Then, constLValueReference) {
  auto future = makeFuture<Widget>(23).thenValue([](const Widget& w) {
    EXPECT_EQ(w.copied_, 0);
    EXPECT_EQ(w.moved_, 2);
    return w.v_;
  });
  EXPECT_EQ(future.value(), 23);
}

TEST(Then, value) {
  auto future = makeFuture<Widget>(23).thenValue([](Widget w) {
    EXPECT_EQ(w.copied_, 0);
    EXPECT_EQ(w.moved_, 3);
    return w.v_;
  });
  EXPECT_EQ(future.value(), 23);
}

TEST(Then, constValue) {
  auto future = makeFuture<Widget>(23).thenValue([](const Widget w) {
    EXPECT_EQ(w.copied_, 0);
    EXPECT_EQ(w.moved_, 3);
    return w.v_;
  });
  EXPECT_EQ(future.value(), 23);
}

TEST(Then, objectAliveDuringImmediateNoParamContinuation) {
  auto f = makeFuture<CountedWidget>(23);
  auto called = false;
<<<<<<< HEAD
  f.then([&] {
=======
  std::move(f).thenValue([&](auto&&) {
>>>>>>> 2e6f64e1
    EXPECT_EQ(CountedWidget::instances_.size(), 1u);
    EXPECT_EQ(CountedWidget::instances_[0]->v_, 23);
    called = true;
  });
  EXPECT_EQ(true, called);
}

TEST(Then, objectAliveDuringDeferredNoParamContinuation) {
  auto p = Promise<CountedWidget>{};
  bool called = false;
<<<<<<< HEAD
  p.getFuture().then([&] {
=======
  p.getFuture().thenValue([&](auto&&) {
>>>>>>> 2e6f64e1
    EXPECT_EQ(CountedWidget::instances_.size(), 1u);
    EXPECT_EQ(CountedWidget::instances_[0]->v_, 23);
    called = true;
  });
  p.setValue(CountedWidget{23});
  EXPECT_EQ(true, called);
}

TEST(Then, voidThenShouldPropagateExceptions) {
  EXPECT_FALSE(makeFuture(42).then().hasException());
  EXPECT_TRUE(makeFuture<int>(std::runtime_error("err")).then().hasException());
}<|MERGE_RESOLUTION|>--- conflicted
+++ resolved
@@ -1,9 +1,5 @@
 /*
-<<<<<<< HEAD
- * Copyright 2015-present Facebook, Inc.
-=======
  * Copyright (c) Facebook, Inc. and its affiliates.
->>>>>>> 2e6f64e1
  *
  * Licensed under the Apache License, Version 2.0 (the "License");
  * you may not use this file except in compliance with the License.
@@ -183,11 +179,7 @@
 TEST(Then, objectAliveDuringImmediateNoParamContinuation) {
   auto f = makeFuture<CountedWidget>(23);
   auto called = false;
-<<<<<<< HEAD
-  f.then([&] {
-=======
   std::move(f).thenValue([&](auto&&) {
->>>>>>> 2e6f64e1
     EXPECT_EQ(CountedWidget::instances_.size(), 1u);
     EXPECT_EQ(CountedWidget::instances_[0]->v_, 23);
     called = true;
@@ -198,11 +190,7 @@
 TEST(Then, objectAliveDuringDeferredNoParamContinuation) {
   auto p = Promise<CountedWidget>{};
   bool called = false;
-<<<<<<< HEAD
-  p.getFuture().then([&] {
-=======
   p.getFuture().thenValue([&](auto&&) {
->>>>>>> 2e6f64e1
     EXPECT_EQ(CountedWidget::instances_.size(), 1u);
     EXPECT_EQ(CountedWidget::instances_[0]->v_, 23);
     called = true;
