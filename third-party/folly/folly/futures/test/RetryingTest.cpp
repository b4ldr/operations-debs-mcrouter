--- conflicted
+++ resolved
@@ -1,9 +1,5 @@
 /*
-<<<<<<< HEAD
- * Copyright 2015-present Facebook, Inc.
-=======
  * Copyright (c) Facebook, Inc. and its affiliates.
->>>>>>> 2e6f64e1
  *
  * Licensed under the Apache License, Version 2.0 (the "License");
  * you may not use this file except in compliance with the License.
@@ -23,15 +19,9 @@
 #include <vector>
 
 #include <folly/futures/Retrying.h>
-<<<<<<< HEAD
-#include <folly/portability/GTest.h>
-#include <folly/portability/SysResource.h>
-#include "TestExecutor.h"
-=======
 #include <folly/futures/test/TestExecutor.h>
 #include <folly/portability/GTest.h>
 #include <folly/portability/SysResource.h>
->>>>>>> 2e6f64e1
 
 using namespace std;
 using namespace std::chrono;
@@ -111,8 +101,6 @@
   EXPECT_THROW(result.throwIfFailed(), ThrownException);
 }
 
-<<<<<<< HEAD
-=======
 TEST(RetryingTest, policy_throws) {
   struct eggs : exception {};
   auto r = futures::retrying(
@@ -121,7 +109,6 @@
   EXPECT_THROW(std::move(r).get(), eggs);
 }
 
->>>>>>> 2e6f64e1
 TEST(RetryingTest, policy_future) {
   atomic<size_t> sleeps{0};
   auto r =
@@ -237,10 +224,7 @@
 }
 
 TEST(RetryingTest, large_retries) {
-<<<<<<< HEAD
-=======
 #ifndef _WIN32
->>>>>>> 2e6f64e1
   rlimit oldMemLimit;
   PCHECK(getrlimit(RLIMIT_AS, &oldMemLimit) == 0);
 
@@ -254,20 +238,13 @@
   SCOPE_EXIT {
     PCHECK(setrlimit(RLIMIT_AS, &oldMemLimit) == 0);
   };
-<<<<<<< HEAD
-=======
 #endif
->>>>>>> 2e6f64e1
 
   TestExecutor executor(4);
   // size of implicit promise is at least the size of the return.
   using LargeReturn = array<uint64_t, 16000>;
   auto func = [&executor](size_t retryNum) -> Future<LargeReturn> {
-<<<<<<< HEAD
-    return via(&executor).then([retryNum] {
-=======
     return via(&executor).thenValue([retryNum](auto&&) {
->>>>>>> 2e6f64e1
       return retryNum < 10000
           ? makeFuture<LargeReturn>(
                 make_exception_wrapper<std::runtime_error>("keep trying"))
@@ -279,11 +256,7 @@
   for (auto idx = 0; idx < 40; ++idx) {
     futures.emplace_back(futures::retrying(
         [&executor](size_t, const exception_wrapper&) {
-<<<<<<< HEAD
-          return via(&executor).then([] { return true; });
-=======
           return via(&executor).thenValue([](auto&&) { return true; });
->>>>>>> 2e6f64e1
         },
         func));
   }
@@ -296,8 +269,6 @@
   }
 }
 
-<<<<<<< HEAD
-=======
 TEST(RetryingTest, retryingJitteredExponentialBackoffDur) {
   mt19937_64 rng(0);
 
@@ -350,7 +321,6 @@
           .count());
 }
 
->>>>>>> 2e6f64e1
 /*
 TEST(RetryingTest, policy_sleep_cancel) {
   multiAttemptExpectDurationWithin(5, milliseconds(0), milliseconds(10), []{
