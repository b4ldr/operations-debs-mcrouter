--- conflicted
+++ resolved
@@ -1,9 +1,5 @@
 /*
-<<<<<<< HEAD
- * Copyright 2014-present Facebook, Inc.
-=======
  * Copyright (c) Facebook, Inc. and its affiliates.
->>>>>>> 2e6f64e1
  *
  * Licensed under the Apache License, Version 2.0 (the "License");
  * you may not use this file except in compliance with the License.
@@ -20,10 +16,7 @@
 
 #include <folly/futures/Future.h>
 #include <folly/futures/Promise.h>
-<<<<<<< HEAD
-=======
 #include <folly/futures/test/TestExecutor.h>
->>>>>>> 2e6f64e1
 #include <folly/portability/GTest.h>
 #include <folly/synchronization/Baton.h>
 
@@ -88,8 +81,6 @@
   p.getFuture().within(std::chrono::milliseconds(1));
   // Give it 100ms to time out and call the interrupt handler
   EXPECT_TRUE(done.try_wait_for(std::chrono::milliseconds(100)));
-<<<<<<< HEAD
-=======
 }
 
 TEST(Interrupt, semiFutureWithinTimedOut) {
@@ -235,5 +226,4 @@
           [](const exception_wrapper& /* e */) { return makeSemiFuture(); })
       .cancel();
   EXPECT_TRUE(flag);
->>>>>>> 2e6f64e1
 }