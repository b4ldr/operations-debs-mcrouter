--- conflicted
+++ resolved
@@ -1,9 +1,5 @@
 /*
-<<<<<<< HEAD
- * Copyright 2016-present Facebook, Inc.
-=======
  * Copyright (c) Facebook, Inc. and its affiliates.
->>>>>>> 2e6f64e1
  *
  * Licensed under the Apache License, Version 2.0 (the "License");
  * you may not use this file except in compliance with the License.
@@ -31,22 +27,14 @@
     return x + 1;
   });
   p->setValue(123);
-<<<<<<< HEAD
-  EXPECT_EQ(124, future.get());
-=======
   EXPECT_EQ(124, std::move(future).get());
->>>>>>> 2e6f64e1
 }
 
 TEST(SelfDestruct, ensure) {
   auto* p = new Promise<int>();
   auto future = p->getFuture().ensure([p] { delete p; });
   p->setValue(123);
-<<<<<<< HEAD
-  EXPECT_EQ(123, future.get());
-=======
   EXPECT_EQ(123, std::move(future).get());
->>>>>>> 2e6f64e1
 }
 
 class ThrowingExecutorError : public std::runtime_error {
@@ -64,43 +52,21 @@
 TEST(SelfDestruct, throwingExecutor) {
   ThrowingExecutor executor;
   auto* p = new Promise<int>();
-<<<<<<< HEAD
-  auto future =
-      p->getFuture().via(&executor).onError([p](ThrowingExecutorError const&) {
-=======
   auto future = p->getFuture().via(&executor).thenError(
       folly::tag_t<ThrowingExecutorError>{}, [p](auto const&) {
->>>>>>> 2e6f64e1
         delete p;
         return 456;
       });
   p->setValue(123);
-<<<<<<< HEAD
-  EXPECT_EQ(456, future.get());
-}
-
-TEST(SelfDestruct, throwingInlineExecutor) {
-  folly::InlineExecutor executor;
-=======
   EXPECT_EQ(456, std::move(future).get());
 }
 
 TEST(SelfDestruct, throwingInlineExecutor) {
   InlineExecutor executor;
->>>>>>> 2e6f64e1
 
   auto* p = new Promise<int>();
   auto future = p->getFuture()
                     .via(&executor)
-<<<<<<< HEAD
-                    .then([p]() -> int {
-                      delete p;
-                      throw ThrowingExecutorError("callback throws");
-                    })
-                    .onError([](ThrowingExecutorError const&) { return 456; });
-  p->setValue(123);
-  EXPECT_EQ(456, future.get());
-=======
                     .thenValue([p](auto &&) -> int {
                       delete p;
                       throw ThrowingExecutorError("callback throws");
@@ -110,5 +76,4 @@
                         [](auto const&) { return 456; });
   p->setValue(123);
   EXPECT_EQ(456, std::move(future).get());
->>>>>>> 2e6f64e1
 }