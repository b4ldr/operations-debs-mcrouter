--- conflicted
+++ resolved
@@ -1,9 +1,5 @@
 /*
-<<<<<<< HEAD
- * Copyright 2015-present Facebook, Inc.
-=======
  * Copyright (c) Facebook, Inc. and its affiliates.
->>>>>>> 2e6f64e1
  *
  * Licensed under the Apache License, Version 2.0 (the "License");
  * you may not use this file except in compliance with the License.
@@ -23,10 +19,7 @@
 #include <boost/thread/barrier.hpp>
 
 #include <folly/Random.h>
-<<<<<<< HEAD
-=======
 #include <folly/executors/ManualExecutor.h>
->>>>>>> 2e6f64e1
 #include <folly/futures/Future.h>
 #include <folly/portability/GTest.h>
 #include <folly/small_vector.h>
@@ -185,27 +178,17 @@
       futures.push_back(p.getFuture());
     }
 
-<<<<<<< HEAD
-    auto allf = collectAll(futures).then([](Try<std::vector<Try<Unit>>>&& ts) {
-      for (auto& f : ts.value()) {
-        f.value();
-      }
-    });
-=======
     auto allf =
         collectAllUnsafe(futures).thenTry([](Try<std::vector<Try<Unit>>>&& ts) {
           for (auto& f : ts.value()) {
             f.value();
           }
         });
->>>>>>> 2e6f64e1
 
     std::shuffle(promises.begin(), promises.end(), rng);
     for (auto& p : promises) {
       p.setValue();
     }
-<<<<<<< HEAD
-=======
     EXPECT_TRUE(allf.isReady());
   }
 }
@@ -269,7 +252,6 @@
     EXPECT_EQ(1, x2.run());
     EXPECT_FALSE(allf.isReady());
     EXPECT_EQ(1, x1.run());
->>>>>>> 2e6f64e1
     EXPECT_TRUE(allf.isReady());
   }
 }
@@ -566,23 +548,15 @@
 TEST(Collect, collectAnyWithoutException) {
   auto& executor = folly::InlineExecutor::instance();
 
-<<<<<<< HEAD
-TEST(Collect, collectAnyWithoutException) {
-=======
->>>>>>> 2e6f64e1
-  {
-    std::vector<Promise<int>> promises(10);
-    std::vector<Future<int>> futures;
-
-    for (auto& p : promises) {
-      futures.push_back(p.getFuture());
-    }
-
-<<<<<<< HEAD
-    auto onef = collectAnyWithoutException(futures);
-=======
+  {
+    std::vector<Promise<int>> promises(10);
+    std::vector<Future<int>> futures;
+
+    for (auto& p : promises) {
+      futures.push_back(p.getFuture());
+    }
+
     auto onef = collectAnyWithoutException(futures).via(&executor);
->>>>>>> 2e6f64e1
 
     /* futures were moved in, so these are invalid now */
     EXPECT_FALSE(onef.isReady());
@@ -603,11 +577,7 @@
       futures.push_back(p.getFuture());
     }
 
-<<<<<<< HEAD
-    auto onef = collectAnyWithoutException(futures);
-=======
     auto onef = collectAnyWithoutException(futures).via(&executor);
->>>>>>> 2e6f64e1
 
     EXPECT_FALSE(onef.isReady());
 
@@ -631,11 +601,7 @@
       futures.push_back(p.getFuture());
     }
 
-<<<<<<< HEAD
-    auto onef = collectAnyWithoutException(futures);
-=======
     auto onef = collectAnyWithoutException(futures).via(&executor);
->>>>>>> 2e6f64e1
 
     EXPECT_FALSE(onef.isReady());
     for (int i = 0; i < 9; ++i) {
@@ -647,8 +613,6 @@
     EXPECT_TRUE(onef.isReady());
     EXPECT_TRUE(onef.hasException());
   }
-<<<<<<< HEAD
-=======
 
   // Deferred work
   {
@@ -671,7 +635,6 @@
     EXPECT_EQ(7, idx_fut.first);
     EXPECT_EQ(42, idx_fut.second);
   }
->>>>>>> 2e6f64e1
 }
 
 TEST(Collect, alreadyCompleted) {
@@ -845,15 +808,6 @@
   bool flag = false;
   size_t n = 3;
   collectN(futures, n)
-<<<<<<< HEAD
-    .then([&](std::vector<std::pair<size_t, Try<Unit>>> v) {
-      flag = true;
-      EXPECT_EQ(n, v.size());
-      for (auto& tt : v) {
-        EXPECT_TRUE(tt.second.hasValue());
-      }
-    });
-=======
       .via(&InlineExecutor::instance())
       .thenValue([&](std::vector<std::pair<size_t, Try<Unit>>> v) {
         flag = true;
@@ -862,7 +816,6 @@
           EXPECT_TRUE(tt.second.hasValue());
         }
       });
->>>>>>> 2e6f64e1
 
   promises[0].setValue();
   EXPECT_FALSE(flag);
