--- conflicted
+++ resolved
@@ -1,9 +1,5 @@
 /*
-<<<<<<< HEAD
- * Copyright 2014-present Facebook, Inc.
-=======
  * Copyright (c) Facebook, Inc. and its affiliates.
->>>>>>> 2e6f64e1
  *
  * Licensed under the Apache License, Version 2.0 (the "License");
  * you may not use this file except in compliance with the License.
@@ -23,10 +19,7 @@
 #include <folly/Portability.h>
 #include <folly/executors/InlineExecutor.h>
 #include <folly/futures/Promise.h>
-<<<<<<< HEAD
-=======
 #include <folly/lang/Exception.h>
->>>>>>> 2e6f64e1
 
 namespace folly {
 
@@ -47,24 +40,11 @@
 template <class T>
 class SharedPromise {
  public:
-<<<<<<< HEAD
-  SharedPromise() = default;
-  ~SharedPromise() = default;
-
-  // not copyable
-  SharedPromise(SharedPromise const&) = delete;
-  SharedPromise& operator=(SharedPromise const&) = delete;
-
-  // movable
-  SharedPromise(SharedPromise<T>&&) noexcept;
-  SharedPromise& operator=(SharedPromise<T>&&) noexcept;
-=======
   /**
    * Return a Future tied to the shared core state. Unlike Promise::getFuture,
    * this can be called an unlimited number of times per SharedPromise.
    */
   SemiFuture<T> getSemiFuture() const;
->>>>>>> 2e6f64e1
 
   /**
    * Return a Future tied to the shared core state. Unlike Promise::getFuture,
@@ -73,20 +53,7 @@
    *       appropriate executor to .via on the returned SemiFuture to get a
    *       valid Future where necessary.
    */
-<<<<<<< HEAD
-  SemiFuture<T> getSemiFuture();
-
-  /**
-   * Return a Future tied to the shared core state. Unlike Promise::getFuture,
-   * this can be called an unlimited number of times per SharedPromise.
-   * NOTE: This function is deprecated. Please use getSemiFuture and pass the
-   *       appropriate executor to .via on the returned SemiFuture to get a
-   *       valid Future where necessary.
-   */
-  Future<T> getFuture();
-=======
   Future<T> getFuture() const;
->>>>>>> 2e6f64e1
 
   /** Return the number of Futures associated with this SharedPromise */
   size_t size() const;
@@ -162,19 +129,10 @@
     return try_.value.hasValue() || try_.value.hasException();
   }
 
-<<<<<<< HEAD
- private:
-  std::mutex mutex_;
-  size_t size_{0};
-  bool hasValue_{false};
-  Try<T> try_;
-  std::vector<Promise<T>> promises_;
-=======
   mutable Mutex mutex_;
   mutable Defaulted<size_t> size_;
   Defaulted<Try<T>> try_;
   mutable std::vector<Promise<T>> promises_;
->>>>>>> 2e6f64e1
   std::function<void(exception_wrapper const&)> interruptHandler_;
 };
 
