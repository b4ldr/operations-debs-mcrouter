--- conflicted
+++ resolved
@@ -1,9 +1,5 @@
 /*
-<<<<<<< HEAD
- * Copyright 2015-present Facebook, Inc.
-=======
  * Copyright (c) Facebook, Inc. and its affiliates.
->>>>>>> 2e6f64e1
  *
  * Licensed under the Apache License, Version 2.0 (the "License");
  * you may not use this file except in compliance with the License.
@@ -64,76 +60,45 @@
 
 template <typename T>
 struct isFutureOrSemiFuture : std::false_type {
-<<<<<<< HEAD
-  using Inner = typename Unit::Lift<T>::type;
+  using Inner = lift_unit_t<T>;
   using Return = Inner;
 };
 
 template <typename T>
+struct isFutureOrSemiFuture<Try<T>> : std::false_type {
+  using Inner = lift_unit_t<T>;
+  using Return = Inner;
+};
+
+template <typename T>
 struct isFutureOrSemiFuture<Future<T>> : std::true_type {
   typedef T Inner;
   using Return = Future<Inner>;
 };
 
 template <typename T>
+struct isFutureOrSemiFuture<Future<Try<T>>> : std::true_type {
+  typedef T Inner;
+  using Return = Future<Inner>;
+};
+
+template <typename T>
 struct isFutureOrSemiFuture<SemiFuture<T>> : std::true_type {
   typedef T Inner;
   using Return = SemiFuture<Inner>;
 };
 
 template <typename T>
-struct isTry : std::false_type {};
-=======
-  using Inner = lift_unit_t<T>;
-  using Return = Inner;
-};
->>>>>>> 2e6f64e1
-
-template <typename T>
-struct isFutureOrSemiFuture<Try<T>> : std::false_type {
-  using Inner = lift_unit_t<T>;
-  using Return = Inner;
-};
-
-<<<<<<< HEAD
+struct isFutureOrSemiFuture<SemiFuture<Try<T>>> : std::true_type {
+  typedef T Inner;
+  using Return = SemiFuture<Inner>;
+};
+
 namespace futures {
 namespace detail {
-=======
-template <typename T>
-struct isFutureOrSemiFuture<Future<T>> : std::true_type {
-  typedef T Inner;
-  using Return = Future<Inner>;
-};
->>>>>>> 2e6f64e1
-
-template <typename T>
-struct isFutureOrSemiFuture<Future<Try<T>>> : std::true_type {
-  typedef T Inner;
-  using Return = Future<Inner>;
-};
-
-<<<<<<< HEAD
-template <typename F, typename... Args>
-using resultOf = decltype(std::declval<F>()(std::declval<Args>()...));
-=======
-template <typename T>
-struct isFutureOrSemiFuture<SemiFuture<T>> : std::true_type {
-  typedef T Inner;
-  using Return = SemiFuture<Inner>;
-};
-
-template <typename T>
-struct isFutureOrSemiFuture<SemiFuture<Try<T>>> : std::true_type {
-  typedef T Inner;
-  using Return = SemiFuture<Inner>;
-};
-
-namespace futures {
-namespace detail {
 
 template <class>
 class Core;
->>>>>>> 2e6f64e1
 
 template <typename...>
 struct ArgType;
@@ -160,24 +125,6 @@
   }
 };
 
-<<<<<<< HEAD
-template <typename F, typename... Args>
-struct callableWith {
-    template <typename T, typename = detail::resultOf<T, Args...>>
-    static constexpr std::true_type
-    check(std::nullptr_t) { return std::true_type{}; }
-
-    template <typename>
-    static constexpr std::false_type
-    check(...) { return std::false_type{}; }
-
-    typedef decltype(check<F>(nullptr)) type;
-    static constexpr bool value = type::value;
-};
-
-template <typename T, typename F>
-struct callableResult {
-=======
 template <typename T, typename F>
 struct callableResult {
   typedef typename std::conditional<
@@ -193,50 +140,14 @@
 
 template <typename T, typename F>
 struct executorCallableResult {
->>>>>>> 2e6f64e1
   typedef typename std::conditional<
       is_invocable_v<F, Executor::KeepAlive<>&&>,
       detail::argResult<false, F, Executor::KeepAlive<>&&>,
       typename std::conditional<
-<<<<<<< HEAD
-        callableWith<F, T&>::value,
-        detail::argResult<false, F, T&>,
-        typename std::conditional<
-          callableWith<F, Try<T>&&>::value,
-          detail::argResult<true, F, Try<T>&&>,
-          detail::argResult<true, F, Try<T>&>>::type>::type>::type>::type Arg;
-  typedef isFutureOrSemiFuture<typename Arg::Result> ReturnsFuture;
-  typedef Future<typename ReturnsFuture::Inner> Return;
-};
-
-template <typename T, typename F>
-struct deferCallableResult {
-  typedef typename std::conditional<
-      callableWith<F>::value,
-      detail::argResult<false, F>,
-      typename std::conditional<
-          callableWith<F, Try<T>&&>::value,
-          detail::argResult<true, F, Try<T>&&>,
-          detail::argResult<true, F, Try<T>&>>::type>::type Arg;
-  typedef isFutureOrSemiFuture<typename Arg::Result> ReturnsFuture;
-  typedef Future<typename ReturnsFuture::Inner> Return;
-};
-
-template <typename T, typename F>
-struct deferValueCallableResult {
-  typedef typename std::conditional<
-      callableWith<F>::value,
-      detail::argResult<false, F>,
-      typename std::conditional<
-          callableWith<F, T&&>::value,
-          detail::argResult<false, F, T&&>,
-          detail::argResult<false, F, T&>>::type>::type Arg;
-=======
           is_invocable_v<F, Executor::KeepAlive<>&&, T&&>,
           detail::argResult<false, F, Executor::KeepAlive<>&&, T&&>,
           detail::argResult<true, F, Executor::KeepAlive<>&&, Try<T>&&>>::
           type>::type Arg;
->>>>>>> 2e6f64e1
   typedef isFutureOrSemiFuture<typename Arg::Result> ReturnsFuture;
   typedef Future<typename ReturnsFuture::Inner> Return;
 };
@@ -285,11 +196,7 @@
 struct Extract : Extract<decltype(&L::operator())> {};
 
 template <typename Class, typename R, typename... Args>
-<<<<<<< HEAD
-struct Extract<R(Class::*)(Args...) const> {
-=======
 struct Extract<R (Class::*)(Args...) const> {
->>>>>>> 2e6f64e1
   typedef isFutureOrSemiFuture<R> ReturnsFuture;
   typedef Future<typename ReturnsFuture::Inner> Return;
   typedef typename ReturnsFuture::Inner RawReturn;
@@ -297,11 +204,7 @@
 };
 
 template <typename Class, typename R, typename... Args>
-<<<<<<< HEAD
-struct Extract<R(Class::*)(Args...)> {
-=======
 struct Extract<R (Class::*)(Args...)> {
->>>>>>> 2e6f64e1
   typedef isFutureOrSemiFuture<R> ReturnsFuture;
   typedef Future<typename ReturnsFuture::Inner> Return;
   typedef typename ReturnsFuture::Inner RawReturn;
@@ -326,8 +229,6 @@
 
 class DeferredExecutor;
 
-<<<<<<< HEAD
-=======
 template <class T, class F>
 auto makeExecutorLambda(
     F&& func,
@@ -350,7 +251,6 @@
   };
 }
 
->>>>>>> 2e6f64e1
 } // namespace detail
 } // namespace futures
 
