/*
<<<<<<< HEAD
 * Copyright 2014-present Facebook, Inc.
=======
 * Copyright (c) Facebook, Inc. and its affiliates.
>>>>>>> 2e6f64e1
 *
 * Licensed under the Apache License, Version 2.0 (the "License");
 * you may not use this file except in compliance with the License.
 * You may obtain a copy of the License at
 *
 *     http://www.apache.org/licenses/LICENSE-2.0
 *
 * Unless required by applicable law or agreed to in writing, software
 * distributed under the License is distributed on an "AS IS" BASIS,
 * WITHOUT WARRANTIES OR CONDITIONS OF ANY KIND, either express or implied.
 * See the License for the specific language governing permissions and
 * limitations under the License.
 */

#pragma once

<<<<<<< HEAD
#include <folly/Portability.h>
#include <folly/Try.h>
=======
>>>>>>> 2e6f64e1
#include <functional>

#include <folly/Portability.h>
#include <folly/Try.h>
#include <folly/futures/detail/Core.h>
#include <folly/lang/Exception.h>

namespace folly {

class FOLLY_EXPORT PromiseException : public std::logic_error {
 public:
  using std::logic_error::logic_error;
};

class FOLLY_EXPORT PromiseInvalid : public PromiseException {
 public:
  PromiseInvalid() : PromiseException("Promise invalid") {}
};

class FOLLY_EXPORT PromiseAlreadySatisfied : public PromiseException {
 public:
  PromiseAlreadySatisfied() : PromiseException("Promise already satisfied") {}
};

class FOLLY_EXPORT FutureAlreadyRetrieved : public PromiseException {
 public:
  FutureAlreadyRetrieved() : PromiseException("Future already retrieved") {}
};

class FOLLY_EXPORT BrokenPromise : public PromiseException {
 public:
  explicit BrokenPromise(const std::string& type)
      : PromiseException("Broken promise for type name `" + type + '`') {}

  explicit BrokenPromise(const char* type) : BrokenPromise(std::string(type)) {}
};

// forward declaration
template <class T>
class SemiFuture;
<<<<<<< HEAD
template <class T> class Future;

namespace futures {
namespace detail {
template <class T>
class FutureBase;
struct EmptyConstruct {};
template <typename T, typename F>
class CoreCallbackState;
} // namespace detail
} // namespace futures

template <class T>
class Promise {
 public:
  static Promise<T> makeEmpty() noexcept; // equivalent to moved-from

=======
template <class T>
class Future;
template <class T>
class Promise;

namespace futures {
namespace detail {
template <class T>
class FutureBase;
struct EmptyConstruct {};
template <typename T, typename F>
class CoreCallbackState;
template <typename T>
void setTry(Promise<T>& p, Executor::KeepAlive<>&& ka, Try<T>&& t);
} // namespace detail
} // namespace futures

/// Promises and futures provide a potentially nonblocking mechanism
///   to execute a producer/consumer operation concurrently, with
///   threading/pools controlled via an executor. There are multiple potential
///   patterns for using promises and futures including some that block the
///   caller, though that is discouraged; it should be used only when necessary.
///
/// One typical pattern uses a series of calls to set up a small, limited
///   program that...
///
/// - ...performs the desired operations (based on a lambda)...
/// - ...on an asynchronously provided input (an exception or a value)...
/// - ...lazily, when that input is ready (without blocking the caller)...
/// - ...using appropriate execution resources (determined by the executor)...
/// - ...then after constructing the 'program,' launches the asynchronous
///   producer.
///
/// That usage pattern looks roughly like this:
///
///   auto [p, f] = makePromiseContract(executor);
///   g = std::move(f).then([](MyValue&& x) {
///       ...executor runs this code if/when a MyValue is ready...
///     });
///   ...launch the async producer that eventually calls p.setResult()...
///
/// This is just one of many potential usage patterns. It has the desired
/// property of being nonblocking to the caller. Of course the `.then()`
/// code is deferred until the produced value (or exception) is ready,
/// but no code actually blocks pending completion of other operations.
///
/// The promise/future mechanism is limited to a single object of some arbitrary
/// type. It also supports a (logically) void result, i.e., in cases where the
/// continuation/consumer (the `.then()` code if using the above pattern) is not
/// expecting a value because the 'producer' is running for its side-effects.
///
/// The primary data movement is from producer to consumer, however Promise and
/// Future also provide a mechanism where the consumer can send an interruption
/// message to the producer. The meaning and response to that interruption
/// message is controlled by the promise; see `Promise::setInterruptHandler()`.
///
/// Neither Promise nor Future is thread-safe. All internal interactions
/// between a promise and its associated future are thread-safe, provided that
/// callers otherwise honor the promise's contract and the future's contract.
///
/// Logically there are up to three threads (though in practice there are often
/// fewer - one thread might take on more than one role):
///
/// - Set-up thread: thread used to construct the Promise, and often also to
///   set up the SemiFuture/Future.
/// - Producer thread: thread that produces the result.
/// - Consumer thread: thread in which the continuation is invoked (a
///   continuation is a callback provided to `.then` or to a variant).
///
/// For description purposes, the term 'shared state' is used to describe the
///   logical state shared by the promise and the future. This 'third object'
///   represents things like whether the result has been fulfilled, the value or
///   exception in that result, and the data needed to handle interruption
///   requests.
///
/// A promise can be in various logical states:
///
/// - valid vs. invalid (has vs. does not have a shared state, respectfully).
/// - fulfilled vs. unfulfilled (an invalid promise is always fulfilled; a valid
///   promise is fulfilled if the shared-state has a result).
///
/// A promise `p` may optionally have an associated future. This future, if it
///   exists, may be either a SemiFuture or a Future, and is defined as the
///   future (if any) that holds the same shared state as promise `p`.
///   The associated future is initially the future returned from
///   `p.getFuture()` or `p.getSemiFuture()`, but various operations
///   may transfer the shared state from one future to another.
template <class T>
class Promise {
 public:
  /// Returns an invalid promise.
  ///
  /// Postconditions:
  ///
  /// - `RESULT.valid() == false`
  /// - `RESULT.isFulfilled() == true`
  static Promise<T> makeEmpty() noexcept;

  /// Constructs a valid but unfulfilled promise.
  ///
  /// Postconditions:
  ///
  /// - `valid() == true` (it will have a shared state)
  /// - `isFulfilled() == false` (its shared state won't have a result)
>>>>>>> 2e6f64e1
  Promise();

  /// Postconditions:
  ///
  /// - If `valid()` and `!isFulfilled()`, the associated future (if any) will
  ///   be completed with a `BrokenPromise` exception *as if* by
  ///   `setException(...)`.
  /// - If `valid()`, releases, possibly destroying, the shared state.
  ~Promise();

  // not copyable
  Promise(Promise const&) = delete;
  Promise& operator=(Promise const&) = delete;

  /// Move ctor
  ///
  /// Postconditions:
  ///
  /// - `this` will have whatever shared-state was previously held by `other`
  ///   (if any)
  /// - `other.valid()` will be false (`other` will not have any shared state)
  Promise(Promise<T>&& other) noexcept;

  /// Move assignment
  ///
  /// Postconditions:
  ///
  /// - If `valid()` and `!isFulfilled()`, the associated future (if any) will
  ///   be completed with a `BrokenPromise` exception *as if* by
  ///   `setException(...)`.
  /// - If `valid()`, releases, possibly destroying, the original shared state.
  /// - `this` will have whatever shared-state was previously held by `other`
  ///   (if any)
  /// - `other.valid()` will be false (`other` will not have any shared state)
  Promise& operator=(Promise<T>&& other) noexcept;

  /// Return a SemiFuture associated with this Promise, sharing the same shared
  /// state as `this`.
  ///
  /// Preconditions:
  ///
  /// - `valid() == true` (else throws PromiseInvalid)
  /// - neither getSemiFuture() nor getFuture() may have been called previously
  ///   on `this` Promise (else throws FutureAlreadyRetrieved)
  ///
  /// Postconditions:
  ///
  /// - `RESULT.valid() == true`
  /// - RESULT will share the same shared-state as `this`
  ///
  /// DEPRECATED: use `folly::makePromiseContract()` instead.
  SemiFuture<T> getSemiFuture();

<<<<<<< HEAD
  /** Return a SemiFuture tied to the shared core state. This can be called only
    once, thereafter FutureAlreadyRetrieved exception will be raised. */
  SemiFuture<T> getSemiFuture();

  /** Return a Future tied to the shared core state. This can be called only
    once, thereafter FutureAlreadyRetrieved exception will be raised.
    NOTE: This function is deprecated. Please use getSemiFuture and pass the
          appropriate executor to .via on the returned SemiFuture to get a
          valid Future where necessary. */
=======
  /// Return a Future associated with this Promise, sharing the same shared
  /// state as `this`.
  ///
  /// Preconditions:
  ///
  /// - `valid() == true` (else throws PromiseInvalid)
  /// - neither getSemiFuture() nor getFuture() may have been called previously
  ///   on `this` Promise (else throws FutureAlreadyRetrieved)
  ///
  /// Postconditions:
  ///
  /// - `RESULT.valid() == true`
  /// - RESULT will share the same shared-state as `this`
  ///
  /// DEPRECATED: use `folly::makePromiseContract()` instead. If you can't use
  ///   that, use `this->getSemiFuture()` then get a Future by calling `.via()`
  ///   with an appropriate executor.
>>>>>>> 2e6f64e1
  Future<T> getFuture();

  /// Fulfill the Promise with an exception_wrapper.
  ///
  /// Sample usage:
  ///
  ///   Promise<MyValue> p = ...
  ///   ...
  ///   auto const ep = std::exception_ptr();
  ///   auto const ew = exception_wrapper::from_exception_ptr(ep);
  ///   p.setException(ew);
  ///
  /// Functionally equivalent to `setTry(Try<T>(std::move(ew)))`
  ///
  /// Preconditions:
  ///
  /// - `valid() == true` (else throws PromiseInvalid)
  /// - `isFulfilled() == false` (else throws PromiseAlreadySatisfied)
  ///
  /// Postconditions:
  ///
  /// - `isFulfilled() == true`
  /// - `valid() == true` (unchanged)
  /// - The associated future (if any) will complete with the exception.
  void setException(exception_wrapper ew);

  /// Fulfill the Promise with exception `e` *as if* by
  ///   `setException(make_exception_wrapper<E>(e))`.
  ///
  /// Please see `setException(exception_wrapper)` for semantics/contract.
  template <class E>
  typename std::enable_if<std::is_base_of<std::exception, E>::value>::type
  setException(E const& e);

  /// Sets a handler for the producer to receive a (logical) interruption
  ///   request (exception) sent from the consumer via `future.raise()`.
  ///
  /// Details: The consumer calls `future.raise()` when it wishes to send a
  ///   logical interruption message (an exception), and that exception/message
  ///   is passed to `fn()`. The thread used to call `fn()` depends on timing
  ///   (see Postconditions for threading details).
  ///
  /// Handler `fn()` can do anything you want, but if you bother to set one
  ///   then you probably will want to (more or less immediately) fulfill the
  ///   promise with an exception (or other special value) indicating how the
  ///   interrupt was handled.
  ///
  /// This call silently does nothing if `isFulfilled()`.
  ///
  /// Preconditions:
  ///
  /// - `valid() == true` (else throws PromiseInvalid)
  /// - `fn` must be copyable and must be invocable with
  ///   `exception_wrapper const&`
  /// - the code within `fn()` must be safe to run either synchronously within
  ///   the `setInterruptHandler()` call or asynchronously within the consumer
  ///   thread's call to `future.raise()`.
  /// - the code within `fn()` must also be safe to run after this promise is
  ///   fulfilled; this may have lifetime/race-case ramifications, e.g., if the
  ///   code of `fn()` might access producer-resources that will be destroyed,
  ///   then the destruction of those producer-resources must be deferred beyond
  ///   the moment when this promise is fulfilled.
  ///
  /// Postconditions:
  ///
  /// - if the consumer calls `future.raise()` early enough (up to a particular
  ///   moment within the `setInterruptHandler()` call), `fn()` will be called
  ///   synchronously (in the current thread, during this call).
  /// - if the consumer calls `future.raise()` after that moment within
  ///   `setInterruptHandler()` but before this promise is fulfilled, `fn()`
  ///   will be called asynchronously (in the consumer's thread, within the call
  ///   to `future.raise()`).
  /// - if the consumer calls `future.raise()` after this promise is fulfilled,
  ///   `fn()` may or may not be called at all, and if it is called, it will be
  ///   called asynchronously (within the consumer's call to `future.raise()`).
  ///
  /// IMPORTANT: `fn()` should return quickly since it could block this call
  ///   to `promise.setInterruptHandler()` and/or a concurrent call to
  ///   `future.raise()`. Those two functions contend on the same lock; those
  ///   calls could block if `fn()` is invoked within one of those while the
  ///   lock is held.
  template <typename F>
  void setInterruptHandler(F&& fn);

  /// Fulfills a (logically) void Promise, that is, Promise<Unit>.
  /// (If you want a void-promise, use Promise<Unit>, not Promise<void>.)
  ///
  /// Preconditions:
  ///
  /// - `valid() == true` (else throws PromiseInvalid)
  /// - `isFulfilled() == false` (else throws PromiseAlreadySatisfied)
  ///
  /// Postconditions:
  ///
  /// - `isFulfilled() == true`
  /// - `valid() == true` (unchanged)
  template <class B = T>
  typename std::enable_if<std::is_same<Unit, B>::value, void>::type setValue() {
    setTry(Try<T>(T()));
  }

  /// Fulfill the Promise with the specified value using perfect forwarding.
  ///
  /// Functionally equivalent to `setTry(Try<T>(std::forward<M>(value)))`
  ///
  /// Preconditions:
  ///
  /// - `valid() == true` (else throws PromiseInvalid)
  /// - `isFulfilled() == false` (else throws PromiseAlreadySatisfied)
  ///
  /// Postconditions:
  ///
  /// - `isFulfilled() == true`
  /// - `valid() == true` (unchanged)
  /// - The associated future will see the value, e.g., in its continuation.
  template <class M>
  void setValue(M&& value);

  /// Fulfill the Promise with the specified Try (value or exception).
  ///
  /// Preconditions:
  ///
  /// - `valid() == true` (else throws PromiseInvalid)
  /// - `isFulfilled() == false` (else throws PromiseAlreadySatisfied)
  ///
  /// Postconditions:
  ///
  /// - `isFulfilled() == true`
  /// - `valid() == true` (unchanged)
  /// - The associated future will see the result, e.g., in its continuation.
  void setTry(Try<T>&& t);

  /// Fulfill this Promise with the result of a function that takes no
  ///   arguments and returns something implicitly convertible to T.
  ///
  /// Example:
  ///
  ///   p.setWith([] { do something that may throw; return a T; });
  ///
  /// Functionally equivalent to `setTry(makeTryWith(static_cast<F&&>(func)));`
  ///
  /// Preconditions:
  ///
  /// - `valid() == true` (else throws PromiseInvalid)
  /// - `isFulfilled() == false` (else throws PromiseAlreadySatisfied)
  ///
  /// Postconditions:
  ///
  /// - `func()` will be run synchronously (in this thread, during this call)
  /// - If `func()` returns, the return value will be captured as if via
  ///   `setValue()`
  /// - If `func()` throws, the exception will be captured as if via
  ///   `setException()`
  /// - `isFulfilled() == true`
  /// - `valid() == true` (unchanged)
  /// - The associated future will see the result, e.g., in its continuation.
  template <class F>
  void setWith(F&& func);

<<<<<<< HEAD
  bool isFulfilled() const noexcept;

 private:
  typedef typename Future<T>::corePtr corePtr;
=======
  /// true if this has a shared state;
  ///   false if this has been consumed/moved-out.
  bool valid() const noexcept {
    return core_ != nullptr;
  }

  /// True if either this promise was fulfilled or is invalid.
  ///
  /// - True if `!valid()`
  /// - True if `valid()` and this was fulfilled (a prior call to `setValue()`,
  ///   `setTry()`, `setException()`, or `setWith()`)
  bool isFulfilled() const noexcept;

 private:
>>>>>>> 2e6f64e1
  template <class>
  friend class futures::detail::FutureBase;
  template <class>
  friend class SemiFuture;
  template <class>
  friend class Future;
  template <class, class>
  friend class futures::detail::CoreCallbackState;
<<<<<<< HEAD
=======
  friend void futures::detail::setTry<T>(
      Promise<T>& p,
      Executor::KeepAlive<>&& ka,
      Try<T>&& t);
>>>>>>> 2e6f64e1

  // Whether the Future has been retrieved (a one-time operation).
  bool retrieved_;

  using Core = futures::detail::Core<T>;

  // Throws PromiseInvalid if there is no shared state object; else returns it
  // by ref.
  //
  // Implementation methods should usually use this instead of `this->core_`.
  // The latter should be used only when you need the possibly-null pointer.
  Core& getCore() {
    return getCoreImpl(core_);
  }
  Core const& getCore() const {
    return getCoreImpl(core_);
  }

  template <typename CoreT>
  static CoreT& getCoreImpl(CoreT* core) {
    if (!core) {
      throw_exception<PromiseInvalid>();
    }
    return *core;
  }

  /// Fulfill the Promise with the specified Try (value or exception) and
  /// propagate the completing executor.
  void setTry(Executor::KeepAlive<>&& ka, Try<T>&& t);

  // shared core state object
  // usually you should use `getCore()` instead of directly accessing `core_`.
  Core* core_;

  explicit Promise(futures::detail::EmptyConstruct) noexcept;

<<<<<<< HEAD
  explicit Promise(futures::detail::EmptyConstruct) noexcept;

  void throwIfFulfilled();
  void throwIfRetrieved();
=======
  void throwIfFulfilled() const;
>>>>>>> 2e6f64e1
  void detach();
};

} // namespace folly

#include <folly/futures/Future.h>
#include <folly/futures/Promise-inl.h><|MERGE_RESOLUTION|>--- conflicted
+++ resolved
@@ -1,9 +1,5 @@
 /*
-<<<<<<< HEAD
- * Copyright 2014-present Facebook, Inc.
-=======
  * Copyright (c) Facebook, Inc. and its affiliates.
->>>>>>> 2e6f64e1
  *
  * Licensed under the Apache License, Version 2.0 (the "License");
  * you may not use this file except in compliance with the License.
@@ -20,11 +16,6 @@
 
 #pragma once
 
-<<<<<<< HEAD
-#include <folly/Portability.h>
-#include <folly/Try.h>
-=======
->>>>>>> 2e6f64e1
 #include <functional>
 
 #include <folly/Portability.h>
@@ -65,25 +56,6 @@
 // forward declaration
 template <class T>
 class SemiFuture;
-<<<<<<< HEAD
-template <class T> class Future;
-
-namespace futures {
-namespace detail {
-template <class T>
-class FutureBase;
-struct EmptyConstruct {};
-template <typename T, typename F>
-class CoreCallbackState;
-} // namespace detail
-} // namespace futures
-
-template <class T>
-class Promise {
- public:
-  static Promise<T> makeEmpty() noexcept; // equivalent to moved-from
-
-=======
 template <class T>
 class Future;
 template <class T>
@@ -188,7 +160,6 @@
   ///
   /// - `valid() == true` (it will have a shared state)
   /// - `isFulfilled() == false` (its shared state won't have a result)
->>>>>>> 2e6f64e1
   Promise();
 
   /// Postconditions:
@@ -242,17 +213,6 @@
   /// DEPRECATED: use `folly::makePromiseContract()` instead.
   SemiFuture<T> getSemiFuture();
 
-<<<<<<< HEAD
-  /** Return a SemiFuture tied to the shared core state. This can be called only
-    once, thereafter FutureAlreadyRetrieved exception will be raised. */
-  SemiFuture<T> getSemiFuture();
-
-  /** Return a Future tied to the shared core state. This can be called only
-    once, thereafter FutureAlreadyRetrieved exception will be raised.
-    NOTE: This function is deprecated. Please use getSemiFuture and pass the
-          appropriate executor to .via on the returned SemiFuture to get a
-          valid Future where necessary. */
-=======
   /// Return a Future associated with this Promise, sharing the same shared
   /// state as `this`.
   ///
@@ -270,7 +230,6 @@
   /// DEPRECATED: use `folly::makePromiseContract()` instead. If you can't use
   ///   that, use `this->getSemiFuture()` then get a Future by calling `.via()`
   ///   with an appropriate executor.
->>>>>>> 2e6f64e1
   Future<T> getFuture();
 
   /// Fulfill the Promise with an exception_wrapper.
@@ -430,12 +389,6 @@
   template <class F>
   void setWith(F&& func);
 
-<<<<<<< HEAD
-  bool isFulfilled() const noexcept;
-
- private:
-  typedef typename Future<T>::corePtr corePtr;
-=======
   /// true if this has a shared state;
   ///   false if this has been consumed/moved-out.
   bool valid() const noexcept {
@@ -450,7 +403,6 @@
   bool isFulfilled() const noexcept;
 
  private:
->>>>>>> 2e6f64e1
   template <class>
   friend class futures::detail::FutureBase;
   template <class>
@@ -459,13 +411,10 @@
   friend class Future;
   template <class, class>
   friend class futures::detail::CoreCallbackState;
-<<<<<<< HEAD
-=======
   friend void futures::detail::setTry<T>(
       Promise<T>& p,
       Executor::KeepAlive<>&& ka,
       Try<T>&& t);
->>>>>>> 2e6f64e1
 
   // Whether the Future has been retrieved (a one-time operation).
   bool retrieved_;
@@ -502,14 +451,7 @@
 
   explicit Promise(futures::detail::EmptyConstruct) noexcept;
 
-<<<<<<< HEAD
-  explicit Promise(futures::detail::EmptyConstruct) noexcept;
-
-  void throwIfFulfilled();
-  void throwIfRetrieved();
-=======
   void throwIfFulfilled() const;
->>>>>>> 2e6f64e1
   void detach();
 };
 
