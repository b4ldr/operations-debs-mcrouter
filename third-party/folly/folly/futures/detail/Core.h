/*
<<<<<<< HEAD
 * Copyright 2014-present Facebook, Inc.
=======
 * Copyright (c) Facebook, Inc. and its affiliates.
>>>>>>> 2e6f64e1
 *
 * Licensed under the Apache License, Version 2.0 (the "License");
 * you may not use this file except in compliance with the License.
 * You may obtain a copy of the License at
 *
 *     http://www.apache.org/licenses/LICENSE-2.0
 *
 * Unless required by applicable law or agreed to in writing, software
 * distributed under the License is distributed on an "AS IS" BASIS,
 * WITHOUT WARRANTIES OR CONDITIONS OF ANY KIND, either express or implied.
 * See the License for the specific language governing permissions and
 * limitations under the License.
 */

#pragma once

#include <atomic>
#include <mutex>
#include <stdexcept>
#include <utility>
#include <vector>

#include <boost/variant.hpp>

#include <folly/Executor.h>
#include <folly/Function.h>
#include <folly/Optional.h>
#include <folly/ScopeGuard.h>
#include <folly/Try.h>
#include <folly/Utility.h>
<<<<<<< HEAD
#include <folly/futures/FutureException.h>
#include <folly/futures/detail/FSM.h>
#include <folly/lang/Exception.h>
#include <folly/synchronization/MicroSpinLock.h>
=======
#include <folly/futures/detail/Types.h>
#include <folly/lang/Assume.h>
#include <folly/lang/Exception.h>
#include <folly/synchronization/AtomicUtil.h>
#include <folly/synchronization/MicroSpinLock.h>
#include <glog/logging.h>
>>>>>>> 2e6f64e1

#include <folly/io/async/Request.h>

namespace folly {
namespace futures {
namespace detail {

/// See `Core` for details
enum class State : uint8_t {
  Start = 1 << 0,
  OnlyResult = 1 << 1,
  OnlyCallback = 1 << 2,
  OnlyCallbackAllowInline = 1 << 3,
  Proxy = 1 << 4,
  Done = 1 << 5,
  Empty = 1 << 6,
};
constexpr State operator&(State a, State b) {
  return State(uint8_t(a) & uint8_t(b));
}
constexpr State operator|(State a, State b) {
  return State(uint8_t(a) | uint8_t(b));
}
constexpr State operator^(State a, State b) {
  return State(uint8_t(a) ^ uint8_t(b));
}
constexpr State operator~(State a) {
  return State(~uint8_t(a));
}

/// SpinLock is and must stay a 1-byte object because of how Core is laid out.
struct SpinLock : private MicroSpinLock {
  SpinLock() : MicroSpinLock{0} {}

  using MicroSpinLock::lock;
  using MicroSpinLock::unlock;
};
static_assert(sizeof(SpinLock) == 1, "missized");

class DeferredExecutor;

class UniqueDeleter {
 public:
  void operator()(DeferredExecutor* ptr);
};

using DeferredWrapper = std::unique_ptr<DeferredExecutor, UniqueDeleter>;

/**
 * Wrapper type that represents either a KeepAlive or a DeferredExecutor.
 * Acts as if a type-safe tagged union of the two using knowledge that the two
 * can safely be distinguished.
 */
class KeepAliveOrDeferred {
 public:
  KeepAliveOrDeferred(Executor::KeepAlive<> ka) : storage_{std::move(ka)} {
    DCHECK(!isDeferred());
  }

  KeepAliveOrDeferred(DeferredWrapper deferred)
      : storage_{std::move(deferred)} {}

  KeepAliveOrDeferred() {}

  ~KeepAliveOrDeferred() {}

  KeepAliveOrDeferred(KeepAliveOrDeferred&& other)
      : storage_{std::move(other.storage_)} {}

  KeepAliveOrDeferred& operator=(KeepAliveOrDeferred&& other) {
    storage_ = std::move(other.storage_);
    return *this;
  }

  DeferredExecutor* getDeferredExecutor() const {
    if (!isDeferred()) {
      return nullptr;
    }
    return asDeferred().get();
  }

  Executor* getKeepAliveExecutor() const {
    if (isDeferred()) {
      return nullptr;
    }
    return asKeepAlive().get();
  }

  Executor::KeepAlive<> stealKeepAlive() && {
    if (isDeferred()) {
      return Executor::KeepAlive<>{};
    }
    return std::move(asKeepAlive());
  }

  std::unique_ptr<DeferredExecutor, UniqueDeleter> stealDeferred() && {
    if (!isDeferred()) {
      return std::unique_ptr<DeferredExecutor, UniqueDeleter>{};
    }
    return std::move(asDeferred());
  }

  bool isDeferred() const {
    return boost::get<DeferredWrapper>(&storage_) != nullptr;
  }

  bool isKeepAlive() const {
    return !isDeferred();
  }

  KeepAliveOrDeferred copy() const;

  explicit operator bool() const {
    return getDeferredExecutor() || getKeepAliveExecutor();
  }

 private:
  boost::variant<DeferredWrapper, Executor::KeepAlive<>> storage_;

  friend class DeferredExecutor;

  Executor::KeepAlive<>& asKeepAlive() {
    return boost::get<Executor::KeepAlive<>>(storage_);
  }

  const Executor::KeepAlive<>& asKeepAlive() const {
    return boost::get<Executor::KeepAlive<>>(storage_);
  }

  DeferredWrapper& asDeferred() {
    return boost::get<DeferredWrapper>(storage_);
  }

  const DeferredWrapper& asDeferred() const {
    return boost::get<DeferredWrapper>(storage_);
  }
};

/**
 * Defer work until executor is actively boosted.
 */
class DeferredExecutor final {
 public:
  // addFrom will:
  //  * run func inline if there is a stored executor and completingKA matches
  //    the stored executor
  //  * enqueue func into the stored executor if one exists
  //  * store func until an executor is set otherwise
  void addFrom(
      Executor::KeepAlive<>&& completingKA,
      Executor::KeepAlive<>::KeepAliveFunc func) {
    auto state = state_.load(std::memory_order_acquire);
    if (state == State::DETACHED) {
      return;
    }

    // If we are completing on the current executor, call inline, otherwise
    // add
    auto addWithInline =
        [&](Executor::KeepAlive<>::KeepAliveFunc&& addFunc) mutable {
          if (completingKA.get() == executor_.get()) {
            addFunc(std::move(completingKA));
          } else {
            executor_.copy().add(std::move(addFunc));
          }
        };

    if (state == State::HAS_EXECUTOR) {
      addWithInline(std::move(func));
      return;
    }
    DCHECK(state == State::EMPTY);
    func_ = std::move(func);
    if (folly::atomic_compare_exchange_strong_explicit(
            &state_,
            &state,
            State::HAS_FUNCTION,
            std::memory_order_release,
            std::memory_order_acquire)) {
      return;
    }
    DCHECK(state == State::DETACHED || state == State::HAS_EXECUTOR);
    if (state == State::DETACHED) {
      std::exchange(func_, nullptr);
      return;
    }
    addWithInline(std::exchange(func_, nullptr));
  }

  Executor* getExecutor() const {
    assert(executor_.get());
    return executor_.get();
  }

  void setExecutor(folly::Executor::KeepAlive<> executor) {
    if (nestedExecutors_) {
      auto nestedExecutors = std::exchange(nestedExecutors_, nullptr);
      for (auto& nestedExecutor : *nestedExecutors) {
        assert(nestedExecutor.get());
        nestedExecutor.get()->setExecutor(executor.copy());
      }
    }
    executor_ = std::move(executor);
    auto state = state_.load(std::memory_order_acquire);
    if (state == State::EMPTY &&
        folly::atomic_compare_exchange_strong_explicit(
            &state_,
            &state,
            State::HAS_EXECUTOR,
            std::memory_order_release,
            std::memory_order_acquire)) {
      return;
    }

    DCHECK(state == State::HAS_FUNCTION);
    state_.store(State::HAS_EXECUTOR, std::memory_order_release);
    executor_.copy().add(std::exchange(func_, nullptr));
  }

  void setNestedExecutors(std::vector<DeferredWrapper> executors) {
    DCHECK(!nestedExecutors_);
    nestedExecutors_ =
        std::make_unique<std::vector<DeferredWrapper>>(std::move(executors));
  }

  void detach() {
    if (nestedExecutors_) {
      auto nestedExecutors = std::exchange(nestedExecutors_, nullptr);
      for (auto& nestedExecutor : *nestedExecutors) {
        assert(nestedExecutor.get());
        nestedExecutor.get()->detach();
      }
    }
    auto state = state_.load(std::memory_order_acquire);
    if (state == State::EMPTY &&
        folly::atomic_compare_exchange_strong_explicit(
            &state_,
            &state,
            State::DETACHED,
            std::memory_order_release,
            std::memory_order_acquire)) {
      return;
    }

    DCHECK(state == State::HAS_FUNCTION);
    state_.store(State::DETACHED, std::memory_order_release);
    std::exchange(func_, nullptr);
  }

  DeferredWrapper copy() {
    acquire();
    return DeferredWrapper(this);
  }

  static DeferredWrapper create() {
    return DeferredWrapper(new DeferredExecutor{});
  }

 private:
  DeferredExecutor() {}
  friend class UniqueDeleter;

  bool acquire() {
    auto keepAliveCount =
        keepAliveCount_.fetch_add(1, std::memory_order_relaxed);
    DCHECK(keepAliveCount > 0);
    return true;
  }

  void release() {
    auto keepAliveCount =
        keepAliveCount_.fetch_sub(1, std::memory_order_acq_rel);
    DCHECK(keepAliveCount > 0);
    if (keepAliveCount == 1) {
      delete this;
    }
  }

  enum class State { EMPTY, HAS_FUNCTION, HAS_EXECUTOR, DETACHED };
  std::atomic<State> state_{State::EMPTY};
  Executor::KeepAlive<>::KeepAliveFunc func_;
  folly::Executor::KeepAlive<> executor_;
  std::unique_ptr<std::vector<DeferredWrapper>> nestedExecutors_;
  std::atomic<ssize_t> keepAliveCount_{1};
};

inline void UniqueDeleter::operator()(DeferredExecutor* ptr) {
  if (ptr) {
    ptr->release();
  }
}

inline KeepAliveOrDeferred KeepAliveOrDeferred::copy() const {
  if (isDeferred()) {
    if (auto def = getDeferredExecutor()) {
      return KeepAliveOrDeferred{def->copy()};
    } else {
      return KeepAliveOrDeferred{};
    }
  } else {
    return KeepAliveOrDeferred{asKeepAlive()};
  }
}

/// The shared state object for Future and Promise.
///
<<<<<<< HEAD
/// It's worth pointing out that Futures and/or Promises can and usually will
/// migrate between threads, though this usually happens within the API code.
/// For example, an async operation will probably make a Promise, grab its
/// Future, then move the Promise into another thread that will eventually
/// fulfill it. With executors and via, this gets slightly more complicated at
/// first blush, but it's the same principle. In general, as long as the user
/// doesn't access a Future or Promise object from more than one thread at a
/// time there won't be any problems.
template <typename T>
class Core final {
  static_assert(!std::is_void<T>::value,
                "void futures are not supported. Use Unit instead.");
=======
/// Nomenclature:
///
/// - "result": a `Try` object which, when set, contains a `T` or exception.
/// - "move-out the result": used to mean the `Try` object and/or its contents
///   are moved-out by a move-constructor or move-assignment. After the result
///   is set, Core itself never modifies (including moving out) the result;
///   however the docs refer to both since caller-code can move-out the result
///   implicitly (see below for examples) whereas other types of modifications
///   are more explicit in the caller code.
/// - "callback": a function provided by the future which Core may invoke. The
///   thread in which the callback is invoked depends on the executor; if there
///   is no executor or an inline executor the thread-choice depends on timing.
/// - "executor": an object which may in the future invoke a provided function
///   (some executors may, as a matter of policy, simply destroy provided
///   functions without executing them).
/// - "consumer thread": the thread which currently owns the Future and which
///   may provide the callback and/or the interrupt.
/// - "producer thread": the thread which owns the Future and which may provide
///   the result and which may provide the interrupt handler.
/// - "interrupt": if provided, an object managed by (if non-empty)
///   `exception_wrapper`.
/// - "interrupt handler": if provided, a function-object passed to
///   `promise.setInterruptHandler()`. Core invokes the interrupt handler with
///   the interrupt when both are provided (and, best effort, if there is not
///   yet any result).
///
/// Core holds three sets of data, each of which is concurrency-controlled:
///
/// - The primary producer-to-consumer info-flow: this info includes the result,
///   callback, executor, and a priority for running the callback. Management of
///   and concurrency control for this info is by an FSM based on `enum class
///   State`. All state transitions are atomic; other producer-to-consumer data
///   is sometimes modified within those transitions; see below for details.
/// - The consumer-to-producer interrupt-request flow: this info includes an
///   interrupt-handler and an interrupt. Concurrency of this info is controlled
///   by a Spin Lock (`interruptLock_`).
/// - Lifetime control info: this includes two reference counts, both which are
///   internally synchronized (atomic).
///
/// The FSM to manage the primary producer-to-consumer info-flow has these
///   allowed (atomic) transitions:
///
///   +----------------------------------------------------------------+
///   |                       ---> OnlyResult -----                    |
///   |                     /                       \                  |
///   |                  (setResult())             (setCallback())     |
///   |                   /                           \                |
///   |   Start --------->                              ------> Done   |
///   |     \             \                           /                |
///   |      \           (setCallback())           (setResult())       |
///   |       \             \                       /                  |
///   |        \              ---> OnlyCallback ---                    |
///   |        \            or OnlyCallbackAllowInline                 |
///   |         \                                   \                  |
///   |     (setProxy())                           (setProxy())        |
///   |           \                                   \                |
///   |            \                                    ------> Empty  |
///   |             \                                 /                |
///   |              \                             (setCallback())     |
///   |               \                             /                  |
///   |                 ---------> Proxy ----------                    |
///   +----------------------------------------------------------------+
///
/// States and the corresponding producer-to-consumer data status & ownership:
///
/// - Start: has neither result nor callback. While in this state, the producer
///   thread may set the result (`setResult()`) or the consumer thread may set
///   the callback (`setCallback()`).
/// - OnlyResult: producer thread has set the result and must never access it.
///   The result is logically owned by, and possibly modified or moved-out by,
///   the consumer thread. Callers of the future object can do arbitrary
///   modifications, including moving-out, via continuations or via non-const
///   and/or rvalue-qualified `future.result()`, `future.value()`, etc.
///   Future/SemiFuture proper also move-out the result in some cases, e.g.,
///   in `wait()`, `get()`, when passing through values or results from core to
///   core, as `then-value` and `then-error`, etc.
/// - OnlyCallback: consumer thread has set a callback/continuation. From this
///   point forward only the producer thread can safely access that callback
///   (see `setResult()` and `doCallback()` where the producer thread can both
///   read and modify the callback).
/// - OnlyCallbackAllowInline: as for OnlyCallback but the core is allowed to
///   run the callback inline with the setResult call, and therefore in the
///   execution context and on the executor that executed the callback on the
///   previous core, rather than adding the callback to the current Core's
///   executor. This will only happen if the executor on which the previous
///   callback is executing, and on which it is calling setResult, is the same
///   as the executor the current core would add the callback to.
/// - Proxy: producer thread has set a proxy core which the callback should be
///   proxied to.
/// - Done: callback can be safely accessed only within `doCallback()`, which
///   gets called on exactly one thread exactly once just after the transition
///   to Done. The future object will have determined whether that callback
///   has/will move-out the result, but either way the result remains logically
///   owned exclusively by the consumer thread (the code of Future/SemiFuture,
///   of the continuation, and/or of callers of `future.result()`, etc.).
/// - Empty: the core successfully proxied the callback and is now empty.
///
/// Start state:
///
/// - Start: e.g., `Core<X>::make()`.
/// - (See also `Core<X>::make(x)` which logically transitions Start =>
///   OnlyResult within the underlying constructor.)
///
/// Terminal states:
///
/// - OnlyResult: a terminal state when a callback is never attached, and also
///   sometimes when a callback is provided, e.g., sometimes when
///   `future.wait()` and/or `future.get()` are used.
/// - Done: a terminal state when `future.then()` is used, and sometimes also
///   when `future.wait()` and/or `future.get()` are used.
/// - Proxy: a terminal state if proxy core was set, but callback was never set.
/// - Empty: a terminal state when proxying a callback was successful.
///
/// Notes and caveats:
///
/// - Unfortunately, there are things that users can do to break concurrency and
///   we can't detect that. However users should be ok if they follow move
///   semantics religiously wrt threading.
/// - Futures and/or Promises can and usually will migrate between threads,
///   though this usually happens within the API code. For example, an async
///   operation will probably make a promise-future pair (see overloads of
///   `makePromiseContract()`), then move the Promise into another thread that
///   will eventually fulfill it.
/// - Things get slightly more complicated with executors and via, but the
///   principle is the same.
/// - In general, as long as the user doesn't access a future or promise object
///   from more than one thread at a time there won't be any problems.
template <typename T>
class Core final {
  static_assert(
      !std::is_void<T>::value,
      "void futures are not supported. Use Unit instead.");

>>>>>>> 2e6f64e1
 public:
  using Result = Try<T>;
  using Callback = folly::Function<void(Executor::KeepAlive<>&&, Result&&)>;

  /// State will be Start
  static Core* make() {
    return new Core();
  }

<<<<<<< HEAD
  template <typename... Args>
  explicit Core(in_place_t, Args&&... args) noexcept(
      std::is_nothrow_constructible<T, Args&&...>::value)
      : result_(in_place, in_place, std::forward<Args>(args)...),
        fsm_(State::OnlyResult),
        attached_(1) {}

  ~Core() {
    DCHECK(attached_ == 0);
=======
  /// State will be OnlyResult
  /// Result held will be move-constructed from `t`
  static Core* make(Try<T>&& t) {
    return new Core(std::move(t));
  }

  /// State will be OnlyResult
  /// Result held will be the `T` constructed from forwarded `args`
  template <typename... Args>
  static Core<T>* make(in_place_t, Args&&... args) {
    return new Core<T>(in_place, std::forward<Args>(args)...);
>>>>>>> 2e6f64e1
  }

  // not copyable
  Core(Core const&) = delete;
  Core& operator=(Core const&) = delete;

  // not movable (see comment in the implementation of Future::then)
  Core(Core&&) noexcept = delete;
  Core& operator=(Core&&) = delete;

<<<<<<< HEAD
  /// May call from any thread
  bool hasResult() const noexcept {
    switch (fsm_.getState()) {
      case State::OnlyResult:
      case State::Armed:
      case State::Done:
        assert(!!result_);
        return true;

      default:
        return false;
=======
  /// May call from any thread
  bool hasCallback() const noexcept {
    constexpr auto allowed =
        State::OnlyCallback | State::OnlyCallbackAllowInline | State::Done;
    auto const state = state_.load(std::memory_order_acquire);
    return State() != (state & allowed);
  }

  /// May call from any thread
  ///
  /// True if state is OnlyResult or Done.
  ///
  /// Identical to `this->ready()`
  bool hasResult() const noexcept {
    constexpr auto allowed = State::OnlyResult | State::Done;
    auto core = this;
    auto state = core->state_.load(std::memory_order_acquire);
    while (state == State::Proxy) {
      core = core->proxy_;
      state = core->state_.load(std::memory_order_acquire);
>>>>>>> 2e6f64e1
    }
    return State() != (state & allowed);
  }

  /// May call from any thread
<<<<<<< HEAD
=======
  ///
  /// True if state is OnlyResult or Done.
  ///
  /// Identical to `this->hasResult()`
>>>>>>> 2e6f64e1
  bool ready() const noexcept {
    return hasResult();
  }

  /// Call only from consumer thread (since the consumer thread can modify the
  ///   referenced Try object; see non-const overloads of `future.result()`,
  ///   etc., and certain Future-provided callbacks which move-out the result).
  ///
  /// Unconditionally returns a reference to the result.
  ///
  /// State dependent preconditions:
  ///
  /// - Start, OnlyCallback or OnlyCallbackAllowInline: Never safe - do not
  /// call. (Access in those states
  ///   would be undefined behavior since the producer thread can, in those
  ///   states, asynchronously set the referenced Try object.)
  /// - OnlyResult: Always safe. (Though the consumer thread should not use the
  ///   returned reference after it attaches a callback unless it knows that
  ///   the callback does not move-out the referenced result.)
  /// - Done: Safe but sometimes unusable. (Always returns a valid reference,
  ///   but the referenced result may or may not have been modified, including
  ///   possibly moved-out, depending on what the callback did; some but not
  ///   all callbacks modify (possibly move-out) the result.)
  Try<T>& getTry() {
<<<<<<< HEAD
    if (ready()) {
      return *result_;
    } else {
      throwFutureNotReady();
=======
    DCHECK(hasResult());
    auto core = this;
    while (core->state_.load(std::memory_order_relaxed) == State::Proxy) {
      core = core->proxy_;
>>>>>>> 2e6f64e1
    }
    return core->result_;
  }
  Try<T> const& getTry() const {
    DCHECK(hasResult());
    auto core = this;
    while (core->state_.load(std::memory_order_relaxed) == State::Proxy) {
      core = core->proxy_;
    }
    return core->result_;
  }

  /// Call only from consumer thread.
  /// Call only once - else undefined behavior.
  ///
  /// See FSM graph for allowed transitions.
  ///
  /// If it transitions to Done, synchronously initiates a call to the callback,
  /// and might also synchronously execute that callback (e.g., if there is no
  /// executor or if the executor is inline).
  void setCallback(
      Callback&& func,
      std::shared_ptr<folly::RequestContext>&& context,
      futures::detail::InlineContinuation allowInline) {
    DCHECK(!hasCallback());

    ::new (&callback_) Callback(std::move(func));
    ::new (&context_) Context(std::move(context));

    auto state = state_.load(std::memory_order_acquire);
    State nextState = allowInline == futures::detail::InlineContinuation::permit
        ? State::OnlyCallbackAllowInline
        : State::OnlyCallback;

<<<<<<< HEAD
      case State::OnlyCallback:
      case State::Armed:
      case State::Done:
        throw_exception<std::logic_error>("setCallback called twice");
    FSM_END
=======
    if (state == State::Start) {
      if (folly::atomic_compare_exchange_strong_explicit(
              &state_,
              &state,
              nextState,
              std::memory_order_release,
              std::memory_order_acquire)) {
        return;
      }
      assume(state == State::OnlyResult || state == State::Proxy);
    }
>>>>>>> 2e6f64e1

    if (state == State::OnlyResult) {
      state_.store(State::Done, std::memory_order_relaxed);
      doCallback(Executor::KeepAlive<>{}, state);
      return;
    }

    if (state == State::Proxy) {
      return proxyCallback(state);
    }

    terminate_with<std::logic_error>("setCallback unexpected state");
  }

  /// Call only from producer thread.
  /// Call only once - else undefined behavior.
  ///
  /// See FSM graph for allowed transitions.
  ///
  /// This can not be called concurrently with setResult().
  void setProxy(Core* proxy) {
    DCHECK(!hasResult());

    proxy_ = proxy;

    auto state = state_.load(std::memory_order_acquire);
    switch (state) {
      case State::Start:
        if (folly::atomic_compare_exchange_strong_explicit(
                &state_,
                &state,
                State::Proxy,
                std::memory_order_release,
                std::memory_order_acquire)) {
          break;
        }
        assume(
            state == State::OnlyCallback ||
            state == State::OnlyCallbackAllowInline);
        FOLLY_FALLTHROUGH;

      case State::OnlyCallback:
      case State::OnlyCallbackAllowInline:
        proxyCallback(state);
        break;
      case State::OnlyResult:
      case State::Proxy:
      case State::Done:
<<<<<<< HEAD
      throw_exception<std::logic_error>("setResult called twice");
    FSM_END

    if (transitionToArmed) {
      maybeCallback();
=======
      case State::Empty:
      default:
        terminate_with<std::logic_error>("setCallback unexpected state");
>>>>>>> 2e6f64e1
    }

    detachOne();
  }

  /// Call only from producer thread.
  /// Call only once - else undefined behavior.
  ///
  /// See FSM graph for allowed transitions.
  ///
  /// If it transitions to Done, synchronously initiates a call to the callback,
  /// and might also synchronously execute that callback (e.g., if there is no
  /// executor or if the executor is inline).
  void setResult(Try<T>&& t) {
    setResult(Executor::KeepAlive<>{}, std::move(t));
  }

  /// Call only from producer thread.
  /// Call only once - else undefined behavior.
  ///
  /// See FSM graph for allowed transitions.
  ///
  /// If it transitions to Done, synchronously initiates a call to the callback,
  /// and might also synchronously execute that callback (e.g., if there is no
  /// executor, if the executor is inline or if completingKA represents the
  /// same executor as does executor_).
  void setResult(Executor::KeepAlive<>&& completingKA, Try<T>&& t) {
    DCHECK(!hasResult());

    ::new (&result_) Result(std::move(t));

    auto state = state_.load(std::memory_order_acquire);
    switch (state) {
      case State::Start:
        if (folly::atomic_compare_exchange_strong_explicit(
                &state_,
                &state,
                State::OnlyResult,
                std::memory_order_release,
                std::memory_order_acquire)) {
          return;
        }
        assume(
            state == State::OnlyCallback ||
            state == State::OnlyCallbackAllowInline);
        FOLLY_FALLTHROUGH;

      case State::OnlyCallback:
      case State::OnlyCallbackAllowInline:
        state_.store(State::Done, std::memory_order_relaxed);
        doCallback(std::move(completingKA), state);
        return;
      case State::OnlyResult:
      case State::Proxy:
      case State::Done:
      case State::Empty:
      default:
        terminate_with<std::logic_error>("setResult unexpected state");
    }
  }

  /// Called by a destructing Future (in the consumer thread, by definition).
  /// Calls `delete this` if there are no more references to `this`
  /// (including if `detachPromise()` is called previously or concurrently).
  void detachFuture() noexcept {
    detachOne();
  }

  /// Called by a destructing Promise (in the producer thread, by definition).
  /// Calls `delete this` if there are no more references to `this`
  /// (including if `detachFuture()` is called previously or concurrently).
  void detachPromise() noexcept {
    DCHECK(hasResult());
    detachOne();
  }

  /// Call only from consumer thread, either before attaching a callback or
  /// after the callback has already been invoked, but not concurrently with
  /// anything which might trigger invocation of the callback.
  void setExecutor(KeepAliveOrDeferred&& x) {
    DCHECK(
        state_ != State::OnlyCallback &&
        state_ != State::OnlyCallbackAllowInline);
    executor_ = std::move(x);
  }

<<<<<<< HEAD
  /// Call only from Future thread, either before attaching a callback or after
  /// the callback has already been invoked, but not concurrently with anything
  /// which might trigger invocation of the callback
  void setExecutor(Executor* x, int8_t priority = Executor::MID_PRI) {
    auto s = fsm_.getState();
    DCHECK(s == State::Start || s == State::OnlyResult || s == State::Done);
    executor_ = x;
    priority_ = priority;
=======
  Executor* getExecutor() const {
    if (!executor_.isKeepAlive()) {
      return nullptr;
    }
    return executor_.getKeepAliveExecutor();
  }

  DeferredExecutor* getDeferredExecutor() const {
    if (!executor_.isDeferred()) {
      return {};
    }

    return executor_.getDeferredExecutor();
>>>>>>> 2e6f64e1
  }

  DeferredWrapper stealDeferredExecutor() {
    if (executor_.isKeepAlive()) {
      return {};
    }

    return std::move(executor_).stealDeferred();
  }

  /// Call only from consumer thread
  ///
  /// Eventual effect is to pass `e` to the Promise's interrupt handler, either
  /// synchronously within this call or asynchronously within
  /// `setInterruptHandler()`, depending on which happens first (a coin-toss if
  /// the two calls are racing).
  ///
  /// Has no effect if it was called previously.
  /// Has no effect if State is OnlyResult or Done.
  void raise(exception_wrapper e) {
    std::lock_guard<SpinLock> lock(interruptLock_);
    if (!interrupt_ && !hasResult()) {
      interrupt_ = std::make_unique<exception_wrapper>(std::move(e));
      if (interruptHandler_) {
        interruptHandler_(*interrupt_);
      }
    }
  }

  std::function<void(exception_wrapper const&)> getInterruptHandler() {
    if (!interruptHandlerSet_.load(std::memory_order_acquire)) {
      return nullptr;
    }
    std::lock_guard<SpinLock> lock(interruptLock_);
    return interruptHandler_;
  }

  /// Call only from producer thread
  ///
  /// May invoke `fn()` (passing the interrupt) synchronously within this call
  /// (if `raise()` preceded or perhaps if `raise()` is called concurrently).
  ///
  /// Has no effect if State is OnlyResult or Done.
  ///
  /// Note: `fn()` must not touch resources that are destroyed immediately after
  ///   `setResult()` is called. Reason: it is possible for `fn()` to get called
  ///   asynchronously (in the consumer thread) after the producer thread calls
  ///   `setResult()`.
  template <typename F>
  void setInterruptHandler(F&& fn) {
    std::lock_guard<SpinLock> lock(interruptLock_);
    if (!hasResult()) {
      if (interrupt_) {
        fn(as_const(*interrupt_));
      } else {
        setInterruptHandlerNoLock(std::forward<F>(fn));
      }
    }
  }

  void setInterruptHandlerNoLock(
      std::function<void(exception_wrapper const&)> fn) {
    interruptHandlerSet_.store(true, std::memory_order_relaxed);
    interruptHandler_ = std::move(fn);
  }

 private:
<<<<<<< HEAD
  // Helper class that stores a pointer to the `Core` object and calls
  // `derefCallback` and `detachOne` in the destructor.
  class CoreAndCallbackReference {
   public:
    explicit CoreAndCallbackReference(Core* core) noexcept : core_(core) {}

    ~CoreAndCallbackReference() {
      if (core_) {
        core_->derefCallback();
        core_->detachOne();
      }
    }

    CoreAndCallbackReference(CoreAndCallbackReference const& o) = delete;
    CoreAndCallbackReference& operator=(CoreAndCallbackReference const& o) =
        delete;

    CoreAndCallbackReference(CoreAndCallbackReference&& o) noexcept {
      std::swap(core_, o.core_);
    }

    Core* getCore() const noexcept {
      return core_;
    }

   private:
    Core* core_{nullptr};
  };

  void maybeCallback() {
    FSM_START(fsm_)
      case State::Armed:
        if (active_.load(std::memory_order_acquire)) {
          FSM_UPDATE2(fsm_, State::Done, []{}, [this]{ this->doCallback(); });
        }
        FSM_BREAK
=======
  Core() : state_(State::Start), attached_(2) {}

  explicit Core(Try<T>&& t)
      : result_(std::move(t)), state_(State::OnlyResult), attached_(1) {}

  template <typename... Args>
  explicit Core(in_place_t, Args&&... args) noexcept(
      std::is_nothrow_constructible<T, Args&&...>::value)
      : result_(in_place, std::forward<Args>(args)...),
        state_(State::OnlyResult),
        attached_(1) {}

  ~Core() {
    DCHECK(attached_ == 0);
    auto state = state_.load(std::memory_order_relaxed);
    switch (state) {
      case State::OnlyResult:
        FOLLY_FALLTHROUGH;

      case State::Done:
        result_.~Result();
        break;
>>>>>>> 2e6f64e1

      case State::Proxy:
        proxy_->detachFuture();
        break;

      case State::Empty:
        break;

      case State::Start:
      case State::OnlyCallback:
      case State::OnlyCallbackAllowInline:
      default:
        terminate_with<std::logic_error>("~Core unexpected state");
    }
  }

<<<<<<< HEAD
  void doCallback() {
    Executor* x = executor_;
    int8_t priority = priority_;

    if (x) {
      exception_wrapper ew;
      // We need to reset `callback_` after it was executed (which can happen
      // through the executor or, if `Executor::add` throws, below). The
      // executor might discard the function without executing it (now or
      // later), in which case `callback_` also needs to be reset.
      // The `Core` has to be kept alive throughout that time, too. Hence we
      // increment `attached_` and `callbackReferences_` by two, and construct
      // exactly two `CoreAndCallbackReference` objects, which call
      // `derefCallback` and `detachOne` in their destructor. One will guard
      // this scope, the other one will guard the lambda passed to the executor.
      attached_ += 2;
      callbackReferences_ += 2;
      CoreAndCallbackReference guard_local_scope(this);
      CoreAndCallbackReference guard_lambda(this);
      try {
        if (LIKELY(x->getNumPriorities() == 1)) {
          x->add([core_ref = std::move(guard_lambda)]() mutable {
            auto cr = std::move(core_ref);
            Core* const core = cr.getCore();
            RequestContextScopeGuard rctx(core->context_);
            core->callback_(std::move(*core->result_));
          });
        } else {
          x->addWithPriority(
              [core_ref = std::move(guard_lambda)]() mutable {
                auto cr = std::move(core_ref);
                Core* const core = cr.getCore();
                RequestContextScopeGuard rctx(core->context_);
                core->callback_(std::move(*core->result_));
              },
              priority);
        }
=======
  // Helper class that stores a pointer to the `Core` object and calls
  // `derefCallback` and `detachOne` in the destructor.
  class CoreAndCallbackReference {
   public:
    explicit CoreAndCallbackReference(Core* core) noexcept : core_(core) {}

    ~CoreAndCallbackReference() noexcept {
      detach();
    }

    CoreAndCallbackReference(CoreAndCallbackReference const& o) = delete;
    CoreAndCallbackReference& operator=(CoreAndCallbackReference const& o) =
        delete;
    CoreAndCallbackReference& operator=(CoreAndCallbackReference&&) = delete;

    CoreAndCallbackReference(CoreAndCallbackReference&& o) noexcept
        : core_(std::exchange(o.core_, nullptr)) {}

    Core* getCore() const noexcept {
      return core_;
    }

   private:
    void detach() noexcept {
      if (core_) {
        core_->derefCallback();
        core_->detachOne();
      }
    }

    Core* core_{nullptr};
  };

  // May be called at most once.
  void doCallback(Executor::KeepAlive<>&& completingKA, State priorState) {
    DCHECK(state_ == State::Done);

    auto executor = std::exchange(executor_, KeepAliveOrDeferred{});

    // Customise inline behaviour
    // If addCompletingKA is non-null, then we are allowing inline execution
    auto doAdd = [](Executor::KeepAlive<>&& addCompletingKA,
                    KeepAliveOrDeferred&& currentExecutor,
                    auto&& keepAliveFunc) mutable {
      if (auto deferredExecutorPtr = currentExecutor.getDeferredExecutor()) {
        deferredExecutorPtr->addFrom(
            std::move(addCompletingKA), std::move(keepAliveFunc));
      } else {
        // If executors match call inline
        auto currentKeepAlive = std::move(currentExecutor).stealKeepAlive();
        if (addCompletingKA.get() == currentKeepAlive.get()) {
          keepAliveFunc(std::move(currentKeepAlive));
        } else {
          std::move(currentKeepAlive).add(std::move(keepAliveFunc));
        }
      }
    };

    if (executor) {
      // If we are not allowing inline, clear the completing KA to disallow
      if (!(priorState == State::OnlyCallbackAllowInline)) {
        completingKA = Executor::KeepAlive<>{};
      }
      exception_wrapper ew;
      // We need to reset `callback_` after it was executed (which can happen
      // through the executor or, if `Executor::add` throws, below). The
      // executor might discard the function without executing it (now or
      // later), in which case `callback_` also needs to be reset.
      // The `Core` has to be kept alive throughout that time, too. Hence we
      // increment `attached_` and `callbackReferences_` by two, and construct
      // exactly two `CoreAndCallbackReference` objects, which call
      // `derefCallback` and `detachOne` in their destructor. One will guard
      // this scope, the other one will guard the lambda passed to the executor.
      attached_.fetch_add(2, std::memory_order_relaxed);
      callbackReferences_.fetch_add(2, std::memory_order_relaxed);
      CoreAndCallbackReference guard_local_scope(this);
      CoreAndCallbackReference guard_lambda(this);
      try {
        doAdd(
            std::move(completingKA),
            std::move(executor),
            [core_ref =
                 std::move(guard_lambda)](Executor::KeepAlive<>&& ka) mutable {
              auto cr = std::move(core_ref);
              Core* const core = cr.getCore();
              RequestContextScopeGuard rctx(std::move(core->context_));
              core->callback_(std::move(ka), std::move(core->result_));
            });
>>>>>>> 2e6f64e1
      } catch (const std::exception& e) {
        ew = exception_wrapper(std::current_exception(), e);
      } catch (...) {
        ew = exception_wrapper(std::current_exception());
      }
      if (ew) {
<<<<<<< HEAD
        RequestContextScopeGuard rctx(context_);
        result_ = Try<T>(std::move(ew));
        callback_(std::move(*result_));
      }
    } else {
      attached_++;
      SCOPE_EXIT {
        callback_ = {};
        detachOne();
      };
      RequestContextScopeGuard rctx(context_);
      callback_(std::move(*result_));
    }
  }

  void detachOne() {
    auto a = attached_--;
=======
        RequestContextScopeGuard rctx(std::move(context_));
        result_ = Try<T>(std::move(ew));
        callback_(Executor::KeepAlive<>{}, std::move(result_));
      }
    } else {
      attached_.fetch_add(1, std::memory_order_relaxed);
      SCOPE_EXIT {
        context_.~Context();
        callback_.~Callback();
        detachOne();
      };
      RequestContextScopeGuard rctx(std::move(context_));
      callback_(std::move(completingKA), std::move(result_));
    }
  }

  void proxyCallback(State priorState) {
    // If the state of the core being proxied had a callback that allows inline
    // execution, maintain this information in the proxy
    futures::detail::InlineContinuation allowInline =
        (priorState == State::OnlyCallbackAllowInline
             ? futures::detail::InlineContinuation::permit
             : futures::detail::InlineContinuation::forbid);
    state_.store(State::Empty, std::memory_order_relaxed);
    proxy_->setExecutor(std::move(executor_));
    proxy_->setCallback(std::move(callback_), std::move(context_), allowInline);
    proxy_->detachFuture();
    context_.~Context();
    callback_.~Callback();
  }

  void detachOne() noexcept {
    auto a = attached_.fetch_sub(1, std::memory_order_acq_rel);
>>>>>>> 2e6f64e1
    assert(a >= 1);
    if (a == 1) {
      delete this;
    }
  }

<<<<<<< HEAD
  void derefCallback() {
    if (--callbackReferences_ == 0) {
      callback_ = {};
    }
  }
=======
  void derefCallback() noexcept {
    auto c = callbackReferences_.fetch_sub(1, std::memory_order_acq_rel);
    assert(c >= 1);
    if (c == 1) {
      context_.~Context();
      callback_.~Callback();
    }
  }

  using Context = std::shared_ptr<RequestContext>;
>>>>>>> 2e6f64e1

  union {
    Callback callback_;
  };
  // place result_ next to increase the likelihood that the value will be
  // contained entirely in one cache line
  union {
    Result result_;
    Core* proxy_;
  };
  std::atomic<State> state_;
  std::atomic<unsigned char> attached_;
  std::atomic<unsigned char> callbackReferences_{0};
<<<<<<< HEAD
  std::atomic<bool> active_ {true};
  std::atomic<bool> interruptHandlerSet_ {false};
  folly::MicroSpinLock interruptLock_ {0};
  int8_t priority_ {-1};
  Executor* executor_ {nullptr};
  std::shared_ptr<RequestContext> context_ {nullptr};
  std::unique_ptr<exception_wrapper> interrupt_ {};
  std::function<void(exception_wrapper const&)> interruptHandler_ {nullptr};
};

template <template <typename...> class T, typename... Ts>
void collectVariadicHelper(const std::shared_ptr<T<Ts...>>& /* ctx */) {
  // base case
}

template <
    template <typename...> class T,
    typename... Ts,
    typename THead,
    typename... TTail>
void collectVariadicHelper(const std::shared_ptr<T<Ts...>>& ctx,
                           THead&& head, TTail&&... tail) {
  using ValueType = typename std::decay<THead>::type::value_type;
  std::forward<THead>(head).setCallback_([ctx](Try<ValueType>&& t) {
    ctx->template setPartialResult<
        ValueType,
        sizeof...(Ts) - sizeof...(TTail)-1>(t);
  });
  // template tail-recursion
  collectVariadicHelper(ctx, std::forward<TTail>(tail)...);
}

} // namespace detail
} // namespace futures
=======
  std::atomic<bool> interruptHandlerSet_{false};
  SpinLock interruptLock_;
  KeepAliveOrDeferred executor_;
  union {
    Context context_;
  };
  std::unique_ptr<exception_wrapper> interrupt_{};
  std::function<void(exception_wrapper const&)> interruptHandler_{nullptr};
};
} // namespace detail
} // namespace futures

>>>>>>> 2e6f64e1
} // namespace folly<|MERGE_RESOLUTION|>--- conflicted
+++ resolved
@@ -1,9 +1,5 @@
 /*
-<<<<<<< HEAD
- * Copyright 2014-present Facebook, Inc.
-=======
  * Copyright (c) Facebook, Inc. and its affiliates.
->>>>>>> 2e6f64e1
  *
  * Licensed under the Apache License, Version 2.0 (the "License");
  * you may not use this file except in compliance with the License.
@@ -34,19 +30,12 @@
 #include <folly/ScopeGuard.h>
 #include <folly/Try.h>
 #include <folly/Utility.h>
-<<<<<<< HEAD
-#include <folly/futures/FutureException.h>
-#include <folly/futures/detail/FSM.h>
-#include <folly/lang/Exception.h>
-#include <folly/synchronization/MicroSpinLock.h>
-=======
 #include <folly/futures/detail/Types.h>
 #include <folly/lang/Assume.h>
 #include <folly/lang/Exception.h>
 #include <folly/synchronization/AtomicUtil.h>
 #include <folly/synchronization/MicroSpinLock.h>
 #include <glog/logging.h>
->>>>>>> 2e6f64e1
 
 #include <folly/io/async/Request.h>
 
@@ -353,20 +342,6 @@
 
 /// The shared state object for Future and Promise.
 ///
-<<<<<<< HEAD
-/// It's worth pointing out that Futures and/or Promises can and usually will
-/// migrate between threads, though this usually happens within the API code.
-/// For example, an async operation will probably make a Promise, grab its
-/// Future, then move the Promise into another thread that will eventually
-/// fulfill it. With executors and via, this gets slightly more complicated at
-/// first blush, but it's the same principle. In general, as long as the user
-/// doesn't access a Future or Promise object from more than one thread at a
-/// time there won't be any problems.
-template <typename T>
-class Core final {
-  static_assert(!std::is_void<T>::value,
-                "void futures are not supported. Use Unit instead.");
-=======
 /// Nomenclature:
 ///
 /// - "result": a `Try` object which, when set, contains a `T` or exception.
@@ -500,7 +475,6 @@
       !std::is_void<T>::value,
       "void futures are not supported. Use Unit instead.");
 
->>>>>>> 2e6f64e1
  public:
   using Result = Try<T>;
   using Callback = folly::Function<void(Executor::KeepAlive<>&&, Result&&)>;
@@ -510,17 +484,6 @@
     return new Core();
   }
 
-<<<<<<< HEAD
-  template <typename... Args>
-  explicit Core(in_place_t, Args&&... args) noexcept(
-      std::is_nothrow_constructible<T, Args&&...>::value)
-      : result_(in_place, in_place, std::forward<Args>(args)...),
-        fsm_(State::OnlyResult),
-        attached_(1) {}
-
-  ~Core() {
-    DCHECK(attached_ == 0);
-=======
   /// State will be OnlyResult
   /// Result held will be move-constructed from `t`
   static Core* make(Try<T>&& t) {
@@ -532,7 +495,6 @@
   template <typename... Args>
   static Core<T>* make(in_place_t, Args&&... args) {
     return new Core<T>(in_place, std::forward<Args>(args)...);
->>>>>>> 2e6f64e1
   }
 
   // not copyable
@@ -543,19 +505,6 @@
   Core(Core&&) noexcept = delete;
   Core& operator=(Core&&) = delete;
 
-<<<<<<< HEAD
-  /// May call from any thread
-  bool hasResult() const noexcept {
-    switch (fsm_.getState()) {
-      case State::OnlyResult:
-      case State::Armed:
-      case State::Done:
-        assert(!!result_);
-        return true;
-
-      default:
-        return false;
-=======
   /// May call from any thread
   bool hasCallback() const noexcept {
     constexpr auto allowed =
@@ -576,19 +525,15 @@
     while (state == State::Proxy) {
       core = core->proxy_;
       state = core->state_.load(std::memory_order_acquire);
->>>>>>> 2e6f64e1
     }
     return State() != (state & allowed);
   }
 
   /// May call from any thread
-<<<<<<< HEAD
-=======
   ///
   /// True if state is OnlyResult or Done.
   ///
   /// Identical to `this->hasResult()`
->>>>>>> 2e6f64e1
   bool ready() const noexcept {
     return hasResult();
   }
@@ -613,17 +558,10 @@
   ///   possibly moved-out, depending on what the callback did; some but not
   ///   all callbacks modify (possibly move-out) the result.)
   Try<T>& getTry() {
-<<<<<<< HEAD
-    if (ready()) {
-      return *result_;
-    } else {
-      throwFutureNotReady();
-=======
     DCHECK(hasResult());
     auto core = this;
     while (core->state_.load(std::memory_order_relaxed) == State::Proxy) {
       core = core->proxy_;
->>>>>>> 2e6f64e1
     }
     return core->result_;
   }
@@ -658,13 +596,6 @@
         ? State::OnlyCallbackAllowInline
         : State::OnlyCallback;
 
-<<<<<<< HEAD
-      case State::OnlyCallback:
-      case State::Armed:
-      case State::Done:
-        throw_exception<std::logic_error>("setCallback called twice");
-    FSM_END
-=======
     if (state == State::Start) {
       if (folly::atomic_compare_exchange_strong_explicit(
               &state_,
@@ -676,7 +607,6 @@
       }
       assume(state == State::OnlyResult || state == State::Proxy);
     }
->>>>>>> 2e6f64e1
 
     if (state == State::OnlyResult) {
       state_.store(State::Done, std::memory_order_relaxed);
@@ -725,17 +655,9 @@
       case State::OnlyResult:
       case State::Proxy:
       case State::Done:
-<<<<<<< HEAD
-      throw_exception<std::logic_error>("setResult called twice");
-    FSM_END
-
-    if (transitionToArmed) {
-      maybeCallback();
-=======
       case State::Empty:
       default:
         terminate_with<std::logic_error>("setCallback unexpected state");
->>>>>>> 2e6f64e1
     }
 
     detachOne();
@@ -822,16 +744,6 @@
     executor_ = std::move(x);
   }
 
-<<<<<<< HEAD
-  /// Call only from Future thread, either before attaching a callback or after
-  /// the callback has already been invoked, but not concurrently with anything
-  /// which might trigger invocation of the callback
-  void setExecutor(Executor* x, int8_t priority = Executor::MID_PRI) {
-    auto s = fsm_.getState();
-    DCHECK(s == State::Start || s == State::OnlyResult || s == State::Done);
-    executor_ = x;
-    priority_ = priority;
-=======
   Executor* getExecutor() const {
     if (!executor_.isKeepAlive()) {
       return nullptr;
@@ -845,7 +757,6 @@
     }
 
     return executor_.getDeferredExecutor();
->>>>>>> 2e6f64e1
   }
 
   DeferredWrapper stealDeferredExecutor() {
@@ -913,44 +824,6 @@
   }
 
  private:
-<<<<<<< HEAD
-  // Helper class that stores a pointer to the `Core` object and calls
-  // `derefCallback` and `detachOne` in the destructor.
-  class CoreAndCallbackReference {
-   public:
-    explicit CoreAndCallbackReference(Core* core) noexcept : core_(core) {}
-
-    ~CoreAndCallbackReference() {
-      if (core_) {
-        core_->derefCallback();
-        core_->detachOne();
-      }
-    }
-
-    CoreAndCallbackReference(CoreAndCallbackReference const& o) = delete;
-    CoreAndCallbackReference& operator=(CoreAndCallbackReference const& o) =
-        delete;
-
-    CoreAndCallbackReference(CoreAndCallbackReference&& o) noexcept {
-      std::swap(core_, o.core_);
-    }
-
-    Core* getCore() const noexcept {
-      return core_;
-    }
-
-   private:
-    Core* core_{nullptr};
-  };
-
-  void maybeCallback() {
-    FSM_START(fsm_)
-      case State::Armed:
-        if (active_.load(std::memory_order_acquire)) {
-          FSM_UPDATE2(fsm_, State::Done, []{}, [this]{ this->doCallback(); });
-        }
-        FSM_BREAK
-=======
   Core() : state_(State::Start), attached_(2) {}
 
   explicit Core(Try<T>&& t)
@@ -973,7 +846,6 @@
       case State::Done:
         result_.~Result();
         break;
->>>>>>> 2e6f64e1
 
       case State::Proxy:
         proxy_->detachFuture();
@@ -990,45 +862,6 @@
     }
   }
 
-<<<<<<< HEAD
-  void doCallback() {
-    Executor* x = executor_;
-    int8_t priority = priority_;
-
-    if (x) {
-      exception_wrapper ew;
-      // We need to reset `callback_` after it was executed (which can happen
-      // through the executor or, if `Executor::add` throws, below). The
-      // executor might discard the function without executing it (now or
-      // later), in which case `callback_` also needs to be reset.
-      // The `Core` has to be kept alive throughout that time, too. Hence we
-      // increment `attached_` and `callbackReferences_` by two, and construct
-      // exactly two `CoreAndCallbackReference` objects, which call
-      // `derefCallback` and `detachOne` in their destructor. One will guard
-      // this scope, the other one will guard the lambda passed to the executor.
-      attached_ += 2;
-      callbackReferences_ += 2;
-      CoreAndCallbackReference guard_local_scope(this);
-      CoreAndCallbackReference guard_lambda(this);
-      try {
-        if (LIKELY(x->getNumPriorities() == 1)) {
-          x->add([core_ref = std::move(guard_lambda)]() mutable {
-            auto cr = std::move(core_ref);
-            Core* const core = cr.getCore();
-            RequestContextScopeGuard rctx(core->context_);
-            core->callback_(std::move(*core->result_));
-          });
-        } else {
-          x->addWithPriority(
-              [core_ref = std::move(guard_lambda)]() mutable {
-                auto cr = std::move(core_ref);
-                Core* const core = cr.getCore();
-                RequestContextScopeGuard rctx(core->context_);
-                core->callback_(std::move(*core->result_));
-              },
-              priority);
-        }
-=======
   // Helper class that stores a pointer to the `Core` object and calls
   // `derefCallback` and `detachOne` in the destructor.
   class CoreAndCallbackReference {
@@ -1117,32 +950,12 @@
               RequestContextScopeGuard rctx(std::move(core->context_));
               core->callback_(std::move(ka), std::move(core->result_));
             });
->>>>>>> 2e6f64e1
       } catch (const std::exception& e) {
         ew = exception_wrapper(std::current_exception(), e);
       } catch (...) {
         ew = exception_wrapper(std::current_exception());
       }
       if (ew) {
-<<<<<<< HEAD
-        RequestContextScopeGuard rctx(context_);
-        result_ = Try<T>(std::move(ew));
-        callback_(std::move(*result_));
-      }
-    } else {
-      attached_++;
-      SCOPE_EXIT {
-        callback_ = {};
-        detachOne();
-      };
-      RequestContextScopeGuard rctx(context_);
-      callback_(std::move(*result_));
-    }
-  }
-
-  void detachOne() {
-    auto a = attached_--;
-=======
         RequestContextScopeGuard rctx(std::move(context_));
         result_ = Try<T>(std::move(ew));
         callback_(Executor::KeepAlive<>{}, std::move(result_));
@@ -1176,20 +989,12 @@
 
   void detachOne() noexcept {
     auto a = attached_.fetch_sub(1, std::memory_order_acq_rel);
->>>>>>> 2e6f64e1
     assert(a >= 1);
     if (a == 1) {
       delete this;
     }
   }
 
-<<<<<<< HEAD
-  void derefCallback() {
-    if (--callbackReferences_ == 0) {
-      callback_ = {};
-    }
-  }
-=======
   void derefCallback() noexcept {
     auto c = callbackReferences_.fetch_sub(1, std::memory_order_acq_rel);
     assert(c >= 1);
@@ -1200,7 +1005,6 @@
   }
 
   using Context = std::shared_ptr<RequestContext>;
->>>>>>> 2e6f64e1
 
   union {
     Callback callback_;
@@ -1214,42 +1018,6 @@
   std::atomic<State> state_;
   std::atomic<unsigned char> attached_;
   std::atomic<unsigned char> callbackReferences_{0};
-<<<<<<< HEAD
-  std::atomic<bool> active_ {true};
-  std::atomic<bool> interruptHandlerSet_ {false};
-  folly::MicroSpinLock interruptLock_ {0};
-  int8_t priority_ {-1};
-  Executor* executor_ {nullptr};
-  std::shared_ptr<RequestContext> context_ {nullptr};
-  std::unique_ptr<exception_wrapper> interrupt_ {};
-  std::function<void(exception_wrapper const&)> interruptHandler_ {nullptr};
-};
-
-template <template <typename...> class T, typename... Ts>
-void collectVariadicHelper(const std::shared_ptr<T<Ts...>>& /* ctx */) {
-  // base case
-}
-
-template <
-    template <typename...> class T,
-    typename... Ts,
-    typename THead,
-    typename... TTail>
-void collectVariadicHelper(const std::shared_ptr<T<Ts...>>& ctx,
-                           THead&& head, TTail&&... tail) {
-  using ValueType = typename std::decay<THead>::type::value_type;
-  std::forward<THead>(head).setCallback_([ctx](Try<ValueType>&& t) {
-    ctx->template setPartialResult<
-        ValueType,
-        sizeof...(Ts) - sizeof...(TTail)-1>(t);
-  });
-  // template tail-recursion
-  collectVariadicHelper(ctx, std::forward<TTail>(tail)...);
-}
-
-} // namespace detail
-} // namespace futures
-=======
   std::atomic<bool> interruptHandlerSet_{false};
   SpinLock interruptLock_;
   KeepAliveOrDeferred executor_;
@@ -1262,5 +1030,4 @@
 } // namespace detail
 } // namespace futures
 
->>>>>>> 2e6f64e1
 } // namespace folly