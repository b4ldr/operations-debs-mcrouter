/*
<<<<<<< HEAD
 * Copyright 2012-present Facebook, Inc.
=======
 * Copyright (c) Facebook, Inc. and its affiliates.
>>>>>>> 2e6f64e1
 *
 * Licensed under the Apache License, Version 2.0 (the "License");
 * you may not use this file except in compliance with the License.
 * You may obtain a copy of the License at
 *
 *     http://www.apache.org/licenses/LICENSE-2.0
 *
 * Unless required by applicable law or agreed to in writing, software
 * distributed under the License is distributed on an "AS IS" BASIS,
 * WITHOUT WARRANTIES OR CONDITIONS OF ANY KIND, either express or implied.
 * See the License for the specific language governing permissions and
 * limitations under the License.
 */

#pragma once

#include <folly/Portability.h>
#include <folly/Preprocessor.h> // for FB_ANONYMOUS_VARIABLE
#include <folly/Range.h>
#include <folly/ScopeGuard.h>
#include <folly/Traits.h>
<<<<<<< HEAD
=======
#include <folly/functional/Invoke.h>
>>>>>>> 2e6f64e1
#include <folly/portability/GFlags.h>

#include <cassert>
#include <chrono>
#include <functional>
#include <limits>
#include <type_traits>
#include <unordered_map>

#include <boost/function_types/function_arity.hpp>
#include <glog/logging.h>

#include <boost/function_types/function_arity.hpp>
#include <glog/logging.h>

DECLARE_bool(benchmark);

namespace folly {

/**
 * Runs all benchmarks defined. Usually put in main().
 */
void runBenchmarks();

/**
 * Runs all benchmarks defined if and only if the --benchmark flag has
 * been passed to the program. Usually put in main().
 */
inline bool runBenchmarksOnFlag() {
  if (FLAGS_benchmark) {
    runBenchmarks();
  }
  return FLAGS_benchmark;
}

class UserMetric {
 public:
  enum class Type { CUSTOM, TIME, METRIC };

  int64_t value{};
  Type type{Type::CUSTOM};

  UserMetric() = default;
  /* implicit */ UserMetric(int64_t val, Type typ = Type::CUSTOM)
      : value(val), type(typ) {}
};

using UserCounters = std::unordered_map<std::string, UserMetric>;

namespace detail {
struct TimeIterData {
  std::chrono::high_resolution_clock::duration duration;
  unsigned int niter;
  UserCounters userCounters;
};

<<<<<<< HEAD
using TimeIterPair =
    std::pair<std::chrono::high_resolution_clock::duration, unsigned int>;
using BenchmarkFun = std::function<detail::TimeIterPair(unsigned int)>;
=======
using BenchmarkFun = std::function<TimeIterData(unsigned int)>;
>>>>>>> 2e6f64e1

struct BenchmarkRegistration {
  std::string file;
  std::string name;
  BenchmarkFun func;
<<<<<<< HEAD
=======
  bool useCounter = false;
>>>>>>> 2e6f64e1
};

struct BenchmarkResult {
  std::string file;
  std::string name;
  double timeInNs;
<<<<<<< HEAD
=======
  UserCounters counters;
>>>>>>> 2e6f64e1
};

/**
 * Adds a benchmark wrapped in a std::function. Only used
 * internally. Pass by value is intentional.
 */
<<<<<<< HEAD
void addBenchmarkImpl(const char* file,
                      const char* name,
                      std::function<TimeIterPair(unsigned int)>);
=======
void addBenchmarkImpl(
    const char* file,
    StringPiece name,
    BenchmarkFun,
    bool useCounter);
>>>>>>> 2e6f64e1

} // namespace detail

/**
 * Supporting type for BENCHMARK_SUSPEND defined below.
 */
struct BenchmarkSuspender {
  using Clock = std::chrono::high_resolution_clock;
  using TimePoint = Clock::time_point;
  using Duration = Clock::duration;

  BenchmarkSuspender() {
    start = Clock::now();
  }

  BenchmarkSuspender(const BenchmarkSuspender&) = delete;
  BenchmarkSuspender(BenchmarkSuspender&& rhs) noexcept {
    start = rhs.start;
    rhs.start = {};
  }

<<<<<<< HEAD
  BenchmarkSuspender& operator=(const BenchmarkSuspender &) = delete;
  BenchmarkSuspender& operator=(BenchmarkSuspender && rhs) {
=======
  BenchmarkSuspender& operator=(const BenchmarkSuspender&) = delete;
  BenchmarkSuspender& operator=(BenchmarkSuspender&& rhs) noexcept {
>>>>>>> 2e6f64e1
    if (start != TimePoint{}) {
      tally();
    }
    start = rhs.start;
    rhs.start = {};
    return *this;
  }

  ~BenchmarkSuspender() {
    if (start != TimePoint{}) {
      tally();
    }
  }

  void dismiss() {
    assert(start != TimePoint{});
    tally();
    start = {};
  }

  void rehire() {
    assert(start == TimePoint{});
    start = Clock::now();
  }

  template <class F>
  auto dismissing(F f) -> invoke_result_t<F> {
    SCOPE_EXIT {
      rehire();
    };
    dismiss();
    return f();
  }

  /**
   * This is for use inside of if-conditions, used in BENCHMARK macros.
   * If-conditions bypass the explicit on operator bool.
   */
  explicit operator bool() const {
    return false;
  }

  /**
   * Accumulates time spent outside benchmark.
   */
  static Duration timeSpent;

 private:
  void tally() {
    auto end = Clock::now();
    timeSpent += end - start;
    start = end;
  }

  TimePoint start;
};

/**
 * Adds a benchmark. Usually not called directly but instead through
 * the macro BENCHMARK defined below. The lambda function involved
 * must take exactly one parameter of type unsigned, and the benchmark
 * uses it with counter semantics (iteration occurs inside the
 * function).
 */
template <typename Lambda>
typename std::enable_if<folly::is_invocable_v<Lambda, unsigned>>::type
addBenchmark(const char* file, StringPiece name, Lambda&& lambda) {
  auto execute = [=](unsigned int times) {
    BenchmarkSuspender::timeSpent = {};
    unsigned int niter;

    // CORE MEASUREMENT STARTS
    auto start = std::chrono::high_resolution_clock::now();
    niter = lambda(times);
    auto end = std::chrono::high_resolution_clock::now();
    // CORE MEASUREMENT ENDS
<<<<<<< HEAD

    return detail::TimeIterPair(
        (end - start) - BenchmarkSuspender::timeSpent, niter);
=======
    return detail::TimeIterData{
        (end - start) - BenchmarkSuspender::timeSpent, niter, UserCounters{}};
>>>>>>> 2e6f64e1
  };

  detail::addBenchmarkImpl(file, name, detail::BenchmarkFun(execute), false);
}

/**
 * Adds a benchmark. Usually not called directly but instead through
 * the macro BENCHMARK defined below. The lambda function involved
 * must take zero parameters, and the benchmark calls it repeatedly
 * (iteration occurs outside the function).
 */
template <typename Lambda>
typename std::enable_if<folly::is_invocable_v<Lambda>>::type
addBenchmark(const char* file, StringPiece name, Lambda&& lambda) {
  addBenchmark(file, name, [=](unsigned int times) {
    unsigned int niter = 0;
    while (times-- > 0) {
      niter += lambda();
    }
    return niter;
  });
}

/**
<<<<<<< HEAD
=======
 * similar as previous two template specialization, but lambda will also take
 * customized counters in the following two cases
 */
template <typename Lambda>
typename std::enable_if<
    folly::is_invocable_v<Lambda, UserCounters&, unsigned>>::type
addBenchmark(const char* file, StringPiece name, Lambda&& lambda) {
  auto execute = [=](unsigned int times) {
    BenchmarkSuspender::timeSpent = {};
    unsigned int niter;

    // CORE MEASUREMENT STARTS
    auto start = std::chrono::high_resolution_clock::now();
    UserCounters counters;
    niter = lambda(counters, times);
    auto end = std::chrono::high_resolution_clock::now();
    // CORE MEASUREMENT ENDS
    return detail::TimeIterData{
        (end - start) - BenchmarkSuspender::timeSpent, niter, counters};
  };

  detail::addBenchmarkImpl(
      file,
      name,
      std::function<detail::TimeIterData(unsigned int)>(execute),
      true);
}

template <typename Lambda>
typename std::enable_if<folly::is_invocable_v<Lambda, UserCounters&>>::type
addBenchmark(const char* file, StringPiece name, Lambda&& lambda) {
  addBenchmark(file, name, [=](UserCounters& counters, unsigned int times) {
    unsigned int niter = 0;
    while (times-- > 0) {
      niter += lambda(counters);
    }
    return niter;
  });
}

/**
>>>>>>> 2e6f64e1
 * Call doNotOptimizeAway(var) to ensure that var will be computed even
 * post-optimization.  Use it for variables that are computed during
 * benchmarking but otherwise are useless. The compiler tends to do a
 * good job at eliminating unused variables, and this function fools it
 * into thinking var is in fact needed.
 *
 * Call makeUnpredictable(var) when you don't want the optimizer to use
 * its knowledge of var to shape the following code.  This is useful
 * when constant propagation or power reduction is possible during your
 * benchmark but not in real use cases.
 */

#ifdef _MSC_VER

#pragma optimize("", off)

inline void doNotOptimizeDependencySink(const void*) {}

#pragma optimize("", on)

template <class T>
void doNotOptimizeAway(const T& datum) {
  doNotOptimizeDependencySink(&datum);
}

template <typename T>
void makeUnpredictable(T& datum) {
  doNotOptimizeDependencySink(&datum);
}

#else

namespace detail {
template <typename T>
struct DoNotOptimizeAwayNeedsIndirect {
  using Decayed = typename std::decay<T>::type;

  // First two constraints ensure it can be an "r" operand.
  // std::is_pointer check is because callers seem to expect that
  // doNotOptimizeAway(&x) is equivalent to doNotOptimizeAway(x).
<<<<<<< HEAD
  constexpr static bool value = !folly::IsTriviallyCopyable<Decayed>::value ||
=======
  constexpr static bool value = !folly::is_trivially_copyable<Decayed>::value ||
>>>>>>> 2e6f64e1
      sizeof(Decayed) > sizeof(long) || std::is_pointer<Decayed>::value;
};
} // namespace detail

template <typename T>
auto doNotOptimizeAway(const T& datum) -> typename std::enable_if<
    !detail::DoNotOptimizeAwayNeedsIndirect<T>::value>::type {
  // The "r" constraint forces the compiler to make datum available
  // in a register to the asm block, which means that it must have
  // computed/loaded it.  We use this path for things that are <=
  // sizeof(long) (they have to fit), trivial (otherwise the compiler
  // doesn't want to put them in a register), and not a pointer (because
  // doNotOptimizeAway(&foo) would otherwise be a foot gun that didn't
  // necessarily compute foo).
  //
  // An earlier version of this method had a more permissive input operand
  // constraint, but that caused unnecessary variation between clang and
  // gcc benchmarks.
  asm volatile("" ::"r"(datum));
}

template <typename T>
auto doNotOptimizeAway(const T& datum) -> typename std::enable_if<
    detail::DoNotOptimizeAwayNeedsIndirect<T>::value>::type {
  // This version of doNotOptimizeAway tells the compiler that the asm
  // block will read datum from memory, and that in addition it might read
  // or write from any memory location.  If the memory clobber could be
  // separated into input and output that would be preferrable.
  asm volatile("" ::"m"(datum) : "memory");
}

template <typename T>
auto makeUnpredictable(T& datum) -> typename std::enable_if<
    !detail::DoNotOptimizeAwayNeedsIndirect<T>::value>::type {
  asm volatile("" : "+r"(datum));
}

template <typename T>
auto makeUnpredictable(T& datum) -> typename std::enable_if<
    detail::DoNotOptimizeAwayNeedsIndirect<T>::value>::type {
  asm volatile("" ::"m"(datum) : "memory");
}

#endif

struct dynamic;

void benchmarkResultsToDynamic(
    const std::vector<detail::BenchmarkResult>& data,
    dynamic&);

void benchmarkResultsFromDynamic(
    const dynamic&,
    std::vector<detail::BenchmarkResult>&);

void printResultComparison(
    const std::vector<detail::BenchmarkResult>& base,
    const std::vector<detail::BenchmarkResult>& test);

} // namespace folly

/**
 * Introduces a benchmark function. Used internally, see BENCHMARK and
 * friends below.
 */

#define BENCHMARK_IMPL(funName, stringName, rv, paramType, paramName)          \
  static void funName(paramType);                                              \
  FOLLY_MAYBE_UNUSED static bool FB_ANONYMOUS_VARIABLE(follyBenchmarkUnused) = \
      (::folly::addBenchmark(                                                  \
           __FILE__,                                                           \
           stringName,                                                         \
           [](paramType paramName) -> unsigned {                               \
             funName(paramName);                                               \
             return rv;                                                        \
           }),                                                                 \
       true);                                                                  \
  static void funName(paramType paramName)

#define BENCHMARK_IMPL_COUNTERS(                                               \
    funName, stringName, counters, rv, paramType, paramName)                   \
  static void funName(                                                         \
      ::folly::UserCounters& FOLLY_PP_DETAIL_APPEND_VA_ARG(paramType));        \
  FOLLY_MAYBE_UNUSED static bool FB_ANONYMOUS_VARIABLE(follyBenchmarkUnused) = \
      (::folly::addBenchmark(                                                  \
           __FILE__,                                                           \
           stringName,                                                         \
           [](::folly::UserCounters& counters FOLLY_PP_DETAIL_APPEND_VA_ARG(   \
               paramType paramName)) -> unsigned {                             \
             funName(counters FOLLY_PP_DETAIL_APPEND_VA_ARG(paramName));       \
             return rv;                                                        \
           }),                                                                 \
       true);                                                                  \
  static void funName(::folly::UserCounters& counters                          \
                          FOLLY_PP_DETAIL_APPEND_VA_ARG(paramType paramName))

/**
 * Introduces a benchmark function with support for returning the actual
 * number of iterations. Used internally, see BENCHMARK_MULTI and friends
 * below.
 */
#define BENCHMARK_MULTI_IMPL(funName, stringName, paramType, paramName)        \
  static unsigned funName(paramType);                                          \
  FOLLY_MAYBE_UNUSED static bool FB_ANONYMOUS_VARIABLE(follyBenchmarkUnused) = \
      (::folly::addBenchmark(                                                  \
           __FILE__,                                                           \
           stringName,                                                         \
           [](paramType paramName) { return funName(paramName); }),            \
       true);                                                                  \
  static unsigned funName(paramType paramName)

/**
 * Introduces a benchmark function. Use with either one or two arguments.
 * The first is the name of the benchmark. Use something descriptive, such
 * as insertVectorBegin. The second argument may be missing, or could be a
 * symbolic counter. The counter dictates how many internal iteration the
 * benchmark does. Example:
 *
 * BENCHMARK(vectorPushBack) {
 *   vector<int> v;
 *   v.push_back(42);
 * }
 *
 * BENCHMARK(insertVectorBegin, iters) {
 *   vector<int> v;
 *   FOR_EACH_RANGE (i, 0, iters) {
 *     v.insert(v.begin(), 42);
 *   }
 * }
 */
#define BENCHMARK(name, ...)                   \
  BENCHMARK_IMPL(                              \
      name,                                    \
      FOLLY_PP_STRINGIZE(name),                \
      FB_ARG_2_OR_1(1, ##__VA_ARGS__),         \
      FB_ONE_OR_NONE(unsigned, ##__VA_ARGS__), \
      __VA_ARGS__)

/**
 * Allow users to record customized counter during benchmarking,
 * there will be one extra column showing in the output result for each counter
 *
 * BENCHMARK_COUNTERS(insertVectorBegin, couters, iters) {
 *   vector<int> v;
 *   FOR_EACH_RANGE (i, 0, iters) {
 *     v.insert(v.begin(), 42);
 *   }
 *   BENCHMARK_SUSPEND {
 *      counters["foo"] = 10;
 *   }
 * }
 */
#define BENCHMARK_COUNTERS(name, counters, ...) \
  BENCHMARK_IMPL_COUNTERS(                      \
      name,                                     \
      FOLLY_PP_STRINGIZE(name),                 \
      counters,                                 \
      FB_ARG_2_OR_1(1, ##__VA_ARGS__),          \
      FB_ONE_OR_NONE(unsigned, ##__VA_ARGS__),  \
      __VA_ARGS__)
/**
 * Like BENCHMARK above, but allows the user to return the actual
 * number of iterations executed in the function body. This can be
 * useful if the benchmark function doesn't know upfront how many
 * iterations it's going to run or if it runs through a certain
 * number of test cases, e.g.:
 *
 * BENCHMARK_MULTI(benchmarkSomething) {
 *   std::vector<int> testCases { 0, 1, 1, 2, 3, 5 };
 *   for (int c : testCases) {
 *     doSomething(c);
 *   }
 *   return testCases.size();
 * }
 */
#define BENCHMARK_MULTI(name, ...)             \
  BENCHMARK_MULTI_IMPL(                        \
      name,                                    \
      FOLLY_PP_STRINGIZE(name),                \
      FB_ONE_OR_NONE(unsigned, ##__VA_ARGS__), \
      __VA_ARGS__)

/**
 * Defines a benchmark that passes a parameter to another one. This is
 * common for benchmarks that need a "problem size" in addition to
 * "number of iterations". Consider:
 *
 * void pushBack(uint32_t n, size_t initialSize) {
 *   vector<int> v;
 *   BENCHMARK_SUSPEND {
 *     v.resize(initialSize);
 *   }
 *   FOR_EACH_RANGE (i, 0, n) {
 *    v.push_back(i);
 *   }
 * }
 * BENCHMARK_PARAM(pushBack, 0)
 * BENCHMARK_PARAM(pushBack, 1000)
 * BENCHMARK_PARAM(pushBack, 1000000)
 *
 * The benchmark above estimates the speed of push_back at different
 * initial sizes of the vector. The framework will pass 0, 1000, and
 * 1000000 for initialSize, and the iteration count for n.
 */
#define BENCHMARK_PARAM(name, param) BENCHMARK_NAMED_PARAM(name, param, param)

/**
 * Same as BENCHMARK_PARAM, but allows one to return the actual number of
 * iterations that have been run.
 */
#define BENCHMARK_PARAM_MULTI(name, param) \
  BENCHMARK_NAMED_PARAM_MULTI(name, param, param)

/*
 * Like BENCHMARK_PARAM(), but allows a custom name to be specified for each
 * parameter, rather than using the parameter value.
 *
 * Useful when the parameter value is not a valid token for string pasting,
 * of when you want to specify multiple parameter arguments.
 *
 * For example:
 *
 * void addValue(uint32_t n, int64_t bucketSize, int64_t min, int64_t max) {
 *   Histogram<int64_t> hist(bucketSize, min, max);
 *   int64_t num = min;
 *   FOR_EACH_RANGE (i, 0, n) {
 *     hist.addValue(num);
 *     ++num;
 *     if (num > max) { num = min; }
 *   }
 * }
 *
 * BENCHMARK_NAMED_PARAM(addValue, 0_to_100, 1, 0, 100)
 * BENCHMARK_NAMED_PARAM(addValue, 0_to_1000, 10, 0, 1000)
 * BENCHMARK_NAMED_PARAM(addValue, 5k_to_20k, 250, 5000, 20000)
 */
#define BENCHMARK_NAMED_PARAM(name, param_name, ...)                   \
  BENCHMARK_IMPL(                                                      \
      FB_CONCATENATE(name, FB_CONCATENATE(_, param_name)),             \
      FOLLY_PP_STRINGIZE(name) "(" FOLLY_PP_STRINGIZE(param_name) ")", \
      iters,                                                           \
      unsigned,                                                        \
      iters) {                                                         \
    name(iters, ##__VA_ARGS__);                                        \
  }

/**
 * Same as BENCHMARK_NAMED_PARAM, but allows one to return the actual number
 * of iterations that have been run.
 */
#define BENCHMARK_NAMED_PARAM_MULTI(name, param_name, ...)             \
  BENCHMARK_MULTI_IMPL(                                                \
      FB_CONCATENATE(name, FB_CONCATENATE(_, param_name)),             \
      FOLLY_PP_STRINGIZE(name) "(" FOLLY_PP_STRINGIZE(param_name) ")", \
      unsigned,                                                        \
      iters) {                                                         \
    return name(iters, ##__VA_ARGS__);                                 \
  }

/**
 * Just like BENCHMARK, but prints the time relative to a
 * baseline. The baseline is the most recent BENCHMARK() seen in
 * the current scope. Example:
 *
 * // This is the baseline
 * BENCHMARK(insertVectorBegin, n) {
 *   vector<int> v;
 *   FOR_EACH_RANGE (i, 0, n) {
 *     v.insert(v.begin(), 42);
 *   }
 * }
 *
 * BENCHMARK_RELATIVE(insertListBegin, n) {
 *   list<int> s;
 *   FOR_EACH_RANGE (i, 0, n) {
 *     s.insert(s.begin(), 42);
 *   }
 * }
 *
 * Any number of relative benchmark can be associated with a
 * baseline. Another BENCHMARK() occurrence effectively establishes a
 * new baseline.
 */
#define BENCHMARK_RELATIVE(name, ...)          \
  BENCHMARK_IMPL(                              \
      name,                                    \
      "%" FOLLY_PP_STRINGIZE(name),            \
      FB_ARG_2_OR_1(1, ##__VA_ARGS__),         \
      FB_ONE_OR_NONE(unsigned, ##__VA_ARGS__), \
      __VA_ARGS__)

#define BENCHMARK_COUNTERS_RELATIVE(name, counters, ...) \
  BENCHMARK_IMPL_COUNTERS(                               \
      name,                                              \
      "%" FOLLY_PP_STRINGIZE(name),                      \
      counters,                                          \
      FB_ARG_2_OR_1(1, ##__VA_ARGS__),                   \
      FB_ONE_OR_NONE(unsigned, ##__VA_ARGS__),           \
      __VA_ARGS__)
/**
 * Same as BENCHMARK_RELATIVE, but allows one to return the actual number
 * of iterations that have been run.
 */
#define BENCHMARK_RELATIVE_MULTI(name, ...)    \
  BENCHMARK_MULTI_IMPL(                        \
      name,                                    \
      "%" FOLLY_PP_STRINGIZE(name),            \
      FB_ONE_OR_NONE(unsigned, ##__VA_ARGS__), \
      __VA_ARGS__)

/**
 * A combination of BENCHMARK_RELATIVE and BENCHMARK_PARAM.
 */
#define BENCHMARK_RELATIVE_PARAM(name, param) \
  BENCHMARK_RELATIVE_NAMED_PARAM(name, param, param)

/**
 * Same as BENCHMARK_RELATIVE_PARAM, but allows one to return the actual
 * number of iterations that have been run.
 */
#define BENCHMARK_RELATIVE_PARAM_MULTI(name, param) \
  BENCHMARK_RELATIVE_NAMED_PARAM_MULTI(name, param, param)

/**
 * A combination of BENCHMARK_RELATIVE and BENCHMARK_NAMED_PARAM.
 */
#define BENCHMARK_RELATIVE_NAMED_PARAM(name, param_name, ...)              \
  BENCHMARK_IMPL(                                                          \
      FB_CONCATENATE(name, FB_CONCATENATE(_, param_name)),                 \
      "%" FOLLY_PP_STRINGIZE(name) "(" FOLLY_PP_STRINGIZE(param_name) ")", \
      iters,                                                               \
      unsigned,                                                            \
      iters) {                                                             \
    name(iters, ##__VA_ARGS__);                                            \
  }

/**
 * Same as BENCHMARK_RELATIVE_NAMED_PARAM, but allows one to return the
 * actual number of iterations that have been run.
 */
#define BENCHMARK_RELATIVE_NAMED_PARAM_MULTI(name, param_name, ...)        \
  BENCHMARK_MULTI_IMPL(                                                    \
      FB_CONCATENATE(name, FB_CONCATENATE(_, param_name)),                 \
      "%" FOLLY_PP_STRINGIZE(name) "(" FOLLY_PP_STRINGIZE(param_name) ")", \
      unsigned,                                                            \
      iters) {                                                             \
    return name(iters, ##__VA_ARGS__);                                     \
  }

/**
 * Draws a line of dashes.
 */
<<<<<<< HEAD
#define BENCHMARK_DRAW_LINE()                                                \
  static bool FB_ANONYMOUS_VARIABLE(follyBenchmarkUnused) =                  \
      (::folly::addBenchmark(__FILE__, "-", []() -> unsigned { return 0; }), \
=======
#define BENCHMARK_DRAW_LINE()                                                  \
  FOLLY_MAYBE_UNUSED static bool FB_ANONYMOUS_VARIABLE(follyBenchmarkUnused) = \
      (::folly::addBenchmark(__FILE__, "-", []() -> unsigned { return 0; }),   \
>>>>>>> 2e6f64e1
       true)

/**
 * Allows execution of code that doesn't count torward the benchmark's
 * time budget. Example:
 *
 * BENCHMARK_START_GROUP(insertVectorBegin, n) {
 *   vector<int> v;
 *   BENCHMARK_SUSPEND {
 *     v.reserve(n);
 *   }
 *   FOR_EACH_RANGE (i, 0, n) {
 *     v.insert(v.begin(), 42);
 *   }
 * }
 */
#define BENCHMARK_SUSPEND                             \
  if (auto FB_ANONYMOUS_VARIABLE(BENCHMARK_SUSPEND) = \
          ::folly::BenchmarkSuspender()) {            \
  } else<|MERGE_RESOLUTION|>--- conflicted
+++ resolved
@@ -1,9 +1,5 @@
 /*
-<<<<<<< HEAD
- * Copyright 2012-present Facebook, Inc.
-=======
  * Copyright (c) Facebook, Inc. and its affiliates.
->>>>>>> 2e6f64e1
  *
  * Licensed under the Apache License, Version 2.0 (the "License");
  * you may not use this file except in compliance with the License.
@@ -25,10 +21,7 @@
 #include <folly/Range.h>
 #include <folly/ScopeGuard.h>
 #include <folly/Traits.h>
-<<<<<<< HEAD
-=======
 #include <folly/functional/Invoke.h>
->>>>>>> 2e6f64e1
 #include <folly/portability/GFlags.h>
 
 #include <cassert>
@@ -85,49 +78,31 @@
   UserCounters userCounters;
 };
 
-<<<<<<< HEAD
-using TimeIterPair =
-    std::pair<std::chrono::high_resolution_clock::duration, unsigned int>;
-using BenchmarkFun = std::function<detail::TimeIterPair(unsigned int)>;
-=======
 using BenchmarkFun = std::function<TimeIterData(unsigned int)>;
->>>>>>> 2e6f64e1
 
 struct BenchmarkRegistration {
   std::string file;
   std::string name;
   BenchmarkFun func;
-<<<<<<< HEAD
-=======
   bool useCounter = false;
->>>>>>> 2e6f64e1
 };
 
 struct BenchmarkResult {
   std::string file;
   std::string name;
   double timeInNs;
-<<<<<<< HEAD
-=======
   UserCounters counters;
->>>>>>> 2e6f64e1
 };
 
 /**
  * Adds a benchmark wrapped in a std::function. Only used
  * internally. Pass by value is intentional.
  */
-<<<<<<< HEAD
-void addBenchmarkImpl(const char* file,
-                      const char* name,
-                      std::function<TimeIterPair(unsigned int)>);
-=======
 void addBenchmarkImpl(
     const char* file,
     StringPiece name,
     BenchmarkFun,
     bool useCounter);
->>>>>>> 2e6f64e1
 
 } // namespace detail
 
@@ -149,13 +124,8 @@
     rhs.start = {};
   }
 
-<<<<<<< HEAD
-  BenchmarkSuspender& operator=(const BenchmarkSuspender &) = delete;
-  BenchmarkSuspender& operator=(BenchmarkSuspender && rhs) {
-=======
   BenchmarkSuspender& operator=(const BenchmarkSuspender&) = delete;
   BenchmarkSuspender& operator=(BenchmarkSuspender&& rhs) noexcept {
->>>>>>> 2e6f64e1
     if (start != TimePoint{}) {
       tally();
     }
@@ -232,14 +202,8 @@
     niter = lambda(times);
     auto end = std::chrono::high_resolution_clock::now();
     // CORE MEASUREMENT ENDS
-<<<<<<< HEAD
-
-    return detail::TimeIterPair(
-        (end - start) - BenchmarkSuspender::timeSpent, niter);
-=======
     return detail::TimeIterData{
         (end - start) - BenchmarkSuspender::timeSpent, niter, UserCounters{}};
->>>>>>> 2e6f64e1
   };
 
   detail::addBenchmarkImpl(file, name, detail::BenchmarkFun(execute), false);
@@ -264,8 +228,6 @@
 }
 
 /**
-<<<<<<< HEAD
-=======
  * similar as previous two template specialization, but lambda will also take
  * customized counters in the following two cases
  */
@@ -307,7 +269,6 @@
 }
 
 /**
->>>>>>> 2e6f64e1
  * Call doNotOptimizeAway(var) to ensure that var will be computed even
  * post-optimization.  Use it for variables that are computed during
  * benchmarking but otherwise are useless. The compiler tends to do a
@@ -348,11 +309,7 @@
   // First two constraints ensure it can be an "r" operand.
   // std::is_pointer check is because callers seem to expect that
   // doNotOptimizeAway(&x) is equivalent to doNotOptimizeAway(x).
-<<<<<<< HEAD
-  constexpr static bool value = !folly::IsTriviallyCopyable<Decayed>::value ||
-=======
   constexpr static bool value = !folly::is_trivially_copyable<Decayed>::value ||
->>>>>>> 2e6f64e1
       sizeof(Decayed) > sizeof(long) || std::is_pointer<Decayed>::value;
 };
 } // namespace detail
@@ -705,15 +662,9 @@
 /**
  * Draws a line of dashes.
  */
-<<<<<<< HEAD
-#define BENCHMARK_DRAW_LINE()                                                \
-  static bool FB_ANONYMOUS_VARIABLE(follyBenchmarkUnused) =                  \
-      (::folly::addBenchmark(__FILE__, "-", []() -> unsigned { return 0; }), \
-=======
 #define BENCHMARK_DRAW_LINE()                                                  \
   FOLLY_MAYBE_UNUSED static bool FB_ANONYMOUS_VARIABLE(follyBenchmarkUnused) = \
       (::folly::addBenchmark(__FILE__, "-", []() -> unsigned { return 0; }),   \
->>>>>>> 2e6f64e1
        true)
 
 /**
