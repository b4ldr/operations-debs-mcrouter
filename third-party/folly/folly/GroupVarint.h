--- conflicted
+++ resolved
@@ -1,9 +1,5 @@
 /*
-<<<<<<< HEAD
- * Copyright 2012-present Facebook, Inc.
-=======
  * Copyright (c) Facebook, Inc. and its affiliates.
->>>>>>> 2e6f64e1
  *
  * Licensed under the Apache License, Version 2.0 (the "License");
  * you may not use this file except in compliance with the License.
@@ -25,30 +21,16 @@
 
 #include <glog/logging.h>
 
-<<<<<<< HEAD
-=======
 #include <folly/Portability.h>
 #include <folly/Range.h>
 #include <folly/detail/GroupVarintDetail.h>
 #include <folly/lang/Bits.h>
 #include <folly/portability/Builtins.h>
 
->>>>>>> 2e6f64e1
 #if !defined(__GNUC__) && !defined(_MSC_VER)
 #error GroupVarint.h requires GCC or MSVC
 #endif
 
-<<<<<<< HEAD
-#include <folly/Portability.h>
-
-#if FOLLY_X64 || defined(__i386__) || FOLLY_PPC64 || FOLLY_AARCH64
-#define HAVE_GROUP_VARINT 1
-
-#include <folly/Range.h>
-#include <folly/detail/GroupVarintDetail.h>
-#include <folly/lang/Bits.h>
-#include <folly/portability/Builtins.h>
-=======
 #if FOLLY_X64 || defined(__i386__) || FOLLY_PPC64 || FOLLY_AARCH64
 #define FOLLY_HAVE_GROUP_VARINT 1
 #else
@@ -56,7 +38,6 @@
 #endif
 
 #if FOLLY_HAVE_GROUP_VARINT
->>>>>>> 2e6f64e1
 
 #if FOLLY_SSE >= 3
 #include <nmmintrin.h>
@@ -152,14 +133,8 @@
    * return the number of bytes used by the encoding.
    */
   static size_t encodedSize(const char* p) {
-<<<<<<< HEAD
-    return kHeaderSize + kGroupSize +
-           b0key(uint8_t(*p)) + b1key(uint8_t(*p)) +
-           b2key(uint8_t(*p)) + b3key(uint8_t(*p));
-=======
     return kHeaderSize + kGroupSize + b0key(uint8_t(*p)) + b1key(uint8_t(*p)) +
         b2key(uint8_t(*p)) + b3key(uint8_t(*p));
->>>>>>> 2e6f64e1
   }
 
   /**
@@ -237,11 +212,7 @@
    */
   static const char* decode(const char* p, uint32_t* dest) {
     uint8_t key = uint8_t(p[0]);
-<<<<<<< HEAD
-    __m128i val = _mm_loadu_si128((const __m128i*)(p+1));
-=======
     __m128i val = _mm_loadu_si128((const __m128i*)(p + 1));
->>>>>>> 2e6f64e1
     __m128i mask =
         _mm_load_si128((const __m128i*)detail::groupVarintSSEMasks[key].data());
     __m128i r = _mm_shuffle_epi8(val, mask);
@@ -253,17 +224,10 @@
    * Just like decode_simple, but with the additional constraint that
    * we must be able to read at least 17 bytes from the input pointer, p.
    */
-<<<<<<< HEAD
-  static const char* decode(const char* p, uint32_t* a, uint32_t* b,
-                            uint32_t* c, uint32_t* d) {
-    uint8_t key = uint8_t(p[0]);
-    __m128i val = _mm_loadu_si128((const __m128i*)(p+1));
-=======
   static const char*
   decode(const char* p, uint32_t* a, uint32_t* b, uint32_t* c, uint32_t* d) {
     uint8_t key = uint8_t(p[0]);
     __m128i val = _mm_loadu_si128((const __m128i*)(p + 1));
->>>>>>> 2e6f64e1
     __m128i mask =
         _mm_load_si128((const __m128i*)detail::groupVarintSSEMasks[key].data());
     __m128i r = _mm_shuffle_epi8(val, mask);
@@ -274,11 +238,7 @@
     *b = uint32_t(_mm_extract_epi32(r, 1));
     *c = uint32_t(_mm_extract_epi32(r, 2));
     *d = uint32_t(_mm_extract_epi32(r, 3));
-<<<<<<< HEAD
-#else  /* !__SSE4__ */
-=======
 #else /* !__SSE4__ */
->>>>>>> 2e6f64e1
     *a = _mm_extract_epi16(r, 0) + (_mm_extract_epi16(r, 1) << 16);
     *b = _mm_extract_epi16(r, 2) + (_mm_extract_epi16(r, 3) << 16);
     *c = _mm_extract_epi16(r, 4) + (_mm_extract_epi16(r, 5) << 16);
@@ -303,8 +263,6 @@
   static uint8_t key(uint32_t x) {
     // __builtin_clz is undefined for the x==0 case
     return uint8_t(3 - (__builtin_clz(x | 1) / 8));
-<<<<<<< HEAD
-=======
   }
   static size_t b0key(size_t x) {
     return x & 3;
@@ -317,7 +275,6 @@
   }
   static size_t b3key(size_t x) {
     return (x >> 6) & 3;
->>>>>>> 2e6f64e1
   }
 
   static const uint32_t kMask[];
@@ -339,17 +296,10 @@
   /**
    * Return the number of bytes used to encode these five values.
    */
-<<<<<<< HEAD
-  static size_t size(uint64_t a, uint64_t b, uint64_t c, uint64_t d,
-                     uint64_t e) {
-    return kHeaderSize + kGroupSize +
-           key(a) + key(b) + key(c) + key(d) + key(e);
-=======
   static size_t
   size(uint64_t a, uint64_t b, uint64_t c, uint64_t d, uint64_t e) {
     return kHeaderSize + kGroupSize + key(a) + key(b) + key(c) + key(d) +
         key(e);
->>>>>>> 2e6f64e1
   }
 
   /**
@@ -411,13 +361,8 @@
    */
   static size_t encodedSize(const char* p) {
     uint16_t n = loadUnaligned<uint16_t>(p);
-<<<<<<< HEAD
-    return kHeaderSize + kGroupSize +
-            b0key(n) + b1key(n) + b2key(n) + b3key(n) + b4key(n);
-=======
     return kHeaderSize + kGroupSize + b0key(n) + b1key(n) + b2key(n) +
         b3key(n) + b4key(n);
->>>>>>> 2e6f64e1
   }
 
   /**
@@ -425,13 +370,8 @@
    * the next position in the buffer (that is, one character past the last
    * encoded byte).  p needs to have at least size()+8 bytes available.
    */
-<<<<<<< HEAD
-  static char* encode(char* p, uint64_t a, uint64_t b, uint64_t c,
-                      uint64_t d, uint64_t e) {
-=======
   static char*
   encode(char* p, uint64_t a, uint64_t b, uint64_t c, uint64_t d, uint64_t e) {
->>>>>>> 2e6f64e1
     uint16_t b0key = key(a);
     uint16_t b1key = key(b);
     uint16_t b2key = key(c);
@@ -440,14 +380,7 @@
     storeUnaligned<uint16_t>(
         p,
         uint16_t(
-<<<<<<< HEAD
-            (b4key << 12) |
-            (b3key << 9) |
-            (b2key << 6) |
-            (b1key << 3) |
-=======
             (b4key << 12) | (b3key << 9) | (b2key << 6) | (b1key << 3) |
->>>>>>> 2e6f64e1
             b0key));
     p += 2;
     storeUnaligned(p, a);
@@ -520,13 +453,6 @@
     return uint8_t(7 - (__builtin_clzll(x | 1) / 8));
   }
 
-<<<<<<< HEAD
-  static uint8_t b0key(uint16_t x) { return x & 7u; }
-  static uint8_t b1key(uint16_t x) { return (x >> 3) & 7u; }
-  static uint8_t b2key(uint16_t x) { return (x >> 6) & 7u; }
-  static uint8_t b3key(uint16_t x) { return (x >> 9) & 7u; }
-  static uint8_t b4key(uint16_t x) { return (x >> 12) & 7u; }
-=======
   static uint8_t b0key(uint16_t x) {
     return x & 7u;
   }
@@ -542,7 +468,6 @@
   static uint8_t b4key(uint16_t x) {
     return (x >> 12) & 7u;
   }
->>>>>>> 2e6f64e1
 
   static const uint64_t kMask[];
 };
