--- conflicted
+++ resolved
@@ -1,9 +1,5 @@
 /*
-<<<<<<< HEAD
- * Copyright 2016-present Facebook, Inc.
-=======
  * Copyright (c) Facebook, Inc. and its affiliates.
->>>>>>> 2e6f64e1
  *
  * Licensed under the Apache License, Version 2.0 (the "License");
  * you may not use this file except in compliance with the License.
@@ -21,14 +17,10 @@
 #include <folly/portability/Time.h>
 #include <folly/Likely.h>
 
-<<<<<<< HEAD
-#include <assert.h>
-=======
 #include <folly/CPortability.h>
 #include <folly/Likely.h>
 
 #include <cassert>
->>>>>>> 2e6f64e1
 
 #include <chrono>
 
@@ -83,7 +75,6 @@
   if (UNLIKELY(kern_result != KERN_SUCCESS)) {
     return -1;
   }
-<<<<<<< HEAD
 
   auto cputime = time_value_to_ns(thread_times_info.user_time) +
       time_value_to_ns(thread_times_info.system_time) +
@@ -105,38 +96,11 @@
   }
   auto cputime = time_value_to_ns(thread_info_data.system_time) +
       time_value_to_ns(thread_info_data.user_time);
-=======
-
-  auto cputime = time_value_to_ns(thread_times_info.user_time) +
-      time_value_to_ns(thread_times_info.system_time) +
-      time_value_to_ns(task_basic_info.user_time) +
-      time_value_to_ns(task_basic_info.system_time);
->>>>>>> 2e6f64e1
   duration_to_ts(cputime, ts);
   return 0;
 }
 
-<<<<<<< HEAD
-int clock_gettime(clockid_t clk_id, struct timespec* ts) {
-=======
-static int clock_thread_cputime(struct timespec* ts) {
-  mach_msg_type_number_t count = THREAD_BASIC_INFO_COUNT;
-  thread_basic_info_data_t thread_info_data;
-  thread_act_t thread = mach_thread_self();
-  kern_return_t kern_result = thread_info(
-      thread, THREAD_BASIC_INFO, (thread_info_t)&thread_info_data, &count);
-  mach_port_deallocate(mach_task_self(), thread);
-  if (UNLIKELY(kern_result != KERN_SUCCESS)) {
-    return -1;
-  }
-  auto cputime = time_value_to_ns(thread_info_data.system_time) +
-      time_value_to_ns(thread_info_data.user_time);
-  duration_to_ts(cputime, ts);
-  return 0;
-}
-
 FOLLY_ATTR_WEAK int clock_gettime(clockid_t clk_id, struct timespec* ts) {
->>>>>>> 2e6f64e1
   switch (clk_id) {
     case CLOCK_REALTIME: {
       auto now = std::chrono::system_clock::now().time_since_epoch();
