/*
<<<<<<< HEAD
 * Copyright 2016-present Facebook, Inc.
=======
 * Copyright (c) Facebook, Inc. and its affiliates.
>>>>>>> 2e6f64e1
 *
 * Licensed under the Apache License, Version 2.0 (the "License");
 * you may not use this file except in compliance with the License.
 * You may obtain a copy of the License at
 *
 *     http://www.apache.org/licenses/LICENSE-2.0
 *
 * Unless required by applicable law or agreed to in writing, software
 * distributed under the License is distributed on an "AS IS" BASIS,
 * WITHOUT WARRANTIES OR CONDITIONS OF ANY KIND, either express or implied.
 * See the License for the specific language governing permissions and
 * limitations under the License.
 */

#pragma once

#ifndef FOLLY_NO_CONFIG
#include <folly/folly-config.h>
#endif

#if __has_include(<features.h>)
#include <features.h> // @manual
#endif

<<<<<<< HEAD
#if FOLLY_HAVE_FEATURES_H
#include <features.h> // @manual
=======
#if __has_include(<bits/c++config.h>)
#include <bits/c++config.h> // @manual
>>>>>>> 2e6f64e1
#endif

#ifdef __ANDROID__
#include <android/api-level.h> // @manual
#endif

#ifdef __APPLE__
#include <Availability.h> // @manual
#endif<|MERGE_RESOLUTION|>--- conflicted
+++ resolved
@@ -1,9 +1,5 @@
 /*
-<<<<<<< HEAD
- * Copyright 2016-present Facebook, Inc.
-=======
  * Copyright (c) Facebook, Inc. and its affiliates.
->>>>>>> 2e6f64e1
  *
  * Licensed under the Apache License, Version 2.0 (the "License");
  * you may not use this file except in compliance with the License.
@@ -28,13 +24,8 @@
 #include <features.h> // @manual
 #endif
 
-<<<<<<< HEAD
-#if FOLLY_HAVE_FEATURES_H
-#include <features.h> // @manual
-=======
 #if __has_include(<bits/c++config.h>)
 #include <bits/c++config.h> // @manual
->>>>>>> 2e6f64e1
 #endif
 
 #ifdef __ANDROID__
