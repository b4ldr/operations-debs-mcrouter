--- conflicted
+++ resolved
@@ -1,9 +1,5 @@
 /*
-<<<<<<< HEAD
- * Copyright 2016-present Facebook, Inc.
-=======
  * Copyright (c) Facebook, Inc. and its affiliates.
->>>>>>> 2e6f64e1
  *
  * Licensed under the Apache License, Version 2.0 (the "License");
  * you may not use this file except in compliance with the License.
@@ -26,13 +22,10 @@
 #include <folly/portability/Config.h>
 
 #if (defined(USE_JEMALLOC) || defined(FOLLY_USE_JEMALLOC)) && !FOLLY_SANITIZE
-<<<<<<< HEAD
-=======
 #if defined(FOLLY_ASSUME_NO_JEMALLOC)
 #error \
     "Both USE_JEMALLOC/FOLLY_USE_JEMALLOC and FOLLY_ASSUME_NO_JEMALLOC defined"
 #endif
->>>>>>> 2e6f64e1
 // JEMalloc provides it's own implementation of
 // malloc_usable_size, and that's what we should be using.
 #if defined(__FreeBSD__)
@@ -45,10 +38,7 @@
 #if __has_include(<malloc.h>)
 #include <malloc.h>
 #endif
-<<<<<<< HEAD
-=======
 #endif
->>>>>>> 2e6f64e1
 
 #if defined(__APPLE__) && !defined(FOLLY_HAVE_MALLOC_USABLE_SIZE)
 // MacOS doesn't have malloc_usable_size()
