--- conflicted
+++ resolved
@@ -1,9 +1,5 @@
 /*
-<<<<<<< HEAD
- * Copyright 2016-present Facebook, Inc.
-=======
  * Copyright (c) Facebook, Inc. and its affiliates.
->>>>>>> 2e6f64e1
  *
  * Licensed under the Apache License, Version 2.0 (the "License");
  * you may not use this file except in compliance with the License.
@@ -30,10 +26,7 @@
 
 #include <sys/locking.h> // @manual
 
-<<<<<<< HEAD
-=======
 #include <folly/Portability.h>
->>>>>>> 2e6f64e1
 #include <folly/portability/SysTypes.h>
 
 // This is different from the normal headers because there are a few cases,
@@ -94,22 +87,12 @@
 int truncate(const char* path, off_t len);
 int usleep(unsigned int ms);
 ssize_t write(int fh, void const* buf, size_t count);
-<<<<<<< HEAD
-}
-}
-}
-=======
 } // namespace unistd
 } // namespace portability
 } // namespace folly
->>>>>>> 2e6f64e1
 
 FOLLY_PUSH_WARNING
 FOLLY_CLANG_DISABLE_WARNING("-Wheader-hygiene")
 /* using override */ using namespace folly::portability::unistd;
-<<<<<<< HEAD
-
-=======
 FOLLY_POP_WARNING
->>>>>>> 2e6f64e1
 #endif