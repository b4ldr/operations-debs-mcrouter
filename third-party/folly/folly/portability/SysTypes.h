/*
<<<<<<< HEAD
 * Copyright 2016-present Facebook, Inc.
=======
 * Copyright (c) Facebook, Inc. and its affiliates.
>>>>>>> 2e6f64e1
 *
 * Licensed under the Apache License, Version 2.0 (the "License");
 * you may not use this file except in compliance with the License.
 * You may obtain a copy of the License at
 *
 *     http://www.apache.org/licenses/LICENSE-2.0
 *
 * Unless required by applicable law or agreed to in writing, software
 * distributed under the License is distributed on an "AS IS" BASIS,
 * WITHOUT WARRANTIES OR CONDITIONS OF ANY KIND, either express or implied.
 * See the License for the specific language governing permissions and
 * limitations under the License.
 */

#pragma once

#include <sys/types.h>

#ifdef _WIN32
#include <basetsd.h> // @manual

<<<<<<< HEAD
#define HAVE_MODE_T 1

=======
>>>>>>> 2e6f64e1
// This is a massive pain to have be an `int` due to the pthread implementation
// we support, but it's far more compatible with the rest of the windows world
// as an `int` than it would be as a `void*`
using pid_t = int;
// This isn't actually supposed to be defined here, but it's the most
// appropriate place without defining a portability header for stdint.h
// with just this single typedef.
using ssize_t = SSIZE_T;

#ifndef HAVE_MODE_T
#define HAVE_MODE_T 1
// The Windows headers don't define this anywhere, nor do any of the libs
// that Folly depends on, so define it here.
using mode_t = unsigned int;
#endif

#endif<|MERGE_RESOLUTION|>--- conflicted
+++ resolved
@@ -1,9 +1,5 @@
 /*
-<<<<<<< HEAD
- * Copyright 2016-present Facebook, Inc.
-=======
  * Copyright (c) Facebook, Inc. and its affiliates.
->>>>>>> 2e6f64e1
  *
  * Licensed under the Apache License, Version 2.0 (the "License");
  * you may not use this file except in compliance with the License.
@@ -25,11 +21,6 @@
 #ifdef _WIN32
 #include <basetsd.h> // @manual
 
-<<<<<<< HEAD
-#define HAVE_MODE_T 1
-
-=======
->>>>>>> 2e6f64e1
 // This is a massive pain to have be an `int` due to the pthread implementation
 // we support, but it's far more compatible with the rest of the windows world
 // as an `int` than it would be as a `void*`
