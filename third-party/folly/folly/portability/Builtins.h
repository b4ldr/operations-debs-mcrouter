/*
<<<<<<< HEAD
 * Copyright 2016-present Facebook, Inc.
=======
 * Copyright (c) Facebook, Inc. and its affiliates.
>>>>>>> 2e6f64e1
 *
 * Licensed under the Apache License, Version 2.0 (the "License");
 * you may not use this file except in compliance with the License.
 * You may obtain a copy of the License at
 *
 *     http://www.apache.org/licenses/LICENSE-2.0
 *
 * Unless required by applicable law or agreed to in writing, software
 * distributed under the License is distributed on an "AS IS" BASIS,
 * WITHOUT WARRANTIES OR CONDITIONS OF ANY KIND, either express or implied.
 * See the License for the specific language governing permissions and
 * limitations under the License.
 */

#pragma once

#if defined(_WIN32) && !defined(__clang__)
#include <assert.h>
#include <folly/Portability.h>
#include <intrin.h>
#include <stdint.h>

namespace folly {
namespace portability {
namespace detail {
void call_flush_instruction_cache_self_pid(void* begin, size_t size);
}
<<<<<<< HEAD
}
}

FOLLY_ALWAYS_INLINE void __builtin___clear_cache(char* begin, char* end) {
  if (folly::kIsArchAmd64) {
    // x86_64 doesn't require the instruction cache to be flushed after
    // modification.
  } else {
    // Default to flushing it for everything else, such as ARM.
    folly::portability::detail::call_flush_instruction_cache_self_pid(
        static_cast<void*>(begin), static_cast<size_t>(end - begin));
  }
}
=======
} // namespace portability
} // namespace folly
>>>>>>> 2e6f64e1

FOLLY_ALWAYS_INLINE void __builtin___clear_cache(char* begin, char* end) {
  if (folly::kIsArchAmd64) {
    // x86_64 doesn't require the instruction cache to be flushed after
    // modification.
  } else {
    // Default to flushing it for everything else, such as ARM.
    folly::portability::detail::call_flush_instruction_cache_self_pid(
        static_cast<void*>(begin), static_cast<size_t>(end - begin));
  }
}

#if !defined(_MSC_VER) || (_MSC_VER < 1923)
FOLLY_ALWAYS_INLINE int __builtin_clz(unsigned int x) {
  unsigned long index;
  return int(_BitScanReverse(&index, (unsigned long)x) ? 31 - index : 32);
}

FOLLY_ALWAYS_INLINE int __builtin_clzl(unsigned long x) {
  return __builtin_clz((unsigned int)x);
}

#if defined(_M_IX86) || defined(_M_ARM) || defined(_M_ARM64)
FOLLY_ALWAYS_INLINE int __builtin_clzll(unsigned long long x) {
  if (x == 0) {
    return 64;
  }
  unsigned int msb = (unsigned int)(x >> 32);
  unsigned int lsb = (unsigned int)x;
  return (msb != 0) ? __builtin_clz(msb) : 32 + __builtin_clz(lsb);
}
#else
FOLLY_ALWAYS_INLINE int __builtin_clzll(unsigned long long x) {
  unsigned long index;
  return int(_BitScanReverse64(&index, x) ? 63 - index : 64);
}
#endif

FOLLY_ALWAYS_INLINE int __builtin_ctz(unsigned int x) {
  unsigned long index;
<<<<<<< HEAD
  return int(_BitScanReverse64(&index, x) ? 63 - index : 64);
}

FOLLY_ALWAYS_INLINE int __builtin_ctz(unsigned int x) {
  unsigned long index;
=======
>>>>>>> 2e6f64e1
  return int(_BitScanForward(&index, (unsigned long)x) ? index : 32);
}

FOLLY_ALWAYS_INLINE int __builtin_ctzl(unsigned long x) {
  return __builtin_ctz((unsigned int)x);
}

#if defined(_M_IX86) || defined(_M_ARM) || defined(_M_ARM64)
FOLLY_ALWAYS_INLINE int __builtin_ctzll(unsigned long long x) {
  unsigned long index;
<<<<<<< HEAD
  return int(_BitScanForward64(&index, x) ? index : 64);
=======
  unsigned int msb = (unsigned int)(x >> 32);
  unsigned int lsb = (unsigned int)x;
  if (lsb != 0) {
    return (int)(_BitScanForward(&index, lsb) ? index : 64);
  } else {
    return (int)(_BitScanForward(&index, msb) ? index + 32 : 64);
  }
>>>>>>> 2e6f64e1
}
#else
FOLLY_ALWAYS_INLINE int __builtin_ctzll(unsigned long long x) {
  unsigned long index;
  return int(_BitScanForward64(&index, x) ? index : 64);
}
#endif
#endif // !defined(_MSC_VER) || (_MSC_VER < 1923)

FOLLY_ALWAYS_INLINE int __builtin_ffs(int x) {
  unsigned long index;
  return int(_BitScanForward(&index, (unsigned long)x) ? index + 1 : 0);
}

FOLLY_ALWAYS_INLINE int __builtin_ffsl(long x) {
  return __builtin_ffs(int(x));
}

#if defined(_M_IX86) || defined(_M_ARM) || defined(_M_ARM64)
FOLLY_ALWAYS_INLINE int __builtin_ffsll(long long x) {
  int ctzll = __builtin_ctzll((unsigned long long)x);
  return ctzll != 64 ? ctzll + 1 : 0;
}
#else
FOLLY_ALWAYS_INLINE int __builtin_ffsll(long long x) {
  unsigned long index;
  return int(_BitScanForward64(&index, (unsigned long long)x) ? index + 1 : 0);
<<<<<<< HEAD
}

FOLLY_ALWAYS_INLINE int __builtin_popcount(unsigned int x) {
  return int(__popcnt(x));
=======
>>>>>>> 2e6f64e1
}

FOLLY_ALWAYS_INLINE int __builtin_popcount(unsigned int x) {
  return int(__popcnt(x));
}

#if !defined(_MSC_VER) || (_MSC_VER < 1923)
FOLLY_ALWAYS_INLINE int __builtin_popcountl(unsigned long x) {
  static_assert(sizeof(x) == 4, "");
  return int(__popcnt(x));
}
#endif // !defined(_MSC_VER) || (_MSC_VER < 1923)
#endif

#if !defined(_MSC_VER) || (_MSC_VER < 1923)
#if defined(_M_IX86)
FOLLY_ALWAYS_INLINE int __builtin_popcountll(unsigned long long x) {
  return int(__popcnt((unsigned int)(x >> 32))) +
      int(__popcnt((unsigned int)x));
}
#elif defined(_M_X64)
FOLLY_ALWAYS_INLINE int __builtin_popcountll(unsigned long long x) {
  return int(__popcnt64(x));
}
#endif
#endif // !defined(_MSC_VER) || (_MSC_VER < 1923)

FOLLY_ALWAYS_INLINE void* __builtin_return_address(unsigned int frame) {
  // I really hope frame is zero...
  (void)frame;
  assert(frame == 0);
  return _ReturnAddress();
}
#endif<|MERGE_RESOLUTION|>--- conflicted
+++ resolved
@@ -1,9 +1,5 @@
 /*
-<<<<<<< HEAD
- * Copyright 2016-present Facebook, Inc.
-=======
  * Copyright (c) Facebook, Inc. and its affiliates.
->>>>>>> 2e6f64e1
  *
  * Licensed under the Apache License, Version 2.0 (the "License");
  * you may not use this file except in compliance with the License.
@@ -31,24 +27,8 @@
 namespace detail {
 void call_flush_instruction_cache_self_pid(void* begin, size_t size);
 }
-<<<<<<< HEAD
-}
-}
-
-FOLLY_ALWAYS_INLINE void __builtin___clear_cache(char* begin, char* end) {
-  if (folly::kIsArchAmd64) {
-    // x86_64 doesn't require the instruction cache to be flushed after
-    // modification.
-  } else {
-    // Default to flushing it for everything else, such as ARM.
-    folly::portability::detail::call_flush_instruction_cache_self_pid(
-        static_cast<void*>(begin), static_cast<size_t>(end - begin));
-  }
-}
-=======
 } // namespace portability
 } // namespace folly
->>>>>>> 2e6f64e1
 
 FOLLY_ALWAYS_INLINE void __builtin___clear_cache(char* begin, char* end) {
   if (folly::kIsArchAmd64) {
@@ -89,14 +69,6 @@
 
 FOLLY_ALWAYS_INLINE int __builtin_ctz(unsigned int x) {
   unsigned long index;
-<<<<<<< HEAD
-  return int(_BitScanReverse64(&index, x) ? 63 - index : 64);
-}
-
-FOLLY_ALWAYS_INLINE int __builtin_ctz(unsigned int x) {
-  unsigned long index;
-=======
->>>>>>> 2e6f64e1
   return int(_BitScanForward(&index, (unsigned long)x) ? index : 32);
 }
 
@@ -107,9 +79,6 @@
 #if defined(_M_IX86) || defined(_M_ARM) || defined(_M_ARM64)
 FOLLY_ALWAYS_INLINE int __builtin_ctzll(unsigned long long x) {
   unsigned long index;
-<<<<<<< HEAD
-  return int(_BitScanForward64(&index, x) ? index : 64);
-=======
   unsigned int msb = (unsigned int)(x >> 32);
   unsigned int lsb = (unsigned int)x;
   if (lsb != 0) {
@@ -117,7 +86,6 @@
   } else {
     return (int)(_BitScanForward(&index, msb) ? index + 32 : 64);
   }
->>>>>>> 2e6f64e1
 }
 #else
 FOLLY_ALWAYS_INLINE int __builtin_ctzll(unsigned long long x) {
@@ -145,13 +113,6 @@
 FOLLY_ALWAYS_INLINE int __builtin_ffsll(long long x) {
   unsigned long index;
   return int(_BitScanForward64(&index, (unsigned long long)x) ? index + 1 : 0);
-<<<<<<< HEAD
-}
-
-FOLLY_ALWAYS_INLINE int __builtin_popcount(unsigned int x) {
-  return int(__popcnt(x));
-=======
->>>>>>> 2e6f64e1
 }
 
 FOLLY_ALWAYS_INLINE int __builtin_popcount(unsigned int x) {
