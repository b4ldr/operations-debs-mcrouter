--- conflicted
+++ resolved
@@ -1,9 +1,5 @@
 /*
-<<<<<<< HEAD
- * Copyright 2014-present Facebook, Inc.
-=======
  * Copyright (c) Facebook, Inc. and its affiliates.
->>>>>>> 2e6f64e1
  *
  * Licensed under the Apache License, Version 2.0 (the "License");
  * you may not use this file except in compliance with the License.
@@ -27,10 +23,7 @@
 #include <type_traits>
 #include <utility> // std::pair
 
-<<<<<<< HEAD
-=======
 #include <folly/ConstexprMath.h>
->>>>>>> 2e6f64e1
 #include <folly/IPAddressException.h>
 #include <folly/IPAddressV4.h>
 #include <folly/IPAddressV6.h>
@@ -78,9 +71,6 @@
  private:
   template <typename F>
   auto pick(F f) const {
-<<<<<<< HEAD
-    return isV4() ? f(asV4()) : f(asV6());
-=======
     return isV4() ? f(asV4()) : isV6() ? f(asV6()) : f(asNone());
   }
 
@@ -143,7 +133,6 @@
       throw_exception<InvalidAddressFamilyException>("not empty");
     }
     return addr_.ipNoneAddr;
->>>>>>> 2e6f64e1
   }
 
  public:
@@ -262,17 +251,10 @@
   /* implicit */ IPAddress(const in6_addr& addr) noexcept;
 
   // Assign from V4 address
-<<<<<<< HEAD
-  IPAddress& operator=(const IPAddressV4& ipV4Addr) noexcept;
-
-  // Assign from V6 address
-  IPAddress& operator=(const IPAddressV6& ipV6Addr) noexcept;
-=======
   IPAddress& operator=(const IPAddressV4& ipv4_addr) noexcept;
 
   // Assign from V6 address
   IPAddress& operator=(const IPAddressV6& ipv6_addr) noexcept;
->>>>>>> 2e6f64e1
 
   /**
    * Converts an IPAddress to an IPAddressV4 instance.
@@ -527,14 +509,7 @@
     IPAddressNone ipNoneAddr;
     IPAddressV4 ipV4Addr;
     IPAddressV6 ipV6Addr;
-<<<<<<< HEAD
-    // default constructor
-    IPAddressV46() noexcept {
-      std::memset(this, 0, sizeof(IPAddressV46));
-    }
-=======
     IPAddressV46() noexcept : ipNoneAddr() {}
->>>>>>> 2e6f64e1
     explicit IPAddressV46(const IPAddressV4& addr) noexcept : ipV4Addr(addr) {}
     explicit IPAddressV46(const IPAddressV6& addr) noexcept : ipV6Addr(addr) {}
   } IPAddressV46;
