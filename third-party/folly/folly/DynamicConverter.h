--- conflicted
+++ resolved
@@ -1,9 +1,5 @@
 /*
-<<<<<<< HEAD
- * Copyright 2012-present Facebook, Inc.
-=======
  * Copyright (c) Facebook, Inc. and its affiliates.
->>>>>>> 2e6f64e1
  *
  * Licensed under the Apache License, Version 2.0 (the "License");
  * you may not use this file except in compliance with the License.
@@ -31,13 +27,9 @@
 #include <folly/Likely.h>
 #include <folly/Optional.h>
 #include <folly/Traits.h>
-<<<<<<< HEAD
-#include <folly/dynamic.h>
-=======
 #include <folly/Utility.h>
 #include <folly/dynamic.h>
 #include <folly/lang/Exception.h>
->>>>>>> 2e6f64e1
 
 namespace folly {
 template <typename T>
@@ -120,11 +112,7 @@
   static inline void derefToCache(
       Optional<T>* /* mem */,
       const dynamic::const_item_iterator& /* it */) {
-<<<<<<< HEAD
-    throw TypeError("array", dynamic::Type::OBJECT);
-=======
     throw_exception<TypeError>("array", dynamic::Type::OBJECT);
->>>>>>> 2e6f64e1
   }
 
   static inline void derefToCache(
@@ -287,39 +275,6 @@
     } else {
       throw_exception<TypeError>("object or array", d.type());
     }
-  }
-};
-
-<<<<<<< HEAD
-// non-associative containers
-=======
-// associative containers
->>>>>>> 2e6f64e1
-template <typename C>
-struct DynamicConverter<
-    C,
-    typename std::enable_if<
-        dynamicconverter_detail::is_container<C>::value &&
-<<<<<<< HEAD
-        !dynamicconverter_detail::is_associative<C>::value>::type> {
-=======
-        dynamicconverter_detail::is_associative<C>::value>::type> {
->>>>>>> 2e6f64e1
-  static C convert(const dynamic& d) {
-    C ret; // avoid direct initialization due to unordered_map's constructor
-           // causing memory corruption if the iterator throws an exception
-    if (d.isArray()) {
-      ret.insert(
-          dynamicconverter_detail::conversionIterator<C>(d.begin()),
-          dynamicconverter_detail::conversionIterator<C>(d.end()));
-    } else if (d.isObject()) {
-      ret.insert(
-          dynamicconverter_detail::conversionIterator<C>(d.items().begin()),
-          dynamicconverter_detail::conversionIterator<C>(d.items().end()));
-    } else {
-      throw_exception<TypeError>("object or array", d.type());
-    }
-    return ret;
   }
 };
 
@@ -342,7 +297,7 @@
           dynamicconverter_detail::conversionIterator<C>(d.items().begin()),
           dynamicconverter_detail::conversionIterator<C>(d.items().end()));
     } else {
-      throw TypeError("object or array", d.type());
+      throw_exception<TypeError>("object or array", d.type());
     }
     return ret;
   }
@@ -374,8 +329,6 @@
   }
 };
 
-<<<<<<< HEAD
-=======
 // enums
 template <typename C>
 struct DynamicConstructor<
@@ -386,7 +339,6 @@
   }
 };
 
->>>>>>> 2e6f64e1
 // maps
 template <typename C>
 struct DynamicConstructor<
