--- conflicted
+++ resolved
@@ -72,16 +72,12 @@
 
 #### Dependencies
 
-<<<<<<< HEAD
-folly requires gcc 4.9+ and a version of boost compiled with C++14 support.
-=======
 folly supports gcc (5.1+), clang, or MSVC. It should run on Linux (x86-32,
 x86-64, and ARM), iOS, macOS, and Windows (x86-64). The CMake build is only
 tested on some of these platforms; at a minimum, we aim to support macOS and
 Linux (on the latest Ubuntu LTS release or newer.)
 
 folly requires a version of boost compiled with C++14 support.
->>>>>>> 2e6f64e1
 
 googletest is required to build and run folly's tests.  You can download
 it from https://github.com/google/googletest/archive/release-1.8.0.tar.gz
@@ -92,28 +88,6 @@
 tar zxf release-1.8.0.tar.gz && \
 rm -f release-1.8.0.tar.gz && \
 cd googletest-release-1.8.0 && \
-<<<<<<< HEAD
-cmake configure . && \
-make && \
-make install
-```
-
-#### Finding dependencies in non-default locations
-
-If you have boost, gtest, or other dependencies installed in a non-default
-location, you can use the `CMAKE_INCLUDE_PATH` and `CMAKE_LIBRARY_PATH`
-variables to make CMAKE look also look for header files and libraries in
-non-standard locations.  For example, to also search the directories
-`/alt/include/path1` and `/alt/include/path2` for header files and the
-directories `/alt/lib/path1` and `/alt/lib/path2` for libraries, you can invoke
-`cmake configure` as follows:
-
-```
-cmake configure \
-  -DCMAKE_INCLUDE_PATH=/alt/include/path1:/alt/include/path2 \
-  -DCMAKE_LIBRARY_PATH=/alt/lib/path1:/alt/lib/path2
-```
-=======
 cmake . && \
 make && \
 make install
@@ -139,7 +113,6 @@
 
 By default, building the tests is disabled as part of the CMake `all` target.
 To build the tests, specify `-DBUILD_TESTS=ON` to CMake at configure time.
->>>>>>> 2e6f64e1
 
 #### Ubuntu 16.04 LTS
 
@@ -164,31 +137,16 @@
     binutils-dev \
     libjemalloc-dev \
     libssl-dev \
-<<<<<<< HEAD
-    pkg-config
-```
-
-If advanced debugging functionality is required
-=======
     pkg-config \
     libunwind-dev
 ```
 
 Folly relies on [fmt](https://github.com/fmtlib/fmt) which needs to be installed from source.
 The following commands will download, compile, and install fmt.
->>>>>>> 2e6f64e1
 
 ```
 git clone https://github.com/fmtlib/fmt.git && cd fmt
 
-<<<<<<< HEAD
-In the folly directory, run:
-```
-  mkdir _build && cd _build
-  cmake configure ..
-  make -j $(nproc)
-  make install
-=======
 mkdir _build && cd _build
 cmake ..
 
@@ -211,7 +169,6 @@
   cmake ..
   make -j $(nproc)
   make install # with either sudo or DESTDIR as necessary
->>>>>>> 2e6f64e1
 ```
 
 #### OS X (Homebrew)
@@ -221,12 +178,7 @@
 You may also use `folly/build/bootstrap-osx-homebrew.sh` to build against `master`:
 
 ```
-<<<<<<< HEAD
-  cd folly
-  ./build/bootstrap-osx-homebrew.sh
-=======
   ./folly/build/bootstrap-osx-homebrew.sh
->>>>>>> 2e6f64e1
 ```
 
 This will create a build directory `_build` in the top-level.
@@ -290,11 +242,7 @@
   [double-conversion/] `ln -s src double-conversion`
 
   [folly/] `mkdir build && cd build`
-<<<<<<< HEAD
-  [folly/build/] `cmake configure "-DCMAKE_INCLUDE_PATH=$DOUBLE_CONVERSION_HOME/include" "-DCMAKE_LIBRARY_PATH=$DOUBLE_CONVERSION_HOME/lib" ..`
-=======
   [folly/build/] `cmake "-DCMAKE_INCLUDE_PATH=$DOUBLE_CONVERSION_HOME/include" "-DCMAKE_LIBRARY_PATH=$DOUBLE_CONVERSION_HOME/lib" ..`
->>>>>>> 2e6f64e1
 
   [folly/build/] `make`
 
