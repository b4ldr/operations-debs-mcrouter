/*
<<<<<<< HEAD
 *  Copyright (c) 2014-present, Facebook, Inc.
 *
 *  This source code is licensed under the MIT license found in the LICENSE
 *  file in the root directory of this source tree.
=======
 * Copyright (c) Facebook, Inc. and its affiliates.
>>>>>>> 2e6f64e1
 *
 * This source code is licensed under the MIT license found in the
 * LICENSE file in the root directory of this source tree.
 */
<<<<<<< HEAD
#include <getopt.h>
#include <signal.h>
#include <stdlib.h>
#include <string.h>
#include <sys/fcntl.h>
#include <sys/stat.h>
#include <sys/types.h>
#include <time.h>
=======
>>>>>>> 2e6f64e1

#include <string>
#include <unordered_map>

#include <glog/logging.h>

<<<<<<< HEAD
#include <folly/Format.h>
#include <folly/Range.h>
#include <folly/Singleton.h>

#include "mcrouter/CarbonRouterInstance.h"
#include "mcrouter/McrouterLogFailure.h"
#include "mcrouter/Proxy.h"
#include "mcrouter/RouterRegistry.h"
#include "mcrouter/Server.h"
#include "mcrouter/config.h"
=======
#include <folly/Singleton.h>

#include "mcrouter/StandaloneUtils.h"
>>>>>>> 2e6f64e1
#include "mcrouter/options.h"
#include "mcrouter/standalone_options.h"

using namespace facebook::memcache;
using namespace facebook::memcache::mcrouter;

<<<<<<< HEAD
using std::string;
using std::unordered_map;
using std::unordered_set;
using std::vector;

constexpr int kExitStatusTransientError = 2;
constexpr int kExitStatusUnrecoverableError = 3;

enum class ValidateConfigMode { NONE = 0, EXIT = 1, RUN = 2 };

static McrouterOptions opts;
static McrouterStandaloneOptions standaloneOpts;

#define print_usage(opt, desc) fprintf(stderr, "\t%*s%s\n", -49, opt, desc)

[[noreturn]] static void print_usage_and_die(char* progname, int errorCode) {
  fprintf(
      stderr,
      "%s\n"
      "usage: %s [options] -p port(s) --config file:<config-file>\n\n",
      MCROUTER_PACKAGE_STRING,
      progname);

  fprintf(stderr, "libmcrouter options:\n");

  auto opt_data = McrouterOptions::getOptionData();
  auto standalone_opt_data = McrouterStandaloneOptions::getOptionData();
  opt_data.insert(
      opt_data.end(), standalone_opt_data.begin(), standalone_opt_data.end());
  std::string current_group;
  for (auto& opt : opt_data) {
    if (!opt.long_option.empty()) {
      if (current_group != opt.group) {
        current_group = opt.group;
        fprintf(stderr, "\n  %s\n", current_group.c_str());
      }
      if (opt.short_option)
        fprintf(stderr, "\t-%c,", opt.short_option);
      else
        fprintf(stderr, "\t   ");

      fprintf(
          stderr,
          " --%*s %s",
          -42,
          opt.long_option.c_str(),
          opt.docstring.c_str());

      if (opt.type != McrouterOptionData::Type::toggle)
        fprintf(stderr, " [default: %s]", opt.default_value.c_str());

      fprintf(stderr, "\n");
    }
  }

  fprintf(stderr, "\nMisc options:\n");

  print_usage(
      "    --proxy-threads",
      "Like --num-proxies, but also accepts"
      " 'auto' to start one thread per core");
  print_usage("-h, --help", "help");
  print_usage("-V, --version", "version");
  print_usage("-v, --verbosity", "Set verbosity of VLOG");
  print_usage(
      "    --validate-config=exit|run",
      "Enable strict config checking. If 'exit' or no argument "
      "is provided, exit immediately with good or error status. "
      "Otherwise keep running if config is valid.");

  fprintf(stderr, "\nRETURN VALUE\n");
  print_usage("2", "On a problem that might be resolved by restarting later.");
  static_assert(
      2 == kExitStatusTransientError, "Transient error status must be 2");
  print_usage(
      "3",
      "On a problem that will definitely not be resolved by "
      "restarting.");
  static_assert(
      3 == kExitStatusUnrecoverableError,
      "Unrecoverable error status must be 3");
  exit(errorCode);
}

std::string constructArgString(int argc, char** argv) {
  std::string res;
  for (int i = 1; i < argc; ++i) {
    res += argv[i];
    res += (i == argc - 1) ? "" : " ";
  }
  return res;
}

static void parse_options(
    int argc,
    char** argv,
    unordered_map<string, string>& option_dict,
    unordered_map<string, string>& standalone_option_dict,
    unordered_set<string>& unrecognized_options,
    ValidateConfigMode* validate_configs,
    string* flavor) {
  vector<option> long_options = {
      {"verbosity", 1, nullptr, 'v'},
      {"help", 0, nullptr, 'h'},
      {"version", 0, nullptr, 'V'},
      {"validate-config", 2, nullptr, 0},
      {"proxy-threads", 1, nullptr, 0},

      // Deprecated or not supported
      {"gets", 0, nullptr, 0},
      {"skip-sanity-checks", 0, nullptr, 0},
      {"retry-timeout", 1, nullptr, 0},
  };

  string optstring = "dD:v:hV";

  // Append auto-generated options to long_options and optstring
  auto option_data = McrouterOptions::getOptionData();
  auto standalone_data = McrouterStandaloneOptions::getOptionData();
  auto combined_option_data = option_data;
  combined_option_data.insert(
      combined_option_data.end(),
      standalone_data.begin(),
      standalone_data.end());
  for (auto& opt : combined_option_data) {
    if (!opt.long_option.empty()) {
      int extra_arg = (opt.type == McrouterOptionData::Type::toggle ? 0 : 1);
      long_options.push_back(
          {opt.long_option.c_str(), extra_arg, nullptr, opt.short_option});

      if (opt.short_option) {
        optstring.push_back(opt.short_option);
        if (extra_arg)
          optstring.push_back(':');
      }
    }
  }

  long_options.push_back({0, 0, 0, 0});

  int long_index = -1;
  int c;
  while (
      (c = getopt_long(
           argc, argv, optstring.c_str(), long_options.data(), &long_index)) !=
      -1) {
    switch (c) {
      case 'v':
        FLAGS_v = folly::to<int>(optarg);
        break;

      case 'h':
        print_usage_and_die(argv[0], /* errorCode */ 0);
      case 'V':
        printf("%s\n", MCROUTER_PACKAGE_STRING);
        exit(0);

      case 0:
      default:
        if (long_index != -1 &&
            strcmp(
                "constantly-reload-configs", long_options[long_index].name) ==
                0) {
          LOG(ERROR)
              << "CRITICAL: You have enabled constantly-reload-configs. "
                 "This undocumented feature is incredibly dangerous. "
                 "It will result in massively increased CPU consumption. "
                 "It will trigger lots of edge cases, surely causing hard failures. "
                 "If you're using this for *anything* other than testing, "
                 "please resign.";
        }

        /* If the current short/long option is found in opt_data,
           set it in the opt_dict and return true.  False otherwise. */
        auto find_and_set = [&](
            const vector<McrouterOptionData>& opt_data,
            unordered_map<string, string>& opt_dict) {
          for (auto& opt : opt_data) {
            if (!opt.long_option.empty()) {
              if ((opt.short_option && opt.short_option == c) ||
                  (!opt.long_option.empty() && long_index != -1 &&
                   opt.long_option == long_options[long_index].name)) {
                if (opt.type == McrouterOptionData::Type::toggle) {
                  opt_dict[opt.name] =
                      (opt.default_value == "false" ? "1" : "0");
                } else {
                  opt_dict[opt.name] = optarg;
                }

                return true;
              }
            }
          }
          return false;
        };

        if (find_and_set(option_data, option_dict)) {
          break;
        }

        if (find_and_set(standalone_data, standalone_option_dict)) {
          break;
        }

        if (long_index == -1) {
          unrecognized_options.insert(argv[optind - 1]);
        } else if (
            strcmp("proxy-threads", long_options[long_index].name) == 0) {
          if (strcmp(optarg, "auto") == 0) {
            int nprocs = sysconf(_SC_NPROCESSORS_ONLN);
            if (nprocs > 0) {
              option_dict["num_proxies"] = std::to_string(nprocs);
            } else {
              LOG(INFO) << "Couldn't determine how many cores are available. "
                           "Defaulting to "
                        << DEFAULT_NUM_PROXIES << " proxy thread(s)";
            }
          } else {
            option_dict["num_proxies"] = optarg;
          }
        } else if (
            strcmp("validate-config", long_options[long_index].name) == 0) {
          if (!optarg || strcmp(optarg, "exit") == 0) {
            *validate_configs = ValidateConfigMode::EXIT;
          } else if (strcmp(optarg, "run") == 0) {
            *validate_configs = ValidateConfigMode::RUN;
          } else {
            LOG(ERROR) << "Invalid argument for --validate-config: '" << optarg
                       << "'. Ignoring the option.";
          }
        } else if (
            strcmp("retry-timeout", long_options[long_index].name) == 0) {
          LOG(WARNING) << "--retry-timeout is deprecated, use"
                          " --probe-timeout-initial";
          option_dict["probe_delay_initial_ms"] = optarg;
        } else {
          unrecognized_options.insert(argv[optind - 1]);
        }
    }
    long_index = -1;
  }

  /* getopt permutes argv so that all non-options are at the end.
     For now we only expect one non-option argument, so look at the last one. */
  *flavor = string();
  if (optind < argc && argv[optind]) {
    *flavor = string(argv[optind]);
  }
  if (optind + 1 < argc) {
    LOG(ERROR) << "Expected only one non-option argument";
  }
}

/** @return 0 on failure */
static int validate_options() {
  if (opts.num_proxies == 0) {
    LOG(ERROR) << "invalid number of proxy threads";
    return 0;
  }
  if (standaloneOpts.ssl_ports.empty() && standaloneOpts.ports.empty() &&
      standaloneOpts.listen_sock_fd < 0 &&
      standaloneOpts.unix_domain_sock.empty()) {
    LOG(ERROR) << "invalid ports";
    return 0;
  }

  if (opts.keepalive_idle_s <= 0 || opts.keepalive_interval_s <= 0 ||
      opts.keepalive_cnt < 0) {
    LOG(ERROR) << "invalid keepalive options";
    return 0;
  }
  return 1;
}

void notify_command_line(int argc, char** argv) {
  size_t len = 0;
  int ii;
  char* cc;

  for (ii = 0; ii < argc; ii++) {
    len += 1 + strlen(argv[ii]);
  }
  char* cmd_line = (char*)malloc(len + 1);
  char* ptr = cmd_line;
  for (ii = 0; ii < argc; ii++) {
    cc = argv[ii];
    while (*cc) {
      *ptr++ = *cc++;
    }
    *ptr++ = ' ';
  }
  *ptr = '\0';

  LOG(INFO) << cmd_line;
  free(cmd_line);
}

template <class RouterInfo, template <class> class RequestHandler>
void validateConfigAndExit() {
  try {
    auto router =
        CarbonRouterInstance<RouterInfo>::init("standalone-validate", opts);
    if (router == nullptr) {
      throw std::runtime_error("Couldn't create mcrouter.");
    }
  } catch (const std::exception& e) {
    LOG(ERROR) << "CRITICAL: Failed to initialize mcrouter: " << e.what();
    exit(kExitStatusUnrecoverableError);
  } catch (...) {
    LOG(ERROR) << "CRITICAL: Failed to initialize mcrouter";
    exit(kExitStatusUnrecoverableError);
  }

  /* Exit immediately with good code */
  _exit(0);
}

template <class RouterInfo, template <class> class RequestHandler>
void run() {
  LOG(INFO) << "Starting " << RouterInfo::name << " router";
  if (!runServer<RouterInfo, RequestHandler>(standaloneOpts, opts)) {
    exit(kExitStatusTransientError);
  }
}

=======
namespace {

McrouterOptions opts;
McrouterStandaloneOptions standaloneOpts;

} // anonymous namespace

>>>>>>> 2e6f64e1
int main(int argc, char** argv) {
  folly::SingletonVault::singleton()->registrationComplete();
  FLAGS_v = 1;
  FLAGS_logtostderr = 1;
  google::InitGoogleLogging(argv[0]);

<<<<<<< HEAD
  unordered_map<string, string> option_dict, st_option_dict,
      cmdline_option_dict, cmdline_st_option_dict;
  unordered_set<string> unrecognized_options;
  ValidateConfigMode validate_configs{ValidateConfigMode::NONE};
  std::string flavor;

  parse_options(
      argc,
      argv,
      cmdline_option_dict,
      cmdline_st_option_dict,
      unrecognized_options,
      &validate_configs,
      &flavor);

  standalonePreInitFromCommandLineOpts(cmdline_st_option_dict);

  if (flavor.empty()) {
    option_dict = cmdline_option_dict;
    st_option_dict = cmdline_st_option_dict;
  } else {
    read_standalone_flavor(flavor, option_dict, st_option_dict);
    for (auto& it : cmdline_option_dict) {
      option_dict[it.first] = it.second;
    }
    for (auto& it : cmdline_st_option_dict) {
      st_option_dict[it.first] = it.second;
    }
  }
  auto log_file = st_option_dict.find("log_file");
  if (log_file != st_option_dict.end() && !log_file->second.empty()) {
    auto fd = open(
        log_file->second.c_str(),
        O_CREAT | O_WRONLY | O_APPEND,
        S_IRUSR | S_IWUSR | S_IRGRP | S_IWGRP | S_IROTH);
    if (fd == -1) {
      LOG(ERROR) << "Couldn't open log file " << log_file->second
                 << " for writing: " << strerror(errno);
    } else {
      LOG(INFO) << "Logging to " << log_file->second;
      PCHECK(dup2(fd, STDERR_FILENO));
    }
  }

  auto commandArgs = constructArgString(argc, argv);
  failure::setServiceContext(
      "mcrouter", std::string(argv[0]) + " " + commandArgs);
  failure::setHandler(failure::handlers::logToStdError());

  auto check_errors = [&](const vector<McrouterOptionError>& errors) {
    if (!errors.empty()) {
      for (auto& e : errors) {
        MC_LOG_FAILURE(
            opts,
            failure::Category::kInvalidOption,
            "Option parse error: {}={}, {}",
            e.requestedName,
            e.requestedValue,
            e.errorMsg);
      }
    }
  };

  auto standaloneErrors = standaloneOpts.updateFromDict(st_option_dict);
  auto errors = opts.updateFromDict(option_dict);

  if (opts.enable_failure_logging) {
    initFailureLogger();
  }

  check_errors(standaloneErrors);
  check_errors(errors);

  for (const auto& option : unrecognized_options) {
    MC_LOG_FAILURE(
        opts,
        failure::Category::kInvalidOption,
        "Unrecognized option: {}",
        option);
  }

  srand(time(nullptr) + getpid());

  // do this immediately after setting up log file
  notify_command_line(argc, argv);

  if (!validate_options()) {
    print_usage_and_die(argv[0], kExitStatusUnrecoverableError);
  }

  LOG(INFO) << MCROUTER_PACKAGE_STRING << " startup (" << getpid() << ")";

  // Set the router port as part of the router id.
  std::string port_str = "0";
  if (!standaloneOpts.ports.empty()) {
    port_str = std::to_string(standaloneOpts.ports[0]);
  }

  opts.service_name = "mcrouter";
  if (flavor.empty()) {
    opts.router_name = port_str.c_str();
  }

  try {
    if (validate_configs != ValidateConfigMode::NONE) {
      failure::addHandler(failure::handlers::throwLogicError());

      if (validate_configs == ValidateConfigMode::EXIT) {
        CALL_BY_ROUTER_NAME(
            standaloneOpts.carbon_router_name, validateConfigAndExit);
      }
    }

    standaloneInit(opts, standaloneOpts);

    set_standalone_args(commandArgs);
    CALL_BY_ROUTER_NAME(standaloneOpts.carbon_router_name, run);
  } catch (const std::invalid_argument& ia) {
    LOG(ERROR) << "Error starting mcrouter: " << ia.what();
    exit(EXIT_FAILURE);
  }
=======
  CmdLineOptions cmdLineOpts =
      parseCmdLineOptions(argc, argv, MCROUTER_PACKAGE_STRING);

  std::unordered_map<std::string, std::string> optionsDict;
  std::unordered_map<std::string, std::string> standaloneOptionsDict;
  getFlavorOptionsAndApplyOverrides(
      cmdLineOpts, optionsDict, standaloneOptionsDict);

  setupStandaloneMcrouter(
      "mcrouter" /* serviceName */,
      cmdLineOpts,
      optionsDict,
      standaloneOptionsDict,
      opts,
      standaloneOpts);

  runStandaloneMcrouter(cmdLineOpts, opts, standaloneOpts);

  return 0;
>>>>>>> 2e6f64e1
}<|MERGE_RESOLUTION|>--- conflicted
+++ resolved
@@ -1,382 +1,24 @@
 /*
-<<<<<<< HEAD
- *  Copyright (c) 2014-present, Facebook, Inc.
- *
- *  This source code is licensed under the MIT license found in the LICENSE
- *  file in the root directory of this source tree.
-=======
  * Copyright (c) Facebook, Inc. and its affiliates.
->>>>>>> 2e6f64e1
  *
  * This source code is licensed under the MIT license found in the
  * LICENSE file in the root directory of this source tree.
  */
-<<<<<<< HEAD
-#include <getopt.h>
-#include <signal.h>
-#include <stdlib.h>
-#include <string.h>
-#include <sys/fcntl.h>
-#include <sys/stat.h>
-#include <sys/types.h>
-#include <time.h>
-=======
->>>>>>> 2e6f64e1
 
 #include <string>
 #include <unordered_map>
 
 #include <glog/logging.h>
 
-<<<<<<< HEAD
-#include <folly/Format.h>
-#include <folly/Range.h>
-#include <folly/Singleton.h>
-
-#include "mcrouter/CarbonRouterInstance.h"
-#include "mcrouter/McrouterLogFailure.h"
-#include "mcrouter/Proxy.h"
-#include "mcrouter/RouterRegistry.h"
-#include "mcrouter/Server.h"
-#include "mcrouter/config.h"
-=======
 #include <folly/Singleton.h>
 
 #include "mcrouter/StandaloneUtils.h"
->>>>>>> 2e6f64e1
 #include "mcrouter/options.h"
 #include "mcrouter/standalone_options.h"
 
 using namespace facebook::memcache;
 using namespace facebook::memcache::mcrouter;
 
-<<<<<<< HEAD
-using std::string;
-using std::unordered_map;
-using std::unordered_set;
-using std::vector;
-
-constexpr int kExitStatusTransientError = 2;
-constexpr int kExitStatusUnrecoverableError = 3;
-
-enum class ValidateConfigMode { NONE = 0, EXIT = 1, RUN = 2 };
-
-static McrouterOptions opts;
-static McrouterStandaloneOptions standaloneOpts;
-
-#define print_usage(opt, desc) fprintf(stderr, "\t%*s%s\n", -49, opt, desc)
-
-[[noreturn]] static void print_usage_and_die(char* progname, int errorCode) {
-  fprintf(
-      stderr,
-      "%s\n"
-      "usage: %s [options] -p port(s) --config file:<config-file>\n\n",
-      MCROUTER_PACKAGE_STRING,
-      progname);
-
-  fprintf(stderr, "libmcrouter options:\n");
-
-  auto opt_data = McrouterOptions::getOptionData();
-  auto standalone_opt_data = McrouterStandaloneOptions::getOptionData();
-  opt_data.insert(
-      opt_data.end(), standalone_opt_data.begin(), standalone_opt_data.end());
-  std::string current_group;
-  for (auto& opt : opt_data) {
-    if (!opt.long_option.empty()) {
-      if (current_group != opt.group) {
-        current_group = opt.group;
-        fprintf(stderr, "\n  %s\n", current_group.c_str());
-      }
-      if (opt.short_option)
-        fprintf(stderr, "\t-%c,", opt.short_option);
-      else
-        fprintf(stderr, "\t   ");
-
-      fprintf(
-          stderr,
-          " --%*s %s",
-          -42,
-          opt.long_option.c_str(),
-          opt.docstring.c_str());
-
-      if (opt.type != McrouterOptionData::Type::toggle)
-        fprintf(stderr, " [default: %s]", opt.default_value.c_str());
-
-      fprintf(stderr, "\n");
-    }
-  }
-
-  fprintf(stderr, "\nMisc options:\n");
-
-  print_usage(
-      "    --proxy-threads",
-      "Like --num-proxies, but also accepts"
-      " 'auto' to start one thread per core");
-  print_usage("-h, --help", "help");
-  print_usage("-V, --version", "version");
-  print_usage("-v, --verbosity", "Set verbosity of VLOG");
-  print_usage(
-      "    --validate-config=exit|run",
-      "Enable strict config checking. If 'exit' or no argument "
-      "is provided, exit immediately with good or error status. "
-      "Otherwise keep running if config is valid.");
-
-  fprintf(stderr, "\nRETURN VALUE\n");
-  print_usage("2", "On a problem that might be resolved by restarting later.");
-  static_assert(
-      2 == kExitStatusTransientError, "Transient error status must be 2");
-  print_usage(
-      "3",
-      "On a problem that will definitely not be resolved by "
-      "restarting.");
-  static_assert(
-      3 == kExitStatusUnrecoverableError,
-      "Unrecoverable error status must be 3");
-  exit(errorCode);
-}
-
-std::string constructArgString(int argc, char** argv) {
-  std::string res;
-  for (int i = 1; i < argc; ++i) {
-    res += argv[i];
-    res += (i == argc - 1) ? "" : " ";
-  }
-  return res;
-}
-
-static void parse_options(
-    int argc,
-    char** argv,
-    unordered_map<string, string>& option_dict,
-    unordered_map<string, string>& standalone_option_dict,
-    unordered_set<string>& unrecognized_options,
-    ValidateConfigMode* validate_configs,
-    string* flavor) {
-  vector<option> long_options = {
-      {"verbosity", 1, nullptr, 'v'},
-      {"help", 0, nullptr, 'h'},
-      {"version", 0, nullptr, 'V'},
-      {"validate-config", 2, nullptr, 0},
-      {"proxy-threads", 1, nullptr, 0},
-
-      // Deprecated or not supported
-      {"gets", 0, nullptr, 0},
-      {"skip-sanity-checks", 0, nullptr, 0},
-      {"retry-timeout", 1, nullptr, 0},
-  };
-
-  string optstring = "dD:v:hV";
-
-  // Append auto-generated options to long_options and optstring
-  auto option_data = McrouterOptions::getOptionData();
-  auto standalone_data = McrouterStandaloneOptions::getOptionData();
-  auto combined_option_data = option_data;
-  combined_option_data.insert(
-      combined_option_data.end(),
-      standalone_data.begin(),
-      standalone_data.end());
-  for (auto& opt : combined_option_data) {
-    if (!opt.long_option.empty()) {
-      int extra_arg = (opt.type == McrouterOptionData::Type::toggle ? 0 : 1);
-      long_options.push_back(
-          {opt.long_option.c_str(), extra_arg, nullptr, opt.short_option});
-
-      if (opt.short_option) {
-        optstring.push_back(opt.short_option);
-        if (extra_arg)
-          optstring.push_back(':');
-      }
-    }
-  }
-
-  long_options.push_back({0, 0, 0, 0});
-
-  int long_index = -1;
-  int c;
-  while (
-      (c = getopt_long(
-           argc, argv, optstring.c_str(), long_options.data(), &long_index)) !=
-      -1) {
-    switch (c) {
-      case 'v':
-        FLAGS_v = folly::to<int>(optarg);
-        break;
-
-      case 'h':
-        print_usage_and_die(argv[0], /* errorCode */ 0);
-      case 'V':
-        printf("%s\n", MCROUTER_PACKAGE_STRING);
-        exit(0);
-
-      case 0:
-      default:
-        if (long_index != -1 &&
-            strcmp(
-                "constantly-reload-configs", long_options[long_index].name) ==
-                0) {
-          LOG(ERROR)
-              << "CRITICAL: You have enabled constantly-reload-configs. "
-                 "This undocumented feature is incredibly dangerous. "
-                 "It will result in massively increased CPU consumption. "
-                 "It will trigger lots of edge cases, surely causing hard failures. "
-                 "If you're using this for *anything* other than testing, "
-                 "please resign.";
-        }
-
-        /* If the current short/long option is found in opt_data,
-           set it in the opt_dict and return true.  False otherwise. */
-        auto find_and_set = [&](
-            const vector<McrouterOptionData>& opt_data,
-            unordered_map<string, string>& opt_dict) {
-          for (auto& opt : opt_data) {
-            if (!opt.long_option.empty()) {
-              if ((opt.short_option && opt.short_option == c) ||
-                  (!opt.long_option.empty() && long_index != -1 &&
-                   opt.long_option == long_options[long_index].name)) {
-                if (opt.type == McrouterOptionData::Type::toggle) {
-                  opt_dict[opt.name] =
-                      (opt.default_value == "false" ? "1" : "0");
-                } else {
-                  opt_dict[opt.name] = optarg;
-                }
-
-                return true;
-              }
-            }
-          }
-          return false;
-        };
-
-        if (find_and_set(option_data, option_dict)) {
-          break;
-        }
-
-        if (find_and_set(standalone_data, standalone_option_dict)) {
-          break;
-        }
-
-        if (long_index == -1) {
-          unrecognized_options.insert(argv[optind - 1]);
-        } else if (
-            strcmp("proxy-threads", long_options[long_index].name) == 0) {
-          if (strcmp(optarg, "auto") == 0) {
-            int nprocs = sysconf(_SC_NPROCESSORS_ONLN);
-            if (nprocs > 0) {
-              option_dict["num_proxies"] = std::to_string(nprocs);
-            } else {
-              LOG(INFO) << "Couldn't determine how many cores are available. "
-                           "Defaulting to "
-                        << DEFAULT_NUM_PROXIES << " proxy thread(s)";
-            }
-          } else {
-            option_dict["num_proxies"] = optarg;
-          }
-        } else if (
-            strcmp("validate-config", long_options[long_index].name) == 0) {
-          if (!optarg || strcmp(optarg, "exit") == 0) {
-            *validate_configs = ValidateConfigMode::EXIT;
-          } else if (strcmp(optarg, "run") == 0) {
-            *validate_configs = ValidateConfigMode::RUN;
-          } else {
-            LOG(ERROR) << "Invalid argument for --validate-config: '" << optarg
-                       << "'. Ignoring the option.";
-          }
-        } else if (
-            strcmp("retry-timeout", long_options[long_index].name) == 0) {
-          LOG(WARNING) << "--retry-timeout is deprecated, use"
-                          " --probe-timeout-initial";
-          option_dict["probe_delay_initial_ms"] = optarg;
-        } else {
-          unrecognized_options.insert(argv[optind - 1]);
-        }
-    }
-    long_index = -1;
-  }
-
-  /* getopt permutes argv so that all non-options are at the end.
-     For now we only expect one non-option argument, so look at the last one. */
-  *flavor = string();
-  if (optind < argc && argv[optind]) {
-    *flavor = string(argv[optind]);
-  }
-  if (optind + 1 < argc) {
-    LOG(ERROR) << "Expected only one non-option argument";
-  }
-}
-
-/** @return 0 on failure */
-static int validate_options() {
-  if (opts.num_proxies == 0) {
-    LOG(ERROR) << "invalid number of proxy threads";
-    return 0;
-  }
-  if (standaloneOpts.ssl_ports.empty() && standaloneOpts.ports.empty() &&
-      standaloneOpts.listen_sock_fd < 0 &&
-      standaloneOpts.unix_domain_sock.empty()) {
-    LOG(ERROR) << "invalid ports";
-    return 0;
-  }
-
-  if (opts.keepalive_idle_s <= 0 || opts.keepalive_interval_s <= 0 ||
-      opts.keepalive_cnt < 0) {
-    LOG(ERROR) << "invalid keepalive options";
-    return 0;
-  }
-  return 1;
-}
-
-void notify_command_line(int argc, char** argv) {
-  size_t len = 0;
-  int ii;
-  char* cc;
-
-  for (ii = 0; ii < argc; ii++) {
-    len += 1 + strlen(argv[ii]);
-  }
-  char* cmd_line = (char*)malloc(len + 1);
-  char* ptr = cmd_line;
-  for (ii = 0; ii < argc; ii++) {
-    cc = argv[ii];
-    while (*cc) {
-      *ptr++ = *cc++;
-    }
-    *ptr++ = ' ';
-  }
-  *ptr = '\0';
-
-  LOG(INFO) << cmd_line;
-  free(cmd_line);
-}
-
-template <class RouterInfo, template <class> class RequestHandler>
-void validateConfigAndExit() {
-  try {
-    auto router =
-        CarbonRouterInstance<RouterInfo>::init("standalone-validate", opts);
-    if (router == nullptr) {
-      throw std::runtime_error("Couldn't create mcrouter.");
-    }
-  } catch (const std::exception& e) {
-    LOG(ERROR) << "CRITICAL: Failed to initialize mcrouter: " << e.what();
-    exit(kExitStatusUnrecoverableError);
-  } catch (...) {
-    LOG(ERROR) << "CRITICAL: Failed to initialize mcrouter";
-    exit(kExitStatusUnrecoverableError);
-  }
-
-  /* Exit immediately with good code */
-  _exit(0);
-}
-
-template <class RouterInfo, template <class> class RequestHandler>
-void run() {
-  LOG(INFO) << "Starting " << RouterInfo::name << " router";
-  if (!runServer<RouterInfo, RequestHandler>(standaloneOpts, opts)) {
-    exit(kExitStatusTransientError);
-  }
-}
-
-=======
 namespace {
 
 McrouterOptions opts;
@@ -384,136 +26,12 @@
 
 } // anonymous namespace
 
->>>>>>> 2e6f64e1
 int main(int argc, char** argv) {
   folly::SingletonVault::singleton()->registrationComplete();
   FLAGS_v = 1;
   FLAGS_logtostderr = 1;
   google::InitGoogleLogging(argv[0]);
 
-<<<<<<< HEAD
-  unordered_map<string, string> option_dict, st_option_dict,
-      cmdline_option_dict, cmdline_st_option_dict;
-  unordered_set<string> unrecognized_options;
-  ValidateConfigMode validate_configs{ValidateConfigMode::NONE};
-  std::string flavor;
-
-  parse_options(
-      argc,
-      argv,
-      cmdline_option_dict,
-      cmdline_st_option_dict,
-      unrecognized_options,
-      &validate_configs,
-      &flavor);
-
-  standalonePreInitFromCommandLineOpts(cmdline_st_option_dict);
-
-  if (flavor.empty()) {
-    option_dict = cmdline_option_dict;
-    st_option_dict = cmdline_st_option_dict;
-  } else {
-    read_standalone_flavor(flavor, option_dict, st_option_dict);
-    for (auto& it : cmdline_option_dict) {
-      option_dict[it.first] = it.second;
-    }
-    for (auto& it : cmdline_st_option_dict) {
-      st_option_dict[it.first] = it.second;
-    }
-  }
-  auto log_file = st_option_dict.find("log_file");
-  if (log_file != st_option_dict.end() && !log_file->second.empty()) {
-    auto fd = open(
-        log_file->second.c_str(),
-        O_CREAT | O_WRONLY | O_APPEND,
-        S_IRUSR | S_IWUSR | S_IRGRP | S_IWGRP | S_IROTH);
-    if (fd == -1) {
-      LOG(ERROR) << "Couldn't open log file " << log_file->second
-                 << " for writing: " << strerror(errno);
-    } else {
-      LOG(INFO) << "Logging to " << log_file->second;
-      PCHECK(dup2(fd, STDERR_FILENO));
-    }
-  }
-
-  auto commandArgs = constructArgString(argc, argv);
-  failure::setServiceContext(
-      "mcrouter", std::string(argv[0]) + " " + commandArgs);
-  failure::setHandler(failure::handlers::logToStdError());
-
-  auto check_errors = [&](const vector<McrouterOptionError>& errors) {
-    if (!errors.empty()) {
-      for (auto& e : errors) {
-        MC_LOG_FAILURE(
-            opts,
-            failure::Category::kInvalidOption,
-            "Option parse error: {}={}, {}",
-            e.requestedName,
-            e.requestedValue,
-            e.errorMsg);
-      }
-    }
-  };
-
-  auto standaloneErrors = standaloneOpts.updateFromDict(st_option_dict);
-  auto errors = opts.updateFromDict(option_dict);
-
-  if (opts.enable_failure_logging) {
-    initFailureLogger();
-  }
-
-  check_errors(standaloneErrors);
-  check_errors(errors);
-
-  for (const auto& option : unrecognized_options) {
-    MC_LOG_FAILURE(
-        opts,
-        failure::Category::kInvalidOption,
-        "Unrecognized option: {}",
-        option);
-  }
-
-  srand(time(nullptr) + getpid());
-
-  // do this immediately after setting up log file
-  notify_command_line(argc, argv);
-
-  if (!validate_options()) {
-    print_usage_and_die(argv[0], kExitStatusUnrecoverableError);
-  }
-
-  LOG(INFO) << MCROUTER_PACKAGE_STRING << " startup (" << getpid() << ")";
-
-  // Set the router port as part of the router id.
-  std::string port_str = "0";
-  if (!standaloneOpts.ports.empty()) {
-    port_str = std::to_string(standaloneOpts.ports[0]);
-  }
-
-  opts.service_name = "mcrouter";
-  if (flavor.empty()) {
-    opts.router_name = port_str.c_str();
-  }
-
-  try {
-    if (validate_configs != ValidateConfigMode::NONE) {
-      failure::addHandler(failure::handlers::throwLogicError());
-
-      if (validate_configs == ValidateConfigMode::EXIT) {
-        CALL_BY_ROUTER_NAME(
-            standaloneOpts.carbon_router_name, validateConfigAndExit);
-      }
-    }
-
-    standaloneInit(opts, standaloneOpts);
-
-    set_standalone_args(commandArgs);
-    CALL_BY_ROUTER_NAME(standaloneOpts.carbon_router_name, run);
-  } catch (const std::invalid_argument& ia) {
-    LOG(ERROR) << "Error starting mcrouter: " << ia.what();
-    exit(EXIT_FAILURE);
-  }
-=======
   CmdLineOptions cmdLineOpts =
       parseCmdLineOptions(argc, argv, MCROUTER_PACKAGE_STRING);
 
@@ -533,5 +51,4 @@
   runStandaloneMcrouter(cmdLineOpts, opts, standaloneOpts);
 
   return 0;
->>>>>>> 2e6f64e1
 }