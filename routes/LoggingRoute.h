--- conflicted
+++ resolved
@@ -1,12 +1,5 @@
 /*
-<<<<<<< HEAD
- *  Copyright (c) 2015-present, Facebook, Inc.
- *
- *  This source code is licensed under the MIT license found in the LICENSE
- *  file in the root directory of this source tree.
-=======
  * Copyright (c) Facebook, Inc. and its affiliates.
->>>>>>> 2e6f64e1
  *
  * This source code is licensed under the MIT license found in the
  * LICENSE file in the root directory of this source tree.
@@ -20,20 +13,6 @@
 #include "mcrouter/CarbonRouterInstanceBase.h"
 #include "mcrouter/McrouterFiberContext.h"
 #include "mcrouter/ProxyRequestContext.h"
-<<<<<<< HEAD
-#include "mcrouter/lib/McOperation.h"
-#include "mcrouter/lib/RouteHandleTraverser.h"
-#include "mcrouter/lib/config/RouteHandleBuilder.h"
-#include "mcrouter/lib/routes/NullRoute.h"
-
-namespace folly {
-struct dynamic;
-}
-
-namespace facebook {
-namespace memcache {
-
-=======
 #include "mcrouter/lib/RouteHandleTraverser.h"
 #include "mcrouter/lib/carbon/CarbonMessageConversionUtils.h"
 #include "mcrouter/lib/config/RouteHandleBuilder.h"
@@ -46,7 +25,6 @@
 namespace facebook {
 namespace memcache {
 
->>>>>>> 2e6f64e1
 template <class RouteHandleIf>
 class RouteHandleFactory;
 
@@ -69,11 +47,7 @@
       : child_(std::move(rh)) {}
 
   template <class Request>
-<<<<<<< HEAD
-  void traverse(
-=======
   bool traverse(
->>>>>>> 2e6f64e1
       const Request& req,
       const RouteHandleTraverser<RouteHandleIf>& t) const {
     if (child_) {
@@ -103,23 +77,6 @@
 
     auto& callback = ctx->proxy().router().postprocessCallback();
     if (callback) {
-<<<<<<< HEAD
-      if (isHitResult(reply.result())) {
-        callback(
-            req.key().fullKey(),
-            carbon::getFlags(reply),
-            carbon::valueRangeSlow(reply),
-            Request::name,
-            userIp);
-      }
-    } else {
-      const auto replyLength = carbon::valuePtrUnsafe(reply)
-          ? carbon::valuePtrUnsafe(reply)->computeChainDataLength()
-          : 0;
-      LOG(INFO) << "request key: " << req.key().fullKey()
-                << " response: " << mc_res_to_string(reply.result())
-                << " responseLength: " << replyLength << " user ip: " << userIp;
-=======
       if (isHitResult(reply.result()) || isStoredResult(reply.result())) {
         callback(
             carbon::convertToFollyDynamic(req),
@@ -127,7 +84,6 @@
             Request::name,
             userIp);
       }
->>>>>>> 2e6f64e1
     }
     return reply;
   }
