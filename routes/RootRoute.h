/*
<<<<<<< HEAD
 *  Copyright (c) 2014-present, Facebook, Inc.
 *
 *  This source code is licensed under the MIT license found in the LICENSE
 *  file in the root directory of this source tree.
=======
 * Copyright (c) Facebook, Inc. and its affiliates.
>>>>>>> 2e6f64e1
 *
 * This source code is licensed under the MIT license found in the
 * LICENSE file in the root directory of this source tree.
 */

#pragma once

#include <memory>
#include <string>
#include <vector>

#include <folly/Likely.h>
#include <folly/fibers/FiberManager.h>

#include "mcrouter/ProxyBase.h"
#include "mcrouter/config.h"
#include "mcrouter/lib/RouteHandleTraverser.h"
#include "mcrouter/lib/carbon/RequestReplyUtil.h"
#include "mcrouter/lib/carbon/RoutingGroups.h"
#include "mcrouter/lib/mc/msg.h"
#include "mcrouter/routes/RouteHandleMap.h"

namespace facebook {
namespace memcache {
namespace mcrouter {

template <class RouteHandleIf>
class RootRoute {
 public:
  static std::string routeName() {
    return "root";
  }

  RootRoute(
      ProxyBase& proxy,
      const RouteSelectorMap<RouteHandleIf>& routeSelectors)
      : opts_(proxy.getRouterOptions()),
        rhMap_(
            routeSelectors,
            opts_.default_route,
            opts_.send_invalid_route_to_default) {}

  template <class Request>
<<<<<<< HEAD
  void traverse(
=======
  bool traverse(
>>>>>>> 2e6f64e1
      const Request& req,
      const RouteHandleTraverser<RouteHandleIf>& t) const {
    const auto* rhPtr = rhMap_.getTargetsForKeyFast(
        req.key().routingPrefix(), req.key().routingKey());
    if (LIKELY(rhPtr != nullptr)) {
      for (const auto& rh : *rhPtr) {
        if (t(*rh, req)) {
          return true;
        }
      }
      return false;
    }
    auto v = rhMap_.getTargetsForKeySlow(
        req.key().routingPrefix(), req.key().routingKey());
    for (const auto& rh : v) {
      if (t(*rh, req)) {
        return true;
      }
    }
    return false;
  }

  template <class Request>
  ReplyT<Request> route(const Request& req) const {
    /* If we have to send to more than one prefix,
       wait for the first in the list to reply and let others
       run in the background.

       This is a good default for /star/star/ requests. */
    const auto* rhPtr = rhMap_.getTargetsForKeyFast(
        req.key().routingPrefix(), req.key().routingKey());

    auto reply = UNLIKELY(rhPtr == nullptr)
        ? routeImpl(
              rhMap_.getTargetsForKeySlow(
                  req.key().routingPrefix(), req.key().routingKey()),
              req)
        : routeImpl(*rhPtr, req);

    if (isErrorResult(reply.result()) && opts_.group_remote_errors) {
<<<<<<< HEAD
      reply = ReplyT<Request>(mc_res_remote_error);
=======
      reply = ReplyT<Request>(carbon::Result::REMOTE_ERROR);
>>>>>>> 2e6f64e1
    }

    return reply;
  }

 private:
  const McrouterOptions& opts_;
  RouteHandleMap<RouteHandleIf> rhMap_;

  template <class Request>
  ReplyT<Request> routeImpl(
      const std::vector<std::shared_ptr<RouteHandleIf>>& rh,
      const Request& req,
      carbon::GetLikeT<Request> = 0) const {
    auto reply = doRoute(rh, req);
    if (isErrorResult(reply.result()) && opts_.miss_on_get_errors &&
        !rh.empty()) {
      /* rh.empty() case: for backwards compatibility,
         always surface invalid routing errors */
      auto originalResult = reply.result();
      reply = createReply(DefaultReply, req);
      carbon::setMessageIfPresent(
          reply,
          folly::to<std::string>(
              "Error reply transformed into miss due to miss_on_get_errors. "
              "Original reply result: ",
<<<<<<< HEAD
              mc_res_to_string(originalResult)));
=======
              carbon::resultToString(originalResult)));
>>>>>>> 2e6f64e1
    }
    return reply;
  }

  template <class Request>
  ReplyT<Request> routeImpl(
      const std::vector<std::shared_ptr<RouteHandleIf>>& rh,
      const Request& req,
      carbon::ArithmeticLikeT<Request> = 0) const {
    auto reply = opts_.allow_only_gets ? createReply(DefaultReply, req)
                                       : doRoute(rh, req);
    if (isErrorResult(reply.result())) {
      reply = createReply(DefaultReply, req);
    }
    return reply;
  }

  template <class Request>
  ReplyT<Request> routeImpl(
      const std::vector<std::shared_ptr<RouteHandleIf>>& rh,
      const Request& req,
      carbon::OtherThanT<Request, carbon::GetLike<>, carbon::ArithmeticLike<>> =
          0) const {
    if (!opts_.allow_only_gets) {
      return doRoute(rh, req);
    }

    return createReply(DefaultReply, req);
  }

  template <class Request>
  ReplyT<Request> doRoute(
      const std::vector<std::shared_ptr<RouteHandleIf>>& rh,
      const Request& req) const {
    if (!rh.empty()) {
      if (rh.size() > 1) {
<<<<<<< HEAD
        auto reqCopy = std::make_shared<Request>(req);
=======
        auto reqCopy = std::make_shared<const Request>(req);
>>>>>>> 2e6f64e1
        for (size_t i = 1; i < rh.size(); ++i) {
          auto r = rh[i];
          folly::fibers::addTask([r, reqCopy]() { r->route(*reqCopy); });
        }
      }
      return rh[0]->route(req);
    }
    return createReply<Request>(ErrorReply);
  }
};
}
}
} // facebook::memcache::mcrouter<|MERGE_RESOLUTION|>--- conflicted
+++ resolved
@@ -1,12 +1,5 @@
 /*
-<<<<<<< HEAD
- *  Copyright (c) 2014-present, Facebook, Inc.
- *
- *  This source code is licensed under the MIT license found in the LICENSE
- *  file in the root directory of this source tree.
-=======
  * Copyright (c) Facebook, Inc. and its affiliates.
->>>>>>> 2e6f64e1
  *
  * This source code is licensed under the MIT license found in the
  * LICENSE file in the root directory of this source tree.
@@ -50,11 +43,7 @@
             opts_.send_invalid_route_to_default) {}
 
   template <class Request>
-<<<<<<< HEAD
-  void traverse(
-=======
   bool traverse(
->>>>>>> 2e6f64e1
       const Request& req,
       const RouteHandleTraverser<RouteHandleIf>& t) const {
     const auto* rhPtr = rhMap_.getTargetsForKeyFast(
@@ -95,11 +84,7 @@
         : routeImpl(*rhPtr, req);
 
     if (isErrorResult(reply.result()) && opts_.group_remote_errors) {
-<<<<<<< HEAD
-      reply = ReplyT<Request>(mc_res_remote_error);
-=======
       reply = ReplyT<Request>(carbon::Result::REMOTE_ERROR);
->>>>>>> 2e6f64e1
     }
 
     return reply;
@@ -126,11 +111,7 @@
           folly::to<std::string>(
               "Error reply transformed into miss due to miss_on_get_errors. "
               "Original reply result: ",
-<<<<<<< HEAD
-              mc_res_to_string(originalResult)));
-=======
               carbon::resultToString(originalResult)));
->>>>>>> 2e6f64e1
     }
     return reply;
   }
@@ -167,11 +148,7 @@
       const Request& req) const {
     if (!rh.empty()) {
       if (rh.size() > 1) {
-<<<<<<< HEAD
-        auto reqCopy = std::make_shared<Request>(req);
-=======
         auto reqCopy = std::make_shared<const Request>(req);
->>>>>>> 2e6f64e1
         for (size_t i = 1; i < rh.size(); ++i) {
           auto r = rh[i];
           folly::fibers::addTask([r, reqCopy]() { r->route(*reqCopy); });
