--- conflicted
+++ resolved
@@ -1,12 +1,5 @@
 /*
-<<<<<<< HEAD
- *  Copyright (c) 2014-present, Facebook, Inc.
- *
- *  This source code is licensed under the MIT license found in the LICENSE
- *  file in the root directory of this source tree.
-=======
  * Copyright (c) Facebook, Inc. and its affiliates.
->>>>>>> 2e6f64e1
  *
  * This source code is licensed under the MIT license found in the
  * LICENSE file in the root directory of this source tree.
@@ -41,13 +34,6 @@
 
 TEST(BigValueRouteTest, smallvalue) {
   // for small values, this route handle simply passes it to child route handle
-<<<<<<< HEAD
-  vector<std::shared_ptr<TestHandle>> test_handles{make_shared<TestHandle>(
-      GetRouteTestData(mc_res_found, "a"),
-      UpdateRouteTestData(mc_res_stored),
-      DeleteRouteTestData(mc_res_deleted))};
-  auto route_handles = get_route_handles(test_handles);
-=======
   vector<std::shared_ptr<TestHandle>> testHandles{make_shared<TestHandle>(
       GetRouteTestData(carbon::Result::FOUND, "a"),
       UpdateRouteTestData(carbon::Result::STORED),
@@ -57,29 +43,10 @@
   const std::string keyGet = "smallvalue_get";
   const std::string keySet = "smallvalue_set";
 
->>>>>>> 2e6f64e1
   TestFiberManager fm;
   fm.runAll({[&]() {
     McrouterRouteHandle<BigValueRoute> rh(routeHandles[0], opts);
 
-<<<<<<< HEAD
-  fm.runAll({[&]() {
-    McrouterRouteHandle<BigValueRoute> rh(route_handles[0], opts);
-
-    McGetRequest req_get("key_get");
-    auto f_get = rh.route(req_get);
-
-    EXPECT_EQ("a", carbon::valueRangeSlow(f_get).str());
-    EXPECT_EQ(test_handles[0]->saw_keys, vector<std::string>{"key_get"});
-    test_handles[0]->saw_keys.clear();
-
-    McSetRequest req_set("key_set");
-    req_set.value() = folly::IOBuf(folly::IOBuf::COPY_BUFFER, "value");
-
-    auto f_set = rh.route(req_set);
-    EXPECT_EQ(mc_res_stored, f_set.result());
-    EXPECT_EQ(test_handles[0]->saw_keys, vector<std::string>{"key_set"});
-=======
     McGetRequest reqGet(keyGet);
     auto fGet = rh.route(reqGet);
 
@@ -93,7 +60,6 @@
     auto fSet = rh.route(reqSet);
     EXPECT_EQ(carbon::Result::STORED, fSet.result());
     EXPECT_EQ(testHandles[0]->saw_keys, vector<std::string>{keySet});
->>>>>>> 2e6f64e1
   }});
 }
 
@@ -107,16 +73,6 @@
   const auto init_reply =
       folly::sformat("{}-{}-{}", version, num_chunks, rand_suffix_get);
   const auto init_reply_error = folly::sformat("{}-{}", version, num_chunks);
-<<<<<<< HEAD
-  vector<std::shared_ptr<TestHandle>> test_handles{
-      make_shared<TestHandle>(
-          GetRouteTestData(mc_res_found, init_reply, MC_MSG_FLAG_BIG_VALUE)),
-      make_shared<TestHandle>(GetRouteTestData(
-          mc_res_found, init_reply_error, MC_MSG_FLAG_BIG_VALUE)),
-      make_shared<TestHandle>(UpdateRouteTestData(mc_res_stored)),
-      make_shared<TestHandle>(UpdateRouteTestData(mc_res_stored))};
-  auto route_handles = get_route_handles(test_handles);
-=======
   vector<std::shared_ptr<TestHandle>> testHandles{
       make_shared<TestHandle>(GetRouteTestData(
           carbon::Result::FOUND, init_reply, MC_MSG_FLAG_BIG_VALUE)),
@@ -129,86 +85,10 @@
 
   const std::string keyGet = "bigvalue_get";
   const std::string keySet = "bigvalue_set";
->>>>>>> 2e6f64e1
 
   TestFiberManager fm;
   fm.runAll({[&]() {
     { // Test Get Like path with init_reply in corect format
-<<<<<<< HEAD
-      McrouterRouteHandle<BigValueRoute> rh(route_handles[0], opts);
-
-      McGetRequest req_get("key_get");
-
-      auto f_get = rh.route(req_get);
-      auto keys_get = test_handles[0]->saw_keys;
-      EXPECT_EQ(num_chunks + 1, keys_get.size());
-      // first get the result for original key
-      EXPECT_EQ("key_get", keys_get.front());
-
-      std::string merged_str;
-      // since reply for first key indicated that it is for a big get request,
-      // perform get request on chunk keys
-      for (size_t i = 1; i < num_chunks + 1; i++) {
-        auto chunk_key =
-            folly::sformat("key_get:{}:{}", i - 1, rand_suffix_get);
-        EXPECT_EQ(keys_get[i], chunk_key);
-        merged_str.append(init_reply);
-      }
-
-      // each chunk_key saw value as init_reply.
-      // In GetLike path, it gets appended num_chunks time
-      EXPECT_EQ(merged_str, carbon::valueRangeSlow(f_get).str());
-    }
-
-    { // Test Get Like path with init_reply_error
-      McrouterRouteHandle<BigValueRoute> rh(route_handles[1], opts);
-
-      McGetRequest req_get("key_get");
-
-      auto f_get = rh.route(req_get);
-      auto keys_get = test_handles[1]->saw_keys;
-      EXPECT_EQ(1, keys_get.size());
-      // first get the result for original key, then return mc_res_notfound
-      EXPECT_EQ("key_get", keys_get.front());
-      EXPECT_EQ(mc_res_notfound, f_get.result());
-      EXPECT_EQ("", carbon::valueRangeSlow(f_get).str());
-    }
-
-    { // Test Update Like path with mc_op_set op
-      McrouterRouteHandle<BigValueRoute> rh(route_handles[2], opts);
-
-      std::string big_value = folly::to<std::string>(
-          std::string(threshold * (num_chunks / 2), 't'),
-          std::string(threshold * (num_chunks / 2), 's'));
-      std::string chunk_type_1(threshold, 't');
-      std::string chunk_type_2(threshold, 's');
-      McSetRequest req_set("key_set");
-      req_set.value() = folly::IOBuf(folly::IOBuf::COPY_BUFFER, big_value);
-
-      auto f_set = rh.route(req_set);
-      auto keys_set = test_handles[2]->saw_keys;
-      auto values_set = test_handles[2]->sawValues;
-      EXPECT_EQ(num_chunks + 1, keys_set.size());
-      std::string rand_suffix_set;
-      // first set chunk values corresponding to chunk keys
-      for (size_t i = 0; i < num_chunks; i++) {
-        auto chunk_key_prefix = folly::sformat("key_set:{}:", i);
-        auto length = chunk_key_prefix.length();
-        auto saw_prefix = keys_set[i].substr(0, length);
-        EXPECT_EQ(chunk_key_prefix, saw_prefix);
-
-        if (rand_suffix_set.empty()) { // rand_suffic same for all chunk_keys
-          rand_suffix_set = keys_set[i].substr(length);
-        } else {
-          EXPECT_EQ(rand_suffix_set, keys_set[i].substr(length));
-        }
-
-        if (i < num_chunks / 2) {
-          EXPECT_EQ(chunk_type_1, values_set[i]);
-        } else {
-          EXPECT_EQ(chunk_type_2, values_set[i]);
-        }
-=======
       McrouterRouteHandle<BigValueRoute> rh(routeHandles[0], opts);
 
       McGetRequest reqGet(keyGet);
@@ -315,41 +195,10 @@
         EXPECT_EQ(chunk_key_prefix, saw_prefix);
 
         EXPECT_EQ("set", operations_set[i]);
->>>>>>> 2e6f64e1
       }
 
       // if set for chunk keys succeed,
       // set original key with chunks info as modified value
-<<<<<<< HEAD
-      EXPECT_EQ("key_set", keys_set[num_chunks]);
-      auto chunks_info =
-          folly::sformat("{}-{}-{}", version, num_chunks, rand_suffix_set);
-      EXPECT_EQ(chunks_info, values_set[num_chunks]);
-    }
-
-    { // Test Update Like path with mc_op_lease_set op
-      McrouterRouteHandle<BigValueRoute> rh(route_handles[3], opts);
-
-      std::string big_value = folly::to<std::string>(
-          std::string(threshold * (num_chunks / 2), 't'),
-          std::string(threshold * (num_chunks / 2), 's'));
-
-      McLeaseSetRequest req_set("key_set");
-      req_set.value() = folly::IOBuf(folly::IOBuf::COPY_BUFFER, big_value);
-
-      auto f_set = rh.route(req_set);
-      auto keys_set = test_handles[3]->saw_keys;
-      auto operations_set = test_handles[3]->sawOperations;
-      EXPECT_EQ(num_chunks + 1, keys_set.size());
-      // first set chunk values corresponding to chunk keys
-      for (size_t i = 0; i < num_chunks; i++) {
-        auto chunk_key_prefix = folly::sformat("key_set:{}:", i);
-        auto length = chunk_key_prefix.length();
-        auto saw_prefix = keys_set[i].substr(0, length);
-        EXPECT_EQ(chunk_key_prefix, saw_prefix);
-
-        EXPECT_EQ("set", operations_set[i]);
-=======
       EXPECT_EQ(keySet, keys_set[num_chunks]);
       EXPECT_EQ("lease-set", operations_set[num_chunks]);
     }
@@ -390,16 +239,10 @@
         } else {
           EXPECT_EQ(chunk_type_2, values_set[i]);
         }
->>>>>>> 2e6f64e1
       }
 
       // if set for chunk keys succeed,
       // set original key with chunks info as modified value
-<<<<<<< HEAD
-      EXPECT_EQ("key_set", keys_set[num_chunks]);
-      EXPECT_EQ("lease-set", operations_set[num_chunks]);
-    }
-=======
       EXPECT_EQ(keySet, keys_set[num_chunks]);
       EXPECT_EQ("add", operations_set[num_chunks]);
       auto chunks_info =
@@ -407,6 +250,5 @@
       EXPECT_EQ(chunks_info, values_set[num_chunks]);
     }
 
->>>>>>> 2e6f64e1
   }});
 }