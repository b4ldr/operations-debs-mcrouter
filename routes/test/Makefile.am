--- conflicted
+++ resolved
@@ -11,23 +11,16 @@
   SlowWarmUpRouteTest.cpp \
   WarmUpRouteTest.cpp
 
-<<<<<<< HEAD
-mcrouter_routes_test_CPPFLAGS = -I$(top_srcdir)/.. -isystem $(top_srcdir)/lib/gtest/include
-=======
 mcrouter_routes_test_CPPFLAGS = \
  -I$(top_srcdir)/.. \
  -isystem $(top_srcdir)/lib/gtest/include
 
->>>>>>> 2e6f64e1
 mcrouter_routes_test_LDADD = \
   $(top_builddir)/libmcroutercore.a \
   $(top_builddir)/lib/libmcrouter.a \
   $(top_builddir)/lib/libtestmain.la \
-<<<<<<< HEAD
-=======
   -lwangle \
   -lfizz \
   -lsodium \
   -lfolly \
->>>>>>> 2e6f64e1
   -lfollybenchmark