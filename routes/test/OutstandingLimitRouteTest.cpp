--- conflicted
+++ resolved
@@ -1,12 +1,5 @@
 /*
-<<<<<<< HEAD
- *  Copyright (c) 2015-present, Facebook, Inc.
- *
- *  This source code is licensed under the MIT license found in the LICENSE
- *  file in the root directory of this source tree.
-=======
  * Copyright (c) Facebook, Inc. and its affiliates.
->>>>>>> 2e6f64e1
  *
  * This source code is licensed under the MIT license found in the
  * LICENSE file in the root directory of this source tree.
@@ -18,11 +11,7 @@
 
 #include <gtest/gtest.h>
 
-<<<<<<< HEAD
-#include "mcrouter/lib/network/gen/Memcache.h"
-=======
 #include "mcrouter/lib/network/gen/MemcacheMessages.h"
->>>>>>> 2e6f64e1
 #include "mcrouter/routes/OutstandingLimitRoute.h"
 #include "mcrouter/routes/test/RouteHandleTestUtil.h"
 
@@ -55,13 +44,8 @@
 }
 
 TEST(oustandingLimitRouteTest, basic) {
-<<<<<<< HEAD
-  auto normalHandle =
-      std::make_shared<TestHandle>(GetRouteTestData(mc_res_found, "a"));
-=======
   auto normalHandle = std::make_shared<TestHandle>(
       GetRouteTestData(carbon::Result::FOUND, "a"));
->>>>>>> 2e6f64e1
 
   McrouterRouteHandle<OutstandingLimitRoute<McrouterRouterInfo>> rh(
       normalHandle->rh, 3);
