/*
<<<<<<< HEAD
 *  Copyright (c) 2014-present, Facebook, Inc.
 *
 *  This source code is licensed under the MIT license found in the LICENSE
 *  file in the root directory of this source tree.
=======
 * Copyright (c) Facebook, Inc. and its affiliates.
>>>>>>> 2e6f64e1
 *
 * This source code is licensed under the MIT license found in the
 * LICENSE file in the root directory of this source tree.
 */

#include <memory>
#include <vector>

#include <gtest/gtest.h>

#include <folly/dynamic.h>

<<<<<<< HEAD
#include "mcrouter/lib/network/gen/Memcache.h"
=======
#include "mcrouter/lib/network/gen/MemcacheMessages.h"
>>>>>>> 2e6f64e1
#include "mcrouter/lib/test/RouteHandleTestUtil.h"
#include "mcrouter/lib/test/TestRouteHandle.h"
#include "mcrouter/routes/FailoverRateLimiter.h"
#include "mcrouter/routes/FailoverRoute.h"
#include "mcrouter/routes/McrouterRouteHandle.h"
#include "mcrouter/routes/test/RouteHandleTestUtil.h"

using namespace facebook::memcache;
using namespace facebook::memcache::mcrouter;

using std::make_shared;

namespace facebook {
namespace memcache {
namespace mcrouter {

McrouterRouteHandlePtr makeFailoverRouteInOrder(
    std::vector<McrouterRouteHandlePtr> rh,
    FailoverErrorsSettings failoverErrors,
    std::unique_ptr<FailoverRateLimiter> rateLimiter,
    bool failoverTagging,
    bool enableLeasePairing = false,
    std::string name = "") {
  return makeFailoverRouteInOrder<McrouterRouterInfo, FailoverRoute>(
      std::move(rh),
      std::move(failoverErrors),
      std::move(rateLimiter),
      failoverTagging,
      enableLeasePairing,
      std::move(name),
      nullptr);
}
}
}
} // facebook::memcache::mcrouter

TEST(failoverRouteTest, nofailover) {
  std::vector<std::shared_ptr<TestHandle>> test_handles{
<<<<<<< HEAD
      make_shared<TestHandle>(GetRouteTestData(mc_res_found, "a"))};
=======
      make_shared<TestHandle>(GetRouteTestData(carbon::Result::FOUND, "a"))};
>>>>>>> 2e6f64e1

  mockFiberContext();
  auto rh = makeFailoverRouteInOrder(
      get_route_handles(test_handles),
      FailoverErrorsSettings(),
      nullptr,
      /* failoverTagging */ false);

  auto reply = rh->route(McGetRequest("0"));
  EXPECT_EQ("a", carbon::valueRangeSlow(reply).str());
}

TEST(failoverRouteTest, success) {
  std::vector<std::shared_ptr<TestHandle>> test_handles{
<<<<<<< HEAD
      make_shared<TestHandle>(GetRouteTestData(mc_res_found, "a")),
      make_shared<TestHandle>(GetRouteTestData(mc_res_found, "b")),
      make_shared<TestHandle>(GetRouteTestData(mc_res_found, "c"))};
=======
      make_shared<TestHandle>(GetRouteTestData(carbon::Result::FOUND, "a")),
      make_shared<TestHandle>(GetRouteTestData(carbon::Result::FOUND, "b")),
      make_shared<TestHandle>(GetRouteTestData(carbon::Result::FOUND, "c"))};
>>>>>>> 2e6f64e1

  mockFiberContext();
  auto rh = makeFailoverRouteInOrder(
      get_route_handles(test_handles),
      FailoverErrorsSettings(),
      nullptr,
      /* failoverTagging */ false);

  auto reply = rh->route(McGetRequest("0"));
  EXPECT_EQ("a", carbon::valueRangeSlow(reply).str());
}

TEST(failoverRouteTest, once) {
  std::vector<std::shared_ptr<TestHandle>> test_handles{
<<<<<<< HEAD
      make_shared<TestHandle>(GetRouteTestData(mc_res_timeout, "a")),
      make_shared<TestHandle>(GetRouteTestData(mc_res_found, "b")),
      make_shared<TestHandle>(GetRouteTestData(mc_res_found, "c"))};
=======
      make_shared<TestHandle>(GetRouteTestData(carbon::Result::TIMEOUT, "a")),
      make_shared<TestHandle>(GetRouteTestData(carbon::Result::FOUND, "b")),
      make_shared<TestHandle>(GetRouteTestData(carbon::Result::FOUND, "c"))};
>>>>>>> 2e6f64e1

  mockFiberContext();
  auto rh = makeFailoverRouteInOrder(
      get_route_handles(test_handles),
      FailoverErrorsSettings(),
      nullptr,
      /* failoverTagging */ false);

  auto reply = rh->route(McGetRequest("0"));
  EXPECT_EQ("b", carbon::valueRangeSlow(reply).str());
}

TEST(failoverRouteTest, twice) {
  std::vector<std::shared_ptr<TestHandle>> test_handles{
<<<<<<< HEAD
      make_shared<TestHandle>(GetRouteTestData(mc_res_timeout, "a")),
      make_shared<TestHandle>(GetRouteTestData(mc_res_timeout, "b")),
      make_shared<TestHandle>(GetRouteTestData(mc_res_found, "c"))};
=======
      make_shared<TestHandle>(GetRouteTestData(carbon::Result::TIMEOUT, "a")),
      make_shared<TestHandle>(GetRouteTestData(carbon::Result::TIMEOUT, "b")),
      make_shared<TestHandle>(GetRouteTestData(carbon::Result::FOUND, "c"))};
>>>>>>> 2e6f64e1

  mockFiberContext();
  auto rh = makeFailoverRouteInOrder(
      get_route_handles(test_handles),
      FailoverErrorsSettings(),
      nullptr,
      /* failoverTagging */ false);

  auto reply = rh->route(McGetRequest("0"));
  EXPECT_EQ("c", carbon::valueRangeSlow(reply).str());
}

TEST(failoverRouteTest, fail) {
  std::vector<std::shared_ptr<TestHandle>> test_handles{
<<<<<<< HEAD
      make_shared<TestHandle>(GetRouteTestData(mc_res_timeout, "a")),
      make_shared<TestHandle>(GetRouteTestData(mc_res_timeout, "b")),
      make_shared<TestHandle>(GetRouteTestData(mc_res_timeout, "c"))};
=======
      make_shared<TestHandle>(GetRouteTestData(carbon::Result::TIMEOUT, "a")),
      make_shared<TestHandle>(GetRouteTestData(carbon::Result::TIMEOUT, "b")),
      make_shared<TestHandle>(GetRouteTestData(carbon::Result::TIMEOUT, "c"))};
>>>>>>> 2e6f64e1

  mockFiberContext();
  auto rh = makeFailoverRouteInOrder(
      get_route_handles(test_handles),
      FailoverErrorsSettings(),
      nullptr,
      /* failoverTagging */ false);

  auto reply = rh->route(McGetRequest("0"));

  /* Will return the last reply when ran out of targets */
  EXPECT_EQ("c", carbon::valueRangeSlow(reply).str());
}

TEST(failoverRouteTest, customErrorOnce) {
  std::vector<std::shared_ptr<TestHandle>> test_handles{
<<<<<<< HEAD
      make_shared<TestHandle>(GetRouteTestData(mc_res_remote_error, "a")),
      make_shared<TestHandle>(GetRouteTestData(mc_res_local_error, "b")),
      make_shared<TestHandle>(GetRouteTestData(mc_res_found, "c"))};
=======
      make_shared<TestHandle>(
          GetRouteTestData(carbon::Result::REMOTE_ERROR, "a")),
      make_shared<TestHandle>(
          GetRouteTestData(carbon::Result::LOCAL_ERROR, "b")),
      make_shared<TestHandle>(GetRouteTestData(carbon::Result::FOUND, "c"))};
>>>>>>> 2e6f64e1

  mockFiberContext();
  auto rh = makeFailoverRouteInOrder(
      get_route_handles(test_handles),
      FailoverErrorsSettings(std::vector<std::string>{"remote_error"}),
      nullptr,
      /* failoverTagging */ false);

  auto reply = rh->route(McGetRequest("0"));
  EXPECT_EQ("b", carbon::valueRangeSlow(reply).str());
}

TEST(failoverRouteTest, customErrorTwice) {
  std::vector<std::shared_ptr<TestHandle>> test_handles{
<<<<<<< HEAD
      make_shared<TestHandle>(GetRouteTestData(mc_res_remote_error, "a")),
      make_shared<TestHandle>(GetRouteTestData(mc_res_local_error, "b")),
      make_shared<TestHandle>(GetRouteTestData(mc_res_found, "c"))};
=======
      make_shared<TestHandle>(
          GetRouteTestData(carbon::Result::REMOTE_ERROR, "a")),
      make_shared<TestHandle>(
          GetRouteTestData(carbon::Result::LOCAL_ERROR, "b")),
      make_shared<TestHandle>(GetRouteTestData(carbon::Result::FOUND, "c"))};
>>>>>>> 2e6f64e1

  mockFiberContext();
  auto rh = makeFailoverRouteInOrder(
      get_route_handles(test_handles),
      FailoverErrorsSettings(
          std::vector<std::string>{"remote_error", "local_error"}),
      nullptr,
      /* failoverTagging */ false);

  auto reply = rh->route(McGetRequest("0"));
  EXPECT_EQ("c", carbon::valueRangeSlow(reply).str());
}

TEST(failoverRouteTest, customErrorUpdate) {
  std::vector<std::shared_ptr<TestHandle>> test_handles{
<<<<<<< HEAD
      make_shared<TestHandle>(UpdateRouteTestData(mc_res_remote_error)),
      make_shared<TestHandle>(UpdateRouteTestData(mc_res_local_error)),
      make_shared<TestHandle>(UpdateRouteTestData(mc_res_found))};
=======
      make_shared<TestHandle>(
          UpdateRouteTestData(carbon::Result::REMOTE_ERROR)),
      make_shared<TestHandle>(UpdateRouteTestData(carbon::Result::LOCAL_ERROR)),
      make_shared<TestHandle>(UpdateRouteTestData(carbon::Result::FOUND))};
>>>>>>> 2e6f64e1

  mockFiberContext();
  auto rh = makeFailoverRouteInOrder(
      get_route_handles(test_handles),
      FailoverErrorsSettings(std::vector<std::string>{"remote_error"}),
      nullptr,
      /* failoverTagging */ false);

  McSetRequest req("0");
  req.value() = folly::IOBuf(folly::IOBuf::COPY_BUFFER, "value");
  auto reply = rh->route(std::move(req));
<<<<<<< HEAD
  EXPECT_EQ(mc_res_local_error, reply.result());
=======
  EXPECT_EQ(carbon::Result::LOCAL_ERROR, reply.result());
>>>>>>> 2e6f64e1
}

TEST(failoverRouteTest, separateErrorsGet) {
  std::vector<std::shared_ptr<TestHandle>> test_handles{
<<<<<<< HEAD
      make_shared<TestHandle>(GetRouteTestData(mc_res_remote_error, "a")),
      make_shared<TestHandle>(GetRouteTestData(mc_res_local_error, "b")),
      make_shared<TestHandle>(GetRouteTestData(mc_res_found, "c"))};
=======
      make_shared<TestHandle>(
          GetRouteTestData(carbon::Result::REMOTE_ERROR, "a")),
      make_shared<TestHandle>(
          GetRouteTestData(carbon::Result::LOCAL_ERROR, "b")),
      make_shared<TestHandle>(GetRouteTestData(carbon::Result::FOUND, "c"))};
>>>>>>> 2e6f64e1

  mockFiberContext();
  auto rh = makeFailoverRouteInOrder(
      get_route_handles(test_handles),
      FailoverErrorsSettings(
          /* gets */ std::vector<std::string>{"remote_error"},
          /* updates */ std::vector<std::string>{"remote_error", "local_error"},
          /* deletes */ std::vector<std::string>{"local_error"}),
      nullptr,
      /* failoverTagging */ false);

  auto reply = rh->route(McGetRequest("0"));
  EXPECT_EQ("b", carbon::valueRangeSlow(reply).str());
}

TEST(failoverRouteTest, separateErrorsUpdate) {
  std::vector<std::shared_ptr<TestHandle>> test_handles{
<<<<<<< HEAD
      make_shared<TestHandle>(UpdateRouteTestData(mc_res_remote_error)),
      make_shared<TestHandle>(UpdateRouteTestData(mc_res_local_error)),
      make_shared<TestHandle>(UpdateRouteTestData(mc_res_stored))};
=======
      make_shared<TestHandle>(
          UpdateRouteTestData(carbon::Result::REMOTE_ERROR)),
      make_shared<TestHandle>(UpdateRouteTestData(carbon::Result::LOCAL_ERROR)),
      make_shared<TestHandle>(UpdateRouteTestData(carbon::Result::STORED))};
>>>>>>> 2e6f64e1

  mockFiberContext();
  auto rh = makeFailoverRouteInOrder(
      get_route_handles(test_handles),
      FailoverErrorsSettings(
          /* gets */ std::vector<std::string>{"remote_error"},
          /* updates */ std::vector<std::string>{"remote_error", "local_error"},
          /* deletes */ std::vector<std::string>{"local_error"}),
      nullptr,
      /* failoverTagging */ false);

  {
    McSetRequest req("0");
    req.value() = folly::IOBuf(folly::IOBuf::COPY_BUFFER, "value");
    auto reply1 = rh->route(std::move(req));
<<<<<<< HEAD
    EXPECT_EQ(mc_res_stored, reply1.result());
=======
    EXPECT_EQ(carbon::Result::STORED, reply1.result());
>>>>>>> 2e6f64e1
  }
  {
    McAppendRequest req("0");
    req.value() = folly::IOBuf(folly::IOBuf::COPY_BUFFER, "value");
    auto reply2 = rh->route(std::move(req));
<<<<<<< HEAD
    EXPECT_EQ(mc_res_stored, reply2.result());
=======
    EXPECT_EQ(carbon::Result::STORED, reply2.result());
>>>>>>> 2e6f64e1
  }
  {
    McPrependRequest req("0");
    req.value() = folly::IOBuf(folly::IOBuf::COPY_BUFFER, "value");
    auto reply3 = rh->route(std::move(req));
<<<<<<< HEAD
    EXPECT_EQ(mc_res_stored, reply3.result());
=======
    EXPECT_EQ(carbon::Result::STORED, reply3.result());
>>>>>>> 2e6f64e1
  }
}

TEST(failoverRouteTest, separateErrorsDelete) {
  std::vector<std::shared_ptr<TestHandle>> test_handles{
<<<<<<< HEAD
      make_shared<TestHandle>(DeleteRouteTestData(mc_res_local_error)),
      make_shared<TestHandle>(DeleteRouteTestData(mc_res_remote_error)),
      make_shared<TestHandle>(DeleteRouteTestData(mc_res_deleted))};
=======
      make_shared<TestHandle>(DeleteRouteTestData(carbon::Result::LOCAL_ERROR)),
      make_shared<TestHandle>(
          DeleteRouteTestData(carbon::Result::REMOTE_ERROR)),
      make_shared<TestHandle>(DeleteRouteTestData(carbon::Result::DELETED))};
>>>>>>> 2e6f64e1

  mockFiberContext();
  auto rh = makeFailoverRouteInOrder(
      get_route_handles(test_handles),
      FailoverErrorsSettings(
          /* gets */ std::vector<std::string>{"remote_error"},
          /* updates */ std::vector<std::string>{"remote_error", "local_error"},
          /* deletes */ std::vector<std::string>{"local_error"}),
      nullptr,
      /* failoverTagging */ false);

  auto reply = rh->route(McDeleteRequest("0"));
<<<<<<< HEAD
  EXPECT_EQ(mc_res_remote_error, reply.result());
=======
  EXPECT_EQ(carbon::Result::REMOTE_ERROR, reply.result());
>>>>>>> 2e6f64e1
}

TEST(failoverRouteTest, rateLimit) {
  std::vector<std::shared_ptr<TestHandle>> test_handles{
<<<<<<< HEAD
      make_shared<TestHandle>(GetRouteTestData(mc_res_timeout, "a")),
      make_shared<TestHandle>(GetRouteTestData(mc_res_found, "b"))};
=======
      make_shared<TestHandle>(GetRouteTestData(carbon::Result::TIMEOUT, "a")),
      make_shared<TestHandle>(GetRouteTestData(carbon::Result::FOUND, "b"))};
>>>>>>> 2e6f64e1

  mockFiberContext();
  auto rh = makeFailoverRouteInOrder(
      get_route_handles(test_handles),
      FailoverErrorsSettings(),
      std::make_unique<FailoverRateLimiter>(0.5, 1),
      /* failoverTagging */ false);

  // tokens: 1
  auto reply1 = rh->route(McGetRequest("0"));
<<<<<<< HEAD
  EXPECT_EQ(mc_res_found, reply1.result());
  // tokens: 0
  auto reply2 = rh->route(McGetRequest("0"));
  EXPECT_EQ(mc_res_timeout, reply2.result());
  // tokens: 0.5
  auto reply3 = rh->route(McGetRequest("0"));
  EXPECT_EQ(mc_res_found, reply3.result());
  // tokens: 0
  auto reply4 = rh->route(McGetRequest("0"));
  EXPECT_EQ(mc_res_timeout, reply4.result());
=======
  EXPECT_EQ(carbon::Result::FOUND, reply1.result());
  // tokens: 0
  auto reply2 = rh->route(McGetRequest("0"));
  EXPECT_EQ(carbon::Result::TIMEOUT, reply2.result());
  // tokens: 0.5
  auto reply3 = rh->route(McGetRequest("0"));
  EXPECT_EQ(carbon::Result::FOUND, reply3.result());
  // tokens: 0
  auto reply4 = rh->route(McGetRequest("0"));
  EXPECT_EQ(carbon::Result::TIMEOUT, reply4.result());
>>>>>>> 2e6f64e1
}

TEST(failoverRouteTest, leastFailuresNoFailover) {
  std::vector<std::shared_ptr<TestHandle>> test_handles{
<<<<<<< HEAD
      make_shared<TestHandle>(GetRouteTestData(mc_res_found, "a")),
      make_shared<TestHandle>(GetRouteTestData(mc_res_found, "b")),
      make_shared<TestHandle>(GetRouteTestData(mc_res_found, "c"))};
=======
      make_shared<TestHandle>(GetRouteTestData(carbon::Result::FOUND, "a")),
      make_shared<TestHandle>(GetRouteTestData(carbon::Result::FOUND, "b")),
      make_shared<TestHandle>(GetRouteTestData(carbon::Result::FOUND, "c"))};
>>>>>>> 2e6f64e1

  mockFiberContext();
  folly::dynamic json =
      folly::dynamic::object("type", "LeastFailuresPolicy")("max_tries", 2);
  auto rh = makeFailoverRouteLeastFailures<McrouterRouterInfo, FailoverRoute>(
      get_route_handles(test_handles),
      FailoverErrorsSettings(),
      nullptr,
      /* failoverTagging */ false,
      /* enableLeasePairing */ false,
      "route01",
      json);

  auto reply = rh->route(McGetRequest("0"));
  EXPECT_EQ("a", carbon::valueRangeSlow(reply).str());
}

TEST(failoverRouteTest, leastFailuresFailoverOnce) {
  std::vector<std::shared_ptr<TestHandle>> test_handles{
<<<<<<< HEAD
      make_shared<TestHandle>(GetRouteTestData(mc_res_timeout, "a")),
      make_shared<TestHandle>(GetRouteTestData(mc_res_found, "b")),
      make_shared<TestHandle>(GetRouteTestData(mc_res_found, "c"))};
=======
      make_shared<TestHandle>(GetRouteTestData(carbon::Result::TIMEOUT, "a")),
      make_shared<TestHandle>(GetRouteTestData(carbon::Result::FOUND, "b")),
      make_shared<TestHandle>(GetRouteTestData(carbon::Result::FOUND, "c"))};
>>>>>>> 2e6f64e1

  mockFiberContext();
  folly::dynamic json =
      folly::dynamic::object("type", "LeastFailuresPolicy")("max_tries", 3);
  auto rh = makeFailoverRouteLeastFailures<McrouterRouterInfo, FailoverRoute>(
      get_route_handles(test_handles),
      FailoverErrorsSettings(),
      nullptr,
      /* failoverTagging */ false,
      /* enableLeasePairing */ false,
      "route01",
      json);

  auto reply = rh->route(McGetRequest("0"));
  EXPECT_EQ("b", carbon::valueRangeSlow(reply).str());
}

TEST(failoverRouteTest, leastFailuresFailoverTwice) {
  std::vector<std::shared_ptr<TestHandle>> test_handles{
<<<<<<< HEAD
      make_shared<TestHandle>(GetRouteTestData(mc_res_timeout, "a")),
      make_shared<TestHandle>(GetRouteTestData(mc_res_timeout, "b")),
      make_shared<TestHandle>(GetRouteTestData(mc_res_found, "c"))};
=======
      make_shared<TestHandle>(GetRouteTestData(carbon::Result::TIMEOUT, "a")),
      make_shared<TestHandle>(GetRouteTestData(carbon::Result::TIMEOUT, "b")),
      make_shared<TestHandle>(GetRouteTestData(carbon::Result::FOUND, "c"))};
>>>>>>> 2e6f64e1

  mockFiberContext();
  folly::dynamic json =
      folly::dynamic::object("type", "LeastFailuresPolicy")("max_tries", 3);
  auto rh = makeFailoverRouteLeastFailures<McrouterRouterInfo, FailoverRoute>(
      get_route_handles(test_handles),
      FailoverErrorsSettings(),
      nullptr,
      /* failoverTagging */ false,
      /* enableLeasePairing */ false,
      "route01",
      json);

  auto reply = rh->route(McGetRequest("0"));
  EXPECT_EQ("c", carbon::valueRangeSlow(reply).str());
}

TEST(failoverRouteTest, leastFailuresLastSucceeds) {
  std::vector<std::shared_ptr<TestHandle>> test_handles{
<<<<<<< HEAD
      make_shared<TestHandle>(GetRouteTestData(mc_res_timeout, "a")),
      make_shared<TestHandle>(GetRouteTestData(mc_res_timeout, "b")),
      make_shared<TestHandle>(GetRouteTestData(mc_res_timeout, "c")),
      make_shared<TestHandle>(GetRouteTestData(mc_res_found, "d"))};
=======
      make_shared<TestHandle>(GetRouteTestData(carbon::Result::TIMEOUT, "a")),
      make_shared<TestHandle>(GetRouteTestData(carbon::Result::TIMEOUT, "b")),
      make_shared<TestHandle>(GetRouteTestData(carbon::Result::TIMEOUT, "c")),
      make_shared<TestHandle>(GetRouteTestData(carbon::Result::FOUND, "d"))};
>>>>>>> 2e6f64e1

  mockFiberContext();
  folly::dynamic json =
      folly::dynamic::object("type", "LeastFailuresPolicy")("max_tries", 2);
  auto rh = makeFailoverRouteLeastFailures<McrouterRouterInfo, FailoverRoute>(
      get_route_handles(test_handles),
      FailoverErrorsSettings(),
      nullptr,
      /* failoverTagging */ false,
      /* enableLeasePairing */ false,
      "route01",
      json);

  auto reply1 = rh->route(McGetRequest("0"));
  EXPECT_EQ("b", carbon::valueRangeSlow(reply1).str());

  auto reply2 = rh->route(McGetRequest("0"));
  EXPECT_EQ("c", carbon::valueRangeSlow(reply2).str());

  auto reply3 = rh->route(McGetRequest("0"));
  EXPECT_EQ("d", carbon::valueRangeSlow(reply3).str());

  auto reply4 = rh->route(McGetRequest("0"));
  EXPECT_EQ("d", carbon::valueRangeSlow(reply4).str());

  auto reply5 = rh->route(McGetRequest("0"));
  EXPECT_EQ("d", carbon::valueRangeSlow(reply5).str());
}

TEST(failoverRouteTest, leastFailuresCycle) {
  std::vector<std::shared_ptr<TestHandle>> test_handles{
<<<<<<< HEAD
      make_shared<TestHandle>(GetRouteTestData(mc_res_timeout, "a")),
      make_shared<TestHandle>(GetRouteTestData(mc_res_timeout, "b")),
      make_shared<TestHandle>(GetRouteTestData(mc_res_timeout, "c")),
      make_shared<TestHandle>(GetRouteTestData(mc_res_timeout, "d"))};
=======
      make_shared<TestHandle>(GetRouteTestData(carbon::Result::TIMEOUT, "a")),
      make_shared<TestHandle>(GetRouteTestData(carbon::Result::TIMEOUT, "b")),
      make_shared<TestHandle>(GetRouteTestData(carbon::Result::TIMEOUT, "c")),
      make_shared<TestHandle>(GetRouteTestData(carbon::Result::TIMEOUT, "d"))};
>>>>>>> 2e6f64e1

  mockFiberContext();
  folly::dynamic json =
      folly::dynamic::object("type", "LeastFailuresPolicy")("max_tries", 2);
  auto rh = makeFailoverRouteLeastFailures<McrouterRouterInfo, FailoverRoute>(
      get_route_handles(test_handles),
      FailoverErrorsSettings(),
      nullptr,
      /* failoverTagging */ false,
      /* enableLeasePairing */ false,
      "route01",
      json);

  auto reply1 = rh->route(McGetRequest("0"));
  EXPECT_EQ("b", carbon::valueRangeSlow(reply1).str());

  auto reply2 = rh->route(McGetRequest("0"));
  EXPECT_EQ("c", carbon::valueRangeSlow(reply2).str());

  auto reply3 = rh->route(McGetRequest("0"));
  EXPECT_EQ("d", carbon::valueRangeSlow(reply3).str());

  auto reply4 = rh->route(McGetRequest("0"));
  EXPECT_EQ("b", carbon::valueRangeSlow(reply4).str());

  auto reply5 = rh->route(McGetRequest("0"));
  EXPECT_EQ("c", carbon::valueRangeSlow(reply5).str());

  auto reply6 = rh->route(McGetRequest("0"));
  EXPECT_EQ("d", carbon::valueRangeSlow(reply6).str());
}

TEST(failoverRouteTest, leastFailuresFailAll) {
  std::vector<std::shared_ptr<TestHandle>> test_handles{
<<<<<<< HEAD
      make_shared<TestHandle>(GetRouteTestData(mc_res_timeout, "a")),
      make_shared<TestHandle>(GetRouteTestData(mc_res_timeout, "b")),
      make_shared<TestHandle>(GetRouteTestData(mc_res_timeout, "c"))};
=======
      make_shared<TestHandle>(GetRouteTestData(carbon::Result::TIMEOUT, "a")),
      make_shared<TestHandle>(GetRouteTestData(carbon::Result::TIMEOUT, "b")),
      make_shared<TestHandle>(GetRouteTestData(carbon::Result::TIMEOUT, "c"))};
>>>>>>> 2e6f64e1

  mockFiberContext();
  folly::dynamic json =
      folly::dynamic::object("type", "LeastFailuresPolicy")("max_tries", 3);
  auto rh = makeFailoverRouteLeastFailures<McrouterRouterInfo, FailoverRoute>(
      get_route_handles(test_handles),
      FailoverErrorsSettings(),
      nullptr,
      /* failoverTagging */ false,
      /* enableLeasePairing */ false,
      "route01",
      json);

  auto reply = rh->route(McGetRequest("0"));
  EXPECT_EQ("c", carbon::valueRangeSlow(reply).str());
}

TEST(failoverRouteTest, leastFailuresFailAllLimit) {
  std::vector<std::shared_ptr<TestHandle>> test_handles{
<<<<<<< HEAD
      make_shared<TestHandle>(GetRouteTestData(mc_res_timeout, "a")),
      make_shared<TestHandle>(GetRouteTestData(mc_res_timeout, "b")),
      make_shared<TestHandle>(GetRouteTestData(mc_res_timeout, "c"))};
=======
      make_shared<TestHandle>(GetRouteTestData(carbon::Result::TIMEOUT, "a")),
      make_shared<TestHandle>(GetRouteTestData(carbon::Result::TIMEOUT, "b")),
      make_shared<TestHandle>(GetRouteTestData(carbon::Result::TIMEOUT, "c"))};
>>>>>>> 2e6f64e1

  mockFiberContext();
  folly::dynamic json =
      folly::dynamic::object("type", "LeastFailuresPolicy")("max_tries", 2);
  auto rh = makeFailoverRouteLeastFailures<McrouterRouterInfo, FailoverRoute>(
      get_route_handles(test_handles),
      FailoverErrorsSettings(),
      nullptr,
      /* failoverTagging */ false,
      /* enableLeasePairing */ false,
      "route01",
      json);

  auto reply = rh->route(McGetRequest("0"));
  EXPECT_EQ("b", carbon::valueRangeSlow(reply).str());
}

TEST(failoverRouteTest, leastFailuresComplex) {
  std::vector<std::shared_ptr<TestHandle>> test_handles{
      make_shared<TestHandle>(
<<<<<<< HEAD
          GetRouteTestData(mc_res_timeout, "a"),
          UpdateRouteTestData(mc_res_timeout),
          DeleteRouteTestData()),
      make_shared<TestHandle>(
          GetRouteTestData(mc_res_timeout, "b"),
          UpdateRouteTestData(mc_res_stored),
          DeleteRouteTestData()),
      make_shared<TestHandle>(
          GetRouteTestData(mc_res_timeout, "c"),
          UpdateRouteTestData(mc_res_timeout),
=======
          GetRouteTestData(carbon::Result::TIMEOUT, "a"),
          UpdateRouteTestData(carbon::Result::TIMEOUT),
          DeleteRouteTestData()),
      make_shared<TestHandle>(
          GetRouteTestData(carbon::Result::TIMEOUT, "b"),
          UpdateRouteTestData(carbon::Result::STORED),
          DeleteRouteTestData()),
      make_shared<TestHandle>(
          GetRouteTestData(carbon::Result::TIMEOUT, "c"),
          UpdateRouteTestData(carbon::Result::TIMEOUT),
>>>>>>> 2e6f64e1
          DeleteRouteTestData())};

  mockFiberContext();
  folly::dynamic json =
      folly::dynamic::object("type", "LeastFailuresPolicy")("max_tries", 2);
  auto rh = makeFailoverRouteLeastFailures<McrouterRouterInfo, FailoverRoute>(
      get_route_handles(test_handles),
      FailoverErrorsSettings(),
      nullptr,
      /* failoverTagging */ false,
      /* enableLeasePairing */ false,
      "route01",
      json);

  auto reply1 = rh->route(McGetRequest("0"));
  EXPECT_EQ("b", carbon::valueRangeSlow(reply1).str());

  auto reply2 = rh->route(McGetRequest("0"));
  EXPECT_EQ("c", carbon::valueRangeSlow(reply2).str());

  auto reply3 = rh->route(McGetRequest("0"));
  EXPECT_EQ("b", carbon::valueRangeSlow(reply3).str());

  // At this point, b has failed 2 times, c has failed 1 time
  // Next request is routed to c
  McSetRequest req("0");
  req.value() = folly::IOBuf(folly::IOBuf::COPY_BUFFER, "value");
  rh->route(req);

  // Now both b and c have error count 2.  Next request routed to b.
  // b's error count will be reset to 0 on success
  // c still has error count 2
  rh->route(std::move(req));

  // Fail b twice
  auto reply4 = rh->route(McGetRequest("0"));
  EXPECT_EQ("b", carbon::valueRangeSlow(reply4).str());
  auto reply5 = rh->route(McGetRequest("0"));
  EXPECT_EQ("b", carbon::valueRangeSlow(reply5).str());

  // Now b and c have same error count (2)
  auto reply6 = rh->route(McGetRequest("0"));
  EXPECT_EQ("b", carbon::valueRangeSlow(reply6).str());

  auto reply7 = rh->route(McGetRequest("0"));
  EXPECT_EQ("c", carbon::valueRangeSlow(reply7).str());
}<|MERGE_RESOLUTION|>--- conflicted
+++ resolved
@@ -1,12 +1,5 @@
 /*
-<<<<<<< HEAD
- *  Copyright (c) 2014-present, Facebook, Inc.
- *
- *  This source code is licensed under the MIT license found in the LICENSE
- *  file in the root directory of this source tree.
-=======
  * Copyright (c) Facebook, Inc. and its affiliates.
->>>>>>> 2e6f64e1
  *
  * This source code is licensed under the MIT license found in the
  * LICENSE file in the root directory of this source tree.
@@ -19,11 +12,7 @@
 
 #include <folly/dynamic.h>
 
-<<<<<<< HEAD
-#include "mcrouter/lib/network/gen/Memcache.h"
-=======
 #include "mcrouter/lib/network/gen/MemcacheMessages.h"
->>>>>>> 2e6f64e1
 #include "mcrouter/lib/test/RouteHandleTestUtil.h"
 #include "mcrouter/lib/test/TestRouteHandle.h"
 #include "mcrouter/routes/FailoverRateLimiter.h"
@@ -62,11 +51,7 @@
 
 TEST(failoverRouteTest, nofailover) {
   std::vector<std::shared_ptr<TestHandle>> test_handles{
-<<<<<<< HEAD
-      make_shared<TestHandle>(GetRouteTestData(mc_res_found, "a"))};
-=======
       make_shared<TestHandle>(GetRouteTestData(carbon::Result::FOUND, "a"))};
->>>>>>> 2e6f64e1
 
   mockFiberContext();
   auto rh = makeFailoverRouteInOrder(
@@ -81,15 +66,9 @@
 
 TEST(failoverRouteTest, success) {
   std::vector<std::shared_ptr<TestHandle>> test_handles{
-<<<<<<< HEAD
-      make_shared<TestHandle>(GetRouteTestData(mc_res_found, "a")),
-      make_shared<TestHandle>(GetRouteTestData(mc_res_found, "b")),
-      make_shared<TestHandle>(GetRouteTestData(mc_res_found, "c"))};
-=======
       make_shared<TestHandle>(GetRouteTestData(carbon::Result::FOUND, "a")),
       make_shared<TestHandle>(GetRouteTestData(carbon::Result::FOUND, "b")),
       make_shared<TestHandle>(GetRouteTestData(carbon::Result::FOUND, "c"))};
->>>>>>> 2e6f64e1
 
   mockFiberContext();
   auto rh = makeFailoverRouteInOrder(
@@ -104,15 +83,9 @@
 
 TEST(failoverRouteTest, once) {
   std::vector<std::shared_ptr<TestHandle>> test_handles{
-<<<<<<< HEAD
-      make_shared<TestHandle>(GetRouteTestData(mc_res_timeout, "a")),
-      make_shared<TestHandle>(GetRouteTestData(mc_res_found, "b")),
-      make_shared<TestHandle>(GetRouteTestData(mc_res_found, "c"))};
-=======
       make_shared<TestHandle>(GetRouteTestData(carbon::Result::TIMEOUT, "a")),
       make_shared<TestHandle>(GetRouteTestData(carbon::Result::FOUND, "b")),
       make_shared<TestHandle>(GetRouteTestData(carbon::Result::FOUND, "c"))};
->>>>>>> 2e6f64e1
 
   mockFiberContext();
   auto rh = makeFailoverRouteInOrder(
@@ -127,15 +100,9 @@
 
 TEST(failoverRouteTest, twice) {
   std::vector<std::shared_ptr<TestHandle>> test_handles{
-<<<<<<< HEAD
-      make_shared<TestHandle>(GetRouteTestData(mc_res_timeout, "a")),
-      make_shared<TestHandle>(GetRouteTestData(mc_res_timeout, "b")),
-      make_shared<TestHandle>(GetRouteTestData(mc_res_found, "c"))};
-=======
-      make_shared<TestHandle>(GetRouteTestData(carbon::Result::TIMEOUT, "a")),
-      make_shared<TestHandle>(GetRouteTestData(carbon::Result::TIMEOUT, "b")),
-      make_shared<TestHandle>(GetRouteTestData(carbon::Result::FOUND, "c"))};
->>>>>>> 2e6f64e1
+      make_shared<TestHandle>(GetRouteTestData(carbon::Result::TIMEOUT, "a")),
+      make_shared<TestHandle>(GetRouteTestData(carbon::Result::TIMEOUT, "b")),
+      make_shared<TestHandle>(GetRouteTestData(carbon::Result::FOUND, "c"))};
 
   mockFiberContext();
   auto rh = makeFailoverRouteInOrder(
@@ -150,15 +117,9 @@
 
 TEST(failoverRouteTest, fail) {
   std::vector<std::shared_ptr<TestHandle>> test_handles{
-<<<<<<< HEAD
-      make_shared<TestHandle>(GetRouteTestData(mc_res_timeout, "a")),
-      make_shared<TestHandle>(GetRouteTestData(mc_res_timeout, "b")),
-      make_shared<TestHandle>(GetRouteTestData(mc_res_timeout, "c"))};
-=======
       make_shared<TestHandle>(GetRouteTestData(carbon::Result::TIMEOUT, "a")),
       make_shared<TestHandle>(GetRouteTestData(carbon::Result::TIMEOUT, "b")),
       make_shared<TestHandle>(GetRouteTestData(carbon::Result::TIMEOUT, "c"))};
->>>>>>> 2e6f64e1
 
   mockFiberContext();
   auto rh = makeFailoverRouteInOrder(
@@ -175,17 +136,11 @@
 
 TEST(failoverRouteTest, customErrorOnce) {
   std::vector<std::shared_ptr<TestHandle>> test_handles{
-<<<<<<< HEAD
-      make_shared<TestHandle>(GetRouteTestData(mc_res_remote_error, "a")),
-      make_shared<TestHandle>(GetRouteTestData(mc_res_local_error, "b")),
-      make_shared<TestHandle>(GetRouteTestData(mc_res_found, "c"))};
-=======
       make_shared<TestHandle>(
           GetRouteTestData(carbon::Result::REMOTE_ERROR, "a")),
       make_shared<TestHandle>(
           GetRouteTestData(carbon::Result::LOCAL_ERROR, "b")),
       make_shared<TestHandle>(GetRouteTestData(carbon::Result::FOUND, "c"))};
->>>>>>> 2e6f64e1
 
   mockFiberContext();
   auto rh = makeFailoverRouteInOrder(
@@ -200,17 +155,11 @@
 
 TEST(failoverRouteTest, customErrorTwice) {
   std::vector<std::shared_ptr<TestHandle>> test_handles{
-<<<<<<< HEAD
-      make_shared<TestHandle>(GetRouteTestData(mc_res_remote_error, "a")),
-      make_shared<TestHandle>(GetRouteTestData(mc_res_local_error, "b")),
-      make_shared<TestHandle>(GetRouteTestData(mc_res_found, "c"))};
-=======
       make_shared<TestHandle>(
           GetRouteTestData(carbon::Result::REMOTE_ERROR, "a")),
       make_shared<TestHandle>(
           GetRouteTestData(carbon::Result::LOCAL_ERROR, "b")),
       make_shared<TestHandle>(GetRouteTestData(carbon::Result::FOUND, "c"))};
->>>>>>> 2e6f64e1
 
   mockFiberContext();
   auto rh = makeFailoverRouteInOrder(
@@ -226,16 +175,10 @@
 
 TEST(failoverRouteTest, customErrorUpdate) {
   std::vector<std::shared_ptr<TestHandle>> test_handles{
-<<<<<<< HEAD
-      make_shared<TestHandle>(UpdateRouteTestData(mc_res_remote_error)),
-      make_shared<TestHandle>(UpdateRouteTestData(mc_res_local_error)),
-      make_shared<TestHandle>(UpdateRouteTestData(mc_res_found))};
-=======
       make_shared<TestHandle>(
           UpdateRouteTestData(carbon::Result::REMOTE_ERROR)),
       make_shared<TestHandle>(UpdateRouteTestData(carbon::Result::LOCAL_ERROR)),
       make_shared<TestHandle>(UpdateRouteTestData(carbon::Result::FOUND))};
->>>>>>> 2e6f64e1
 
   mockFiberContext();
   auto rh = makeFailoverRouteInOrder(
@@ -247,26 +190,16 @@
   McSetRequest req("0");
   req.value() = folly::IOBuf(folly::IOBuf::COPY_BUFFER, "value");
   auto reply = rh->route(std::move(req));
-<<<<<<< HEAD
-  EXPECT_EQ(mc_res_local_error, reply.result());
-=======
   EXPECT_EQ(carbon::Result::LOCAL_ERROR, reply.result());
->>>>>>> 2e6f64e1
 }
 
 TEST(failoverRouteTest, separateErrorsGet) {
   std::vector<std::shared_ptr<TestHandle>> test_handles{
-<<<<<<< HEAD
-      make_shared<TestHandle>(GetRouteTestData(mc_res_remote_error, "a")),
-      make_shared<TestHandle>(GetRouteTestData(mc_res_local_error, "b")),
-      make_shared<TestHandle>(GetRouteTestData(mc_res_found, "c"))};
-=======
       make_shared<TestHandle>(
           GetRouteTestData(carbon::Result::REMOTE_ERROR, "a")),
       make_shared<TestHandle>(
           GetRouteTestData(carbon::Result::LOCAL_ERROR, "b")),
       make_shared<TestHandle>(GetRouteTestData(carbon::Result::FOUND, "c"))};
->>>>>>> 2e6f64e1
 
   mockFiberContext();
   auto rh = makeFailoverRouteInOrder(
@@ -284,16 +217,10 @@
 
 TEST(failoverRouteTest, separateErrorsUpdate) {
   std::vector<std::shared_ptr<TestHandle>> test_handles{
-<<<<<<< HEAD
-      make_shared<TestHandle>(UpdateRouteTestData(mc_res_remote_error)),
-      make_shared<TestHandle>(UpdateRouteTestData(mc_res_local_error)),
-      make_shared<TestHandle>(UpdateRouteTestData(mc_res_stored))};
-=======
       make_shared<TestHandle>(
           UpdateRouteTestData(carbon::Result::REMOTE_ERROR)),
       make_shared<TestHandle>(UpdateRouteTestData(carbon::Result::LOCAL_ERROR)),
       make_shared<TestHandle>(UpdateRouteTestData(carbon::Result::STORED))};
->>>>>>> 2e6f64e1
 
   mockFiberContext();
   auto rh = makeFailoverRouteInOrder(
@@ -309,46 +236,28 @@
     McSetRequest req("0");
     req.value() = folly::IOBuf(folly::IOBuf::COPY_BUFFER, "value");
     auto reply1 = rh->route(std::move(req));
-<<<<<<< HEAD
-    EXPECT_EQ(mc_res_stored, reply1.result());
-=======
     EXPECT_EQ(carbon::Result::STORED, reply1.result());
->>>>>>> 2e6f64e1
   }
   {
     McAppendRequest req("0");
     req.value() = folly::IOBuf(folly::IOBuf::COPY_BUFFER, "value");
     auto reply2 = rh->route(std::move(req));
-<<<<<<< HEAD
-    EXPECT_EQ(mc_res_stored, reply2.result());
-=======
     EXPECT_EQ(carbon::Result::STORED, reply2.result());
->>>>>>> 2e6f64e1
   }
   {
     McPrependRequest req("0");
     req.value() = folly::IOBuf(folly::IOBuf::COPY_BUFFER, "value");
     auto reply3 = rh->route(std::move(req));
-<<<<<<< HEAD
-    EXPECT_EQ(mc_res_stored, reply3.result());
-=======
     EXPECT_EQ(carbon::Result::STORED, reply3.result());
->>>>>>> 2e6f64e1
   }
 }
 
 TEST(failoverRouteTest, separateErrorsDelete) {
   std::vector<std::shared_ptr<TestHandle>> test_handles{
-<<<<<<< HEAD
-      make_shared<TestHandle>(DeleteRouteTestData(mc_res_local_error)),
-      make_shared<TestHandle>(DeleteRouteTestData(mc_res_remote_error)),
-      make_shared<TestHandle>(DeleteRouteTestData(mc_res_deleted))};
-=======
       make_shared<TestHandle>(DeleteRouteTestData(carbon::Result::LOCAL_ERROR)),
       make_shared<TestHandle>(
           DeleteRouteTestData(carbon::Result::REMOTE_ERROR)),
       make_shared<TestHandle>(DeleteRouteTestData(carbon::Result::DELETED))};
->>>>>>> 2e6f64e1
 
   mockFiberContext();
   auto rh = makeFailoverRouteInOrder(
@@ -361,22 +270,13 @@
       /* failoverTagging */ false);
 
   auto reply = rh->route(McDeleteRequest("0"));
-<<<<<<< HEAD
-  EXPECT_EQ(mc_res_remote_error, reply.result());
-=======
   EXPECT_EQ(carbon::Result::REMOTE_ERROR, reply.result());
->>>>>>> 2e6f64e1
 }
 
 TEST(failoverRouteTest, rateLimit) {
   std::vector<std::shared_ptr<TestHandle>> test_handles{
-<<<<<<< HEAD
-      make_shared<TestHandle>(GetRouteTestData(mc_res_timeout, "a")),
-      make_shared<TestHandle>(GetRouteTestData(mc_res_found, "b"))};
-=======
       make_shared<TestHandle>(GetRouteTestData(carbon::Result::TIMEOUT, "a")),
       make_shared<TestHandle>(GetRouteTestData(carbon::Result::FOUND, "b"))};
->>>>>>> 2e6f64e1
 
   mockFiberContext();
   auto rh = makeFailoverRouteInOrder(
@@ -387,18 +287,6 @@
 
   // tokens: 1
   auto reply1 = rh->route(McGetRequest("0"));
-<<<<<<< HEAD
-  EXPECT_EQ(mc_res_found, reply1.result());
-  // tokens: 0
-  auto reply2 = rh->route(McGetRequest("0"));
-  EXPECT_EQ(mc_res_timeout, reply2.result());
-  // tokens: 0.5
-  auto reply3 = rh->route(McGetRequest("0"));
-  EXPECT_EQ(mc_res_found, reply3.result());
-  // tokens: 0
-  auto reply4 = rh->route(McGetRequest("0"));
-  EXPECT_EQ(mc_res_timeout, reply4.result());
-=======
   EXPECT_EQ(carbon::Result::FOUND, reply1.result());
   // tokens: 0
   auto reply2 = rh->route(McGetRequest("0"));
@@ -409,20 +297,13 @@
   // tokens: 0
   auto reply4 = rh->route(McGetRequest("0"));
   EXPECT_EQ(carbon::Result::TIMEOUT, reply4.result());
->>>>>>> 2e6f64e1
 }
 
 TEST(failoverRouteTest, leastFailuresNoFailover) {
   std::vector<std::shared_ptr<TestHandle>> test_handles{
-<<<<<<< HEAD
-      make_shared<TestHandle>(GetRouteTestData(mc_res_found, "a")),
-      make_shared<TestHandle>(GetRouteTestData(mc_res_found, "b")),
-      make_shared<TestHandle>(GetRouteTestData(mc_res_found, "c"))};
-=======
       make_shared<TestHandle>(GetRouteTestData(carbon::Result::FOUND, "a")),
       make_shared<TestHandle>(GetRouteTestData(carbon::Result::FOUND, "b")),
       make_shared<TestHandle>(GetRouteTestData(carbon::Result::FOUND, "c"))};
->>>>>>> 2e6f64e1
 
   mockFiberContext();
   folly::dynamic json =
@@ -442,15 +323,9 @@
 
 TEST(failoverRouteTest, leastFailuresFailoverOnce) {
   std::vector<std::shared_ptr<TestHandle>> test_handles{
-<<<<<<< HEAD
-      make_shared<TestHandle>(GetRouteTestData(mc_res_timeout, "a")),
-      make_shared<TestHandle>(GetRouteTestData(mc_res_found, "b")),
-      make_shared<TestHandle>(GetRouteTestData(mc_res_found, "c"))};
-=======
       make_shared<TestHandle>(GetRouteTestData(carbon::Result::TIMEOUT, "a")),
       make_shared<TestHandle>(GetRouteTestData(carbon::Result::FOUND, "b")),
       make_shared<TestHandle>(GetRouteTestData(carbon::Result::FOUND, "c"))};
->>>>>>> 2e6f64e1
 
   mockFiberContext();
   folly::dynamic json =
@@ -470,15 +345,9 @@
 
 TEST(failoverRouteTest, leastFailuresFailoverTwice) {
   std::vector<std::shared_ptr<TestHandle>> test_handles{
-<<<<<<< HEAD
-      make_shared<TestHandle>(GetRouteTestData(mc_res_timeout, "a")),
-      make_shared<TestHandle>(GetRouteTestData(mc_res_timeout, "b")),
-      make_shared<TestHandle>(GetRouteTestData(mc_res_found, "c"))};
-=======
-      make_shared<TestHandle>(GetRouteTestData(carbon::Result::TIMEOUT, "a")),
-      make_shared<TestHandle>(GetRouteTestData(carbon::Result::TIMEOUT, "b")),
-      make_shared<TestHandle>(GetRouteTestData(carbon::Result::FOUND, "c"))};
->>>>>>> 2e6f64e1
+      make_shared<TestHandle>(GetRouteTestData(carbon::Result::TIMEOUT, "a")),
+      make_shared<TestHandle>(GetRouteTestData(carbon::Result::TIMEOUT, "b")),
+      make_shared<TestHandle>(GetRouteTestData(carbon::Result::FOUND, "c"))};
 
   mockFiberContext();
   folly::dynamic json =
@@ -498,17 +367,10 @@
 
 TEST(failoverRouteTest, leastFailuresLastSucceeds) {
   std::vector<std::shared_ptr<TestHandle>> test_handles{
-<<<<<<< HEAD
-      make_shared<TestHandle>(GetRouteTestData(mc_res_timeout, "a")),
-      make_shared<TestHandle>(GetRouteTestData(mc_res_timeout, "b")),
-      make_shared<TestHandle>(GetRouteTestData(mc_res_timeout, "c")),
-      make_shared<TestHandle>(GetRouteTestData(mc_res_found, "d"))};
-=======
       make_shared<TestHandle>(GetRouteTestData(carbon::Result::TIMEOUT, "a")),
       make_shared<TestHandle>(GetRouteTestData(carbon::Result::TIMEOUT, "b")),
       make_shared<TestHandle>(GetRouteTestData(carbon::Result::TIMEOUT, "c")),
       make_shared<TestHandle>(GetRouteTestData(carbon::Result::FOUND, "d"))};
->>>>>>> 2e6f64e1
 
   mockFiberContext();
   folly::dynamic json =
@@ -540,17 +402,10 @@
 
 TEST(failoverRouteTest, leastFailuresCycle) {
   std::vector<std::shared_ptr<TestHandle>> test_handles{
-<<<<<<< HEAD
-      make_shared<TestHandle>(GetRouteTestData(mc_res_timeout, "a")),
-      make_shared<TestHandle>(GetRouteTestData(mc_res_timeout, "b")),
-      make_shared<TestHandle>(GetRouteTestData(mc_res_timeout, "c")),
-      make_shared<TestHandle>(GetRouteTestData(mc_res_timeout, "d"))};
-=======
       make_shared<TestHandle>(GetRouteTestData(carbon::Result::TIMEOUT, "a")),
       make_shared<TestHandle>(GetRouteTestData(carbon::Result::TIMEOUT, "b")),
       make_shared<TestHandle>(GetRouteTestData(carbon::Result::TIMEOUT, "c")),
       make_shared<TestHandle>(GetRouteTestData(carbon::Result::TIMEOUT, "d"))};
->>>>>>> 2e6f64e1
 
   mockFiberContext();
   folly::dynamic json =
@@ -585,15 +440,9 @@
 
 TEST(failoverRouteTest, leastFailuresFailAll) {
   std::vector<std::shared_ptr<TestHandle>> test_handles{
-<<<<<<< HEAD
-      make_shared<TestHandle>(GetRouteTestData(mc_res_timeout, "a")),
-      make_shared<TestHandle>(GetRouteTestData(mc_res_timeout, "b")),
-      make_shared<TestHandle>(GetRouteTestData(mc_res_timeout, "c"))};
-=======
       make_shared<TestHandle>(GetRouteTestData(carbon::Result::TIMEOUT, "a")),
       make_shared<TestHandle>(GetRouteTestData(carbon::Result::TIMEOUT, "b")),
       make_shared<TestHandle>(GetRouteTestData(carbon::Result::TIMEOUT, "c"))};
->>>>>>> 2e6f64e1
 
   mockFiberContext();
   folly::dynamic json =
@@ -613,15 +462,9 @@
 
 TEST(failoverRouteTest, leastFailuresFailAllLimit) {
   std::vector<std::shared_ptr<TestHandle>> test_handles{
-<<<<<<< HEAD
-      make_shared<TestHandle>(GetRouteTestData(mc_res_timeout, "a")),
-      make_shared<TestHandle>(GetRouteTestData(mc_res_timeout, "b")),
-      make_shared<TestHandle>(GetRouteTestData(mc_res_timeout, "c"))};
-=======
       make_shared<TestHandle>(GetRouteTestData(carbon::Result::TIMEOUT, "a")),
       make_shared<TestHandle>(GetRouteTestData(carbon::Result::TIMEOUT, "b")),
       make_shared<TestHandle>(GetRouteTestData(carbon::Result::TIMEOUT, "c"))};
->>>>>>> 2e6f64e1
 
   mockFiberContext();
   folly::dynamic json =
@@ -642,18 +485,6 @@
 TEST(failoverRouteTest, leastFailuresComplex) {
   std::vector<std::shared_ptr<TestHandle>> test_handles{
       make_shared<TestHandle>(
-<<<<<<< HEAD
-          GetRouteTestData(mc_res_timeout, "a"),
-          UpdateRouteTestData(mc_res_timeout),
-          DeleteRouteTestData()),
-      make_shared<TestHandle>(
-          GetRouteTestData(mc_res_timeout, "b"),
-          UpdateRouteTestData(mc_res_stored),
-          DeleteRouteTestData()),
-      make_shared<TestHandle>(
-          GetRouteTestData(mc_res_timeout, "c"),
-          UpdateRouteTestData(mc_res_timeout),
-=======
           GetRouteTestData(carbon::Result::TIMEOUT, "a"),
           UpdateRouteTestData(carbon::Result::TIMEOUT),
           DeleteRouteTestData()),
@@ -664,7 +495,6 @@
       make_shared<TestHandle>(
           GetRouteTestData(carbon::Result::TIMEOUT, "c"),
           UpdateRouteTestData(carbon::Result::TIMEOUT),
->>>>>>> 2e6f64e1
           DeleteRouteTestData())};
 
   mockFiberContext();
