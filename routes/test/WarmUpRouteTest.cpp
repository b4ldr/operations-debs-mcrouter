/*
<<<<<<< HEAD
 *  Copyright (c) 2014-present, Facebook, Inc.
 *
 *  This source code is licensed under the MIT license found in the LICENSE
 *  file in the root directory of this source tree.
=======
 * Copyright (c) Facebook, Inc. and its affiliates.
>>>>>>> 2e6f64e1
 *
 * This source code is licensed under the MIT license found in the
 * LICENSE file in the root directory of this source tree.
 */

#include <functional>
#include <memory>
#include <string>
#include <vector>

#include <gtest/gtest.h>

<<<<<<< HEAD
#include "mcrouter/lib/network/gen/Memcache.h"
=======
#include "mcrouter/lib/network/gen/MemcacheMessages.h"
>>>>>>> 2e6f64e1
#include "mcrouter/lib/test/RouteHandleTestUtil.h"
#include "mcrouter/lib/test/TestRouteHandle.h"
#include "mcrouter/routes/WarmUpRoute.h"

using namespace facebook::memcache;
using namespace facebook::memcache::mcrouter;

using std::make_shared;
using std::string;
using std::vector;

using TestHandle = TestHandleImpl<TestRouteHandleIf>;

TEST(warmUpRouteTest, warmUp) {
  vector<std::shared_ptr<TestHandle>> test_handles{
      make_shared<TestHandle>(
<<<<<<< HEAD
          GetRouteTestData(mc_res_found, "a"),
          UpdateRouteTestData(mc_res_stored),
          DeleteRouteTestData(mc_res_deleted)),
      make_shared<TestHandle>(
          GetRouteTestData(mc_res_found, "b"),
          UpdateRouteTestData(mc_res_stored),
          DeleteRouteTestData(mc_res_notfound)),
      make_shared<TestHandle>(
          GetRouteTestData(mc_res_notfound, ""),
          UpdateRouteTestData(mc_res_notstored),
          DeleteRouteTestData(mc_res_notfound)),
=======
          GetRouteTestData(carbon::Result::FOUND, "a"),
          UpdateRouteTestData(carbon::Result::STORED),
          DeleteRouteTestData(carbon::Result::DELETED)),
      make_shared<TestHandle>(
          GetRouteTestData(carbon::Result::FOUND, "b"),
          UpdateRouteTestData(carbon::Result::STORED),
          DeleteRouteTestData(carbon::Result::NOTFOUND)),
      make_shared<TestHandle>(
          GetRouteTestData(carbon::Result::NOTFOUND, ""),
          UpdateRouteTestData(carbon::Result::NOTSTORED),
          DeleteRouteTestData(carbon::Result::NOTFOUND)),
>>>>>>> 2e6f64e1
  };
  auto route_handles = get_route_handles(test_handles);

  TestFiberManager fm;

  fm.run([&]() {
    TestRouteHandle<WarmUpRoute<TestRouteHandleIf>> rh(
        route_handles[0], route_handles[1], 1);

    auto reply_get = rh.route(McGetRequest("key_get"));
    EXPECT_EQ("b", carbon::valueRangeSlow(reply_get).str());
    EXPECT_NE(vector<string>{"key_get"}, test_handles[0]->saw_keys);
    EXPECT_EQ(vector<string>{"key_get"}, test_handles[1]->saw_keys);
    (test_handles[0]->saw_keys).clear();
    (test_handles[1]->saw_keys).clear();

    auto reply_del = rh.route(McDeleteRequest("key_del"));
<<<<<<< HEAD
    EXPECT_EQ(mc_res_notfound, reply_del.result());
=======
    EXPECT_EQ(carbon::Result::NOTFOUND, reply_del.result());
>>>>>>> 2e6f64e1
    EXPECT_NE(vector<string>{"key_del"}, test_handles[0]->saw_keys);
    EXPECT_EQ(vector<string>{"key_del"}, test_handles[1]->saw_keys);
  });
  fm.run([&]() {
    TestRouteHandle<WarmUpRoute<TestRouteHandleIf>> rh(
        route_handles[0], route_handles[2], 1);

    auto reply_get = rh.route(McGetRequest("key_get"));
    EXPECT_EQ("a", carbon::valueRangeSlow(reply_get).str());
    EXPECT_EQ(vector<string>{"key_get"}, test_handles[0]->saw_keys);
    EXPECT_EQ(vector<string>{"key_get"}, test_handles[2]->saw_keys);
  });
  fm.run([&]() {
    EXPECT_EQ((vector<uint32_t>{0, 1}), test_handles[2]->sawExptimes);
    (test_handles[0]->saw_keys).clear();
    (test_handles[2]->saw_keys).clear();
    EXPECT_EQ(
        (vector<std::string>{"get", "add"}), test_handles[2]->sawOperations);
  });
  fm.run([&]() {
    TestRouteHandle<WarmUpRoute<TestRouteHandleIf>> rh(
        route_handles[0], route_handles[2], 1);

    auto reply_del = rh.route(McDeleteRequest("key_del"));
<<<<<<< HEAD
    EXPECT_EQ(mc_res_notfound, reply_del.result());
=======
    EXPECT_EQ(carbon::Result::NOTFOUND, reply_del.result());
>>>>>>> 2e6f64e1
    EXPECT_NE(vector<string>{"key_del"}, test_handles[0]->saw_keys);
    EXPECT_EQ(vector<string>{"key_del"}, test_handles[2]->saw_keys);
  });
}<|MERGE_RESOLUTION|>--- conflicted
+++ resolved
@@ -1,12 +1,5 @@
 /*
-<<<<<<< HEAD
- *  Copyright (c) 2014-present, Facebook, Inc.
- *
- *  This source code is licensed under the MIT license found in the LICENSE
- *  file in the root directory of this source tree.
-=======
  * Copyright (c) Facebook, Inc. and its affiliates.
->>>>>>> 2e6f64e1
  *
  * This source code is licensed under the MIT license found in the
  * LICENSE file in the root directory of this source tree.
@@ -19,11 +12,7 @@
 
 #include <gtest/gtest.h>
 
-<<<<<<< HEAD
-#include "mcrouter/lib/network/gen/Memcache.h"
-=======
 #include "mcrouter/lib/network/gen/MemcacheMessages.h"
->>>>>>> 2e6f64e1
 #include "mcrouter/lib/test/RouteHandleTestUtil.h"
 #include "mcrouter/lib/test/TestRouteHandle.h"
 #include "mcrouter/routes/WarmUpRoute.h"
@@ -40,19 +29,6 @@
 TEST(warmUpRouteTest, warmUp) {
   vector<std::shared_ptr<TestHandle>> test_handles{
       make_shared<TestHandle>(
-<<<<<<< HEAD
-          GetRouteTestData(mc_res_found, "a"),
-          UpdateRouteTestData(mc_res_stored),
-          DeleteRouteTestData(mc_res_deleted)),
-      make_shared<TestHandle>(
-          GetRouteTestData(mc_res_found, "b"),
-          UpdateRouteTestData(mc_res_stored),
-          DeleteRouteTestData(mc_res_notfound)),
-      make_shared<TestHandle>(
-          GetRouteTestData(mc_res_notfound, ""),
-          UpdateRouteTestData(mc_res_notstored),
-          DeleteRouteTestData(mc_res_notfound)),
-=======
           GetRouteTestData(carbon::Result::FOUND, "a"),
           UpdateRouteTestData(carbon::Result::STORED),
           DeleteRouteTestData(carbon::Result::DELETED)),
@@ -64,7 +40,6 @@
           GetRouteTestData(carbon::Result::NOTFOUND, ""),
           UpdateRouteTestData(carbon::Result::NOTSTORED),
           DeleteRouteTestData(carbon::Result::NOTFOUND)),
->>>>>>> 2e6f64e1
   };
   auto route_handles = get_route_handles(test_handles);
 
@@ -82,11 +57,7 @@
     (test_handles[1]->saw_keys).clear();
 
     auto reply_del = rh.route(McDeleteRequest("key_del"));
-<<<<<<< HEAD
-    EXPECT_EQ(mc_res_notfound, reply_del.result());
-=======
     EXPECT_EQ(carbon::Result::NOTFOUND, reply_del.result());
->>>>>>> 2e6f64e1
     EXPECT_NE(vector<string>{"key_del"}, test_handles[0]->saw_keys);
     EXPECT_EQ(vector<string>{"key_del"}, test_handles[1]->saw_keys);
   });
@@ -111,11 +82,7 @@
         route_handles[0], route_handles[2], 1);
 
     auto reply_del = rh.route(McDeleteRequest("key_del"));
-<<<<<<< HEAD
-    EXPECT_EQ(mc_res_notfound, reply_del.result());
-=======
     EXPECT_EQ(carbon::Result::NOTFOUND, reply_del.result());
->>>>>>> 2e6f64e1
     EXPECT_NE(vector<string>{"key_del"}, test_handles[0]->saw_keys);
     EXPECT_EQ(vector<string>{"key_del"}, test_handles[2]->saw_keys);
   });
