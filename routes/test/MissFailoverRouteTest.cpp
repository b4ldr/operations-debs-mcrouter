/*
<<<<<<< HEAD
 *  Copyright (c) 2014-present, Facebook, Inc.
 *
 *  This source code is licensed under the MIT license found in the LICENSE
 *  file in the root directory of this source tree.
=======
 * Copyright (c) Facebook, Inc. and its affiliates.
>>>>>>> 2e6f64e1
 *
 * This source code is licensed under the MIT license found in the
 * LICENSE file in the root directory of this source tree.
 */

#include <memory>
#include <vector>

#include <gtest/gtest.h>

<<<<<<< HEAD
#include "mcrouter/lib/network/gen/Memcache.h"
=======
#include "mcrouter/lib/network/gen/MemcacheMessages.h"
>>>>>>> 2e6f64e1
#include "mcrouter/lib/test/RouteHandleTestUtil.h"
#include "mcrouter/lib/test/TestRouteHandle.h"
#include "mcrouter/routes/MissFailoverRoute.h"

using namespace facebook::memcache;
using namespace facebook::memcache::mcrouter;

using std::make_shared;
using std::vector;

using TestHandle = TestHandleImpl<TestRouteHandleIf>;

TEST(missMissFailoverRouteTest, success) {
  vector<std::shared_ptr<TestHandle>> test_handles{
<<<<<<< HEAD
      make_shared<TestHandle>(GetRouteTestData(mc_res_found, "a")),
      make_shared<TestHandle>(GetRouteTestData(mc_res_found, "b")),
      make_shared<TestHandle>(GetRouteTestData(mc_res_found, "c"))};
=======
      make_shared<TestHandle>(GetRouteTestData(carbon::Result::FOUND, "a")),
      make_shared<TestHandle>(GetRouteTestData(carbon::Result::FOUND, "b")),
      make_shared<TestHandle>(GetRouteTestData(carbon::Result::FOUND, "c"))};
>>>>>>> 2e6f64e1

  TestRouteHandle<MissFailoverRoute<TestRouterInfo>> rh(
      get_route_handles(test_handles));

  auto reply = rh.route(McGetRequest("0"));
  EXPECT_EQ("a", carbon::valueRangeSlow(reply).str());
}

TEST(missMissFailoverRouteTest, once) {
  vector<std::shared_ptr<TestHandle>> test_handles{
<<<<<<< HEAD
      make_shared<TestHandle>(GetRouteTestData(mc_res_notfound, "a")),
      make_shared<TestHandle>(GetRouteTestData(mc_res_found, "b")),
      make_shared<TestHandle>(GetRouteTestData(mc_res_found, "c"))};
=======
      make_shared<TestHandle>(GetRouteTestData(carbon::Result::NOTFOUND, "a")),
      make_shared<TestHandle>(GetRouteTestData(carbon::Result::FOUND, "b")),
      make_shared<TestHandle>(GetRouteTestData(carbon::Result::FOUND, "c"))};
>>>>>>> 2e6f64e1

  TestRouteHandle<MissFailoverRoute<TestRouterInfo>> rh(
      get_route_handles(test_handles));

  auto reply = rh.route(McGetRequest("0"));
  EXPECT_EQ("b", carbon::valueRangeSlow(reply).str());
}

TEST(missMissFailoverRouteTest, twice) {
  vector<std::shared_ptr<TestHandle>> test_handles{
<<<<<<< HEAD
      make_shared<TestHandle>(GetRouteTestData(mc_res_notfound, "a")),
      make_shared<TestHandle>(GetRouteTestData(mc_res_timeout, "b")),
      make_shared<TestHandle>(GetRouteTestData(mc_res_found, "c"))};
=======
      make_shared<TestHandle>(GetRouteTestData(carbon::Result::NOTFOUND, "a")),
      make_shared<TestHandle>(GetRouteTestData(carbon::Result::TIMEOUT, "b")),
      make_shared<TestHandle>(GetRouteTestData(carbon::Result::FOUND, "c"))};
>>>>>>> 2e6f64e1

  TestRouteHandle<MissFailoverRoute<TestRouterInfo>> rh(
      get_route_handles(test_handles));

  auto reply = rh.route(McGetRequest("0"));
  EXPECT_EQ("c", carbon::valueRangeSlow(reply).str());
}

TEST(missMissFailoverRouteTest, fail) {
  vector<std::shared_ptr<TestHandle>> test_handles{
<<<<<<< HEAD
      make_shared<TestHandle>(GetRouteTestData(mc_res_notfound, "a")),
      make_shared<TestHandle>(GetRouteTestData(mc_res_timeout, "b")),
      make_shared<TestHandle>(GetRouteTestData(mc_res_timeout, "c"))};
=======
      make_shared<TestHandle>(GetRouteTestData(carbon::Result::NOTFOUND, "a")),
      make_shared<TestHandle>(GetRouteTestData(carbon::Result::TIMEOUT, "b")),
      make_shared<TestHandle>(GetRouteTestData(carbon::Result::TIMEOUT, "c"))};
>>>>>>> 2e6f64e1

  TestRouteHandle<MissFailoverRoute<TestRouterInfo>> rh(
      get_route_handles(test_handles));

  auto reply = rh.route(McGetRequest("0"));

  // Should get the last reply
  EXPECT_EQ("c", carbon::valueRangeSlow(reply).str());
<<<<<<< HEAD
  EXPECT_EQ(mc_res_timeout, reply.result());
=======
  EXPECT_EQ(carbon::Result::TIMEOUT, reply.result());
>>>>>>> 2e6f64e1
}

TEST(missMissFailoverRouteTest, bestOnError1) {
  vector<std::shared_ptr<TestHandle>> test_handles{
<<<<<<< HEAD
      make_shared<TestHandle>(GetRouteTestData(mc_res_notfound, "a")),
      make_shared<TestHandle>(GetRouteTestData(mc_res_timeout, "b")),
      make_shared<TestHandle>(GetRouteTestData(mc_res_timeout, "c"))};
=======
      make_shared<TestHandle>(GetRouteTestData(carbon::Result::NOTFOUND, "a")),
      make_shared<TestHandle>(GetRouteTestData(carbon::Result::TIMEOUT, "b")),
      make_shared<TestHandle>(GetRouteTestData(carbon::Result::TIMEOUT, "c"))};
>>>>>>> 2e6f64e1

  TestRouteHandle<MissFailoverRoute<TestRouterInfo>> rh(
      get_route_handles(test_handles), true);

  auto reply = rh.route(McGetRequest("0"));

  // Should return the first and the only healthy reply
  EXPECT_EQ("a", carbon::valueRangeSlow(reply).str());
<<<<<<< HEAD
  EXPECT_EQ(mc_res_notfound, reply.result());
=======
  EXPECT_EQ(carbon::Result::NOTFOUND, reply.result());
>>>>>>> 2e6f64e1
}

TEST(missMissFailoverRouteTest, bestOnError2) {
  vector<std::shared_ptr<TestHandle>> test_handles{
<<<<<<< HEAD
      make_shared<TestHandle>(GetRouteTestData(mc_res_timeout, "a")),
      make_shared<TestHandle>(GetRouteTestData(mc_res_notfound, "b")),
      make_shared<TestHandle>(GetRouteTestData(mc_res_timeout, "c"))};
=======
      make_shared<TestHandle>(GetRouteTestData(carbon::Result::TIMEOUT, "a")),
      make_shared<TestHandle>(GetRouteTestData(carbon::Result::NOTFOUND, "b")),
      make_shared<TestHandle>(GetRouteTestData(carbon::Result::TIMEOUT, "c"))};
>>>>>>> 2e6f64e1

  TestRouteHandle<MissFailoverRoute<TestRouterInfo>> rh(
      get_route_handles(test_handles), true);

  auto reply = rh.route(McGetRequest("0"));

  // Should return the only failover-healthy reply
  EXPECT_EQ("b", carbon::valueRangeSlow(reply).str());
<<<<<<< HEAD
  EXPECT_EQ(mc_res_notfound, reply.result());
=======
  EXPECT_EQ(carbon::Result::NOTFOUND, reply.result());
>>>>>>> 2e6f64e1
}

TEST(missMissFailoverRouteTest, bestOnError3) {
  vector<std::shared_ptr<TestHandle>> test_handles{
<<<<<<< HEAD
      make_shared<TestHandle>(GetRouteTestData(mc_res_timeout, "a")),
      make_shared<TestHandle>(GetRouteTestData(mc_res_notfound, "b")),
      make_shared<TestHandle>(GetRouteTestData(mc_res_notfound, "c"))};
=======
      make_shared<TestHandle>(GetRouteTestData(carbon::Result::TIMEOUT, "a")),
      make_shared<TestHandle>(GetRouteTestData(carbon::Result::NOTFOUND, "b")),
      make_shared<TestHandle>(GetRouteTestData(carbon::Result::NOTFOUND, "c"))};
>>>>>>> 2e6f64e1

  TestRouteHandle<MissFailoverRoute<TestRouterInfo>> rh(
      get_route_handles(test_handles), true);

  auto reply = rh.route(McGetRequest("0"));

  // Should get the LAST healthy reply
  EXPECT_EQ("c", carbon::valueRangeSlow(reply).str());
<<<<<<< HEAD
  EXPECT_EQ(mc_res_notfound, reply.result());
=======
  EXPECT_EQ(carbon::Result::NOTFOUND, reply.result());
>>>>>>> 2e6f64e1
}

TEST(missMissFailoverRouteTest, nonGetLike) {
  vector<std::shared_ptr<TestHandle>> test_handles{
<<<<<<< HEAD
      make_shared<TestHandle>(UpdateRouteTestData(mc_res_notstored)),
      make_shared<TestHandle>(UpdateRouteTestData(mc_res_stored)),
      make_shared<TestHandle>(UpdateRouteTestData(mc_res_stored))};
=======
      make_shared<TestHandle>(UpdateRouteTestData(carbon::Result::NOTSTORED)),
      make_shared<TestHandle>(UpdateRouteTestData(carbon::Result::STORED)),
      make_shared<TestHandle>(UpdateRouteTestData(carbon::Result::STORED))};
>>>>>>> 2e6f64e1

  TestRouteHandle<MissFailoverRoute<TestRouterInfo>> rh(
      get_route_handles(test_handles));

  McSetRequest req("0");
  req.value() = folly::IOBuf(folly::IOBuf::COPY_BUFFER, "a");
  auto reply = rh.route(std::move(req));

<<<<<<< HEAD
  EXPECT_EQ(mc_res_notstored, reply.result());
=======
  EXPECT_EQ(carbon::Result::NOTSTORED, reply.result());
>>>>>>> 2e6f64e1
  // only first handle sees the key
  EXPECT_EQ(vector<std::string>{"0"}, test_handles[0]->saw_keys);
  EXPECT_TRUE(test_handles[1]->saw_keys.empty());
  EXPECT_TRUE(test_handles[2]->saw_keys.empty());
}<|MERGE_RESOLUTION|>--- conflicted
+++ resolved
@@ -1,12 +1,5 @@
 /*
-<<<<<<< HEAD
- *  Copyright (c) 2014-present, Facebook, Inc.
- *
- *  This source code is licensed under the MIT license found in the LICENSE
- *  file in the root directory of this source tree.
-=======
  * Copyright (c) Facebook, Inc. and its affiliates.
->>>>>>> 2e6f64e1
  *
  * This source code is licensed under the MIT license found in the
  * LICENSE file in the root directory of this source tree.
@@ -17,11 +10,7 @@
 
 #include <gtest/gtest.h>
 
-<<<<<<< HEAD
-#include "mcrouter/lib/network/gen/Memcache.h"
-=======
 #include "mcrouter/lib/network/gen/MemcacheMessages.h"
->>>>>>> 2e6f64e1
 #include "mcrouter/lib/test/RouteHandleTestUtil.h"
 #include "mcrouter/lib/test/TestRouteHandle.h"
 #include "mcrouter/routes/MissFailoverRoute.h"
@@ -36,15 +25,9 @@
 
 TEST(missMissFailoverRouteTest, success) {
   vector<std::shared_ptr<TestHandle>> test_handles{
-<<<<<<< HEAD
-      make_shared<TestHandle>(GetRouteTestData(mc_res_found, "a")),
-      make_shared<TestHandle>(GetRouteTestData(mc_res_found, "b")),
-      make_shared<TestHandle>(GetRouteTestData(mc_res_found, "c"))};
-=======
       make_shared<TestHandle>(GetRouteTestData(carbon::Result::FOUND, "a")),
       make_shared<TestHandle>(GetRouteTestData(carbon::Result::FOUND, "b")),
       make_shared<TestHandle>(GetRouteTestData(carbon::Result::FOUND, "c"))};
->>>>>>> 2e6f64e1
 
   TestRouteHandle<MissFailoverRoute<TestRouterInfo>> rh(
       get_route_handles(test_handles));
@@ -55,15 +38,9 @@
 
 TEST(missMissFailoverRouteTest, once) {
   vector<std::shared_ptr<TestHandle>> test_handles{
-<<<<<<< HEAD
-      make_shared<TestHandle>(GetRouteTestData(mc_res_notfound, "a")),
-      make_shared<TestHandle>(GetRouteTestData(mc_res_found, "b")),
-      make_shared<TestHandle>(GetRouteTestData(mc_res_found, "c"))};
-=======
       make_shared<TestHandle>(GetRouteTestData(carbon::Result::NOTFOUND, "a")),
       make_shared<TestHandle>(GetRouteTestData(carbon::Result::FOUND, "b")),
       make_shared<TestHandle>(GetRouteTestData(carbon::Result::FOUND, "c"))};
->>>>>>> 2e6f64e1
 
   TestRouteHandle<MissFailoverRoute<TestRouterInfo>> rh(
       get_route_handles(test_handles));
@@ -74,15 +51,9 @@
 
 TEST(missMissFailoverRouteTest, twice) {
   vector<std::shared_ptr<TestHandle>> test_handles{
-<<<<<<< HEAD
-      make_shared<TestHandle>(GetRouteTestData(mc_res_notfound, "a")),
-      make_shared<TestHandle>(GetRouteTestData(mc_res_timeout, "b")),
-      make_shared<TestHandle>(GetRouteTestData(mc_res_found, "c"))};
-=======
       make_shared<TestHandle>(GetRouteTestData(carbon::Result::NOTFOUND, "a")),
       make_shared<TestHandle>(GetRouteTestData(carbon::Result::TIMEOUT, "b")),
       make_shared<TestHandle>(GetRouteTestData(carbon::Result::FOUND, "c"))};
->>>>>>> 2e6f64e1
 
   TestRouteHandle<MissFailoverRoute<TestRouterInfo>> rh(
       get_route_handles(test_handles));
@@ -93,15 +64,9 @@
 
 TEST(missMissFailoverRouteTest, fail) {
   vector<std::shared_ptr<TestHandle>> test_handles{
-<<<<<<< HEAD
-      make_shared<TestHandle>(GetRouteTestData(mc_res_notfound, "a")),
-      make_shared<TestHandle>(GetRouteTestData(mc_res_timeout, "b")),
-      make_shared<TestHandle>(GetRouteTestData(mc_res_timeout, "c"))};
-=======
       make_shared<TestHandle>(GetRouteTestData(carbon::Result::NOTFOUND, "a")),
       make_shared<TestHandle>(GetRouteTestData(carbon::Result::TIMEOUT, "b")),
       make_shared<TestHandle>(GetRouteTestData(carbon::Result::TIMEOUT, "c"))};
->>>>>>> 2e6f64e1
 
   TestRouteHandle<MissFailoverRoute<TestRouterInfo>> rh(
       get_route_handles(test_handles));
@@ -110,24 +75,14 @@
 
   // Should get the last reply
   EXPECT_EQ("c", carbon::valueRangeSlow(reply).str());
-<<<<<<< HEAD
-  EXPECT_EQ(mc_res_timeout, reply.result());
-=======
   EXPECT_EQ(carbon::Result::TIMEOUT, reply.result());
->>>>>>> 2e6f64e1
 }
 
 TEST(missMissFailoverRouteTest, bestOnError1) {
   vector<std::shared_ptr<TestHandle>> test_handles{
-<<<<<<< HEAD
-      make_shared<TestHandle>(GetRouteTestData(mc_res_notfound, "a")),
-      make_shared<TestHandle>(GetRouteTestData(mc_res_timeout, "b")),
-      make_shared<TestHandle>(GetRouteTestData(mc_res_timeout, "c"))};
-=======
       make_shared<TestHandle>(GetRouteTestData(carbon::Result::NOTFOUND, "a")),
       make_shared<TestHandle>(GetRouteTestData(carbon::Result::TIMEOUT, "b")),
       make_shared<TestHandle>(GetRouteTestData(carbon::Result::TIMEOUT, "c"))};
->>>>>>> 2e6f64e1
 
   TestRouteHandle<MissFailoverRoute<TestRouterInfo>> rh(
       get_route_handles(test_handles), true);
@@ -136,24 +91,14 @@
 
   // Should return the first and the only healthy reply
   EXPECT_EQ("a", carbon::valueRangeSlow(reply).str());
-<<<<<<< HEAD
-  EXPECT_EQ(mc_res_notfound, reply.result());
-=======
   EXPECT_EQ(carbon::Result::NOTFOUND, reply.result());
->>>>>>> 2e6f64e1
 }
 
 TEST(missMissFailoverRouteTest, bestOnError2) {
   vector<std::shared_ptr<TestHandle>> test_handles{
-<<<<<<< HEAD
-      make_shared<TestHandle>(GetRouteTestData(mc_res_timeout, "a")),
-      make_shared<TestHandle>(GetRouteTestData(mc_res_notfound, "b")),
-      make_shared<TestHandle>(GetRouteTestData(mc_res_timeout, "c"))};
-=======
       make_shared<TestHandle>(GetRouteTestData(carbon::Result::TIMEOUT, "a")),
       make_shared<TestHandle>(GetRouteTestData(carbon::Result::NOTFOUND, "b")),
       make_shared<TestHandle>(GetRouteTestData(carbon::Result::TIMEOUT, "c"))};
->>>>>>> 2e6f64e1
 
   TestRouteHandle<MissFailoverRoute<TestRouterInfo>> rh(
       get_route_handles(test_handles), true);
@@ -162,24 +107,14 @@
 
   // Should return the only failover-healthy reply
   EXPECT_EQ("b", carbon::valueRangeSlow(reply).str());
-<<<<<<< HEAD
-  EXPECT_EQ(mc_res_notfound, reply.result());
-=======
   EXPECT_EQ(carbon::Result::NOTFOUND, reply.result());
->>>>>>> 2e6f64e1
 }
 
 TEST(missMissFailoverRouteTest, bestOnError3) {
   vector<std::shared_ptr<TestHandle>> test_handles{
-<<<<<<< HEAD
-      make_shared<TestHandle>(GetRouteTestData(mc_res_timeout, "a")),
-      make_shared<TestHandle>(GetRouteTestData(mc_res_notfound, "b")),
-      make_shared<TestHandle>(GetRouteTestData(mc_res_notfound, "c"))};
-=======
       make_shared<TestHandle>(GetRouteTestData(carbon::Result::TIMEOUT, "a")),
       make_shared<TestHandle>(GetRouteTestData(carbon::Result::NOTFOUND, "b")),
       make_shared<TestHandle>(GetRouteTestData(carbon::Result::NOTFOUND, "c"))};
->>>>>>> 2e6f64e1
 
   TestRouteHandle<MissFailoverRoute<TestRouterInfo>> rh(
       get_route_handles(test_handles), true);
@@ -188,24 +123,14 @@
 
   // Should get the LAST healthy reply
   EXPECT_EQ("c", carbon::valueRangeSlow(reply).str());
-<<<<<<< HEAD
-  EXPECT_EQ(mc_res_notfound, reply.result());
-=======
   EXPECT_EQ(carbon::Result::NOTFOUND, reply.result());
->>>>>>> 2e6f64e1
 }
 
 TEST(missMissFailoverRouteTest, nonGetLike) {
   vector<std::shared_ptr<TestHandle>> test_handles{
-<<<<<<< HEAD
-      make_shared<TestHandle>(UpdateRouteTestData(mc_res_notstored)),
-      make_shared<TestHandle>(UpdateRouteTestData(mc_res_stored)),
-      make_shared<TestHandle>(UpdateRouteTestData(mc_res_stored))};
-=======
       make_shared<TestHandle>(UpdateRouteTestData(carbon::Result::NOTSTORED)),
       make_shared<TestHandle>(UpdateRouteTestData(carbon::Result::STORED)),
       make_shared<TestHandle>(UpdateRouteTestData(carbon::Result::STORED))};
->>>>>>> 2e6f64e1
 
   TestRouteHandle<MissFailoverRoute<TestRouterInfo>> rh(
       get_route_handles(test_handles));
@@ -214,11 +139,7 @@
   req.value() = folly::IOBuf(folly::IOBuf::COPY_BUFFER, "a");
   auto reply = rh.route(std::move(req));
 
-<<<<<<< HEAD
-  EXPECT_EQ(mc_res_notstored, reply.result());
-=======
   EXPECT_EQ(carbon::Result::NOTSTORED, reply.result());
->>>>>>> 2e6f64e1
   // only first handle sees the key
   EXPECT_EQ(vector<std::string>{"0"}, test_handles[0]->saw_keys);
   EXPECT_TRUE(test_handles[1]->saw_keys.empty());
