--- conflicted
+++ resolved
@@ -1,12 +1,5 @@
 /*
-<<<<<<< HEAD
- *  Copyright (c) 2014-present, Facebook, Inc.
- *
- *  This source code is licensed under the MIT license found in the LICENSE
- *  file in the root directory of this source tree.
-=======
  * Copyright (c) Facebook, Inc. and its affiliates.
->>>>>>> 2e6f64e1
  *
  * This source code is licensed under the MIT license found in the
  * LICENSE file in the root directory of this source tree.
@@ -20,11 +13,7 @@
 
 #include <folly/dynamic.h>
 
-<<<<<<< HEAD
-#include "mcrouter/lib/network/gen/Memcache.h"
-=======
 #include "mcrouter/lib/network/gen/MemcacheMessages.h"
->>>>>>> 2e6f64e1
 #include "mcrouter/routes/DefaultShadowPolicy.h"
 #include "mcrouter/routes/ShadowRoute.h"
 #include "mcrouter/routes/ShadowRouteIf.h"
@@ -39,22 +28,13 @@
 
 TEST(shadowRouteTest, defaultPolicy) {
   vector<std::shared_ptr<TestHandle>> normalHandle{
-<<<<<<< HEAD
-      make_shared<TestHandle>(GetRouteTestData(mc_res_found, "a")),
-=======
       make_shared<TestHandle>(GetRouteTestData(carbon::Result::FOUND, "a")),
->>>>>>> 2e6f64e1
   };
   auto normalRh = get_route_handles(normalHandle)[0];
 
   vector<std::shared_ptr<TestHandle>> shadowHandles{
-<<<<<<< HEAD
-      make_shared<TestHandle>(GetRouteTestData(mc_res_found, "b")),
-      make_shared<TestHandle>(GetRouteTestData(mc_res_found, "c")),
-=======
       make_shared<TestHandle>(GetRouteTestData(carbon::Result::FOUND, "b")),
       make_shared<TestHandle>(GetRouteTestData(carbon::Result::FOUND, "c")),
->>>>>>> 2e6f64e1
   };
 
   TestFiberManager fm{fiber_local<McrouterRouterInfo>::ContextTypeTag()};
@@ -75,11 +55,7 @@
     mockFiberContext();
     auto reply = rh.route(McGetRequest("key"));
 
-<<<<<<< HEAD
-    EXPECT_EQ(mc_res_found, reply.result());
-=======
     EXPECT_EQ(carbon::Result::FOUND, reply.result());
->>>>>>> 2e6f64e1
     EXPECT_EQ("a", carbon::valueRangeSlow(reply).str());
   });
 
@@ -91,11 +67,7 @@
     mockFiberContext();
     auto reply = rh.route(McGetRequest("key"));
 
-<<<<<<< HEAD
-    EXPECT_EQ(mc_res_found, reply.result());
-=======
     EXPECT_EQ(carbon::Result::FOUND, reply.result());
->>>>>>> 2e6f64e1
     EXPECT_EQ("a", carbon::valueRangeSlow(reply).str());
   });
 
