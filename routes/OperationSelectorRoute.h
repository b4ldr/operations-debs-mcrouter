--- conflicted
+++ resolved
@@ -1,12 +1,5 @@
 /*
-<<<<<<< HEAD
- *  Copyright (c) 2014-present, Facebook, Inc.
- *
- *  This source code is licensed under the MIT license found in the LICENSE
- *  file in the root directory of this source tree.
-=======
  * Copyright (c) Facebook, Inc. and its affiliates.
->>>>>>> 2e6f64e1
  *
  * This source code is licensed under the MIT license found in the
  * LICENSE file in the root directory of this source tree.
@@ -18,25 +11,6 @@
 #include <string>
 #include <vector>
 
-<<<<<<< HEAD
-#include "mcrouter/lib/Operation.h"
-#include "mcrouter/lib/RouteHandleTraverser.h"
-#include "mcrouter/lib/carbon/RequestReplyUtil.h"
-
-namespace folly {
-struct dynamic;
-}
-
-namespace facebook {
-namespace memcache {
-
-template <class RouteHandleIf>
-class RouteHandleFactory;
-
-namespace mcrouter {
-
-/* RouteHandle that can send to a different target based on McOperation id */
-=======
 #include "mcrouter/lib/Reply.h"
 #include "mcrouter/lib/RouteHandleTraverser.h"
 #include "mcrouter/lib/carbon/RequestReplyUtil.h"
@@ -56,7 +30,6 @@
 /**
  * RouteHandle that can send to a different target based on Request type.
  */
->>>>>>> 2e6f64e1
 template <class RouterInfo>
 class OperationSelectorRoute {
  private:
@@ -76,27 +49,16 @@
         defaultPolicy_(std::move(defaultPolicy)) {}
 
   template <class Request>
-<<<<<<< HEAD
-  void traverse(
-=======
   bool traverse(
->>>>>>> 2e6f64e1
       const Request& req,
       const RouteHandleTraverser<RouteHandleIf>& t) const {
     if (const auto& rh =
             operationPolicies_.template getByRequestType<Request>()) {
-<<<<<<< HEAD
-      t(*rh, req);
-=======
       return t(*rh, req);
->>>>>>> 2e6f64e1
     } else if (defaultPolicy_) {
       return t(*defaultPolicy_, req);
     }
-<<<<<<< HEAD
-=======
     return false;
->>>>>>> 2e6f64e1
   }
 
   template <class Request>
