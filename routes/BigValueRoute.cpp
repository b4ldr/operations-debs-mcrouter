/*
<<<<<<< HEAD
 *  Copyright (c) 2014-present, Facebook, Inc.
 *
 *  This source code is licensed under the MIT license found in the LICENSE
 *  file in the root directory of this source tree.
=======
 * Copyright (c) Facebook, Inc. and its affiliates.
>>>>>>> 2e6f64e1
 *
 * This source code is licensed under the MIT license found in the
 * LICENSE file in the root directory of this source tree.
 */

#include "BigValueRoute.h"

#include <folly/Format.h>
#include <folly/fibers/WhenN.h>
<<<<<<< HEAD

#include "mcrouter/lib/AuxiliaryCPUThreadPool.h"
#include "mcrouter/routes/McrouterRouteHandle.h"

namespace facebook {
namespace memcache {
namespace mcrouter {

McMetagetReply BigValueRoute::route(const McMetagetRequest& req) const {
  // TODO: Make metaget work with BigValueRoute. One way to make this work well
  // is to add 'flags' to McMetagetReply.
  return ch_->route(req);
}

McLeaseGetReply BigValueRoute::route(const McLeaseGetRequest& req) const {
  // Limit the number of recursive calls since we're on a fiber.
  return doLeaseGetRoute(req, 1 /* retriesLeft */);
}

McLeaseGetReply BigValueRoute::doLeaseGetRoute(
    const McLeaseGetRequest& req,
    size_t retriesLeft) const {
  auto initialReply = ch_->route(req);
  if (!(initialReply.flags() & MC_MSG_FLAG_BIG_VALUE) ||
      !isHitResult(initialReply.result())) {
    return initialReply;
  }

  ChunksInfo chunksInfo(coalesceAndGetRange(initialReply.value()));
  if (!chunksInfo.valid()) {
    // We cannot return mc_res_notfound without a valid lease token. We err on
    // the side of allowing clients to make progress by returning a lease token
    // of -1.
    McLeaseGetReply missReply(mc_res_notfound);
=======

#include "mcrouter/routes/McrouterRouteHandle.h"

namespace facebook {
namespace memcache {
namespace mcrouter {

namespace detail {

// Hashes value on a separate CPU thread pool, preempts fiber until hashing is
// complete.
uint64_t hashBigValue(const folly::IOBuf& value) {
  if (auto singleton = AuxiliaryCPUThreadPoolSingleton::try_get_fast()) {
    auto& threadPool = singleton->getThreadPool();
    return folly::fibers::await([&](folly::fibers::Promise<uint64_t> promise) {
      threadPool.add([promise = std::move(promise), &value]() mutable {
        auto hash = folly::IOBufHash()(value);
        // Note: for compatibility with old code running in production we're
        // using only 32-bits of hash.
        promise.setValue(hash & ((1ull << 32) - 1));
      });
    });
  }
  throwRuntime(
      "Mcrouter CPU Thread pool is not running, cannot calculate hash for big "
      "value!");
}

} // namespace detail

McMetagetReply BigValueRoute::route(const McMetagetRequest& req) const {
  // TODO: Make metaget work with BigValueRoute. One way to make this work well
  // is to add 'flags' to McMetagetReply.
  return ch_->route(req);
}

McLeaseGetReply BigValueRoute::route(const McLeaseGetRequest& req) const {
  // Limit the number of recursive calls since we're on a fiber.
  return doLeaseGetRoute(req, 1 /* retriesLeft */);
}

McLeaseGetReply BigValueRoute::doLeaseGetRoute(
    const McLeaseGetRequest& req,
    size_t retriesLeft) const {
  auto initialReply = ch_->route(req);
  if (!(initialReply.flags() & MC_MSG_FLAG_BIG_VALUE) ||
      !isHitResult(initialReply.result())) {
    return initialReply;
  }

  ChunksInfo chunksInfo(coalesceAndGetRange(initialReply.value()));
  if (!chunksInfo.valid()) {
    // We cannot return carbon::Result::NOTFOUND without a valid lease token. We
    // err on the side of allowing clients to make progress by returning a lease
    // token of -1.
    McLeaseGetReply missReply(carbon::Result::NOTFOUND);
>>>>>>> 2e6f64e1
    missReply.leaseToken() = static_cast<uint64_t>(-1);
    return missReply;
  }

  // Send a gets request for the metadata while sending ordinary get requests
  // to fetch the subpieces. We may need to use the returned CAS token to
  // invalidate the metadata piece later on.
  const auto key = req.key().fullKey();
  McGetsRequest getsMetadataReq(key);
  const auto reqs = chunkGetRequests(req, chunksInfo);
  std::vector<std::function<McGetReply()>> fs;
  fs.reserve(reqs.size());

  auto& target = *ch_;
  for (const auto& chunkReq : reqs) {
    fs.push_back([&target, &chunkReq]() { return target.route(chunkReq); });
  }

  McGetsReply getsMetadataReply;
  std::vector<McGetReply> replies;
  std::vector<std::function<void()>> tasks;
  tasks.emplace_back([&getsMetadataReq, &getsMetadataReply, &target]() {
    getsMetadataReply = target.route(getsMetadataReq);
  });
  tasks.emplace_back([ this, &replies, fs = std::move(fs) ]() mutable {
    replies = collectAllByBatches(fs.begin(), fs.end());
  });

  folly::fibers::collectAll(tasks.begin(), tasks.end());
  const auto reducedReply = mergeChunkGetReplies(
      replies.begin(), replies.end(), std::move(initialReply));

  // Return reducedReply on hit or error
  if (!isMissResult(reducedReply.result())) {
    return reducedReply;
  }

  if (isErrorResult(getsMetadataReply.result())) {
    if (retriesLeft > 0) {
      return doLeaseGetRoute(req, --retriesLeft);
    }
    McLeaseGetReply errorReply(getsMetadataReply.result());
    errorReply.message() = std::move(getsMetadataReply.message());
    return errorReply;
  }

  // This is the tricky part with leases. There was a hit on the metadata,
  // but a miss/error on one of the subpieces. One of the clients needs to
  // invalidate the metadata. Then one (possibly the same) client will be able
  // to get a valid lease token.
  // TODO: Consider also firing off async deletes for the subpieces for better
  // cache use.
  if (isHitResult(getsMetadataReply.result())) {
    McCasRequest invalidateReq(key);
    invalidateReq.exptime() = -1;
    invalidateReq.casToken() = getsMetadataReply.casToken();
    auto invalidateReply = ch_->route(invalidateReq);
    if (isErrorResult(invalidateReply.result())) {
      McLeaseGetReply errorReply(invalidateReply.result());
      errorReply.message() = std::move(invalidateReply.message());
      return errorReply;
    }
  }

  if (retriesLeft > 0) {
    return doLeaseGetRoute(req, --retriesLeft);
  }

<<<<<<< HEAD
  McLeaseGetReply reply(mc_res_remote_error);
=======
  McLeaseGetReply reply(carbon::Result::REMOTE_ERROR);
>>>>>>> 2e6f64e1
  reply.message() = folly::sformat(
      "BigValueRoute: exhausted retries for lease-get for key {}", key);
  return reply;
}

BigValueRoute::ChunksInfo::ChunksInfo(folly::StringPiece replyValue)
    : infoVersion_(1), valid_(true) {
  // Verify that replyValue is of the form version-numChunks-suffix,
  // where version, numChunks and suffix should be numeric
  uint32_t version;
  int charsRead;
  valid_ &=
      (sscanf(
           replyValue.data(),
           "%u-%u-%lu%n",
           &version,
           &numChunks_,
           &suffix_,
           &charsRead) == 3);
  valid_ &= (static_cast<size_t>(charsRead) == replyValue.size());
  valid_ &= (version == infoVersion_);
}

BigValueRoute::ChunksInfo::ChunksInfo(uint32_t chunks, uint64_t suffix__)
    : infoVersion_(1), numChunks_(chunks), suffix_(suffix__), valid_(true) {}

folly::IOBuf BigValueRoute::ChunksInfo::toStringType() const {
  return folly::IOBuf(
      folly::IOBuf::COPY_BUFFER,
      folly::sformat("{}-{}-{}", infoVersion_, numChunks_, suffix_));
}

uint32_t BigValueRoute::ChunksInfo::numChunks() const {
  return numChunks_;
}

uint64_t BigValueRoute::ChunksInfo::suffix() const {
  return suffix_;
}

bool BigValueRoute::ChunksInfo::valid() const {
  return valid_;
}

BigValueRoute::BigValueRoute(
    std::shared_ptr<MemcacheRouteHandleIf> ch,
    BigValueRouteOptions options)
    : ch_(std::move(ch)), options_(options) {
  assert(ch_ != nullptr);
}

folly::IOBuf BigValueRoute::createChunkKey(
    folly::StringPiece baseKey,
    uint32_t chunkIndex,
    uint64_t suffix) const {
  return folly::IOBuf(
      folly::IOBuf::COPY_BUFFER,
      folly::sformat("{}:{}:{}", baseKey, chunkIndex, suffix));
<<<<<<< HEAD
}

namespace {

// Hashes value on a separate CPU thread pool, preempts fiber until hashing is
// complete.
uint64_t hashBigValue(const folly::IOBuf& value) {
  if (auto singleton = AuxiliaryCPUThreadPoolSingleton::try_get_fast()) {
    auto& threadPool = singleton->getThreadPool();
    return folly::fibers::await([&](folly::fibers::Promise<uint64_t> promise) {
      threadPool.add([ promise = std::move(promise), &value ]() mutable {
        auto hash = folly::IOBufHash()(value);
        // Note: for compatibility with old code running in production we're
        // using only 32-bits of hash.
        promise.setValue(hash & ((1ull << 32) - 1));
      });
    });
  }
  throwRuntime(
      "Mcrouter CPU Thread pool is not running, cannot calculate hash for big "
      "value!");
}

} // anonymous

std::pair<std::vector<McSetRequest>, BigValueRoute::ChunksInfo>
BigValueRoute::chunkUpdateRequests(
    folly::StringPiece baseKey,
    const folly::IOBuf& value,
    int32_t exptime) const {
  int numChunks = (value.computeChainDataLength() + options_.threshold - 1) /
      options_.threshold;
  ChunksInfo info(numChunks, hashBigValue(value));

  std::vector<McSetRequest> bigSetReqs;
  bigSetReqs.reserve(numChunks);

  folly::IOBuf chunkValue;
  folly::io::Cursor cursor(&value);
  for (int i = 0; i < numChunks; ++i) {
    cursor.cloneAtMost(chunkValue, options_.threshold);
    bigSetReqs.emplace_back(createChunkKey(baseKey, i, info.suffix()));
    bigSetReqs.back().value() = std::move(chunkValue);
    bigSetReqs.back().exptime() = exptime;
  }

  return std::make_pair(std::move(bigSetReqs), info);
=======
>>>>>>> 2e6f64e1
}

McrouterRouteHandlePtr makeBigValueRoute(
    McrouterRouteHandlePtr rh,
    BigValueRouteOptions options) {
  return std::make_shared<McrouterRouteHandle<BigValueRoute>>(
      std::move(rh), std::move(options));
}

} // mcrouter
} // memcache
} // facebook<|MERGE_RESOLUTION|>--- conflicted
+++ resolved
@@ -1,12 +1,5 @@
 /*
-<<<<<<< HEAD
- *  Copyright (c) 2014-present, Facebook, Inc.
- *
- *  This source code is licensed under the MIT license found in the LICENSE
- *  file in the root directory of this source tree.
-=======
  * Copyright (c) Facebook, Inc. and its affiliates.
->>>>>>> 2e6f64e1
  *
  * This source code is licensed under the MIT license found in the
  * LICENSE file in the root directory of this source tree.
@@ -16,42 +9,6 @@
 
 #include <folly/Format.h>
 #include <folly/fibers/WhenN.h>
-<<<<<<< HEAD
-
-#include "mcrouter/lib/AuxiliaryCPUThreadPool.h"
-#include "mcrouter/routes/McrouterRouteHandle.h"
-
-namespace facebook {
-namespace memcache {
-namespace mcrouter {
-
-McMetagetReply BigValueRoute::route(const McMetagetRequest& req) const {
-  // TODO: Make metaget work with BigValueRoute. One way to make this work well
-  // is to add 'flags' to McMetagetReply.
-  return ch_->route(req);
-}
-
-McLeaseGetReply BigValueRoute::route(const McLeaseGetRequest& req) const {
-  // Limit the number of recursive calls since we're on a fiber.
-  return doLeaseGetRoute(req, 1 /* retriesLeft */);
-}
-
-McLeaseGetReply BigValueRoute::doLeaseGetRoute(
-    const McLeaseGetRequest& req,
-    size_t retriesLeft) const {
-  auto initialReply = ch_->route(req);
-  if (!(initialReply.flags() & MC_MSG_FLAG_BIG_VALUE) ||
-      !isHitResult(initialReply.result())) {
-    return initialReply;
-  }
-
-  ChunksInfo chunksInfo(coalesceAndGetRange(initialReply.value()));
-  if (!chunksInfo.valid()) {
-    // We cannot return mc_res_notfound without a valid lease token. We err on
-    // the side of allowing clients to make progress by returning a lease token
-    // of -1.
-    McLeaseGetReply missReply(mc_res_notfound);
-=======
 
 #include "mcrouter/routes/McrouterRouteHandle.h"
 
@@ -108,7 +65,6 @@
     // err on the side of allowing clients to make progress by returning a lease
     // token of -1.
     McLeaseGetReply missReply(carbon::Result::NOTFOUND);
->>>>>>> 2e6f64e1
     missReply.leaseToken() = static_cast<uint64_t>(-1);
     return missReply;
   }
@@ -177,11 +133,7 @@
     return doLeaseGetRoute(req, --retriesLeft);
   }
 
-<<<<<<< HEAD
-  McLeaseGetReply reply(mc_res_remote_error);
-=======
   McLeaseGetReply reply(carbon::Result::REMOTE_ERROR);
->>>>>>> 2e6f64e1
   reply.message() = folly::sformat(
       "BigValueRoute: exhausted retries for lease-get for key {}", key);
   return reply;
@@ -240,56 +192,6 @@
   return folly::IOBuf(
       folly::IOBuf::COPY_BUFFER,
       folly::sformat("{}:{}:{}", baseKey, chunkIndex, suffix));
-<<<<<<< HEAD
-}
-
-namespace {
-
-// Hashes value on a separate CPU thread pool, preempts fiber until hashing is
-// complete.
-uint64_t hashBigValue(const folly::IOBuf& value) {
-  if (auto singleton = AuxiliaryCPUThreadPoolSingleton::try_get_fast()) {
-    auto& threadPool = singleton->getThreadPool();
-    return folly::fibers::await([&](folly::fibers::Promise<uint64_t> promise) {
-      threadPool.add([ promise = std::move(promise), &value ]() mutable {
-        auto hash = folly::IOBufHash()(value);
-        // Note: for compatibility with old code running in production we're
-        // using only 32-bits of hash.
-        promise.setValue(hash & ((1ull << 32) - 1));
-      });
-    });
-  }
-  throwRuntime(
-      "Mcrouter CPU Thread pool is not running, cannot calculate hash for big "
-      "value!");
-}
-
-} // anonymous
-
-std::pair<std::vector<McSetRequest>, BigValueRoute::ChunksInfo>
-BigValueRoute::chunkUpdateRequests(
-    folly::StringPiece baseKey,
-    const folly::IOBuf& value,
-    int32_t exptime) const {
-  int numChunks = (value.computeChainDataLength() + options_.threshold - 1) /
-      options_.threshold;
-  ChunksInfo info(numChunks, hashBigValue(value));
-
-  std::vector<McSetRequest> bigSetReqs;
-  bigSetReqs.reserve(numChunks);
-
-  folly::IOBuf chunkValue;
-  folly::io::Cursor cursor(&value);
-  for (int i = 0; i < numChunks; ++i) {
-    cursor.cloneAtMost(chunkValue, options_.threshold);
-    bigSetReqs.emplace_back(createChunkKey(baseKey, i, info.suffix()));
-    bigSetReqs.back().value() = std::move(chunkValue);
-    bigSetReqs.back().exptime() = exptime;
-  }
-
-  return std::make_pair(std::move(bigSetReqs), info);
-=======
->>>>>>> 2e6f64e1
 }
 
 McrouterRouteHandlePtr makeBigValueRoute(
