--- conflicted
+++ resolved
@@ -1,12 +1,5 @@
 /*
-<<<<<<< HEAD
- *  Copyright (c) 2014-present, Facebook, Inc.
- *
- *  This source code is licensed under the MIT license found in the LICENSE
- *  file in the root directory of this source tree.
-=======
  * Copyright (c) Facebook, Inc. and its affiliates.
->>>>>>> 2e6f64e1
  *
  * This source code is licensed under the MIT license found in the
  * LICENSE file in the root directory of this source tree.
@@ -21,18 +14,10 @@
 #include "mcrouter/McrouterFiberContext.h"
 #include "mcrouter/ProxyDestination.h"
 #include "mcrouter/ProxyDestinationMap.h"
-<<<<<<< HEAD
-#include "mcrouter/lib/McOperation.h"
-#include "mcrouter/lib/Reply.h"
-#include "mcrouter/lib/RouteHandleTraverser.h"
-#include "mcrouter/lib/mc/msg.h"
-#include "mcrouter/lib/network/gen/Memcache.h"
-=======
 #include "mcrouter/lib/Reply.h"
 #include "mcrouter/lib/RouteHandleTraverser.h"
 #include "mcrouter/lib/mc/msg.h"
 #include "mcrouter/lib/network/gen/MemcacheMessages.h"
->>>>>>> 2e6f64e1
 #include "mcrouter/lib/routes/AllSyncRoute.h"
 #include "mcrouter/routes/BigValueRouteIf.h"
 #include "mcrouter/routes/RouteSelectorMap.h"
@@ -61,17 +46,10 @@
           routeSelectors);
 
   template <class Request>
-<<<<<<< HEAD
-  void traverse(
-      const Request& req,
-      const RouteHandleTraverser<typename RouterInfo::RouteHandleIf>& t) const {
-    t(*root_, req);
-=======
   bool traverse(
       const Request& req,
       const RouteHandleTraverser<typename RouterInfo::RouteHandleIf>& t) const {
     return t(*root_, req);
->>>>>>> 2e6f64e1
   }
 
   template <class Request>
