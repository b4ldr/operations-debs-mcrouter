/*
<<<<<<< HEAD
 *  Copyright (c) 2014-present, Facebook, Inc.
 *
 *  This source code is licensed under the MIT license found in the LICENSE
 *  file in the root directory of this source tree.
=======
 * Copyright (c) Facebook, Inc. and its affiliates.
>>>>>>> 2e6f64e1
 *
 * This source code is licensed under the MIT license found in the
 * LICENSE file in the root directory of this source tree.
 */

#pragma once

#include <memory>
#include <string>
#include <vector>

#include <folly/Range.h>
#include <folly/dynamic.h>
#include <folly/fibers/FiberManager.h>

#include "mcrouter/McrouterFiberContext.h"
#include "mcrouter/ProxyRequestContext.h"
#include "mcrouter/config.h"
<<<<<<< HEAD
#include "mcrouter/lib/Operation.h"
=======
#include "mcrouter/lib/Reply.h"
>>>>>>> 2e6f64e1
#include "mcrouter/lib/RouteHandleTraverser.h"
#include "mcrouter/lib/carbon/RoutingGroups.h"
#include "mcrouter/lib/fbi/cpp/globals.h"
#include "mcrouter/lib/fbi/cpp/util.h"
#include "mcrouter/routes/McRouteHandleBuilder.h"
<<<<<<< HEAD
=======
#include "mcrouter/routes/ShardHashFunc.h"
>>>>>>> 2e6f64e1
#include "mcrouter/routes/ShardSplitter.h"

namespace facebook {
namespace memcache {

template <class RouterInfo>
class RouteHandleFactory;

namespace mcrouter {

/**
 * Create a suffix for the shard ID which will make the key route to
 * the shard split as specified in 'offset'.
 *
 * @param offset Which split the new key should route to,
 *   must be in the range [0, nsplits).
 *   The primary split is at offset 0 and does not have a suffix.
 * @return A suffix suitable to be appended to a shard ID in a key.
 *   Empty string if offset is 0.
 */
std::string shardSplitSuffix(size_t offset);

namespace detail {
/**
 * Create a key which matches 'fullKey' except has a suffix on the shard
 * portion which will make the key route to the shard split as specified in
 * 'offset'.
 *
 * @param fullKey The key to re-route to a split shard.
 * @param offset Which split the new key should route to,
 *   must be in the range [0, nsplits).
 *   The primary split is at offset 0 and does not have a suffix.
 * @param shard The shard portion of fullKey. Must be a substring of 'fullKey'
 *              and can be obtained via getShardId().
 * @return A new key which routes to the proper shard split for 'shard'.
 */
std::string createSplitKey(
    folly::StringPiece fullKey,
    size_t offset,
    folly::StringPiece shard);
} // detail

/**
 * Splits given request according to shard splits provided by ShardSplitter
 */
template <class RouterInfo>
class ShardSplitRoute {
 private:
  using RouteHandleIf = typename RouterInfo::RouteHandleIf;

 public:
  static std::string routeName() {
    return "shard-split";
  }

  ShardSplitRoute(
      std::shared_ptr<RouteHandleIf> rh,
      ShardSplitter shardSplitter)
      : rh_(std::move(rh)), shardSplitter_(std::move(shardSplitter)) {}

  template <class Request>
<<<<<<< HEAD
  void traverse(
=======
  bool traverse(
>>>>>>> 2e6f64e1
      const Request& req,
      const RouteHandleTraverser<RouteHandleIf>& t) const {
    auto* ctx = fiber_local<RouterInfo>::getTraverseCtx();
    if (ctx) {
      ctx->recordShardSplitter(shardSplitter_);
    }

    folly::StringPiece shard;
<<<<<<< HEAD
    auto split = shardSplitter_.getShardSplit(req.key().routingKey(), shard);

    if (split == nullptr) {
      t(*rh_, req);
      return;
    }

    auto splitSize = split->getSplitSizeForCurrentHost();
    if (carbon::DeleteLike<Request>::value && split->fanoutDeletesEnabled()) {
      // Note: the order here is part of the API and must not be changed.
      // We traverse the primary split and then other splits in order.
      t(*rh_, req);
      for (size_t i = 1; i < splitSize; ++i) {
        t(*rh_, splitReq(req, i, shard));
=======
    if (!getShardId(req.key().routingKey(), shard)) {
      // key does not contain shard id, just do regular routing
      return t(*rh_, req);
    }

    // get splitSize to use from traverser options
    auto splitSize = t.options().getSplitSize();
    // use true value for fanoutDeletesEnabled when splitSize is specified
    bool fanoutDeletesEnabled = true;

    if (splitSize == 0) {
      // if splitSize is not set in traverser options, get related info from
      // shardSplitter

      auto split = shardSplitter_.getShardSplit(shard);
      splitSize = split.getSplitSizeForCurrentHost();
      fanoutDeletesEnabled = split.fanoutDeletesEnabled();
    }

    if (carbon::DeleteLike<Request>::value && fanoutDeletesEnabled) {
      // Note: the order here is part of the API and must not be changed.
      // We traverse the primary split and then other splits in order.
      if (t(*rh_, req)) {
        return true;
      }
      for (size_t i = 1; i < splitSize; ++i) {
        if (t(*rh_, splitReq(req, i, shard))) {
          return true;
        }
>>>>>>> 2e6f64e1
      }
    } else {
      size_t i = globals::hostid() % splitSize;
      // Note that foreachPossibleClient always calls traverse on a request with
      // no flags set.
      if (i == 0) {
        return t(*rh_, req);
      }
<<<<<<< HEAD
      t(*rh_, splitReq(req, i, shard));
=======
      return t(*rh_, splitReq(req, i, shard));
>>>>>>> 2e6f64e1
    }
    return false;
  }

  template <class Request>
  ReplyT<Request> route(const Request& req) const {
    folly::StringPiece shard;
    auto split = shardSplitter_.getShardSplit(req.key().routingKey(), shard);
    if (split == nullptr) {
      return rh_->route(req);
    }

    size_t splitSize = split->getSplitSizeForCurrentHost();
    if (splitSize == 1) {
      return rh_->route(req);
    }

    if (carbon::DeleteLike<Request>::value && split->fanoutDeletesEnabled()) {
      for (size_t i = 1; i < splitSize; ++i) {
        folly::fibers::addTask(
<<<<<<< HEAD
            [ r = rh_, req_ = splitReq(req, i, shard) ]() { r->route(req_); });
=======
            [r = rh_, req_ = splitReq(req, i, shard)]() { r->route(req_); });
>>>>>>> 2e6f64e1
      }
      return rh_->route(req);
    } else {
      size_t i = globals::hostid() % splitSize;
      if (i == 0) {
        return rh_->route(req);
      }
      return rh_->route(splitReq(req, i, shard));
    }
  }

 private:
  std::shared_ptr<RouteHandleIf> rh_;
  const ShardSplitter shardSplitter_;

  // from request with key 'prefix:shard:suffix' creates a copy of
  // request with key 'prefix:shardXY:suffix'
  template <class Request>
  Request splitReq(const Request& req, size_t offset, folly::StringPiece shard)
      const {
    auto reqCopy = req;
    reqCopy.key() = detail::createSplitKey(req.key().fullKey(), offset, shard);
    return reqCopy;
  }
};

template <class RouterInfo>
std::shared_ptr<typename RouterInfo::RouteHandleIf> makeShardSplitRoute(
    std::shared_ptr<typename RouterInfo::RouteHandleIf> rh,
    ShardSplitter shardSplitter) {
  return makeRouteHandleWithInfo<RouterInfo, ShardSplitRoute>(
      std::move(rh), std::move(shardSplitter));
}

} // mcrouter
} // memcache
} // facebook<|MERGE_RESOLUTION|>--- conflicted
+++ resolved
@@ -1,12 +1,5 @@
 /*
-<<<<<<< HEAD
- *  Copyright (c) 2014-present, Facebook, Inc.
- *
- *  This source code is licensed under the MIT license found in the LICENSE
- *  file in the root directory of this source tree.
-=======
  * Copyright (c) Facebook, Inc. and its affiliates.
->>>>>>> 2e6f64e1
  *
  * This source code is licensed under the MIT license found in the
  * LICENSE file in the root directory of this source tree.
@@ -25,20 +18,13 @@
 #include "mcrouter/McrouterFiberContext.h"
 #include "mcrouter/ProxyRequestContext.h"
 #include "mcrouter/config.h"
-<<<<<<< HEAD
-#include "mcrouter/lib/Operation.h"
-=======
 #include "mcrouter/lib/Reply.h"
->>>>>>> 2e6f64e1
 #include "mcrouter/lib/RouteHandleTraverser.h"
 #include "mcrouter/lib/carbon/RoutingGroups.h"
 #include "mcrouter/lib/fbi/cpp/globals.h"
 #include "mcrouter/lib/fbi/cpp/util.h"
 #include "mcrouter/routes/McRouteHandleBuilder.h"
-<<<<<<< HEAD
-=======
 #include "mcrouter/routes/ShardHashFunc.h"
->>>>>>> 2e6f64e1
 #include "mcrouter/routes/ShardSplitter.h"
 
 namespace facebook {
@@ -100,11 +86,7 @@
       : rh_(std::move(rh)), shardSplitter_(std::move(shardSplitter)) {}
 
   template <class Request>
-<<<<<<< HEAD
-  void traverse(
-=======
   bool traverse(
->>>>>>> 2e6f64e1
       const Request& req,
       const RouteHandleTraverser<RouteHandleIf>& t) const {
     auto* ctx = fiber_local<RouterInfo>::getTraverseCtx();
@@ -113,22 +95,6 @@
     }
 
     folly::StringPiece shard;
-<<<<<<< HEAD
-    auto split = shardSplitter_.getShardSplit(req.key().routingKey(), shard);
-
-    if (split == nullptr) {
-      t(*rh_, req);
-      return;
-    }
-
-    auto splitSize = split->getSplitSizeForCurrentHost();
-    if (carbon::DeleteLike<Request>::value && split->fanoutDeletesEnabled()) {
-      // Note: the order here is part of the API and must not be changed.
-      // We traverse the primary split and then other splits in order.
-      t(*rh_, req);
-      for (size_t i = 1; i < splitSize; ++i) {
-        t(*rh_, splitReq(req, i, shard));
-=======
     if (!getShardId(req.key().routingKey(), shard)) {
       // key does not contain shard id, just do regular routing
       return t(*rh_, req);
@@ -158,7 +124,6 @@
         if (t(*rh_, splitReq(req, i, shard))) {
           return true;
         }
->>>>>>> 2e6f64e1
       }
     } else {
       size_t i = globals::hostid() % splitSize;
@@ -167,11 +132,7 @@
       if (i == 0) {
         return t(*rh_, req);
       }
-<<<<<<< HEAD
-      t(*rh_, splitReq(req, i, shard));
-=======
       return t(*rh_, splitReq(req, i, shard));
->>>>>>> 2e6f64e1
     }
     return false;
   }
@@ -192,11 +153,7 @@
     if (carbon::DeleteLike<Request>::value && split->fanoutDeletesEnabled()) {
       for (size_t i = 1; i < splitSize; ++i) {
         folly::fibers::addTask(
-<<<<<<< HEAD
-            [ r = rh_, req_ = splitReq(req, i, shard) ]() { r->route(req_); });
-=======
             [r = rh_, req_ = splitReq(req, i, shard)]() { r->route(req_); });
->>>>>>> 2e6f64e1
       }
       return rh_->route(req);
     } else {
