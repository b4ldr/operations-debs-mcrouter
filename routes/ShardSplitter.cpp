/*
<<<<<<< HEAD
 *  Copyright (c) 2014-present, Facebook, Inc.
 *
 *  This source code is licensed under the MIT license found in the LICENSE
 *  file in the root directory of this source tree.
=======
 * Copyright (c) Facebook, Inc. and its affiliates.
>>>>>>> 2e6f64e1
 *
 * This source code is licensed under the MIT license found in the
 * LICENSE file in the root directory of this source tree.
 */

#include "ShardSplitter.h"

#include <folly/dynamic.h>

#include "mcrouter/lib/fbi/cpp/globals.h"
#include "mcrouter/lib/fbi/cpp/util.h"
#include "mcrouter/routes/ShardHashFunc.h"

namespace facebook {
namespace memcache {
namespace mcrouter {

namespace {
constexpr size_t kMaxSplits = 26 * 26 + 1;
constexpr size_t kHostIdModulo = 16384;

size_t checkShardSplitSize(
    const folly::StringPiece shardId,
    const folly::dynamic& splitValue,
    folly::StringPiece name) {
  checkLogic(
      splitValue.isInt(),
      "ShardSplitter: {} is not an int for {}",
      name,
      shardId);
  auto split = splitValue.asInt();
  checkLogic(
      split > 0, "ShardSplitter: {} value is <= 0 for {}", name, shardId);
  if (static_cast<size_t>(split) > kMaxSplits) {
    LOG(ERROR) << "ShardSplitter: " << name << " value is greater than "
               << kMaxSplits << " for " << shardId;
    return kMaxSplits;
  }
  return static_cast<size_t>(split);
}
<<<<<<< HEAD
} // anonymous

size_t ShardSplitter::ShardSplitInfo::getSplitSizeForCurrentHost() const {
  if (migrating_) {
    auto now = std::chrono::system_clock::now();
    if (now < startTime_) {
      return oldSplitSize_;
    } else if (now > startTime_ + migrationPeriod_) {
      migrating_ = false;
      return newSplitSize_;
    } else {
      double point = std::chrono::duration_cast<std::chrono::duration<double>>(
                         now - startTime_)
                         .count() /
          migrationPeriod_.count();
      return globals::hostid() % kHostIdModulo /
                  static_cast<double>(kHostIdModulo) <
              point
          ? newSplitSize_
          : oldSplitSize_;
    }
  }
  return newSplitSize_;
}

ShardSplitter::ShardSplitter(const folly::dynamic& json) {
  checkLogic(json.isObject(), "ShardSplitter: config is not an object");

  auto now = std::chrono::system_clock::now();
  for (const auto& it : json.items()) {
    checkLogic(
        it.first.isString(),
        "ShardSplitter: expected string for key in shard split config, "
        "but got {}",
        it.first.typeName());
    folly::StringPiece shardId = it.first.getString();
    checkLogic(
        it.second.isInt() || it.second.isObject(),
        "ShardSplitter: split config for {} is not an int or object",
        it.first.asString());
    if (it.second.isInt()) {
      auto splitCnt = checkShardSplitSize(shardId, it.second, "shard_splits");
      if (splitCnt != 1) {
        shardSplits_.emplace(it.first.c_str(), ShardSplitInfo(splitCnt));
      }
    } else if (it.second.isObject()) {
      auto oldSplitJson = it.second.getDefault("old_split_size", 1);
      auto oldSplit =
          checkShardSplitSize(shardId, oldSplitJson, "old_split_size");
      auto newSplitJson = it.second.getDefault("new_split_size", 1);
      auto newSplit =
          checkShardSplitSize(shardId, newSplitJson, "new_split_size");
      auto startTimeJson = it.second.getDefault("split_start", 0);
      checkLogic(
          startTimeJson.isInt(),
          "ShardSplitter: split_start is not an int for {}",
          shardId);
      checkLogic(
          startTimeJson.asInt() >= 0,
          "ShardSplitter: split_start is negative for {}",
          shardId);
      std::chrono::system_clock::time_point startTime(
          std::chrono::seconds(startTimeJson.asInt()));
      auto migrationPeriodJson = it.second.getDefault("migration_period", 0);
      checkLogic(
          migrationPeriodJson.isInt(),
          "ShardSplitter: migration_period is not an int for {}",
          shardId);
      checkLogic(
          migrationPeriodJson.asInt() >= 0,
          "ShardSplitter: migration_period is negative for {}",
          shardId);
      std::chrono::duration<double> migrationPeriod(
          migrationPeriodJson.asInt());
      auto fanoutDeletesJson = it.second.getDefault("fanout_deletes", false);
      checkLogic(
          fanoutDeletesJson.isBool(),
          "ShardSplitter: fanout_deletes is not bool for {}",
          shardId);
      if (now > startTime + migrationPeriod || newSplit == oldSplit) {
        shardSplits_.emplace(
            shardId.str(),
            ShardSplitInfo(newSplit, fanoutDeletesJson.asBool()));
      } else {
        shardSplits_.emplace(
            shardId.str(),
            ShardSplitInfo(
                oldSplit,
                newSplit,
                startTime,
                migrationPeriod,
                fanoutDeletesJson.asBool()));
      }
=======

ShardSplitter::ShardSplitInfo parseSplit(
    const folly::dynamic& json,
    folly::StringPiece id,
    std::chrono::system_clock::time_point now) {
  checkLogic(
      json.isInt() || json.isObject(),
      "ShardSplitter: split config for {} is not an int or object",
      id);
  if (json.isInt()) {
    auto splitCnt = checkShardSplitSize(id, json, "shard_splits");
    return ShardSplitter::ShardSplitInfo(splitCnt);
  } else if (json.isObject()) {
    auto oldSplitJson = json.getDefault("old_split_size", 1);
    auto oldSplit = checkShardSplitSize(id, oldSplitJson, "old_split_size");
    auto newSplitJson = json.getDefault("new_split_size", 1);
    auto newSplit = checkShardSplitSize(id, newSplitJson, "new_split_size");
    auto startTimeJson = json.getDefault("split_start", 0);
    checkLogic(
        startTimeJson.isInt(),
        "ShardSplitter: split_start is not an int for {}",
        id);
    checkLogic(
        startTimeJson.asInt() >= 0,
        "ShardSplitter: split_start is negative for {}",
        id);
    std::chrono::system_clock::time_point startTime(
        std::chrono::seconds(startTimeJson.asInt()));
    auto migrationPeriodJson = json.getDefault("migration_period", 0);
    checkLogic(
        migrationPeriodJson.isInt(),
        "ShardSplitter: migration_period is not an int for {}",
        id);
    checkLogic(
        migrationPeriodJson.asInt() >= 0,
        "ShardSplitter: migration_period is negative for {}",
        id);
    std::chrono::duration<double> migrationPeriod(migrationPeriodJson.asInt());
    auto fanoutDeletesJson = json.getDefault("fanout_deletes", false);
    checkLogic(
        fanoutDeletesJson.isBool(),
        "ShardSplitter: fanout_deletes is not bool for {}",
        id);
    if (now > startTime + migrationPeriod || newSplit == oldSplit) {
      return ShardSplitter::ShardSplitInfo(
          newSplit, fanoutDeletesJson.asBool());
    } else {
      return ShardSplitter::ShardSplitInfo(
          oldSplit,
          newSplit,
          startTime,
          migrationPeriod,
          fanoutDeletesJson.asBool());
    }
  }
  // Should never reach here
  throwLogic("Invalid json type, not an int or object for {}", id);
  return ShardSplitter::ShardSplitInfo(1);
}

} // namespace

size_t ShardSplitter::ShardSplitInfo::getSplitSizeForCurrentHost() const {
  if (migrating_) {
    auto now = std::chrono::system_clock::now();
    if (now < startTime_) {
      return oldSplitSize_;
    } else if (now > startTime_ + migrationPeriod_) {
      migrating_ = false;
      return newSplitSize_;
    } else {
      double point = std::chrono::duration_cast<std::chrono::duration<double>>(
                         now - startTime_)
                         .count() /
          migrationPeriod_.count();
      return globals::hostid() % kHostIdModulo /
                  static_cast<double>(kHostIdModulo) <
              point
          ? newSplitSize_
          : oldSplitSize_;
>>>>>>> 2e6f64e1
    }
  }
  return newSplitSize_;
}

<<<<<<< HEAD
const ShardSplitter::ShardSplitInfo* ShardSplitter::getShardSplit(
    folly::StringPiece routingKey,
    folly::StringPiece& shard) const {
  if (!getShardId(routingKey, shard)) {
    return nullptr;
=======
ShardSplitter::ShardSplitter(
    const folly::dynamic& json,
    const folly::dynamic& defaultSplitJson,
    bool enablePrefixMatching)
    : defaultShardSplit_(parseSplit(
          defaultSplitJson,
          "default",
          std::chrono::system_clock::now())),
      enablePrefixMatching_(enablePrefixMatching) {
  checkLogic(json.isObject(), "ShardSplitter: config is not an object");

  auto now = std::chrono::system_clock::now();

  for (const auto& it : json.items()) {
    checkLogic(
        it.first.isString(),
        "ShardSplitter: expected string for key in shard split config, "
        "but got {}",
        it.first.typeName());
    folly::StringPiece shardId = it.first.getString();
    const auto split = parseSplit(it.second, shardId, now);
    // Only store if different than the default or is is migrating
    if (split.hasMigrationConfigured() ||
        split.getNewSplitSize() != defaultShardSplit_.getNewSplitSize()) {
      shardSplits_.emplace(shardId, split);
    }
>>>>>>> 2e6f64e1
  }
}

const ShardSplitter::ShardSplitInfo& ShardSplitter::getShardSplit(
    folly::StringPiece shard) const {
  for (;;) {
    auto splitIt = shardSplits_.find(shard);
    if (splitIt != shardSplits_.end()) {
      return splitIt->second;
    }

    if (!enablePrefixMatching_) {
      break;
    }

<<<<<<< HEAD
  auto splitIt = shardSplits_.find(shard);
  if (splitIt == shardSplits_.end()) {
    return nullptr;
  }
  return &splitIt->second;
}

} // mcrouter
} // memcache
} // facebook
=======
    // No match, lop off the last section and try again
    auto pos = shard.rfind('.');
    if (pos == std::string::npos) {
      break;
    }

    shard = shard.subpiece(0, pos);
  }
  return defaultShardSplit_;
}

const ShardSplitter::ShardSplitInfo* ShardSplitter::getShardSplit(
    folly::StringPiece routingKey,
    folly::StringPiece& shard) const {
  if (!getShardId(routingKey, shard)) {
    return nullptr;
  }
  return &getShardSplit(shard);
}

} // namespace mcrouter
} // namespace memcache
} // namespace facebook
>>>>>>> 2e6f64e1
<|MERGE_RESOLUTION|>--- conflicted
+++ resolved
@@ -1,12 +1,5 @@
 /*
-<<<<<<< HEAD
- *  Copyright (c) 2014-present, Facebook, Inc.
- *
- *  This source code is licensed under the MIT license found in the LICENSE
- *  file in the root directory of this source tree.
-=======
  * Copyright (c) Facebook, Inc. and its affiliates.
->>>>>>> 2e6f64e1
  *
  * This source code is licensed under the MIT license found in the
  * LICENSE file in the root directory of this source tree.
@@ -47,101 +40,6 @@
   }
   return static_cast<size_t>(split);
 }
-<<<<<<< HEAD
-} // anonymous
-
-size_t ShardSplitter::ShardSplitInfo::getSplitSizeForCurrentHost() const {
-  if (migrating_) {
-    auto now = std::chrono::system_clock::now();
-    if (now < startTime_) {
-      return oldSplitSize_;
-    } else if (now > startTime_ + migrationPeriod_) {
-      migrating_ = false;
-      return newSplitSize_;
-    } else {
-      double point = std::chrono::duration_cast<std::chrono::duration<double>>(
-                         now - startTime_)
-                         .count() /
-          migrationPeriod_.count();
-      return globals::hostid() % kHostIdModulo /
-                  static_cast<double>(kHostIdModulo) <
-              point
-          ? newSplitSize_
-          : oldSplitSize_;
-    }
-  }
-  return newSplitSize_;
-}
-
-ShardSplitter::ShardSplitter(const folly::dynamic& json) {
-  checkLogic(json.isObject(), "ShardSplitter: config is not an object");
-
-  auto now = std::chrono::system_clock::now();
-  for (const auto& it : json.items()) {
-    checkLogic(
-        it.first.isString(),
-        "ShardSplitter: expected string for key in shard split config, "
-        "but got {}",
-        it.first.typeName());
-    folly::StringPiece shardId = it.first.getString();
-    checkLogic(
-        it.second.isInt() || it.second.isObject(),
-        "ShardSplitter: split config for {} is not an int or object",
-        it.first.asString());
-    if (it.second.isInt()) {
-      auto splitCnt = checkShardSplitSize(shardId, it.second, "shard_splits");
-      if (splitCnt != 1) {
-        shardSplits_.emplace(it.first.c_str(), ShardSplitInfo(splitCnt));
-      }
-    } else if (it.second.isObject()) {
-      auto oldSplitJson = it.second.getDefault("old_split_size", 1);
-      auto oldSplit =
-          checkShardSplitSize(shardId, oldSplitJson, "old_split_size");
-      auto newSplitJson = it.second.getDefault("new_split_size", 1);
-      auto newSplit =
-          checkShardSplitSize(shardId, newSplitJson, "new_split_size");
-      auto startTimeJson = it.second.getDefault("split_start", 0);
-      checkLogic(
-          startTimeJson.isInt(),
-          "ShardSplitter: split_start is not an int for {}",
-          shardId);
-      checkLogic(
-          startTimeJson.asInt() >= 0,
-          "ShardSplitter: split_start is negative for {}",
-          shardId);
-      std::chrono::system_clock::time_point startTime(
-          std::chrono::seconds(startTimeJson.asInt()));
-      auto migrationPeriodJson = it.second.getDefault("migration_period", 0);
-      checkLogic(
-          migrationPeriodJson.isInt(),
-          "ShardSplitter: migration_period is not an int for {}",
-          shardId);
-      checkLogic(
-          migrationPeriodJson.asInt() >= 0,
-          "ShardSplitter: migration_period is negative for {}",
-          shardId);
-      std::chrono::duration<double> migrationPeriod(
-          migrationPeriodJson.asInt());
-      auto fanoutDeletesJson = it.second.getDefault("fanout_deletes", false);
-      checkLogic(
-          fanoutDeletesJson.isBool(),
-          "ShardSplitter: fanout_deletes is not bool for {}",
-          shardId);
-      if (now > startTime + migrationPeriod || newSplit == oldSplit) {
-        shardSplits_.emplace(
-            shardId.str(),
-            ShardSplitInfo(newSplit, fanoutDeletesJson.asBool()));
-      } else {
-        shardSplits_.emplace(
-            shardId.str(),
-            ShardSplitInfo(
-                oldSplit,
-                newSplit,
-                startTime,
-                migrationPeriod,
-                fanoutDeletesJson.asBool()));
-      }
-=======
 
 ShardSplitter::ShardSplitInfo parseSplit(
     const folly::dynamic& json,
@@ -222,19 +120,11 @@
               point
           ? newSplitSize_
           : oldSplitSize_;
->>>>>>> 2e6f64e1
     }
   }
   return newSplitSize_;
 }
 
-<<<<<<< HEAD
-const ShardSplitter::ShardSplitInfo* ShardSplitter::getShardSplit(
-    folly::StringPiece routingKey,
-    folly::StringPiece& shard) const {
-  if (!getShardId(routingKey, shard)) {
-    return nullptr;
-=======
 ShardSplitter::ShardSplitter(
     const folly::dynamic& json,
     const folly::dynamic& defaultSplitJson,
@@ -261,7 +151,6 @@
         split.getNewSplitSize() != defaultShardSplit_.getNewSplitSize()) {
       shardSplits_.emplace(shardId, split);
     }
->>>>>>> 2e6f64e1
   }
 }
 
@@ -277,18 +166,6 @@
       break;
     }
 
-<<<<<<< HEAD
-  auto splitIt = shardSplits_.find(shard);
-  if (splitIt == shardSplits_.end()) {
-    return nullptr;
-  }
-  return &splitIt->second;
-}
-
-} // mcrouter
-} // memcache
-} // facebook
-=======
     // No match, lop off the last section and try again
     auto pos = shard.rfind('.');
     if (pos == std::string::npos) {
@@ -311,5 +188,4 @@
 
 } // namespace mcrouter
 } // namespace memcache
-} // namespace facebook
->>>>>>> 2e6f64e1
+} // namespace facebook