--- conflicted
+++ resolved
@@ -1,12 +1,5 @@
 /*
-<<<<<<< HEAD
- *  Copyright (c) 2015-present, Facebook, Inc.
- *
- *  This source code is licensed under the MIT license found in the LICENSE
- *  file in the root directory of this source tree.
-=======
  * Copyright (c) Facebook, Inc. and its affiliates.
->>>>>>> 2e6f64e1
  *
  * This source code is licensed under the MIT license found in the
  * LICENSE file in the root directory of this source tree.
@@ -22,26 +15,19 @@
 
 #include <folly/dynamic.h>
 
-<<<<<<< HEAD
-#include "mcrouter/lib/Operation.h"
-=======
 #include "mcrouter/lib/Ch3HashFunc.h"
 #include "mcrouter/lib/HashSelector.h"
 #include "mcrouter/lib/Reply.h"
 #include "mcrouter/lib/WeightedCh3HashFunc.h"
->>>>>>> 2e6f64e1
 #include "mcrouter/lib/fbi/cpp/ParsingUtil.h"
 
 namespace facebook {
 namespace memcache {
 namespace mcrouter {
-<<<<<<< HEAD
-=======
 
 struct Stats {
   uint32_t num_collisions;
 };
->>>>>>> 2e6f64e1
 
 template <typename RouteHandleIf>
 class FailoverInOrderPolicy {
@@ -56,11 +42,7 @@
 
   template <class Request>
   class Iterator : public boost::iterator_facade<
-<<<<<<< HEAD
-                       Iterator,
-=======
                        Iterator<Request>,
->>>>>>> 2e6f64e1
                        RouteHandleIf,
                        std::forward_iterator_tag> {
    public:
@@ -96,10 +78,6 @@
     size_t id_;
   };
 
-<<<<<<< HEAD
-  Iterator begin() const {
-    return Iterator(children_, 0);
-=======
   uint32_t maxErrorTries() const {
     return std::numeric_limits<uint32_t>::max();
   }
@@ -117,7 +95,6 @@
   // Returns the stat to increment when failover occurs.
   stat_name_t getFailoverStat() const {
     return failover_inorder_policy_stat;
->>>>>>> 2e6f64e1
   }
 
   // Returns the stat when all failover destinations are exhausted.
@@ -125,19 +102,6 @@
     return failover_inorder_policy_failed_stat;
   }
 
-<<<<<<< HEAD
-  // Returns the stat to increment when failover occurs.
-  stat_name_t getFailoverStat() const {
-    return failover_inorder_policy_stat;
-  }
-
-  // Returns the stat when all failover destinations are exhausted.
-  stat_name_t getFailoverFailedStat() const {
-    return failover_inorder_policy_failed_stat;
-  }
-
-=======
->>>>>>> 2e6f64e1
  private:
   const std::vector<RouteHandlePtr>& children_;
 };
@@ -366,11 +330,7 @@
 
   template <class Request>
   class Iterator : public boost::iterator_facade<
-<<<<<<< HEAD
-                       Iterator,
-=======
                        Iterator<Request>,
->>>>>>> 2e6f64e1
                        ChildProxy,
                        std::forward_iterator_tag,
                        ChildProxy> {
@@ -411,16 +371,6 @@
     size_t id_;
   };
 
-<<<<<<< HEAD
-  Iterator begin() {
-    return Iterator(*this, 0);
-  }
-
-  Iterator end() {
-    return Iterator(*this, maxTries_);
-  }
-
-=======
   uint32_t maxErrorTries() const {
     return std::numeric_limits<uint32_t>::max();
   }
@@ -435,7 +385,6 @@
     return Iterator<Request>(*this, maxTries_);
   }
 
->>>>>>> 2e6f64e1
   // Returns the stat to increment when failover occurs.
   stat_name_t getFailoverStat() const {
     return failover_least_failures_policy_stat;
