/*
<<<<<<< HEAD
 *  Copyright (c) 2014-present, Facebook, Inc.
 *
 *  This source code is licensed under the MIT license found in the LICENSE
 *  file in the root directory of this source tree.
=======
 * Copyright (c) Facebook, Inc. and its affiliates.
>>>>>>> 2e6f64e1
 *
 * This source code is licensed under the MIT license found in the
 * LICENSE file in the root directory of this source tree.
 */

#pragma once

#include <memory>
#include <vector>

#include "mcrouter/lib/Reply.h"
#include "mcrouter/lib/RouteHandleTraverser.h"
#include "mcrouter/routes/McRouteHandleBuilder.h"
#include "mcrouter/routes/RateLimiter.h"

namespace folly {
struct dynamic;
}

namespace facebook {
namespace memcache {

template <class RouteHandleIf>
class RouteHandleFactory;

namespace mcrouter {

/**
 * Requests sent through this route will be rate limited according
 * to settings in the RateLimiter passed to the constructor.
 *
 * See comments in TokenBucket.h for algorithm details.
 */
template <class RouteHandleIf>
class RateLimitRoute {
 public:
  std::string routeName() const {
    auto rlStr = rl_.toDebugStr();
    if (rlStr.empty()) {
      return "rate-limit";
    }
    return "rate-limit|" + rlStr;
  }

  template <class Request>
<<<<<<< HEAD
  void traverse(
      const Request& req,
      const RouteHandleTraverser<RouteHandleIf>& t) const {
    t(*target_, req);
  }

  RateLimitRoute(std::shared_ptr<RouteHandleIf> target, RateLimiter rl)
      : target_(std::move(target)), rl_(std::move(rl)) {}
=======
  bool traverse(
      const Request& req,
      const RouteHandleTraverser<RouteHandleIf>& t) const {
    // Traverse intentionally doesn't implement rate-limiting or fallback, to
    // avoid changing state
    return t(*target_, req);
  }

  RateLimitRoute(
      std::shared_ptr<RouteHandleIf> target,
      RateLimiter rl,
      std::shared_ptr<RouteHandleIf> fallback)
      : target_(std::move(target)),
        fallback_(std::move(fallback)),
        rl_(std::move(rl)) {}
>>>>>>> 2e6f64e1

  template <class Request>
  ReplyT<Request> route(const Request& req) {
    if (LIKELY(rl_.canPassThrough<Request>())) {
      return target_->route(req);
    }
<<<<<<< HEAD
=======
    if (fallback_) {
      return fallback_->route(req);
    }
>>>>>>> 2e6f64e1
    return createReply(DefaultReply, req);
  }

 private:
  const std::shared_ptr<RouteHandleIf> target_;
<<<<<<< HEAD
=======
  const std::shared_ptr<RouteHandleIf> fallback_;
>>>>>>> 2e6f64e1
  RateLimiter rl_;
};

template <class RouteHandleIf>
std::shared_ptr<RouteHandleIf> createRateLimitRoute(
    std::shared_ptr<RouteHandleIf> normalRoute,
<<<<<<< HEAD
    RateLimiter rateLimiter) {
  return makeRouteHandle<RouteHandleIf, RateLimitRoute>(
      std::move(normalRoute), std::move(rateLimiter));
=======
    RateLimiter rateLimiter,
    std::shared_ptr<RouteHandleIf> fallbackRoute = nullptr) {
  return makeRouteHandle<RouteHandleIf, RateLimitRoute>(
      std::move(normalRoute), std::move(rateLimiter), std::move(fallbackRoute));
>>>>>>> 2e6f64e1
}

template <class RouteHandleIf>
std::shared_ptr<RouteHandleIf> makeRateLimitRoute(
    RouteHandleFactory<RouteHandleIf>& factory,
    const folly::dynamic& json) {
  checkLogic(json.isObject(), "RateLimitRoute is not an object");
  auto jtarget = json.get_ptr("target");
  checkLogic(jtarget, "RateLimitRoute: target not found");
  auto target = factory.create(*jtarget);
  auto jrates = json.get_ptr("rates");
  checkLogic(jrates, "RateLimitRoute: rates not found");
<<<<<<< HEAD
  return createRateLimitRoute(std::move(target), RateLimiter(*jrates));
}

} // mcrouter
} // memcache
} // facebook
=======
  std::shared_ptr<RouteHandleIf> fallback;
  if (auto jfallback = json.get_ptr("fallback")) {
    checkLogic(
        jfallback != jtarget,
        "RateLimitRoute: target and fallback are the same");
    fallback = factory.create(*jfallback);
  }
  return createRateLimitRoute(
      std::move(target), RateLimiter(*jrates), std::move(fallback));
}

} // namespace mcrouter
} // namespace memcache
} // namespace facebook
>>>>>>> 2e6f64e1
<|MERGE_RESOLUTION|>--- conflicted
+++ resolved
@@ -1,12 +1,5 @@
 /*
-<<<<<<< HEAD
- *  Copyright (c) 2014-present, Facebook, Inc.
- *
- *  This source code is licensed under the MIT license found in the LICENSE
- *  file in the root directory of this source tree.
-=======
  * Copyright (c) Facebook, Inc. and its affiliates.
->>>>>>> 2e6f64e1
  *
  * This source code is licensed under the MIT license found in the
  * LICENSE file in the root directory of this source tree.
@@ -52,16 +45,6 @@
   }
 
   template <class Request>
-<<<<<<< HEAD
-  void traverse(
-      const Request& req,
-      const RouteHandleTraverser<RouteHandleIf>& t) const {
-    t(*target_, req);
-  }
-
-  RateLimitRoute(std::shared_ptr<RouteHandleIf> target, RateLimiter rl)
-      : target_(std::move(target)), rl_(std::move(rl)) {}
-=======
   bool traverse(
       const Request& req,
       const RouteHandleTraverser<RouteHandleIf>& t) const {
@@ -77,44 +60,31 @@
       : target_(std::move(target)),
         fallback_(std::move(fallback)),
         rl_(std::move(rl)) {}
->>>>>>> 2e6f64e1
 
   template <class Request>
   ReplyT<Request> route(const Request& req) {
     if (LIKELY(rl_.canPassThrough<Request>())) {
       return target_->route(req);
     }
-<<<<<<< HEAD
-=======
     if (fallback_) {
       return fallback_->route(req);
     }
->>>>>>> 2e6f64e1
     return createReply(DefaultReply, req);
   }
 
  private:
   const std::shared_ptr<RouteHandleIf> target_;
-<<<<<<< HEAD
-=======
   const std::shared_ptr<RouteHandleIf> fallback_;
->>>>>>> 2e6f64e1
   RateLimiter rl_;
 };
 
 template <class RouteHandleIf>
 std::shared_ptr<RouteHandleIf> createRateLimitRoute(
     std::shared_ptr<RouteHandleIf> normalRoute,
-<<<<<<< HEAD
-    RateLimiter rateLimiter) {
-  return makeRouteHandle<RouteHandleIf, RateLimitRoute>(
-      std::move(normalRoute), std::move(rateLimiter));
-=======
     RateLimiter rateLimiter,
     std::shared_ptr<RouteHandleIf> fallbackRoute = nullptr) {
   return makeRouteHandle<RouteHandleIf, RateLimitRoute>(
       std::move(normalRoute), std::move(rateLimiter), std::move(fallbackRoute));
->>>>>>> 2e6f64e1
 }
 
 template <class RouteHandleIf>
@@ -127,14 +97,6 @@
   auto target = factory.create(*jtarget);
   auto jrates = json.get_ptr("rates");
   checkLogic(jrates, "RateLimitRoute: rates not found");
-<<<<<<< HEAD
-  return createRateLimitRoute(std::move(target), RateLimiter(*jrates));
-}
-
-} // mcrouter
-} // memcache
-} // facebook
-=======
   std::shared_ptr<RouteHandleIf> fallback;
   if (auto jfallback = json.get_ptr("fallback")) {
     checkLogic(
@@ -148,5 +110,4 @@
 
 } // namespace mcrouter
 } // namespace memcache
-} // namespace facebook
->>>>>>> 2e6f64e1
+} // namespace facebook