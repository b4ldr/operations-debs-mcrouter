/*
<<<<<<< HEAD
 *  Copyright (c) 2014-present, Facebook, Inc.
 *
 *  This source code is licensed under the MIT license found in the LICENSE
 *  file in the root directory of this source tree.
=======
 * Copyright (c) Facebook, Inc. and its affiliates.
>>>>>>> 2e6f64e1
 *
 * This source code is licensed under the MIT license found in the
 * LICENSE file in the root directory of this source tree.
 */

#pragma once

#include <memory>
#include <string>
#include <vector>

#include "mcrouter/CarbonRouterInstanceBase.h"
#include "mcrouter/LeaseTokenMap.h"
#include "mcrouter/McrouterFiberContext.h"
#include "mcrouter/ProxyRequestContextTyped.h"
#include "mcrouter/config.h"
#include "mcrouter/lib/FailoverContext.h"
#include "mcrouter/lib/FailoverErrorsSettings.h"
<<<<<<< HEAD
#include "mcrouter/lib/Operation.h"
#include "mcrouter/lib/RouteHandleTraverser.h"
#include "mcrouter/lib/network/gen/Memcache.h"
=======
#include "mcrouter/lib/Reply.h"
#include "mcrouter/lib/RouteHandleTraverser.h"
#include "mcrouter/lib/network/gen/MemcacheMessages.h"
>>>>>>> 2e6f64e1
#include "mcrouter/routes/FailoverPolicy.h"
#include "mcrouter/routes/FailoverRateLimiter.h"

namespace folly {
struct dynamic;
}

namespace facebook {
namespace memcache {

template <class RouteHandleIf>
class RouteHandleFactory;

namespace mcrouter {

namespace detail {

// Append number of destinations to the name of the route handle.
// That's useful for us to just failover LeaseSets when then number of
// failover targets didn't change.
inline std::string getFailoverRouteName(std::string name, size_t numTargets) {
  if (name.empty()) {
    return "";
  }
  return folly::to<std::string>(
      std::move(name), ":failover_targets=", numTargets);
}

} // namespace detail

/**
 * Sends the same request sequentially to each destination in the list in order,
 * until the first non-error reply.  If all replies result in errors, returns
 * the last destination's reply.
 */
template <
    class RouterInfo,
    typename FailoverPolicyT,
    typename FailoverErrorsSettingsT = FailoverErrorsSettings>
class FailoverRoute {
 private:
  using RouteHandleIf = typename RouterInfo::RouteHandleIf;

 public:
  std::string routeName() const {
    if (name_.empty()) {
      return "failover";
    }
    return "failover:" + name_;
  }

  template <class Request>
<<<<<<< HEAD
  void traverse(
      const Request& req,
      const RouteHandleTraverser<RouteHandleIf>& t) const {
    if (fiber_local<RouterInfo>::getFailoverDisabled()) {
      t(*targets_[0], req);
    } else {
      t(targets_, req);
=======
  bool traverse(
      const Request& req,
      const RouteHandleTraverser<RouteHandleIf>& t) const {
    if (fiber_local<RouterInfo>::getFailoverDisabled()) {
      return t(*targets_[0], req);
>>>>>>> 2e6f64e1
    }
    return t(targets_, req);
  }

  FailoverRoute(
      std::vector<std::shared_ptr<RouteHandleIf>> targets,
      FailoverErrorsSettingsT failoverErrors,
      std::unique_ptr<FailoverRateLimiter> rateLimiter,
      bool failoverTagging,
      bool enableLeasePairing,
      std::string name,
      const folly::dynamic& policyConfig)
      : name_(detail::getFailoverRouteName(std::move(name), targets.size())),
        targets_(std::move(targets)),
        failoverErrors_(std::move(failoverErrors)),
        rateLimiter_(std::move(rateLimiter)),
        failoverTagging_(failoverTagging),
        failoverPolicy_(targets_, policyConfig),
        enableLeasePairing_(enableLeasePairing) {
    assert(!targets_.empty());
    assert(!enableLeasePairing_ || !name_.empty());
  }

  virtual ~FailoverRoute() {}

  template <class Request>
  ReplyT<Request> route(const Request& req) {
    return doRoute(req);
  }

  McLeaseSetReply route(const McLeaseSetRequest& req) {
    if (!enableLeasePairing_) {
      return doRoute(req);
    }

    // Look into LeaseTokenMap
    auto& proxy = fiber_local<RouterInfo>::getSharedCtx()->proxy();
    auto& map = proxy.router().leaseTokenMap();
    if (auto item = map.query(name_, req.leaseToken())) {
      auto mutReq = req;
      mutReq.leaseToken() = item->originalToken;
      proxy.stats().increment(redirected_lease_set_count_stat);
      if (targets_.size() <= item->routeHandleChildIndex) {
<<<<<<< HEAD
        McLeaseSetReply errorReply(mc_res_local_error);
=======
        McLeaseSetReply errorReply(carbon::Result::LOCAL_ERROR);
>>>>>>> 2e6f64e1
        errorReply.message() = "LeaseSet failover destination out-of-range.";
        return errorReply;
      }
      return targets_[item->routeHandleChildIndex]->route(mutReq);
    }

    // If not found in the map, send to normal destiantion (don't failover)
    return targets_[0]->route(req);
  }

  McLeaseGetReply route(const McLeaseGetRequest& req) {
    size_t childIndex = 0;
    auto reply = doRoute(req, childIndex);
    const auto leaseToken = reply.leaseToken();

    if (!enableLeasePairing_ || leaseToken <= 1) {
      return reply;
    }

    auto& map = fiber_local<RouterInfo>::getSharedCtx()
                    ->proxy()
                    .router()
                    .leaseTokenMap();

    // If the lease token returned by the underlying route handle conflicts
    // with special tokens space, we need to store it in the map even if we
    // didn't failover.
    if (childIndex > 0 || map.conflicts(leaseToken)) {
      auto specialToken =
          map.insert(name_, {static_cast<uint64_t>(leaseToken), childIndex});
      reply.leaseToken() = specialToken;
    }

    return reply;
  }

 protected:
  const std::string name_;

 private:

  const std::vector<std::shared_ptr<RouteHandleIf>> targets_;
  const FailoverErrorsSettingsT failoverErrors_;
  std::unique_ptr<FailoverRateLimiter> rateLimiter_;
  const bool failoverTagging_{false};
  FailoverPolicyT failoverPolicy_;
  const bool enableLeasePairing_{false};

  template <class Request>
  inline ReplyT<Request> doRoute(const Request& req) {
    size_t tmp;
    return doRoute(req, tmp);
  }

  template <class Request>
  ReplyT<Request> doRoute(const Request& req, size_t& childIndex) {
    auto& proxy = fiber_local<RouterInfo>::getSharedCtx()->proxy();

    bool conditionalFailover = false;
    SCOPE_EXIT {
      if (conditionalFailover) {
        proxy.stats().increment(failover_conditional_stat);
<<<<<<< HEAD
      }
    };

    auto iter = failoverPolicy_.begin();
    auto normalReply = iter->route(req);
    ++iter;
    if (iter == failoverPolicy_.end()) {
=======
        proxy.stats().increment(failover_conditional_count_stat);
      }
    };

    auto iter = failoverPolicy_.begin(req);
    auto normalReply = iter->route(req);
    if (isErrorResult(normalReply.result())) {
      if (!isTkoResult(normalReply.result())) {
        proxy.stats().increment(failover_policy_result_error_stat);
      } else {
        proxy.stats().increment(failover_policy_tko_error_stat);
      }
    }
    ++iter;
    if (iter == failoverPolicy_.end(req)) {
>>>>>>> 2e6f64e1
      if (isErrorResult(normalReply.result())) {
        proxy.stats().increment(failover_all_failed_stat);
        proxy.stats().increment(failoverPolicy_.getFailoverFailedStat());
      }
      return normalReply;
    }
    childIndex = 0;
    if (rateLimiter_) {
      rateLimiter_->bumpTotalReqs();
    }
    if (fiber_local<RouterInfo>::getSharedCtx()->failoverDisabled()) {
      return normalReply;
    }
    switch (shouldFailover(normalReply, req)) {
      case FailoverErrorsSettingsBase::FailoverType::NONE:
        return normalReply;
      case FailoverErrorsSettingsBase::FailoverType::CONDITIONAL:
        conditionalFailover = true;
        break;
      default:
        break;
    }

    proxy.stats().increment(failover_all_stat);
    proxy.stats().increment(failoverPolicy_.getFailoverStat());

    if (rateLimiter_ && !rateLimiter_->failoverAllowed()) {
      proxy.stats().increment(failover_rate_limited_stat);
      return normalReply;
    }

    // Failover
    return fiber_local<RouterInfo>::runWithLocals(
        [this,
         iter,
         &req,
         &proxy,
         &normalReply,
         &childIndex,
         &conditionalFailover]() {
          fiber_local<RouterInfo>::setFailoverTag(failoverTagging_);
          fiber_local<RouterInfo>::addRequestClass(RequestClass::kFailover);
<<<<<<< HEAD
          auto doFailover = [this, &req, &proxy, &normalReply](
              typename FailoverPolicyT::Iterator& child) {
=======
          auto doFailover = [this, &req, &proxy, &normalReply](auto& child) {
>>>>>>> 2e6f64e1
            auto failoverReply = child->route(req);
            FailoverContext failoverContext(
                child.getTrueIndex(),
                targets_.size() - 1,
                req,
                normalReply,
                failoverReply);
            logFailover(proxy, failoverContext);
<<<<<<< HEAD
=======
            carbon::setIsFailoverIfPresent(failoverReply, true);
            if (isErrorResult(failoverReply.result())) {
              if (!isTkoResult(failoverReply.result())) {
                proxy.stats().increment(failover_policy_result_error_stat);
              } else {
                proxy.stats().increment(failover_policy_tko_error_stat);
              }
            }
>>>>>>> 2e6f64e1
            return failoverReply;
          };

          auto cur = iter;
          // set the index of the child that generated the reply.
          SCOPE_EXIT {
            childIndex = cur.getTrueIndex();
          };
          auto nx = cur;
<<<<<<< HEAD
          for (++nx; nx != failoverPolicy_.end(); ++cur, ++nx) {
            auto failoverReply = doFailover(cur);
=======

          ReplyT<Request> failoverReply;
          uint32_t numErrors = 0;
          for (++nx; nx != failoverPolicy_.end(req) &&
               numErrors < failoverPolicy_.maxErrorTries();
               ++cur, ++nx) {
            failoverReply = doFailover(cur);
            if (isErrorResult(failoverReply.result()) &&
                !isTkoResult(failoverReply.result())) {
              numErrors++;
            }
>>>>>>> 2e6f64e1
            switch (shouldFailover(failoverReply, req)) {
              case FailoverErrorsSettingsBase::FailoverType::NONE:
                return failoverReply;
              case FailoverErrorsSettingsBase::FailoverType::CONDITIONAL:
                conditionalFailover = true;
                break;
              default:
                break;
            }
          }

<<<<<<< HEAD
          auto failoverReply = doFailover(cur);
          if (isErrorResult(failoverReply.result())) {
            proxy.stats().increment(failover_all_failed_stat);
            proxy.stats().increment(failoverPolicy_.getFailoverFailedStat());
          }
=======
          if (numErrors < failoverPolicy_.maxErrorTries()) {
            failoverReply = doFailover(cur);
            if (isErrorResult(failoverReply.result())) {
              proxy.stats().increment(failover_all_failed_stat);
              proxy.stats().increment(failoverPolicy_.getFailoverFailedStat());
            }
          }
          proxy.stats().increment(
              failover_num_collisions_stat, cur.getStats().num_collisions);
>>>>>>> 2e6f64e1

          return failoverReply;
        });
  }

  template <class Request>
  FailoverErrorsSettingsBase::FailoverType shouldFailover(
      const ReplyT<Request>& reply,
      const Request& req) const {
    return failoverErrors_.shouldFailover(reply, req);
  }
};

template <class RouterInfo>
std::shared_ptr<typename RouterInfo::RouteHandleIf> makeFailoverRoute(
    RouteHandleFactory<typename RouterInfo::RouteHandleIf>& factory,
    const folly::dynamic& json,
    ExtraRouteHandleProviderIf<RouterInfo>& extraProvider);

} // mcrouter
} // memcache
} // facebook

#include "mcrouter/routes/FailoverRoute-inl.h"<|MERGE_RESOLUTION|>--- conflicted
+++ resolved
@@ -1,12 +1,5 @@
 /*
-<<<<<<< HEAD
- *  Copyright (c) 2014-present, Facebook, Inc.
- *
- *  This source code is licensed under the MIT license found in the LICENSE
- *  file in the root directory of this source tree.
-=======
  * Copyright (c) Facebook, Inc. and its affiliates.
->>>>>>> 2e6f64e1
  *
  * This source code is licensed under the MIT license found in the
  * LICENSE file in the root directory of this source tree.
@@ -25,15 +18,9 @@
 #include "mcrouter/config.h"
 #include "mcrouter/lib/FailoverContext.h"
 #include "mcrouter/lib/FailoverErrorsSettings.h"
-<<<<<<< HEAD
-#include "mcrouter/lib/Operation.h"
-#include "mcrouter/lib/RouteHandleTraverser.h"
-#include "mcrouter/lib/network/gen/Memcache.h"
-=======
 #include "mcrouter/lib/Reply.h"
 #include "mcrouter/lib/RouteHandleTraverser.h"
 #include "mcrouter/lib/network/gen/MemcacheMessages.h"
->>>>>>> 2e6f64e1
 #include "mcrouter/routes/FailoverPolicy.h"
 #include "mcrouter/routes/FailoverRateLimiter.h"
 
@@ -86,21 +73,11 @@
   }
 
   template <class Request>
-<<<<<<< HEAD
-  void traverse(
-      const Request& req,
-      const RouteHandleTraverser<RouteHandleIf>& t) const {
-    if (fiber_local<RouterInfo>::getFailoverDisabled()) {
-      t(*targets_[0], req);
-    } else {
-      t(targets_, req);
-=======
   bool traverse(
       const Request& req,
       const RouteHandleTraverser<RouteHandleIf>& t) const {
     if (fiber_local<RouterInfo>::getFailoverDisabled()) {
       return t(*targets_[0], req);
->>>>>>> 2e6f64e1
     }
     return t(targets_, req);
   }
@@ -144,11 +121,7 @@
       mutReq.leaseToken() = item->originalToken;
       proxy.stats().increment(redirected_lease_set_count_stat);
       if (targets_.size() <= item->routeHandleChildIndex) {
-<<<<<<< HEAD
-        McLeaseSetReply errorReply(mc_res_local_error);
-=======
         McLeaseSetReply errorReply(carbon::Result::LOCAL_ERROR);
->>>>>>> 2e6f64e1
         errorReply.message() = "LeaseSet failover destination out-of-range.";
         return errorReply;
       }
@@ -211,15 +184,6 @@
     SCOPE_EXIT {
       if (conditionalFailover) {
         proxy.stats().increment(failover_conditional_stat);
-<<<<<<< HEAD
-      }
-    };
-
-    auto iter = failoverPolicy_.begin();
-    auto normalReply = iter->route(req);
-    ++iter;
-    if (iter == failoverPolicy_.end()) {
-=======
         proxy.stats().increment(failover_conditional_count_stat);
       }
     };
@@ -235,7 +199,6 @@
     }
     ++iter;
     if (iter == failoverPolicy_.end(req)) {
->>>>>>> 2e6f64e1
       if (isErrorResult(normalReply.result())) {
         proxy.stats().increment(failover_all_failed_stat);
         proxy.stats().increment(failoverPolicy_.getFailoverFailedStat());
@@ -278,12 +241,7 @@
          &conditionalFailover]() {
           fiber_local<RouterInfo>::setFailoverTag(failoverTagging_);
           fiber_local<RouterInfo>::addRequestClass(RequestClass::kFailover);
-<<<<<<< HEAD
-          auto doFailover = [this, &req, &proxy, &normalReply](
-              typename FailoverPolicyT::Iterator& child) {
-=======
           auto doFailover = [this, &req, &proxy, &normalReply](auto& child) {
->>>>>>> 2e6f64e1
             auto failoverReply = child->route(req);
             FailoverContext failoverContext(
                 child.getTrueIndex(),
@@ -292,8 +250,6 @@
                 normalReply,
                 failoverReply);
             logFailover(proxy, failoverContext);
-<<<<<<< HEAD
-=======
             carbon::setIsFailoverIfPresent(failoverReply, true);
             if (isErrorResult(failoverReply.result())) {
               if (!isTkoResult(failoverReply.result())) {
@@ -302,7 +258,6 @@
                 proxy.stats().increment(failover_policy_tko_error_stat);
               }
             }
->>>>>>> 2e6f64e1
             return failoverReply;
           };
 
@@ -312,10 +267,6 @@
             childIndex = cur.getTrueIndex();
           };
           auto nx = cur;
-<<<<<<< HEAD
-          for (++nx; nx != failoverPolicy_.end(); ++cur, ++nx) {
-            auto failoverReply = doFailover(cur);
-=======
 
           ReplyT<Request> failoverReply;
           uint32_t numErrors = 0;
@@ -327,7 +278,6 @@
                 !isTkoResult(failoverReply.result())) {
               numErrors++;
             }
->>>>>>> 2e6f64e1
             switch (shouldFailover(failoverReply, req)) {
               case FailoverErrorsSettingsBase::FailoverType::NONE:
                 return failoverReply;
@@ -339,13 +289,6 @@
             }
           }
 
-<<<<<<< HEAD
-          auto failoverReply = doFailover(cur);
-          if (isErrorResult(failoverReply.result())) {
-            proxy.stats().increment(failover_all_failed_stat);
-            proxy.stats().increment(failoverPolicy_.getFailoverFailedStat());
-          }
-=======
           if (numErrors < failoverPolicy_.maxErrorTries()) {
             failoverReply = doFailover(cur);
             if (isErrorResult(failoverReply.result())) {
@@ -355,7 +298,6 @@
           }
           proxy.stats().increment(
               failover_num_collisions_stat, cur.getStats().num_collisions);
->>>>>>> 2e6f64e1
 
           return failoverReply;
         });
