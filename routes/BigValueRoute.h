--- conflicted
+++ resolved
@@ -1,12 +1,5 @@
 /*
-<<<<<<< HEAD
- *  Copyright (c) 2014-present, Facebook, Inc.
- *
- *  This source code is licensed under the MIT license found in the LICENSE
- *  file in the root directory of this source tree.
-=======
  * Copyright (c) Facebook, Inc. and its affiliates.
->>>>>>> 2e6f64e1
  *
  * This source code is licensed under the MIT license found in the
  * LICENSE file in the root directory of this source tree.
@@ -20,12 +13,7 @@
 #include <folly/Traits.h>
 
 #include "mcrouter/ProxyRequestContext.h"
-<<<<<<< HEAD
-#include "mcrouter/lib/McOperation.h"
-#include "mcrouter/lib/Operation.h"
-=======
 #include "mcrouter/lib/Reply.h"
->>>>>>> 2e6f64e1
 #include "mcrouter/lib/RouteHandleTraverser.h"
 #include "mcrouter/lib/carbon/RoutingGroups.h"
 #include "mcrouter/lib/network/gen/MemcacheRouteHandleIf.h"
@@ -69,11 +57,7 @@
   }
 
   template <class Request>
-<<<<<<< HEAD
-  void traverse(
-=======
   bool traverse(
->>>>>>> 2e6f64e1
       const Request& req,
       const RouteHandleTraverser<MemcacheRouteHandleIf>& t) const;
 
@@ -83,16 +67,12 @@
 
   template <class Request>
   typename std::enable_if<
-<<<<<<< HEAD
-      folly::IsOneOf<Request, McGetRequest, McGetsRequest>::value,
-=======
       folly::IsOneOf<
           Request,
           McGetRequest,
           McGetsRequest,
           McGatRequest,
           McGatsRequest>::value,
->>>>>>> 2e6f64e1
       ReplyT<Request>>::type
   route(const Request& req) const;
 
@@ -139,13 +119,9 @@
       typename std::iterator_traits<FuncIt>::value_type()>::type>
   collectAllByBatches(FuncIt beginF, FuncIt endF) const;
 
-<<<<<<< HEAD
-  std::pair<std::vector<McSetRequest>, ChunksInfo> chunkUpdateRequests(
-=======
   template <class Request>
   std::pair<std::vector<Request>, BigValueRoute::ChunksInfo>
   chunkUpdateRequests(
->>>>>>> 2e6f64e1
       folly::StringPiece baseKey,
       const folly::IOBuf& value,
       int32_t exptime) const;
