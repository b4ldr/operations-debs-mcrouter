SUBDIRS = lib . routes tools test

ACLOCAL_AMFLAGS = -I m4

noinst_LIBRARIES = libmcroutercore.a
bin_PROGRAMS = mcrouter

BUILT_SOURCES = \
  lib/network/McAsciiParser-gen.cpp

lib/network/McAsciiParser-gen.cpp: lib/network/McAsciiParser.rl
	ragel -G1 -o lib/network/McAsciiParser-gen.cpp lib/network/McAsciiParser.rl

CLEANFILES = \
  lib/network/McAsciiParser-gen.cpp

libmcroutercore_a_SOURCES = \
  AsyncLog.cpp \
  AsyncLog.h \
  AsyncWriter.cpp \
  AsyncWriter.h \
  AsyncWriterEntry.h \
  CallbackPool-inl.h \
  CallbackPool.h \
  CarbonRouterClient-inl.h \
  CarbonRouterClient.h \
  CarbonRouterClientBase.cpp \
  CarbonRouterClientBase.h \
<<<<<<< HEAD
=======
  CarbonRouterFactory.h \
  CarbonRouterFactory.cpp \
>>>>>>> 2e6f64e1
  CarbonRouterInstance-inl.h \
  CarbonRouterInstance.cpp \
  CarbonRouterInstance.h \
  CarbonRouterInstanceBase.cpp \
  CarbonRouterInstanceBase.h \
  ConfigApi.cpp \
  ConfigApi.h \
  ConfigApiIf.h \
  ExponentialSmoothData.h \
  FileDataProvider.cpp \
  FileDataProvider.h \
  FileObserver.cpp \
  FileObserver.h \
  ForEachPossibleClient.h \
  flavor.cpp \
  flavor.h \
  LeaseTokenMap.cpp \
  LeaseTokenMap.h \
  mcrouter_config-impl.h \
  mcrouter_config.cpp \
  mcrouter_config.h \
  mcrouter_options_list.h \
  McrouterClient.h \
  McrouterFiberContext.cpp \
  McrouterFiberContext.h \
  McrouterInstance.h \
  McrouterLogFailure.cpp \
  McrouterLogFailure.h \
  McrouterLogger.cpp \
  McrouterLogger.h \
  McrouterManager.cpp\
  McrouterManager.h\
  Observable-inl.h \
  Observable.h \
  options-template.h \
  options.cpp \
  options.h \
  OptionsUtil.cpp \
  OptionsUtil.h \
  PoolFactory.cpp \
  PoolFactory.h \
  Proxy-inl.h \
  Proxy.h \
  ProxyBase-inl.h \
  ProxyBase.cpp \
  ProxyBase.h \
  ProxyConfig-inl.h \
  ProxyConfig.h \
  ProxyConfigBuilder.cpp \
  ProxyConfigBuilder.h \
  ProxyDestination-inl.h \
  ProxyDestination.h \
  ProxyDestinationBase.cpp \
  ProxyDestinationBase.h \
  ProxyDestinationMap-inl.h \
  ProxyDestinationMap.cpp \
  ProxyDestinationMap.h \
  ProxyRequestContext.cpp \
  ProxyRequestContext.h \
  ProxyRequestContextTyped-inl.h \
  ProxyRequestContextTyped.h \
  ProxyRequestLogger-inl.h \
  ProxyRequestLogger.h \
  ProxyRequestPriority.h \
  ProxyStats.cpp \
  ProxyStats.h \
  ProxyThread-inl.h \
  ProxyThread.h \
  route.cpp \
  route.h \
  routes/AllAsyncRouteFactory.h \
  routes/AllFastestRouteFactory.h \
  routes/AllInitialRouteFactory.h \
  routes/AllMajorityRouteFactory.h \
  routes/AllSyncRouteFactory.h \
  routes/AsynclogRoute.h \
  routes/BigValueRoute-inl.h \
  routes/BigValueRoute.cpp \
  routes/BigValueRoute.h \
  routes/BigValueRouteIf.h \
  routes/CarbonLookasideRoute.h \
  routes/CarbonLookasideRoute.cpp \
  routes/DefaultShadowPolicy.h \
  routes/DestinationRoute.h \
  routes/DevNullRoute.h \
  routes/ErrorRoute.h \
  routes/ExtraRouteHandleProviderIf.h \
  routes/FailoverPolicy.h \
  routes/FailoverRateLimiter.cpp \
  routes/FailoverRateLimiter.h \
  routes/FailoverRoute-inl.h \
  routes/FailoverRoute.h \
  routes/FailoverWithExptimeRouteFactory.h \
  routes/HostIdRouteFactory.h \
<<<<<<< HEAD
=======
  routes/KeySplitRoute.cpp \
  routes/KeySplitRoute.h \
>>>>>>> 2e6f64e1
  routes/L1L2CacheRouteFactory.h \
  routes/L1L2SizeSplitRoute.cpp \
  routes/L1L2SizeSplitRoute.h \
  routes/LatestRoute.h \
  routes/McExtraRouteHandleProvider-inl.h \
  routes/McExtraRouteHandleProvider.h \
  routes/McImportResolver.cpp \
  routes/McImportResolver.h \
  routes/McRouteHandleBuilder.h \
  routes/McRouteHandleProvider-inl.h \
  routes/McRouteHandleProvider.cpp \
  routes/McRouteHandleProvider.h \
  routes/McrouterRouteHandle.h \
  routes/MigrateRouteFactory.h \
  routes/MissFailoverRoute.h \
  routes/ModifyExptimeRoute.h \
  routes/ModifyKeyRoute.h \
  routes/NullRoute.cpp \
  routes/OperationSelectorRoute-inl.h \
  routes/OperationSelectorRoute.h \
  routes/OutstandingLimitRoute.h \
  routes/PoolRouteUtils.h \
  routes/PrefixSelectorRoute.h \
  routes/ProxyRoute-inl.h \
  routes/ProxyRoute.h \
  routes/RandomRouteFactory.h \
  routes/RateLimiter.cpp \
  routes/RateLimiter.h \
  routes/RateLimitRoute.h \
  routes/RootRoute.h \
  routes/RouteHandleMap-inl.h \
  routes/RouteHandleMap.h \
  routes/RoutePolicyMap-inl.h \
  routes/RoutePolicyMap.h \
  routes/RouteSelectorMap.h \
  routes/ShadowRoute.h \
  routes/ShadowRoute-inl.h \
  routes/ShadowRouteIf.h \
  routes/ShadowSettings.cpp \
  routes/ShadowSettings.h \
  routes/ShardHashFunc.cpp \
  routes/ShardHashFunc.h \
  routes/ShardSelectionRouteFactory.h \
  routes/ShardSelectionRouteFactory-inl.h \
  routes/ShardSelectionRouteFactory.cpp \
  routes/ShardSplitRoute.cpp \
  routes/ShardSplitRoute.h \
  routes/ShardSplitter.cpp \
  routes/ShardSplitter.h \
  routes/SlowWarmupRoute.h \
  routes/SlowWarmUpRouteSettings.cpp \
  routes/SlowWarmupRouteSettings.h \
  routes/StagingRoute.cpp \
  routes/StagingRoute.h \
  routes/TimeProviderFunc.h \
  routes/WarmUpRoute.cpp \
  routes/WarmUpRoute.h \
  RouterRegistry-impl.h \
  RoutingPrefix.cpp \
  RoutingPrefix.h \
  RuntimeVarsData.cpp \
  RuntimeVarsData.h \
  ServiceInfo-inl.h \
  ServiceInfo.h \
  stat_list.h \
  stats.cpp \
  stats.h \
  ThreadUtil.cpp \
  ThreadUtil.h \
  TkoCounters.h \
  TkoLog.cpp \
  TkoLog.h \
  TkoTracker.cpp \
  TkoTracker.h

mcrouter_SOURCES = \
  main.cpp \
  Server-inl.h \
  Server.h \
  ServerOnRequest.h \
  StandaloneConfig.cpp \
  StandaloneConfig.h \
  StandaloneUtils.cpp \
  StandaloneUtils.h \
  standalone_options.h \
  standalone_options_list.h

libmcroutercore_a_CPPFLAGS = -I..

# Link order matters.
mcrouter_LDADD = \
  libmcroutercore.a \
  lib/libmcrouter.a \
  -lthriftcpp2 \
  -ltransport \
  -lthriftprotocol \
  -lReactiveSocket \
  -lyarpl \
  -lasync \
  -lconcurrency \
  -lprotocol \
  -lthrift-core \
	-lfmt \
  -lwangle \
  -lfolly

mcrouter_CPPFLAGS = -I..

clean-local:
	-rm -rf lib/network/gen-cpp2/ \
	        lib/carbon/gen-cpp2/

distclean-local:
	-rm -rf lib/network/gen-cpp2/ \
		lib/carbon/gen-cpp2/<|MERGE_RESOLUTION|>--- conflicted
+++ resolved
@@ -26,11 +26,8 @@
   CarbonRouterClient.h \
   CarbonRouterClientBase.cpp \
   CarbonRouterClientBase.h \
-<<<<<<< HEAD
-=======
   CarbonRouterFactory.h \
   CarbonRouterFactory.cpp \
->>>>>>> 2e6f64e1
   CarbonRouterInstance-inl.h \
   CarbonRouterInstance.cpp \
   CarbonRouterInstance.h \
@@ -125,11 +122,8 @@
   routes/FailoverRoute.h \
   routes/FailoverWithExptimeRouteFactory.h \
   routes/HostIdRouteFactory.h \
-<<<<<<< HEAD
-=======
   routes/KeySplitRoute.cpp \
   routes/KeySplitRoute.h \
->>>>>>> 2e6f64e1
   routes/L1L2CacheRouteFactory.h \
   routes/L1L2SizeSplitRoute.cpp \
   routes/L1L2SizeSplitRoute.h \
