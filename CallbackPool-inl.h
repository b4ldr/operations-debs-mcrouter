/*
<<<<<<< HEAD
 *  Copyright (c) 2014-present, Facebook, Inc.
 *
 *  This source code is licensed under the MIT license found in the LICENSE
 *  file in the root directory of this source tree.
=======
 * Copyright (c) Facebook, Inc. and its affiliates.
>>>>>>> 2e6f64e1
 *
 * This source code is licensed under the MIT license found in the
 * LICENSE file in the root directory of this source tree.
 */

#include <set>

#include <folly/SharedMutex.h>
#include <glog/logging.h>

<<<<<<< HEAD
#include "mcrouter/lib/fbi/cpp/sfrlock.h"

=======
>>>>>>> 2e6f64e1
namespace facebook {
namespace memcache {
namespace mcrouter {

/* CallbackPool::CallbackHandle */
template <typename... Args>
struct CallbackPool<Args...>::CallbackHandleImpl {
 public:
  CallbackHandleImpl(const CallbackHandleImpl&) = delete;
  CallbackHandleImpl& operator=(const CallbackHandleImpl&) = delete;
  ~CallbackHandleImpl() {
    folly::SharedMutex::WriteHolder lck(data_->callbackLock);
    data_->callbacks.erase(this);
  }

 private:
  friend class CallbackPool;

  std::shared_ptr<Data> data_;
  const OnUpdateFunc func_;

  CallbackHandleImpl(std::shared_ptr<Data> data, OnUpdateFunc func)
      : data_(std::move(data)), func_(std::move(func)) {
<<<<<<< HEAD
    std::lock_guard<SFRWriteLock> lck(data_->callbackLock.writeLock());
=======
    folly::SharedMutex::WriteHolder lck(data_->callbackLock);
>>>>>>> 2e6f64e1
    data_->callbacks.insert(this);
  }
};

/* CallbackPool::Data */
template <typename... Args>
struct CallbackPool<Args...>::Data {
  std::set<CallbackHandleImpl*> callbacks;
  folly::SharedMutex callbackLock;
};

/* CallbackPool */

template <typename... Args>
CallbackPool<Args...>::CallbackPool() : data_(std::make_shared<Data>()) {}

template <typename... Args>
void CallbackPool<Args...>::notify(Args... args) {
  folly::SharedMutex::ReadHolder lck(data_->callbackLock);
  for (auto& it : data_->callbacks) {
    try {
      it->func_(args...);
    } catch (const std::exception& e) {
      LOG(ERROR) << "Error occured in callback: " << e.what();
    } catch (...) {
      LOG(ERROR) << "Unknown error occured in callback";
    }
  }
}

template <typename... Args>
typename CallbackPool<Args...>::CallbackHandle CallbackPool<Args...>::subscribe(
    OnUpdateFunc callback) {
  return std::unique_ptr<CallbackHandleImpl>(
      new CallbackHandleImpl(data_, std::move(callback)));
}
}
}
} // facebook::memcache::mcrouter<|MERGE_RESOLUTION|>--- conflicted
+++ resolved
@@ -1,12 +1,5 @@
 /*
-<<<<<<< HEAD
- *  Copyright (c) 2014-present, Facebook, Inc.
- *
- *  This source code is licensed under the MIT license found in the LICENSE
- *  file in the root directory of this source tree.
-=======
  * Copyright (c) Facebook, Inc. and its affiliates.
->>>>>>> 2e6f64e1
  *
  * This source code is licensed under the MIT license found in the
  * LICENSE file in the root directory of this source tree.
@@ -17,11 +10,6 @@
 #include <folly/SharedMutex.h>
 #include <glog/logging.h>
 
-<<<<<<< HEAD
-#include "mcrouter/lib/fbi/cpp/sfrlock.h"
-
-=======
->>>>>>> 2e6f64e1
 namespace facebook {
 namespace memcache {
 namespace mcrouter {
@@ -45,11 +33,7 @@
 
   CallbackHandleImpl(std::shared_ptr<Data> data, OnUpdateFunc func)
       : data_(std::move(data)), func_(std::move(func)) {
-<<<<<<< HEAD
-    std::lock_guard<SFRWriteLock> lck(data_->callbackLock.writeLock());
-=======
     folly::SharedMutex::WriteHolder lck(data_->callbackLock);
->>>>>>> 2e6f64e1
     data_->callbacks.insert(this);
   }
 };
