--- conflicted
+++ resolved
@@ -1,12 +1,5 @@
 /*
-<<<<<<< HEAD
- *  Copyright (c) 2015-present, Facebook, Inc.
- *
- *  This source code is licensed under the MIT license found in the LICENSE
- *  file in the root directory of this source tree.
-=======
  * Copyright (c) Facebook, Inc. and its affiliates.
->>>>>>> 2e6f64e1
  *
  * This source code is licensed under the MIT license found in the
  * LICENSE file in the root directory of this source tree.
@@ -14,11 +7,7 @@
 
 #include "ThreadUtil.h"
 
-<<<<<<< HEAD
-#include <folly/Format.h>
-=======
 #include <folly/Conv.h>
->>>>>>> 2e6f64e1
 #include <folly/system/ThreadName.h>
 
 #include "mcrouter/options.h"
@@ -29,17 +18,12 @@
 
 void mcrouterSetThisThreadName(
     const McrouterOptions& opts,
-<<<<<<< HEAD
-    folly::StringPiece prefix) {
-  auto name = folly::format("{}-{}", prefix, opts.router_name).str();
-=======
     folly::StringPiece prefix,
     folly::Optional<size_t> threadIdx) {
   auto name = folly::to<std::string>(prefix, "-", opts.router_name);
   if (threadIdx.hasValue()) {
     name.append(folly::to<std::string>("-", threadIdx.value()));
   }
->>>>>>> 2e6f64e1
   if (!folly::setThreadName(name)) {
     LOG(WARNING) << "Unable to set thread name to " << name;
   }
