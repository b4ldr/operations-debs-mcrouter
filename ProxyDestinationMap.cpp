--- conflicted
+++ resolved
@@ -1,12 +1,5 @@
 /*
-<<<<<<< HEAD
- *  Copyright (c) 2014-present, Facebook, Inc.
- *
- *  This source code is licensed under the MIT license found in the LICENSE
- *  file in the root directory of this source tree.
-=======
  * Copyright (c) Facebook, Inc. and its affiliates.
->>>>>>> 2e6f64e1
  *
  * This source code is licensed under the MIT license found in the
  * LICENSE file in the root directory of this source tree.
@@ -24,32 +17,17 @@
 #include "mcrouter/McrouterLogFailure.h"
 #include "mcrouter/ProxyBase.h"
 #include "mcrouter/ProxyDestination.h"
-<<<<<<< HEAD
+#include "mcrouter/ProxyDestinationBase.h"
 #include "mcrouter/lib/fbi/cpp/util.h"
 #include "mcrouter/lib/network/AccessPoint.h"
 
 namespace facebook {
 namespace memcache {
 namespace mcrouter {
-=======
-#include "mcrouter/ProxyDestinationBase.h"
-#include "mcrouter/lib/fbi/cpp/util.h"
-#include "mcrouter/lib/network/AccessPoint.h"
->>>>>>> 2e6f64e1
 
-namespace facebook {
-namespace memcache {
-namespace mcrouter {
-
-<<<<<<< HEAD
-std::string genProxyDestinationKey(
-    const AccessPoint& ap,
-    std::chrono::milliseconds timeout) {
-=======
 std::string ProxyDestinationMap::genProxyDestinationKey(
     const AccessPoint& ap,
     std::chrono::milliseconds timeout) const {
->>>>>>> 2e6f64e1
   if (ap.getProtocol() == mc_ascii_protocol) {
     // we cannot send requests with different timeouts for ASCII, since
     // it will break in-order nature of the protocol
@@ -60,14 +38,9 @@
 }
 
 struct ProxyDestinationMap::StateList {
-<<<<<<< HEAD
-  using List =
-      folly::IntrusiveList<ProxyDestination, &ProxyDestination::stateListHook_>;
-=======
   using List = folly::IntrusiveList<
       ProxyDestinationBase,
       &ProxyDestinationBase::stateListHook_>;
->>>>>>> 2e6f64e1
   List list;
 };
 
@@ -76,54 +49,9 @@
       active_(std::make_unique<StateList>()),
       inactive_(std::make_unique<StateList>()),
       inactivityTimeout_(0) {}
-<<<<<<< HEAD
-
-std::shared_ptr<ProxyDestination> ProxyDestinationMap::emplace(
-    std::shared_ptr<AccessPoint> ap,
-    std::chrono::milliseconds timeout,
-    uint64_t qosClass,
-    uint64_t qosPath,
-    folly::StringPiece routerInfoName) {
-  auto key = genProxyDestinationKey(*ap, timeout);
-  auto destination = ProxyDestination::create(
-      *proxy_, std::move(ap), timeout, qosClass, qosPath, routerInfoName);
-  {
-    std::lock_guard<std::mutex> lck(destinationsLock_);
-    auto destIt = destinations_.emplace(key, destination);
-    destination->pdstnKey_ = destIt.first->first;
-  }
-
-  // Update shared area of ProxyDestinations with same key from different
-  // threads. This shared area is represented with TkoTracker class.
-  proxy_->router().tkoTrackerMap().updateTracker(
-      *destination,
-      proxy_->router().opts().failures_until_tko,
-      proxy_->router().opts().maximum_soft_tkos);
-
-  return destination;
-}
-
-/**
- * If ProxyDestination is already stored in this object - returns it;
- * otherwise, returns nullptr.
- */
-std::shared_ptr<ProxyDestination> ProxyDestinationMap::find(
-    const AccessPoint& ap,
-    std::chrono::milliseconds timeout) const {
-  auto key = genProxyDestinationKey(ap, timeout);
-  {
-    std::lock_guard<std::mutex> lck(destinationsLock_);
-    return find(key);
-  }
-}
-
-// Note: caller must be holding destionationsLock_.
-std::shared_ptr<ProxyDestination> ProxyDestinationMap::find(
-=======
 
 // Note: caller must be holding destionationsLock_.
 std::shared_ptr<ProxyDestinationBase> ProxyDestinationMap::find(
->>>>>>> 2e6f64e1
     const std::string& key) const {
   auto it = destinations_.find(key);
   if (it == destinations_.end()) {
@@ -185,13 +113,6 @@
   }
 }
 
-<<<<<<< HEAD
-ProxyDestinationMap::~ProxyDestinationMap() {}
-
-} // mcrouter
-} // memcache
-} // facebook
-=======
 void ProxyDestinationMap::releaseProxyDestinationRef(
     std::shared_ptr<const ProxyDestinationBase>&& destination) {
   ProxyBase& proxy = destination->proxy();
@@ -202,5 +123,4 @@
 
 } // namespace mcrouter
 } // namespace memcache
-} // namespace facebook
->>>>>>> 2e6f64e1
+} // namespace facebook