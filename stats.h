/*
<<<<<<< HEAD
 *  Copyright (c) 2014-present, Facebook, Inc.
 *
 *  This source code is licensed under the MIT license found in the LICENSE
 *  file in the root directory of this source tree.
=======
 * Copyright (c) Facebook, Inc. and its affiliates.
>>>>>>> 2e6f64e1
 *
 * This source code is licensed under the MIT license found in the
 * LICENSE file in the root directory of this source tree.
 */

#pragma once

#include <string>
#include <unordered_map>

#include <folly/Range.h>

<<<<<<< HEAD
#include "mcrouter/lib/network/gen/Memcache.h"
=======
#include "mcrouter/lib/network/gen/MemcacheMessages.h"
>>>>>>> 2e6f64e1

namespace facebook {
namespace memcache {
namespace mcrouter {

// make sure MOVING_AVERAGE_WINDOW_SIZE_IN_SECOND can be exactly divided by
// MOVING_AVERAGE_BIN_SIZE_IN_SECOND
// the window size within which average stat rate is calculated
#define MOVING_AVERAGE_WINDOW_SIZE_IN_SECOND (60 * 4)

// the bin size for average stat rate
#define MOVING_AVERAGE_BIN_SIZE_IN_SECOND (1)

// define stat_name_t
#define STAT(name, ...) name##_stat,
#define STUI STAT
#define STUIR STAT
#define STSI STAT
#define STSS STAT
enum stat_name_t {
#include "stat_list.h"
  num_stats,
};
#undef STAT
#undef STUI
#undef STUIR
#undef STSI
#undef STSS

// Forward declarations
class CarbonRouterInstanceBase;
class ProxyBase;

/** statistics ftw */

struct stat_s;
typedef std::string (*string_fn_t)(void*);

enum stat_type_t {
  stat_string,
  stat_uint64,
  stat_int64,
  stat_double,
  //  stat_percentile, // TBD
  num_stat_types
};

enum stat_group_t {
<<<<<<< HEAD
  mcproxy_stats = 0x1,
=======
  basic_stats = 0x1,
>>>>>>> 2e6f64e1
  detailed_stats = 0x2,
  cmd_error_stats = 0x20,
  ods_stats = 0x40,
  rate_stats = 0x100,
  count_stats = 0x200,
  max_stats = 0x800,
  max_max_stats = 0x1000,
  all_stats = 0xffff,
  server_stats = 0x10000,
  suspect_server_stats = 0x40000,
  unknown_stats = 0x10000000,
};

/** defines a statistic: name, type, and data */
struct stat_t {
  folly::StringPiece name;
  int group;
  stat_type_t type;
  int aggregate;
  union {
    char* string;
    uint64_t uint64;
    int64_t int64;
    double dbl;
    void* pointer;
  } data;
};

void init_stats(stat_t* stats);

inline void stat_incr(stat_t* stats, stat_name_t stat_num, int64_t amount) {
  stats[stat_num].data.uint64 += amount;
}

inline void stat_decr(stat_t* stats, stat_name_t stat_num, int64_t amount) {
  stat_incr(stats, stat_num, -amount);
}

void stat_incr_safe(stat_t*, stat_name_t, int64_t amount = 1);
void stat_decr_safe(stat_t*, stat_name_t);

/**
 * Current aggregation of rate of stats[idx] (which must be an aggregated
 * rate stat), units will be per second.
 */
double stats_aggregate_rate_value(
    const CarbonRouterInstanceBase& router,
    int idx);

/**
 * Current max between all buckets of stats[idx] (which must be an aggregated
 * max stat)
 */
uint64_t stats_aggregate_max_value(
    const CarbonRouterInstanceBase& router,
    int idx);

/**
 * Current max between all proxies amongst all buckets of stats[idx]
 */
uint64_t stats_aggregate_max_max_value(
    const CarbonRouterInstanceBase& router,
    int idx);

void stat_set_uint64(stat_t*, stat_name_t, uint64_t);
uint64_t stat_get_uint64(const stat_t*, stat_name_t);
uint64_t stat_get_config_age(const stat_t* stats, uint64_t now);
McStatsReply stats_reply(ProxyBase*, folly::StringPiece);
void prepare_stats(CarbonRouterInstanceBase& router, stat_t* stats);
void append_pool_stats(
    CarbonRouterInstanceBase& router,
    std::vector<stat_t>& stats);

void set_standalone_args(folly::StringPiece args);

} // mcrouter
} // memcache
} // facebook<|MERGE_RESOLUTION|>--- conflicted
+++ resolved
@@ -1,12 +1,5 @@
 /*
-<<<<<<< HEAD
- *  Copyright (c) 2014-present, Facebook, Inc.
- *
- *  This source code is licensed under the MIT license found in the LICENSE
- *  file in the root directory of this source tree.
-=======
  * Copyright (c) Facebook, Inc. and its affiliates.
->>>>>>> 2e6f64e1
  *
  * This source code is licensed under the MIT license found in the
  * LICENSE file in the root directory of this source tree.
@@ -19,11 +12,7 @@
 
 #include <folly/Range.h>
 
-<<<<<<< HEAD
-#include "mcrouter/lib/network/gen/Memcache.h"
-=======
 #include "mcrouter/lib/network/gen/MemcacheMessages.h"
->>>>>>> 2e6f64e1
 
 namespace facebook {
 namespace memcache {
@@ -72,11 +61,7 @@
 };
 
 enum stat_group_t {
-<<<<<<< HEAD
-  mcproxy_stats = 0x1,
-=======
   basic_stats = 0x1,
->>>>>>> 2e6f64e1
   detailed_stats = 0x2,
   cmd_error_stats = 0x20,
   ods_stats = 0x40,
