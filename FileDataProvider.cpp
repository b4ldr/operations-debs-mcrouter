/*
<<<<<<< HEAD
 *  Copyright (c) 2014-present, Facebook, Inc.
 *
 *  This source code is licensed under the MIT license found in the LICENSE
 *  file in the root directory of this source tree.
=======
 * Copyright (c) Facebook, Inc. and its affiliates.
>>>>>>> 2e6f64e1
 *
 * This source code is licensed under the MIT license found in the
 * LICENSE file in the root directory of this source tree.
 */

#include "FileDataProvider.h"

#include <poll.h>
#include <sys/inotify.h>

#include <boost/filesystem/convenience.hpp>
#include <boost/filesystem/operations.hpp>
#include <boost/filesystem/path.hpp>
#include <boost/system/error_code.hpp>
#include <glog/logging.h>

#include <folly/FileUtil.h>
#include <folly/Format.h>

using boost::filesystem::complete;
using boost::filesystem::path;
using boost::filesystem::read_symlink;

<<<<<<< HEAD
=======
DEFINE_bool(
    mcrouter_enable_inotify_watch,
    true,
    "Enable inotify watch on config file");

>>>>>>> 2e6f64e1
namespace facebook {
namespace memcache {
namespace mcrouter {

const size_t INOTIFY_BUF_SIZE = 1024;

/**
 *  We want to watch for the file being modified, moved, or deleted,
 *  and the same for any symlinks (inotify should watch the symlink itself)
 */
const uint32_t INOTIFY_MASK =
    IN_MODIFY | IN_MOVE_SELF | IN_DELETE_SELF | IN_DONT_FOLLOW;

void FileDataProvider::updateInotifyWatch() {
  /**
   * Initiailze inotify and get the file descriptor we will use to watch for
   * changes.
   */
  auto inotifyFD = inotify_init();
  if (inotifyFD < 0) {
    throw std::runtime_error(
        folly::format(
            "Failed to initialize inotify for '{}'. Errno: '{}'",
            filePath_.data(),
            errno)
            .str());
  }
  folly::File tmpInotify(inotifyFD, /* ownsFd */ true);
  /**
   * Right now mcrouter configs are a symlink to the actual config file.
   * We need to watch both the link and the config file for changes. Just
   * to be safe, write the code to handle chained symlinks.
   */
  path link(filePath_);
  while (true) {
    // Add a watch on the current link or file
    int wd = inotify_add_watch(inotifyFD, link.string().data(), INOTIFY_MASK);
    if (wd < 0) {
      throw std::runtime_error(
          folly::format(
              "Can not add inotify watch for '{}'", link.string().data())
              .str());
    }
    // Read the link (if it is one)
    boost::system::error_code ec;
    auto file = read_symlink(link, ec);
    if (file.empty()) {
      break;
    }
    // We read a link
    file = complete(file, link.parent_path());
    std::swap(link, file);
  }
  inotify_ = std::move(tmpInotify);
}

FileDataProvider::FileDataProvider(std::string filePath)
    : filePath_(std::move(filePath)) {
  if (filePath_.empty()) {
    throw std::runtime_error("File path empty");
  }

  if (FLAGS_mcrouter_enable_inotify_watch) {
    updateInotifyWatch();
  }
}

std::string FileDataProvider::load() const {
  std::string result;
  if (!folly::readFile(filePath_.data(), result)) {
    throw std::runtime_error(
        folly::format("Can not read file '{}'", filePath_.data()).str());
  }
  return result;
}

bool FileDataProvider::hasUpdate() {
  if (!inotify_) {
    return false;
  }

  struct pollfd pollfd;
  pollfd.fd = inotify_.fd();
  pollfd.events = POLLIN;
  auto retval = poll(&pollfd, /* nfds = */ 1, /* timeout = */ 0);
  if (retval < 0) {
    throw std::runtime_error(
        folly::format("poll on inotifyFD for '{}' failed", filePath_.data())
            .str());
  } else if (retval > 0) {
    struct inotify_event inotifyBuffer[INOTIFY_BUF_SIZE];
    // Data is ready to read from inotifyFD.  We need to read it so that
    // select doesn't immediately return next time.
    auto len = read(inotify_.fd(), inotifyBuffer, sizeof(inotifyBuffer));
    LOG_IF(ERROR, len < 0) << "Read from inotify failed";

    updateInotifyWatch();
    return true;
  }
  return false;
}
}
}
} // facebook::memcache::mcrouter<|MERGE_RESOLUTION|>--- conflicted
+++ resolved
@@ -1,12 +1,5 @@
 /*
-<<<<<<< HEAD
- *  Copyright (c) 2014-present, Facebook, Inc.
- *
- *  This source code is licensed under the MIT license found in the LICENSE
- *  file in the root directory of this source tree.
-=======
  * Copyright (c) Facebook, Inc. and its affiliates.
->>>>>>> 2e6f64e1
  *
  * This source code is licensed under the MIT license found in the
  * LICENSE file in the root directory of this source tree.
@@ -30,14 +23,11 @@
 using boost::filesystem::path;
 using boost::filesystem::read_symlink;
 
-<<<<<<< HEAD
-=======
 DEFINE_bool(
     mcrouter_enable_inotify_watch,
     true,
     "Enable inotify watch on config file");
 
->>>>>>> 2e6f64e1
 namespace facebook {
 namespace memcache {
 namespace mcrouter {
