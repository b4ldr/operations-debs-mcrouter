--- conflicted
+++ resolved
@@ -1,12 +1,5 @@
 /*
-<<<<<<< HEAD
- *  Copyright (c) 2014-present, Facebook, Inc.
- *
- *  This source code is licensed under the MIT license found in the LICENSE
- *  file in the root directory of this source tree.
-=======
  * Copyright (c) Facebook, Inc. and its affiliates.
->>>>>>> 2e6f64e1
  *
  * This source code is licensed under the MIT license found in the
  * LICENSE file in the root directory of this source tree.
@@ -18,11 +11,7 @@
 #include "mcrouter/PoolFactory.h"
 #include "mcrouter/Proxy.h"
 #include "mcrouter/lib/config/RouteHandleFactory.h"
-<<<<<<< HEAD
-#include "mcrouter/lib/network/gen/Memcache.h"
-=======
 #include "mcrouter/lib/network/gen/MemcacheMessages.h"
->>>>>>> 2e6f64e1
 #include "mcrouter/lib/network/gen/MemcacheRouterInfo.h"
 #include "mcrouter/options.h"
 #include "mcrouter/routes/McRouteHandleProvider.h"
@@ -36,14 +25,10 @@
 
   auto router = getTestRouter();
   auto proxy = router->getProxy(0);
-<<<<<<< HEAD
-  PoolFactory pf(folly::dynamic::object(), router->configApi());
-=======
   PoolFactory pf(
       folly::dynamic::object(),
       router->configApi(),
       folly::json::metadata_map{});
->>>>>>> 2e6f64e1
   McRouteHandleProvider<MemcacheRouterInfo> provider(*proxy, pf);
   RouteHandleFactory<MemcacheRouteHandleIf> factory(provider, proxy->getId());
 
@@ -51,11 +36,7 @@
   EXPECT_TRUE(rh != nullptr);
   fm.run([&rh]() {
     auto reply = rh->route(McGetRequest("a"));
-<<<<<<< HEAD
-    EXPECT_EQ(mc_res_notfound, reply.result());
-=======
     EXPECT_EQ(carbon::Result::NOTFOUND, reply.result());
->>>>>>> 2e6f64e1
   });
 
   rh = factory.create("AllFastestRoute|ErrorRoute");
@@ -90,11 +71,7 @@
   EXPECT_TRUE(rh != nullptr);
   fm.run([&rh]() {
     auto reply = rh->route(McGetRequest("a"));
-<<<<<<< HEAD
-    EXPECT_EQ(mc_res_notfound, reply.result());
-=======
     EXPECT_EQ(carbon::Result::NOTFOUND, reply.result());
->>>>>>> 2e6f64e1
   });
 
   rh = factory.create("HashRoute|ErrorRoute");
@@ -115,11 +92,7 @@
   EXPECT_TRUE(rh != nullptr);
   fm.run([&rh]() {
     auto reply = rh->route(McGetRequest("a"));
-<<<<<<< HEAD
-    EXPECT_EQ(mc_res_notfound, reply.result());
-=======
     EXPECT_EQ(carbon::Result::NOTFOUND, reply.result());
->>>>>>> 2e6f64e1
   });
 
   rh = factory.create("LoggingRoute");
@@ -127,22 +100,14 @@
   fm.run([&rh]() {
     mockFiberContext();
     auto reply = rh->route(McGetRequest("a"));
-<<<<<<< HEAD
-    EXPECT_EQ(mc_res_notfound, reply.result());
-=======
     EXPECT_EQ(carbon::Result::NOTFOUND, reply.result());
->>>>>>> 2e6f64e1
   });
 
   rh = factory.create("MissFailoverRoute|NullRoute");
   EXPECT_TRUE(rh != nullptr);
   fm.run([&rh]() {
     auto reply = rh->route(McGetRequest("a"));
-<<<<<<< HEAD
-    EXPECT_EQ(mc_res_notfound, reply.result());
-=======
     EXPECT_EQ(carbon::Result::NOTFOUND, reply.result());
->>>>>>> 2e6f64e1
   });
 
   rh = factory.create("RandomRoute|ErrorRoute");
