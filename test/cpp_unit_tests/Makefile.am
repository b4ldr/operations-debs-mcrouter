check_PROGRAMS = mcrouter_test

mcrouter_test_SOURCES = \
	main.cpp \
  awriter_test.cpp \
  config_api_test.cpp \
  exponential_smooth_data_test.cpp \
  file_observer_test.cpp \
  flavor_test.cpp \
  LeaseTokenMapTest.cpp \
  mc_route_handle_provider_test.cpp \
  McrouterClientUsage.cpp \
  observable_test.cpp \
  options_test.cpp \
  pool_factory_test.cpp \
  ProxyRequestContextTest.cpp \
  route_test.cpp \
  runtime_vars_data_test.cpp

<<<<<<< HEAD
mcrouter_test_CPPFLAGS = -I$(top_srcdir)/.. -isystem $(top_srcdir)/lib/gtest/include
=======
mcrouter_test_CPPFLAGS = \
	-I$(top_srcdir)/.. \
	-isystem $(top_srcdir)/lib/gtest/include

>>>>>>> 2e6f64e1
mcrouter_test_LDADD = \
  $(top_builddir)/libmcroutercore.a \
  $(top_builddir)/lib/libmcrouter.a \
  $(top_builddir)/lib/libtestmain.la \
<<<<<<< HEAD
  $(top_builddir)/lib/network/libtest_util.a
=======
  $(top_builddir)/lib/network/libtest_util.a \
  -lwangle \
  -lfizz \
  -lsodium \
  -lfolly
>>>>>>> 2e6f64e1
<|MERGE_RESOLUTION|>--- conflicted
+++ resolved
@@ -17,24 +17,16 @@
   route_test.cpp \
   runtime_vars_data_test.cpp
 
-<<<<<<< HEAD
-mcrouter_test_CPPFLAGS = -I$(top_srcdir)/.. -isystem $(top_srcdir)/lib/gtest/include
-=======
 mcrouter_test_CPPFLAGS = \
 	-I$(top_srcdir)/.. \
 	-isystem $(top_srcdir)/lib/gtest/include
 
->>>>>>> 2e6f64e1
 mcrouter_test_LDADD = \
   $(top_builddir)/libmcroutercore.a \
   $(top_builddir)/lib/libmcrouter.a \
   $(top_builddir)/lib/libtestmain.la \
-<<<<<<< HEAD
-  $(top_builddir)/lib/network/libtest_util.a
-=======
   $(top_builddir)/lib/network/libtest_util.a \
   -lwangle \
   -lfizz \
   -lsodium \
-  -lfolly
->>>>>>> 2e6f64e1
+  -lfolly