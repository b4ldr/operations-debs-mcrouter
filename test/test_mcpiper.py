--- conflicted
+++ resolved
@@ -1,14 +1,7 @@
-<<<<<<< HEAD
-# Copyright (c) 2016, Facebook, Inc.
-#
-# This source code is licensed under the MIT license found in the LICENSE
-# file in the root directory of this source tree.
-=======
 # Copyright (c) Facebook, Inc. and its affiliates.
 #
 # This source code is licensed under the MIT license found in the
 # LICENSE file in the root directory of this source tree.
->>>>>>> 2e6f64e1
 
 from __future__ import absolute_import
 from __future__ import division
@@ -40,12 +33,6 @@
             self.mcrouter_ascii_config,
             extra_args=self.mcrouter_ascii_extra_args,
             bg_mcrouter=True)
-<<<<<<< HEAD
-        self.mcrouter_umbrella = self.add_mcrouter(
-            self.mcrouter_umbrella_config,
-            extra_args=self.mcrouter_umbrella_extra_args)
-=======
->>>>>>> 2e6f64e1
         self.mcrouter_caret = self.add_mcrouter(
             self.mcrouter_caret_config,
             extra_args=self.mcrouter_caret_extra_args)
@@ -131,42 +118,6 @@
 
     def test_delete_ascii(self):
         self.do_delete_test(self.mcrouter_ascii, False, '')
-<<<<<<< HEAD
-
-    def test_get_umbrella(self):
-        self.do_get_test(self.mcrouter_umbrella, False, '}')
-
-    def test_set_umbrella(self):
-        self.do_set_test(self.mcrouter_umbrella, False, '}')
-
-    def test_delete_umbrella(self):
-        self.do_delete_test(self.mcrouter_umbrella, False, '}')
-
-    def test_get_caret(self):
-        self.do_get_test(self.mcrouter_caret, False, '^')
-
-    def test_set_caret(self):
-        self.do_set_test(self.mcrouter_caret, False, '^')
-
-    def test_delete_caret(self):
-        self.do_delete_test(self.mcrouter_caret, False, '^')
-
-    def test_get_umbrella_raw(self):
-        self.do_get_test(self.mcrouter_umbrella, True, '}')
-
-    def test_set_umbrella_raw(self):
-        self.do_set_test(self.mcrouter_umbrella, True, '}')
-
-    def test_delete_umbrella_raw(self):
-        self.do_delete_test(self.mcrouter_umbrella, True, '}')
-
-    def test_get_caret_raw(self):
-        self.do_get_test(self.mcrouter_caret, True, '^')
-
-    def test_set_caret_raw(self):
-        self.do_set_test(self.mcrouter_caret, True, '^')
-
-=======
 
     def test_get_caret(self):
         self.do_get_test(self.mcrouter_caret, False, '^')
@@ -183,6 +134,5 @@
     def test_set_caret_raw(self):
         self.do_set_test(self.mcrouter_caret, True, '^')
 
->>>>>>> 2e6f64e1
     def test_delete_caret_raw(self):
         self.do_delete_test(self.mcrouter_caret, True, '^')