--- conflicted
+++ resolved
@@ -1,14 +1,7 @@
-<<<<<<< HEAD
-# Copyright (c) 2017, Facebook, Inc.
-#
-# This source code is licensed under the MIT license found in the LICENSE
-# file in the root directory of this source tree.
-=======
 # Copyright (c) Facebook, Inc. and its affiliates.
 #
 # This source code is licensed under the MIT license found in the
 # LICENSE file in the root directory of this source tree.
->>>>>>> 2e6f64e1
 
 from __future__ import absolute_import
 from __future__ import division
@@ -149,11 +142,7 @@
         time.sleep(1)
         mcr2 = Mcrouter(self.null_route_config, port=mcr1.port)
 
-<<<<<<< HEAD
-        time.sleep(2)
-=======
         time.sleep(4)
->>>>>>> 2e6f64e1
         self.assertTrue(mcr1.is_alive())
         self.assertFalse(mcr2.is_alive())
 
@@ -210,8 +199,6 @@
         self.assertIsNone(mcr.get('key'))
 
 
-<<<<<<< HEAD
-=======
 class TestMcrouterBasicGat(TestMcrouterBasicBase):
     def __init__(self, *args, **kwargs):
         super(TestMcrouterBasicBase, self).__init__(*args, **kwargs)
@@ -247,7 +234,6 @@
         self.assertTrue(mcr.cas('key', 'value2', ret['cas']))
 
 
->>>>>>> 2e6f64e1
 class TestMcrouterInvalidRouteBase(McrouterTestCase):
     config = './mcrouter/test/mcrouter_test_basic_1_1_1.json'
     extra_args = ['--send-invalid-route-to-default']
@@ -427,10 +413,7 @@
 
     def get_mcrouter(self):
         return self.add_mcrouter(self.config, extra_args=self.extra_args)
-<<<<<<< HEAD
-=======
-
->>>>>>> 2e6f64e1
+
     def test_append_prepend_all_sync(self):
         """
         Tests that append and prepend work with AllSync. We rely on these
@@ -852,8 +835,6 @@
         self.assertEqual(mcr.get("key1"), "value1")
         self.assertEqual(self.l1.get("key1"), "value1")
 
-<<<<<<< HEAD
-=======
     def test_l1_l2_gat_ncache(self):
         mcr = self.get_mcrouter(self.config_ncache)
 
@@ -875,7 +856,6 @@
         self.assertEqual(mcr.gat(0, "key1"), "value1")
         self.assertEqual(self.l1.gat(0, "key1"), "value1")
 
->>>>>>> 2e6f64e1
 
 class TestMcrouterBasicL1L2SizeSplit(McrouterTestCase):
     config = './mcrouter/test/test_basic_l1_l2_sizesplit.json'
@@ -968,8 +948,6 @@
         self.assertEqual(self.l1.get("key"), "")
         self.assertFalse(mcr.get("key"))
 
-<<<<<<< HEAD
-=======
     def test_l1_l2_cas(self):
         """
         Tests that gets requests using l1/l2 caching and result upgrading is working
@@ -1061,7 +1039,6 @@
 
         # Do another cas using the same token and check it fails
         self.assertFalse(mcr.cas('key', 'value_modified2', cas))
->>>>>>> 2e6f64e1
 
 class TestMcrouterPortOverride(McrouterTestCase):
     config = './mcrouter/test/mcrouter_test_portoverride.json'
