--- conflicted
+++ resolved
@@ -1,14 +1,7 @@
-<<<<<<< HEAD
-# Copyright (c) 2016, Facebook, Inc.
-#
-# This source code is licensed under the MIT license found in the LICENSE
-# file in the root directory of this source tree.
-=======
 # Copyright (c) Facebook, Inc. and its affiliates.
 #
 # This source code is licensed under the MIT license found in the
 # LICENSE file in the root directory of this source tree.
->>>>>>> 2e6f64e1
 
 from __future__ import absolute_import
 from __future__ import division
@@ -160,10 +153,7 @@
             mcrouter = self.add_mcrouter(self.config)
             res = mcrouter.issue_command(cmd)
             self.assertEqual(error + '\r\n', res)
-<<<<<<< HEAD
-=======
-            mcrouter.terminate()
->>>>>>> 2e6f64e1
+            mcrouter.terminate()
 
     def test_server_replied_server_error_for_delete_with_no_asynclog(self):
         # With --asynclog-disable, errors should be forwarded to client
@@ -430,19 +420,11 @@
         # server cannot parse further.
         sock.sendall(self.get_cmd)
 
-<<<<<<< HEAD
-        self.assertEquals('SERVER_ERROR timeout', fd.readline().strip())
-=======
         self.assertEquals('SERVER_ERROR Reply timeout', fd.readline().strip())
->>>>>>> 2e6f64e1
         self.assertEquals('CLIENT_ERROR malformed request',
                           fd.readline().strip())
 
         # Check that mcrouter is still alive.
         self.assertTrue(mcrouter.is_alive())
         res = mcrouter.issue_command(self.get_cmd)
-<<<<<<< HEAD
-        self.assertEquals('SERVER_ERROR timeout\r\n', res)
-=======
-        self.assertEquals('SERVER_ERROR Reply timeout\r\n', res)
->>>>>>> 2e6f64e1
+        self.assertEquals('SERVER_ERROR Reply timeout\r\n', res)