--- conflicted
+++ resolved
@@ -1,14 +1,7 @@
-<<<<<<< HEAD
-# Copyright (c) 2016, Facebook, Inc.
-#
-# This source code is licensed under the MIT license found in the LICENSE
-# file in the root directory of this source tree.
-=======
 # Copyright (c) Facebook, Inc. and its affiliates.
 #
 # This source code is licensed under the MIT license found in the
 # LICENSE file in the root directory of this source tree.
->>>>>>> 2e6f64e1
 
 from __future__ import absolute_import
 from __future__ import division
@@ -103,11 +96,6 @@
         self.assertTrue(self.mcr.set("/j/k/foo.sup", "value21"))
         self.assertEqual(self.mc.get("/j/k/bar.sup"), "value21")
 
-<<<<<<< HEAD
-        # reverts to prefix append if replace not present
-        self.assertTrue(self.mcr.set("/j/k/baz.sup", "value22"))
-        self.assertEqual(self.mc.get("/j/k/bar.baz.sup"), "value22")
-=======
         self.assertTrue(self.mcr.set("/d/w/foo.sup", "value21"))
         self.assertEqual(self.mc.get("/d/w/foo.sup:bar"), "value21")
 
@@ -126,5 +114,4 @@
 
         # same as above, but with a suffix
         self.assertTrue(self.mcr.set("/j/l/baz.sup", "value22"))
-        self.assertEqual(self.mc.get("/j/l/bar.baz.supmoot"), "value22")
->>>>>>> 2e6f64e1
+        self.assertEqual(self.mc.get("/j/l/bar.baz.supmoot"), "value22")