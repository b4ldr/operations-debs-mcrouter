--- conflicted
+++ resolved
@@ -89,8 +89,6 @@
       }
     },
     {
-<<<<<<< HEAD
-=======
       "aliases": [ "/d/w/" ],
       "route": {
         "type": "ModifyKeyRoute",
@@ -120,7 +118,6 @@
       }
     },
     {
->>>>>>> 2e6f64e1
       "aliases": [ "/j/k/" ],
       "route": {
         "type": "ModifyKeyRoute",
@@ -128,8 +125,6 @@
         "ensure_key_prefix": "bar.",
         "replace_key_prefix": "foo."
       }
-<<<<<<< HEAD
-=======
     },
     {
       "aliases": [ "/j/l/" ],
@@ -140,7 +135,6 @@
         "set_key_suffix": "moot",
         "replace_key_prefix": "foo."
       }
->>>>>>> 2e6f64e1
     }
   ]
 }