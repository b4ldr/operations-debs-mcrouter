/*
<<<<<<< HEAD
 *  Copyright (c) 2015-present, Facebook, Inc.
 *
 *  This source code is licensed under the MIT license found in the LICENSE
 *  file in the root directory of this source tree.
=======
 * Copyright (c) Facebook, Inc. and its affiliates.
>>>>>>> 2e6f64e1
 *
 * This source code is licensed under the MIT license found in the
 * LICENSE file in the root directory of this source tree.
 */

#pragma once

<<<<<<< HEAD
=======
#include <folly/io/async/EventBase.h>

>>>>>>> 2e6f64e1
#include "mcrouter/CarbonRouterClient.h"
#include "mcrouter/config.h"
#include "mcrouter/lib/network/AsyncMcServer.h"
#include "mcrouter/lib/network/AsyncMcServerWorker.h"
<<<<<<< HEAD
#include "mcrouter/lib/network/McServerRequestContext.h"
#include "mcrouter/lib/network/gen/Memcache.h"
=======
#include "mcrouter/lib/network/CaretHeader.h"
#include "mcrouter/lib/network/McServerRequestContext.h"
#include "mcrouter/lib/network/gen/MemcacheMessages.h"
>>>>>>> 2e6f64e1

namespace facebook {
namespace memcache {
namespace mcrouter {

template <class Request>
struct ServerRequestContext {
  McServerRequestContext ctx;
  Request req;
  folly::IOBuf reqBuffer;

  ServerRequestContext(
      McServerRequestContext&& ctx_,
      Request&& req_,
      const folly::IOBuf* reqBuffer_)
      : ctx(std::move(ctx_)),
        req(std::move(req_)),
        reqBuffer(reqBuffer_ ? reqBuffer_->cloneAsValue() : folly::IOBuf()) {}
};

template <class RouterInfo>
class ServerOnRequest {
 public:
  template <class Request>
<<<<<<< HEAD
  using ReplyFunction =
      void (*)(McServerRequestContext&& ctx, ReplyT<Request>&& reply);

  ServerOnRequest(CarbonRouterClient<RouterInfo>& client, bool retainSourceIp)
      : client_(client), retainSourceIp_(retainSourceIp) {}
=======
  using ReplyFunction = void (*)(
      McServerRequestContext&& ctx,
      ReplyT<Request>&& reply,
      bool flush);

  ServerOnRequest(
      CarbonRouterClient<RouterInfo>& client,
      folly::EventBase& eventBase,
      bool retainSourceIp,
      bool enablePassThroughMode,
      bool remoteThread)
      : client_(client),
        eventBase_(eventBase),
        retainSourceIp_(retainSourceIp),
        enablePassThroughMode_(enablePassThroughMode),
        remoteThread_(remoteThread) {}

  template <class Reply>
  void sendReply(McServerRequestContext&& ctx, Reply&& reply) {
    if (remoteThread_) {
      return eventBase_.runInEventBaseThread(
          [ctx = std::move(ctx), reply = std::move(reply)]() mutable {
            McServerRequestContext::reply(std::move(ctx), std::move(reply));
          });
    } else {
      return McServerRequestContext::reply(std::move(ctx), std::move(reply));
    }
  }

  template <class Request>
  void onRequest(
      McServerRequestContext&& ctx,
      Request&& req,
      const CaretMessageInfo* headerInfo,
      const folly::IOBuf* reqBuffer) {
    using Reply = ReplyT<Request>;
    send(
        std::move(ctx),
        std::move(req),
        &McServerRequestContext::reply<Reply>,
        headerInfo,
        reqBuffer);
  }
>>>>>>> 2e6f64e1

  template <class Request>
  void onRequest(McServerRequestContext&& ctx, Request&& req) {
    using Reply = ReplyT<Request>;
    send(std::move(ctx), std::move(req), &McServerRequestContext::reply<Reply>);
  }

  void onRequest(McServerRequestContext&& ctx, McVersionRequest&&) {
<<<<<<< HEAD
    McVersionReply reply(mc_res_ok);
=======
    McVersionReply reply(carbon::Result::OK);
>>>>>>> 2e6f64e1
    reply.value() =
        folly::IOBuf(folly::IOBuf::COPY_BUFFER, MCROUTER_PACKAGE_STRING);

    sendReply(std::move(ctx), std::move(reply));
  }

  void onRequest(McServerRequestContext&& ctx, McQuitRequest&&) {
<<<<<<< HEAD
    McServerRequestContext::reply(std::move(ctx), McQuitReply(mc_res_ok));
  }

  void onRequest(McServerRequestContext&& ctx, McShutdownRequest&&) {
    McServerRequestContext::reply(std::move(ctx), McShutdownReply(mc_res_ok));
=======
    sendReply(std::move(ctx), McQuitReply(carbon::Result::OK));
  }

  void onRequest(McServerRequestContext&& ctx, McShutdownRequest&&) {
    sendReply(std::move(ctx), McShutdownReply(carbon::Result::OK));
>>>>>>> 2e6f64e1
  }

  template <class Request>
  void send(
      McServerRequestContext&& ctx,
      Request&& req,
<<<<<<< HEAD
      ReplyFunction<Request> replyFn) {
    auto rctx = std::make_unique<ServerRequestContext<Request>>(
        std::move(ctx), std::move(req));
=======
      ReplyFunction<Request> replyFn,
      const CaretMessageInfo* headerInfo = nullptr,
      const folly::IOBuf* reqBuffer = nullptr) {
    // We just reuse buffers iff:
    //  1) enablePassThroughMode_ is true.
    //  2) headerInfo is not NULL.
    //  3) reqBuffer is not NULL.
    const folly::IOBuf* reusableRequestBuffer =
        (enablePassThroughMode_ && headerInfo) ? reqBuffer : nullptr;

    auto rctx = std::make_unique<ServerRequestContext<Request>>(
        std::move(ctx), std::move(req), reusableRequestBuffer);
>>>>>>> 2e6f64e1
    auto& reqRef = rctx->req;
    auto& sessionRef = rctx->ctx.session();

    // if we are reusing the request buffer, adjust the start offset and set
    // it to the request.
    if (reusableRequestBuffer) {
      auto& reqBufferRef = rctx->reqBuffer;
      reqBufferRef.trimStart(headerInfo->headerSize);
      reqRef.setSerializedBuffer(reqBufferRef);
    }

    auto cb = [this, sctx = std::move(rctx), replyFn = std::move(replyFn)](
                  const Request&, ReplyT<Request>&& reply) mutable {
      if (remoteThread_) {
        eventBase_.runInEventBaseThread([sctx = std::move(sctx),
                                         replyFn = std::move(replyFn),
                                         reply = std::move(reply)]() mutable {
          replyFn(std::move(sctx->ctx), std::move(reply), false /* flush */);
        });
      } else {
        replyFn(std::move(sctx->ctx), std::move(reply), false /* flush */);
      }
    };

    if (retainSourceIp_) {
      auto peerIp = sessionRef.getSocketAddress().getAddressStr();
      client_.send(reqRef, std::move(cb), peerIp);
    } else {
      client_.send(reqRef, std::move(cb));
    }
  }

 private:
  CarbonRouterClient<RouterInfo>& client_;
<<<<<<< HEAD
  bool retainSourceIp_{false};
};
} // mcrouter
} // memcache
} // facebook
=======
  folly::EventBase& eventBase_;
  const bool retainSourceIp_{false};
  const bool enablePassThroughMode_{false};
  const bool remoteThread_{false};
};
} // namespace mcrouter
} // namespace memcache
} // namespace facebook
>>>>>>> 2e6f64e1
<|MERGE_RESOLUTION|>--- conflicted
+++ resolved
@@ -1,12 +1,5 @@
 /*
-<<<<<<< HEAD
- *  Copyright (c) 2015-present, Facebook, Inc.
- *
- *  This source code is licensed under the MIT license found in the LICENSE
- *  file in the root directory of this source tree.
-=======
  * Copyright (c) Facebook, Inc. and its affiliates.
->>>>>>> 2e6f64e1
  *
  * This source code is licensed under the MIT license found in the
  * LICENSE file in the root directory of this source tree.
@@ -14,23 +7,15 @@
 
 #pragma once
 
-<<<<<<< HEAD
-=======
 #include <folly/io/async/EventBase.h>
 
->>>>>>> 2e6f64e1
 #include "mcrouter/CarbonRouterClient.h"
 #include "mcrouter/config.h"
 #include "mcrouter/lib/network/AsyncMcServer.h"
 #include "mcrouter/lib/network/AsyncMcServerWorker.h"
-<<<<<<< HEAD
-#include "mcrouter/lib/network/McServerRequestContext.h"
-#include "mcrouter/lib/network/gen/Memcache.h"
-=======
 #include "mcrouter/lib/network/CaretHeader.h"
 #include "mcrouter/lib/network/McServerRequestContext.h"
 #include "mcrouter/lib/network/gen/MemcacheMessages.h"
->>>>>>> 2e6f64e1
 
 namespace facebook {
 namespace memcache {
@@ -55,13 +40,6 @@
 class ServerOnRequest {
  public:
   template <class Request>
-<<<<<<< HEAD
-  using ReplyFunction =
-      void (*)(McServerRequestContext&& ctx, ReplyT<Request>&& reply);
-
-  ServerOnRequest(CarbonRouterClient<RouterInfo>& client, bool retainSourceIp)
-      : client_(client), retainSourceIp_(retainSourceIp) {}
-=======
   using ReplyFunction = void (*)(
       McServerRequestContext&& ctx,
       ReplyT<Request>&& reply,
@@ -105,7 +83,6 @@
         headerInfo,
         reqBuffer);
   }
->>>>>>> 2e6f64e1
 
   template <class Request>
   void onRequest(McServerRequestContext&& ctx, Request&& req) {
@@ -114,11 +91,7 @@
   }
 
   void onRequest(McServerRequestContext&& ctx, McVersionRequest&&) {
-<<<<<<< HEAD
-    McVersionReply reply(mc_res_ok);
-=======
     McVersionReply reply(carbon::Result::OK);
->>>>>>> 2e6f64e1
     reply.value() =
         folly::IOBuf(folly::IOBuf::COPY_BUFFER, MCROUTER_PACKAGE_STRING);
 
@@ -126,30 +99,17 @@
   }
 
   void onRequest(McServerRequestContext&& ctx, McQuitRequest&&) {
-<<<<<<< HEAD
-    McServerRequestContext::reply(std::move(ctx), McQuitReply(mc_res_ok));
-  }
-
-  void onRequest(McServerRequestContext&& ctx, McShutdownRequest&&) {
-    McServerRequestContext::reply(std::move(ctx), McShutdownReply(mc_res_ok));
-=======
     sendReply(std::move(ctx), McQuitReply(carbon::Result::OK));
   }
 
   void onRequest(McServerRequestContext&& ctx, McShutdownRequest&&) {
     sendReply(std::move(ctx), McShutdownReply(carbon::Result::OK));
->>>>>>> 2e6f64e1
   }
 
   template <class Request>
   void send(
       McServerRequestContext&& ctx,
       Request&& req,
-<<<<<<< HEAD
-      ReplyFunction<Request> replyFn) {
-    auto rctx = std::make_unique<ServerRequestContext<Request>>(
-        std::move(ctx), std::move(req));
-=======
       ReplyFunction<Request> replyFn,
       const CaretMessageInfo* headerInfo = nullptr,
       const folly::IOBuf* reqBuffer = nullptr) {
@@ -162,7 +122,6 @@
 
     auto rctx = std::make_unique<ServerRequestContext<Request>>(
         std::move(ctx), std::move(req), reusableRequestBuffer);
->>>>>>> 2e6f64e1
     auto& reqRef = rctx->req;
     auto& sessionRef = rctx->ctx.session();
 
@@ -197,13 +156,6 @@
 
  private:
   CarbonRouterClient<RouterInfo>& client_;
-<<<<<<< HEAD
-  bool retainSourceIp_{false};
-};
-} // mcrouter
-} // memcache
-} // facebook
-=======
   folly::EventBase& eventBase_;
   const bool retainSourceIp_{false};
   const bool enablePassThroughMode_{false};
@@ -211,5 +163,4 @@
 };
 } // namespace mcrouter
 } // namespace memcache
-} // namespace facebook
->>>>>>> 2e6f64e1
+} // namespace facebook