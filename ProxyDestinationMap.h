/*
<<<<<<< HEAD
 *  Copyright (c) 2014-present, Facebook, Inc.
 *
 *  This source code is licensed under the MIT license found in the LICENSE
 *  file in the root directory of this source tree.
=======
 * Copyright (c) Facebook, Inc. and its affiliates.
>>>>>>> 2e6f64e1
 *
 * This source code is licensed under the MIT license found in the
 * LICENSE file in the root directory of this source tree.
 */

#pragma once

#include <chrono>
#include <memory>
#include <mutex>
#include <string>
#include <unordered_map>
#include <vector>

#include <folly/Range.h>
#include <folly/experimental/StringKeyedUnorderedMap.h>
#include <folly/io/async/AsyncTimeout.h>

namespace facebook {
namespace memcache {

struct AccessPoint;

namespace mcrouter {

class ProxyBase;
<<<<<<< HEAD
class ProxyDestination;
=======
template <class Transport>
class ProxyDestination;
class ProxyDestinationBase;
>>>>>>> 2e6f64e1

/**
 * Manages lifetime of ProxyDestinations. Main goal is to reuse same
 * ProxyDestinations (thus do not close opened connecitons) during
 * router reconfigururation.
 *
 * ProxyDestination can be either 'used' ot 'unused'. 'Used' means it is present
 * in current configuration. 'Unused' means it is not present in current
 * configuration (e.g. pool was removed and mcrouter reconfigured).
 *
 * Also ProxyDestination can be 'active' or 'inactive'. 'Active' means there is
 * opened connection to this destination and there were requests during last
 * reset_inactive_connection_interval ms routed to this destination.
 * 'Inactive' means there were no requests and connection may be closed.
 *
 * Note: There's one ProxyDestinationMap per proxy thread.
 */
class ProxyDestinationMap {
 public:
  explicit ProxyDestinationMap(ProxyBase* proxy);

  /**
   * If ProxyDestination is already stored in this object - returns it;
   * otherwise, returns nullptr.
   */
<<<<<<< HEAD
  std::shared_ptr<ProxyDestination> find(
=======
  template <class Transport>
  std::shared_ptr<ProxyDestination<Transport>> find(
>>>>>>> 2e6f64e1
      const AccessPoint& ap,
      std::chrono::milliseconds timeout) const;
  /**
   * If ProxyDestination is already stored in this object - returns it;
   * otherwise creates a new one.
   *
   * @throws std::logic_error If Transport is not compatible with
   *                          AccessPoint::getProtocol().
   */
<<<<<<< HEAD
  std::shared_ptr<ProxyDestination> emplace(
=======
  template <class Transport>
  std::shared_ptr<ProxyDestination<Transport>> emplace(
>>>>>>> 2e6f64e1
      std::shared_ptr<AccessPoint> ap,
      std::chrono::milliseconds timeout,
      uint64_t qosClass,
      uint64_t qosPath,
      folly::StringPiece routerInfoName);

  /**
   * Remove destination from both active and inactive lists
   */
  void removeDestination(ProxyDestinationBase& destination);

  /**
   * Mark destination as 'active', so it won't be closed on next
   * resetAllInactive call
   */
  void markAsActive(ProxyDestinationBase& destination);

  /**
   * Close all 'inactive' destinations i.e. destinations which weren't marked
   * 'active' after last removeAllInactive call.
   */
  void resetAllInactive();

  /**
   * Set timer which resets inactive connections.
   * @param interval timer interval, should be greater than zero.
   */
  void setResetTimer(std::chrono::milliseconds interval);

  /**
   * Calls f(Key, const ProxyDestination&) for each destination stored
   * in ProxyDestinationMap. The whole map is locked during the call.
   *
   * TODO: replace with getStats()
   */
  template <typename Func>
  void foreachDestinationSynced(Func&& f) {
    std::lock_guard<std::mutex> lock(destinationsLock_);
    for (auto& it : destinations_) {
      if (std::shared_ptr<const ProxyDestinationBase> dst = it.second.lock()) {
        f(it.first, *dst);
        // Disposal of the ProxyDestination object should execute on the proxy
        // thread to prevent races in accessing members of ProxyDestination
        // that are only accessed within eventbase-executed methods.
        releaseProxyDestinationRef(std::move(dst));
      }
    }
  }

  ~ProxyDestinationMap();

 private:
  struct StateList;

  ProxyBase* proxy_;
<<<<<<< HEAD
  folly::StringKeyedUnorderedMap<std::weak_ptr<ProxyDestination>> destinations_;
=======
  folly::StringKeyedUnorderedMap<std::weak_ptr<ProxyDestinationBase>>
      destinations_;
>>>>>>> 2e6f64e1
  mutable std::mutex destinationsLock_;

  std::unique_ptr<StateList> active_;
  std::unique_ptr<StateList> inactive_;

  uint32_t inactivityTimeout_;
  std::unique_ptr<folly::AsyncTimeout> resetTimer_;

  /**
   * If ProxyDestination is already stored in this object - returns it;
   * otherwise, returns nullptr.
   * Note: caller must be holding destionationsLock_.
   */
<<<<<<< HEAD
  std::shared_ptr<ProxyDestination> find(const std::string& key) const;

  /**
   * Schedules timeout for resetting inactive connections.
   *
   * @param initial  true iff this an initial attempt to schedule timer.
   */
  void scheduleTimer(bool initialAttempt);
};
} // namespace mcrouter
} // namespace memcache
} // namespace facebook
=======
  std::shared_ptr<ProxyDestinationBase> find(const std::string& key) const;

  /**
   * Schedules timeout for resetting inactive connections.
   *
   * @param initial  true iff this an initial attempt to schedule timer.
   */
  void scheduleTimer(bool initialAttempt);

  /**
   * Generates the key to be used in this map for a given (pdst, timeout) pair.
   */
  std::string genProxyDestinationKey(
      const AccessPoint& ap,
      std::chrono::milliseconds timeout) const;

  /*
   * Releases the shared_ptr reference on the destination's event-base.
   */
  static void releaseProxyDestinationRef(
      std::shared_ptr<const ProxyDestinationBase>&& destination);
};

} // namespace mcrouter
} // namespace memcache
} // namespace facebook

#include "mcrouter/ProxyDestinationMap-inl.h"
>>>>>>> 2e6f64e1
<|MERGE_RESOLUTION|>--- conflicted
+++ resolved
@@ -1,12 +1,5 @@
 /*
-<<<<<<< HEAD
- *  Copyright (c) 2014-present, Facebook, Inc.
- *
- *  This source code is licensed under the MIT license found in the LICENSE
- *  file in the root directory of this source tree.
-=======
  * Copyright (c) Facebook, Inc. and its affiliates.
->>>>>>> 2e6f64e1
  *
  * This source code is licensed under the MIT license found in the
  * LICENSE file in the root directory of this source tree.
@@ -33,13 +26,9 @@
 namespace mcrouter {
 
 class ProxyBase;
-<<<<<<< HEAD
-class ProxyDestination;
-=======
 template <class Transport>
 class ProxyDestination;
 class ProxyDestinationBase;
->>>>>>> 2e6f64e1
 
 /**
  * Manages lifetime of ProxyDestinations. Main goal is to reuse same
@@ -65,12 +54,8 @@
    * If ProxyDestination is already stored in this object - returns it;
    * otherwise, returns nullptr.
    */
-<<<<<<< HEAD
-  std::shared_ptr<ProxyDestination> find(
-=======
   template <class Transport>
   std::shared_ptr<ProxyDestination<Transport>> find(
->>>>>>> 2e6f64e1
       const AccessPoint& ap,
       std::chrono::milliseconds timeout) const;
   /**
@@ -80,12 +65,8 @@
    * @throws std::logic_error If Transport is not compatible with
    *                          AccessPoint::getProtocol().
    */
-<<<<<<< HEAD
-  std::shared_ptr<ProxyDestination> emplace(
-=======
   template <class Transport>
   std::shared_ptr<ProxyDestination<Transport>> emplace(
->>>>>>> 2e6f64e1
       std::shared_ptr<AccessPoint> ap,
       std::chrono::milliseconds timeout,
       uint64_t qosClass,
@@ -141,12 +122,8 @@
   struct StateList;
 
   ProxyBase* proxy_;
-<<<<<<< HEAD
-  folly::StringKeyedUnorderedMap<std::weak_ptr<ProxyDestination>> destinations_;
-=======
   folly::StringKeyedUnorderedMap<std::weak_ptr<ProxyDestinationBase>>
       destinations_;
->>>>>>> 2e6f64e1
   mutable std::mutex destinationsLock_;
 
   std::unique_ptr<StateList> active_;
@@ -160,20 +137,6 @@
    * otherwise, returns nullptr.
    * Note: caller must be holding destionationsLock_.
    */
-<<<<<<< HEAD
-  std::shared_ptr<ProxyDestination> find(const std::string& key) const;
-
-  /**
-   * Schedules timeout for resetting inactive connections.
-   *
-   * @param initial  true iff this an initial attempt to schedule timer.
-   */
-  void scheduleTimer(bool initialAttempt);
-};
-} // namespace mcrouter
-} // namespace memcache
-} // namespace facebook
-=======
   std::shared_ptr<ProxyDestinationBase> find(const std::string& key) const;
 
   /**
@@ -201,5 +164,4 @@
 } // namespace memcache
 } // namespace facebook
 
-#include "mcrouter/ProxyDestinationMap-inl.h"
->>>>>>> 2e6f64e1
+#include "mcrouter/ProxyDestinationMap-inl.h"