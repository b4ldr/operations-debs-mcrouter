--- conflicted
+++ resolved
@@ -1,12 +1,5 @@
 /*
-<<<<<<< HEAD
- *  Copyright (c) 2015-present, Facebook, Inc.
- *
- *  This source code is licensed under the MIT license found in the LICENSE
- *  file in the root directory of this source tree.
-=======
  * Copyright (c) Facebook, Inc. and its affiliates.
->>>>>>> 2e6f64e1
  *
  * This source code is licensed under the MIT license found in the
  * LICENSE file in the root directory of this source tree.
@@ -49,11 +42,7 @@
    * @param nowFunc  Function that returns current time in us.
    *
    * @param postDrainCallback  Callback to be called after drainig a queue.
-<<<<<<< HEAD
-   *   As an argument it will be passed false if we're still draining and false
-=======
    *   As an argument it will be passed false if we're still draining and true
->>>>>>> 2e6f64e1
    *   if we're out of drain loop. It should return true if it can guarantee
    *   that the current event_base_loop won't block, false otherwise. The return
    *   value is used as a hint for avoiding unnecessary notifications.
@@ -103,13 +92,9 @@
     if (postDrainCallback_) {
       postDrainCallback_(true);
     }
-<<<<<<< HEAD
-    waitStart_ = nowFunc_();
-=======
     if (waitThreshold_ > 0) {
       waitStart_ = nowFunc_();
     }
->>>>>>> 2e6f64e1
   }
 
   void maybeUpdatePeriod() noexcept;
@@ -193,12 +178,8 @@
    * Must be called from the event base thread.
    */
   void attachEventBase(folly::VirtualEventBase& evb) {
-<<<<<<< HEAD
-    handler_.initHandler(&evb.getEventBase(), efd_);
-=======
     handler_.initHandler(
         &evb.getEventBase(), folly::NetworkSocket::fromFd(efd_));
->>>>>>> 2e6f64e1
     handler_.registerHandler(
         folly::EventHandler::READ | folly::EventHandler::PERSIST);
 
@@ -230,22 +211,12 @@
       MessageQueue& queue_;
     };
 
-<<<<<<< HEAD
-    queueDrainCallback_ = std::make_unique<MessageQueueDrainCallback>(
-        evb.getEventBase(), *this);
-
-    evb.runOnDestruction(new folly::EventBase::FunctionLoopCallback(
-        [queueDrainCallback = queueDrainCallback_]() {
-          queueDrainCallback->cancelLoopCallback();
-        }));
-=======
     queueDrainCallback_ =
         std::make_unique<MessageQueueDrainCallback>(evb.getEventBase(), *this);
 
     evb.runOnDestruction([queueDrainCallback = queueDrainCallback_]() {
       queueDrainCallback->cancelLoopCallback();
     });
->>>>>>> 2e6f64e1
   }
 
   size_t currentNotifyPeriod() const noexcept {
