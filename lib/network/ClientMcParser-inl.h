--- conflicted
+++ resolved
@@ -1,22 +1,12 @@
 /*
-<<<<<<< HEAD
- *  Copyright (c) 2015-present, Facebook, Inc.
- *
- *  This source code is licensed under the MIT license found in the LICENSE
- *  file in the root directory of this source tree.
-=======
  * Copyright (c) Facebook, Inc. and its affiliates.
->>>>>>> 2e6f64e1
  *
  * This source code is licensed under the MIT license found in the
  * LICENSE file in the root directory of this source tree.
  */
-<<<<<<< HEAD
-=======
 
 #pragma once
 
->>>>>>> 2e6f64e1
 #include <folly/Format.h>
 #include <folly/io/Cursor.h>
 
@@ -74,27 +64,14 @@
 ClientMcParser<Callback>::expectNext() {
   if (parser_.protocol() == mc_ascii_protocol) {
     asciiParser_.initializeReplyParser<Request>();
-<<<<<<< HEAD
-    replyForwarder_ = &ClientMcParser<Callback>::forwardAsciiReply<Request>;
-=======
     asciiReplyForwarder_ =
         &ClientMcParser<Callback>::forwardAsciiReply<Request>;
->>>>>>> 2e6f64e1
     if (UNLIKELY(debugFifo_ && debugFifo_->isConnected())) {
       debugFifo_->startMessage(
           MessageDirection::Received, ReplyT<Request>::typeId);
     }
-<<<<<<< HEAD
-  } else if (parser_.protocol() == mc_umbrella_protocol_DONOTUSE) {
-    umbrellaOrCaretForwarder_ =
-        &ClientMcParser<Callback>::forwardUmbrellaReply<Request>;
-  } else if (parser_.protocol() == mc_caret_protocol) {
-    umbrellaOrCaretForwarder_ =
-        &ClientMcParser<Callback>::forwardCaretReply<Request>;
-=======
   } else if (parser_.protocol() == mc_caret_protocol) {
     caretForwarder_ = &ClientMcParser<Callback>::forwardCaretReply<Request>;
->>>>>>> 2e6f64e1
   }
 }
 
@@ -103,50 +80,11 @@
 typename std::enable_if<!ListContains<McRequestList, Request>::value>::type
 ClientMcParser<Callback>::expectNext() {
   assert(parser_.protocol() == mc_caret_protocol);
-<<<<<<< HEAD
-  umbrellaOrCaretForwarder_ =
-      &ClientMcParser<Callback>::forwardCaretReply<Request>;
-}
-
-template <class Callback>
-template <class Request>
-void ClientMcParser<Callback>::forwardAsciiReply() {
-  auto reply = asciiParser_.getReply<ReplyT<Request>>();
-  uint32_t replySize = carbon::valueRangeSlow(reply).size();
-  callback_.replyReady(
-      std::move(reply),
-      0, /* reqId */
-      ReplyStatsContext(
-          0 /* usedCodecId  */,
-          replySize /* reply size before compression */,
-          replySize /* reply size after compression */,
-          ServerLoad::zero()));
-  replyForwarder_ = nullptr;
-=======
   caretForwarder_ = &ClientMcParser<Callback>::forwardCaretReply<Request>;
->>>>>>> 2e6f64e1
-}
-
-template <class Callback>
-template <class Request>
-<<<<<<< HEAD
-void ClientMcParser<Callback>::forwardUmbrellaReply(
-    const UmbrellaMessageInfo& info,
-    const folly::IOBuf& buffer,
-    uint64_t reqId) {
-  auto reply = umbrellaParseReply<Request>(
-      buffer,
-      buffer.data(),
-      info.headerSize,
-      buffer.data() + info.headerSize,
-      info.bodySize);
-
-  callback_.replyReady(
-      std::move(reply),
-      reqId,
-      ReplyStatsContext(
-          0 /* usedCodecId */, info.bodySize, info.bodySize, info.serverLoad));
-=======
+}
+
+template <class Callback>
+template <class Request>
 void ClientMcParser<Callback>::forwardAsciiReply() {
   auto reply = asciiParser_.getReply<ReplyT<Request>>();
   uint32_t replySize = carbon::valueRangeSlow(reply).size();
@@ -159,22 +97,16 @@
           replySize /* reply size after compression */,
           ServerLoad::zero()));
   asciiReplyForwarder_ = nullptr;
->>>>>>> 2e6f64e1
 }
 
 template <class Callback>
 template <class Request>
 void ClientMcParser<Callback>::forwardCaretReply(
-<<<<<<< HEAD
-    const UmbrellaMessageInfo& headerInfo,
-=======
     const CaretMessageInfo& headerInfo,
->>>>>>> 2e6f64e1
     const folly::IOBuf& buffer,
     uint64_t reqId) {
   const folly::IOBuf* finalBuffer = &buffer;
   size_t offset = headerInfo.headerSize;
-<<<<<<< HEAD
 
   // Uncompress if compressed
   std::unique_ptr<folly::IOBuf> uncompressedBuf;
@@ -184,73 +116,11 @@
     offset = 0;
   }
 
-=======
-
-  // Uncompress if compressed
-  std::unique_ptr<folly::IOBuf> uncompressedBuf;
-  if (headerInfo.usedCodecId > 0) {
-    uncompressedBuf = decompress(headerInfo, buffer);
-    finalBuffer = uncompressedBuf.get();
-    offset = 0;
-  }
-
->>>>>>> 2e6f64e1
   ReplyT<Request> reply;
   folly::io::Cursor cur(finalBuffer);
   cur += offset;
   carbon::CarbonProtocolReader reader(cur);
   reply.deserialize(reader);
-<<<<<<< HEAD
-
-  callback_.replyReady(std::move(reply), reqId, getReplyStats(headerInfo));
-}
-
-template <class Callback>
-std::unique_ptr<folly::IOBuf> ClientMcParser<Callback>::decompress(
-    const UmbrellaMessageInfo& headerInfo,
-    const folly::IOBuf& buffer) {
-  assert(!buffer.isChained());
-  auto* codec = compressionCodecMap_
-      ? compressionCodecMap_->get(headerInfo.usedCodecId)
-      : nullptr;
-  if (!codec) {
-    throw std::runtime_error(folly::sformat(
-        "Failed to get compression codec id {}. Reply is likely corrupted!",
-        headerInfo.usedCodecId));
-  }
-
-  auto buf = buffer.data() + headerInfo.headerSize;
-  return codec->uncompress(
-      buf, headerInfo.bodySize, headerInfo.uncompressedBodySize);
-}
-
-template <class Callback>
-bool ClientMcParser<Callback>::umMessageReady(
-    const UmbrellaMessageInfo& info,
-    const folly::IOBuf& buffer) {
-  if (UNLIKELY(parser_.protocol() != mc_umbrella_protocol_DONOTUSE)) {
-    std::string reason = folly::sformat(
-        "Expected {} protocol, but received umbrella!",
-        mc_protocol_to_string(parser_.protocol()));
-    callback_.parseError(mc_res_local_error, reason);
-    return false;
-  }
-
-  try {
-    const size_t reqId = umbrellaDetermineReqId(buffer.data(), info.headerSize);
-    if (callback_.nextReplyAvailable(reqId)) {
-      (this->*umbrellaOrCaretForwarder_)(info, buffer, reqId);
-    }
-    // Consume the message, but don't fail.
-    return true;
-  } catch (const std::exception& e) {
-    std::string reason(
-        std::string("Error parsing Umbrella message: ") + e.what());
-    LOG(ERROR) << reason;
-    callback_.parseError(mc_res_local_error, reason);
-    return false;
-  }
-=======
   reply.setTraceContext(
       carbon::tracing::deserializeTraceContext(headerInfo.traceId));
 
@@ -274,7 +144,6 @@
   auto buf = buffer.data() + headerInfo.headerSize;
   return codec->uncompress(
       buf, headerInfo.bodySize, headerInfo.uncompressedBodySize);
->>>>>>> 2e6f64e1
 }
 
 template <class Callback>
@@ -285,11 +154,7 @@
     const auto reason = folly::sformat(
         "Expected {} protocol, but received Caret!",
         mc_protocol_to_string(parser_.protocol()));
-<<<<<<< HEAD
-    callback_.parseError(mc_res_local_error, reason);
-=======
     callback_.parseError(carbon::Result::LOCAL_ERROR, reason);
->>>>>>> 2e6f64e1
     return false;
   }
 
@@ -298,21 +163,13 @@
     if (UNLIKELY(reqId == kCaretConnectionControlReqId)) {
       callback_.handleConnectionControlMessage(headerInfo);
     } else if (callback_.nextReplyAvailable(reqId)) {
-<<<<<<< HEAD
-      (this->*umbrellaOrCaretForwarder_)(headerInfo, buffer, reqId);
-=======
       (this->*caretForwarder_)(headerInfo, buffer, reqId);
->>>>>>> 2e6f64e1
     }
     return true;
   } catch (const std::exception& e) {
     const auto reason =
         folly::sformat("Error parsing Caret message: {}", e.what());
-<<<<<<< HEAD
-    callback_.parseError(mc_res_local_error, reason);
-=======
     callback_.parseError(carbon::Result::LOCAL_ERROR, reason);
->>>>>>> 2e6f64e1
     return false;
   }
 }
@@ -323,11 +180,7 @@
     std::string reason(folly::sformat(
         "Expected {} protocol, but received ASCII!",
         mc_protocol_to_string(parser_.protocol())));
-<<<<<<< HEAD
-    callback_.parseError(mc_res_local_error, reason);
-=======
     callback_.parseError(carbon::Result::LOCAL_ERROR, reason);
->>>>>>> 2e6f64e1
     return;
   }
 
@@ -342,11 +195,7 @@
                 data,
                 data +
                     std::min(readBuffer.length(), static_cast<size_t>(128))))));
-<<<<<<< HEAD
-        callback_.parseError(mc_res_local_error, reason);
-=======
         callback_.parseError(carbon::Result::LOCAL_ERROR, reason);
->>>>>>> 2e6f64e1
         return;
       }
     }
@@ -359,19 +208,11 @@
     }
     switch (result) {
       case McAsciiParserBase::State::COMPLETE:
-<<<<<<< HEAD
-        (this->*replyForwarder_)();
-        break;
-      case McAsciiParserBase::State::ERROR:
-        callback_.parseError(
-            mc_res_local_error, asciiParser_.getErrorDescription());
-=======
         (this->*asciiReplyForwarder_)();
         break;
       case McAsciiParserBase::State::ERROR:
         callback_.parseError(
             carbon::Result::LOCAL_ERROR, asciiParser_.getErrorDescription());
->>>>>>> 2e6f64e1
         return;
       case McAsciiParserBase::State::PARTIAL:
         // Buffer was completely consumed.
@@ -379,11 +220,7 @@
       case McAsciiParserBase::State::UNINIT:
         // We fed parser some data, it shouldn't remain in State::NONE.
         callback_.parseError(
-<<<<<<< HEAD
-            mc_res_local_error,
-=======
             carbon::Result::LOCAL_ERROR,
->>>>>>> 2e6f64e1
             "Sent data to AsciiParser but it remained in "
             "UNINIT state!");
         return;
@@ -393,11 +230,7 @@
 
 template <class Callback>
 void ClientMcParser<Callback>::parseError(
-<<<<<<< HEAD
-    mc_res_t result,
-=======
     carbon::Result result,
->>>>>>> 2e6f64e1
     folly::StringPiece reason) {
   callback_.parseError(result, reason);
 }
@@ -406,50 +239,6 @@
 bool ClientMcParser<Callback>::shouldReadToAsciiBuffer() const {
   return parser_.protocol() == mc_ascii_protocol &&
       asciiParser_.hasReadBuffer();
-<<<<<<< HEAD
-}
-
-template <class Callback>
-ReplyStatsContext ClientMcParser<Callback>::getReplyStats(
-    const UmbrellaMessageInfo& headerInfo) const {
-  ReplyStatsContext replyStatsContext;
-  if (headerInfo.usedCodecId > 0) {
-    // We need to remove compression additional fields to calculate the
-    // real size of reply if it was not compressed at all.
-    size_t compressionOverhead =
-        2 + // varints of two compression additional field types
-        (headerInfo.usedCodecId / 128 + 1) + // varint
-        (headerInfo.uncompressedBodySize / 128 + 1); // varint
-    replyStatsContext.replySizeBeforeCompression = headerInfo.headerSize +
-        headerInfo.uncompressedBodySize - compressionOverhead;
-    replyStatsContext.replySizeAfterCompression =
-        headerInfo.headerSize + headerInfo.bodySize;
-  } else {
-    replyStatsContext.replySizeBeforeCompression =
-        headerInfo.headerSize + headerInfo.bodySize;
-    replyStatsContext.replySizeAfterCompression =
-        replyStatsContext.replySizeBeforeCompression;
-  }
-  replyStatsContext.usedCodecId = headerInfo.usedCodecId;
-  replyStatsContext.serverLoad = headerInfo.serverLoad;
-  return replyStatsContext;
-}
-
-template <class Callback>
-double ClientMcParser<Callback>::getDropProbability() const {
-  if (parser_.protocol() == mc_caret_protocol) {
-    const auto dropProbability = parser_.getDropProbability();
-    if (dropProbability >= 0.0 && dropProbability <= 1.0) {
-      return dropProbability;
-    }
-    callback_.logErrorWithContext(folly::sformat(
-        "Invalid drop probability: {}, resetting to 0", dropProbability));
-  }
-  return 0.0;
-}
-} // memcache
-} // facebook
-=======
 }
 
 template <class Callback>
@@ -478,5 +267,4 @@
   return rpcStatsContext;
 }
 } // namespace memcache
-} // namespace facebook
->>>>>>> 2e6f64e1
+} // namespace facebook