--- conflicted
+++ resolved
@@ -1,12 +1,5 @@
 /*
-<<<<<<< HEAD
- *  Copyright (c) 2015-present, Facebook, Inc.
- *
- *  This source code is licensed under the MIT license found in the LICENSE
- *  file in the root directory of this source tree.
-=======
  * Copyright (c) Facebook, Inc. and its affiliates.
->>>>>>> 2e6f64e1
  *
  * This source code is licensed under the MIT license found in the
  * LICENSE file in the root directory of this source tree.
@@ -24,12 +17,7 @@
 #include "mcrouter/lib/debug/ConnectionFifo.h"
 #include "mcrouter/lib/network/McAsciiParser.h"
 #include "mcrouter/lib/network/McParser.h"
-<<<<<<< HEAD
-#include "mcrouter/lib/network/ReplyStatsContext.h"
-#include "mcrouter/lib/network/UmbrellaProtocol.h"
-=======
 #include "mcrouter/lib/network/RpcStatsContext.h"
->>>>>>> 2e6f64e1
 
 namespace facebook {
 namespace memcache {
@@ -79,67 +67,19 @@
   void setProtocol(mc_protocol_t protocol) {
     parser_.setProtocol(protocol);
   }
-<<<<<<< HEAD
-
-  double getDropProbability() const;
-=======
->>>>>>> 2e6f64e1
 
  private:
   McParser parser_;
   McClientAsciiParser asciiParser_;
-<<<<<<< HEAD
-  void (ClientMcParser<Callback>::*replyForwarder_)(){nullptr};
-  void (ClientMcParser<Callback>::*umbrellaOrCaretForwarder_)(
-      const UmbrellaMessageInfo&,
-=======
   void (ClientMcParser<Callback>::*asciiReplyForwarder_)(){nullptr};
   void (ClientMcParser<Callback>::*caretForwarder_)(
       const CaretMessageInfo&,
->>>>>>> 2e6f64e1
       const folly::IOBuf&,
       uint64_t){nullptr};
 
   Callback& callback_;
 
   ConnectionFifo* debugFifo_{nullptr};
-<<<<<<< HEAD
-
-  const CompressionCodecMap* compressionCodecMap_{nullptr};
-
-  template <class Request>
-  void forwardAsciiReply();
-
-  template <class Request>
-  void forwardUmbrellaReply(
-      const UmbrellaMessageInfo& info,
-      const folly::IOBuf& buffer,
-      uint64_t reqId);
-
-  template <class Request>
-  void forwardCaretReply(
-      const UmbrellaMessageInfo& headerInfo,
-      const folly::IOBuf& buffer,
-      uint64_t reqId);
-
-  std::unique_ptr<folly::IOBuf> decompress(
-      const UmbrellaMessageInfo& headerInfo,
-      const folly::IOBuf& buffer);
-
-  /* McParser callbacks */
-  bool umMessageReady(
-      const UmbrellaMessageInfo& info,
-      const folly::IOBuf& buffer) final;
-  bool caretMessageReady(
-      const UmbrellaMessageInfo& headerInfo,
-      const folly::IOBuf& buffer) final;
-  void handleAscii(folly::IOBuf& readBuffer) final;
-  void parseError(mc_res_t result, folly::StringPiece reason) final;
-
-  bool shouldReadToAsciiBuffer() const;
-
-  ReplyStatsContext getReplyStats(const UmbrellaMessageInfo& headerInfo) const;
-=======
 
   const CompressionCodecMap* compressionCodecMap_{nullptr};
 
@@ -166,7 +106,6 @@
   bool shouldReadToAsciiBuffer() const;
 
   RpcStatsContext getReplyStats(const CaretMessageInfo& headerInfo) const;
->>>>>>> 2e6f64e1
 };
 }
 } // facebook::memcache
