/*
<<<<<<< HEAD
 *  Copyright (c) 2014-present, Facebook, Inc.
 *
 *  This source code is licensed under the MIT license found in the LICENSE
 *  file in the root directory of this source tree.
=======
 * Copyright (c) Facebook, Inc. and its affiliates.
>>>>>>> 2e6f64e1
 *
 * This source code is licensed under the MIT license found in the
 * LICENSE file in the root directory of this source tree.
 */

#pragma once

#include <chrono>
#include <functional>
#include <utility>

<<<<<<< HEAD
#include "mcrouter/lib/Operation.h"
#include "mcrouter/lib/network/AsyncMcClientImpl.h"
#include "mcrouter/lib/network/ConnectionOptions.h"
=======
#include "mcrouter/lib/Reply.h"
#include "mcrouter/lib/network/AsyncMcClientImpl.h"
#include "mcrouter/lib/network/ConnectionDownReason.h"
#include "mcrouter/lib/network/ConnectionOptions.h"
#include "mcrouter/lib/network/Transport.h"
>>>>>>> 2e6f64e1

namespace folly {
class AsyncSocket;
class EventBase;
} // folly

namespace facebook {
namespace memcache {

<<<<<<< HEAD
struct ReplyStatsContext;
=======
struct RpcStatsContext;
>>>>>>> 2e6f64e1

/**
 * A class for network communication with memcache protocol.
 *
 * This class serves as a public interface and gateway to the client
 * implementation. It guarantees that all requests will be processed even after
 * this client was destroyed (i.e. the base client will be kept alive as long
 * as we have at least one request, but it will be impossible to send more
 * requests).
 */
class AsyncMcClient : public Transport {
 public:
<<<<<<< HEAD
  using ConnectionDownReason = AsyncMcClientImpl::ConnectionDownReason;
  using FlushList = AsyncMcClientImpl::FlushList;

  AsyncMcClient(folly::EventBase& eventBase, ConnectionOptions options);
  AsyncMcClient(folly::VirtualEventBase& eventBase, ConnectionOptions options);
  ~AsyncMcClient() {
=======
  using FlushList = Transport::FlushList;
  using RequestQueueStats = Transport::RequestQueueStats;

  AsyncMcClient(folly::EventBase& eventBase, ConnectionOptions options);
  AsyncMcClient(folly::VirtualEventBase& eventBase, ConnectionOptions options);
  ~AsyncMcClient() final {
>>>>>>> 2e6f64e1
    base_->setFlushList(nullptr);
  }

  /**
   * Close connection and fail all outstanding requests immediately.
   */
  void closeNow() override final;

  /**
   * Set status callbacks for the underlying connection.
   *
<<<<<<< HEAD
   * @param onUp  will be called whenever client successfully connects to the
   *              server. Will be called immediately if we're already connected.
   *              Can be nullptr.
   * @param onDown  will be called whenever connection goes down. Will be passed
   *                explanation about why the connection went down.
   *                Will not be called if the connection is already DOWN.
   *                Can be nullptr.
   * Note: those callbacks may be called even after the client was destroyed.
   *       This will happen in case when the client is destroyed and there are
   *       some requests left, for wich reply callback wasn't called yet.
   */
  void setStatusCallbacks(
      std::function<void(const folly::AsyncSocket&)> onUp,
      std::function<void(ConnectionDownReason)> onDown);
=======
   * NOTE: those callbacks may be called even after the client was destroyed.
   *       This will happen in case when the client is destroyed and there are
   *       some requests left, for wich reply callback wasn't called yet.
   */
  void setConnectionStatusCallbacks(
      ConnectionStatusCallbacks callbacks) override final;
>>>>>>> 2e6f64e1

  /**
   * Set callbacks for when requests state change.
   */
  void setRequestStatusCallbacks(
      RequestStatusCallbacks callbacks) override final;

  /**
   * Send request synchronously (i.e. blocking call).
   * NOTE: it must be called only from fiber context. It will block the current
   *       stack and will send request only when we loop EventBase.
   *
   * @param request       The request to send.
   * @param timeout       The timeout of this call.
   * @param rpcContext    Output argument that can be used to return information
   *                      about the reply received. If nullptr, it will be
   *                      ignored (i.e. no information is going be sent back up)
   */
  template <class Request>
  ReplyT<Request> sendSync(
      const Request& request,
      std::chrono::milliseconds timeout,
<<<<<<< HEAD
      ReplyStatsContext* replyContext = nullptr);
=======
      RpcStatsContext* rpcContext = nullptr);
>>>>>>> 2e6f64e1

  /**
   * Set throttling options.
   *
   * @param maxInflight  max number of requests that can be waiting for the
   *                     network reply (0 means unlimited).
   * @param maxPending  max number of requests that can be waiting to be
   *                    sent over the network (0 means unlimited). If on attempt
   *                    to send a new request we're going to exceed this limit,
   *                    then that request would fail and the callback would be
   *                    called with a proper error code immediately
   *                    (e.g. local error).
   *                    Also user should not expect to be able to put more
   *                    than maxPending requests into the queue at once (i.e.
   *                    user should not expect to be able to send
   *                    maxPending+maxInflight requests at once).
   * Note: will not affect already sent or pending requests. None of them would
   *       be dropped.
   */
  void setThrottle(size_t maxInflight, size_t maxPending) override final;

  /**
   * Get the current stats of the requests queues.
   */
  RequestQueueStats getRequestQueueStats() const override final;

  /**
   * Update connect and write timeouts. If the new value is larger than the
   * current value, it is ignored.
   *
   * @param connectTimeout  The new connect timeout.
   * @param writeTimeout    The new write timeout.
   */
  void updateTimeoutsIfShorter(
      std::chrono::milliseconds connectTimeout,
      std::chrono::milliseconds writeTimeout) override final;

  /**
   * @return        The transport used to manage socket
   */
  const folly::AsyncTransportWrapper* getTransport() const override final;

  /**
   * @return Retransmits per packet used to detect lossy connections
   */
  double getRetransmitsPerKb() override final;

  /**
   * Set external queue for managing flush callbacks. By default we'll use
   * EventBase as a manager of these callbacks.
   */
  void setFlushList(FlushList* flushList) override final {
    base_->setFlushList(flushList);
  }

  /**
   * The name of this transport.
   */
  static constexpr folly::StringPiece name() {
    return "AsyncMcClient";
  }

  /**
   * Tells whether or not this Transport is compatible with the given protocol.
   */
  static constexpr bool isCompatible(mc_protocol_t protocol);

  /**
   * @return Retransmits per packet used to detect lossy connections
   */
  double getRetransmissionInfo();

  /**
   * Get the drop probability
   */
  template <class Request>
  double getDropProbability() const;

  /**
   * Set external queue for managing flush callbacks. By default we'll use
   * EventBase as a manager of these callbacks.
   */
  void setFlushList(FlushList* flushList) {
    base_->setFlushList(flushList);
  }

 private:
  std::shared_ptr<AsyncMcClientImpl> base_;
};
<<<<<<< HEAD
} // memcache
} // facebook
=======
} // namespace memcache
} // namespace facebook
>>>>>>> 2e6f64e1

#include "AsyncMcClient-inl.h"<|MERGE_RESOLUTION|>--- conflicted
+++ resolved
@@ -1,12 +1,5 @@
 /*
-<<<<<<< HEAD
- *  Copyright (c) 2014-present, Facebook, Inc.
- *
- *  This source code is licensed under the MIT license found in the LICENSE
- *  file in the root directory of this source tree.
-=======
  * Copyright (c) Facebook, Inc. and its affiliates.
->>>>>>> 2e6f64e1
  *
  * This source code is licensed under the MIT license found in the
  * LICENSE file in the root directory of this source tree.
@@ -18,17 +11,11 @@
 #include <functional>
 #include <utility>
 
-<<<<<<< HEAD
-#include "mcrouter/lib/Operation.h"
-#include "mcrouter/lib/network/AsyncMcClientImpl.h"
-#include "mcrouter/lib/network/ConnectionOptions.h"
-=======
 #include "mcrouter/lib/Reply.h"
 #include "mcrouter/lib/network/AsyncMcClientImpl.h"
 #include "mcrouter/lib/network/ConnectionDownReason.h"
 #include "mcrouter/lib/network/ConnectionOptions.h"
 #include "mcrouter/lib/network/Transport.h"
->>>>>>> 2e6f64e1
 
 namespace folly {
 class AsyncSocket;
@@ -38,11 +25,7 @@
 namespace facebook {
 namespace memcache {
 
-<<<<<<< HEAD
-struct ReplyStatsContext;
-=======
 struct RpcStatsContext;
->>>>>>> 2e6f64e1
 
 /**
  * A class for network communication with memcache protocol.
@@ -55,21 +38,12 @@
  */
 class AsyncMcClient : public Transport {
  public:
-<<<<<<< HEAD
-  using ConnectionDownReason = AsyncMcClientImpl::ConnectionDownReason;
-  using FlushList = AsyncMcClientImpl::FlushList;
-
-  AsyncMcClient(folly::EventBase& eventBase, ConnectionOptions options);
-  AsyncMcClient(folly::VirtualEventBase& eventBase, ConnectionOptions options);
-  ~AsyncMcClient() {
-=======
   using FlushList = Transport::FlushList;
   using RequestQueueStats = Transport::RequestQueueStats;
 
   AsyncMcClient(folly::EventBase& eventBase, ConnectionOptions options);
   AsyncMcClient(folly::VirtualEventBase& eventBase, ConnectionOptions options);
   ~AsyncMcClient() final {
->>>>>>> 2e6f64e1
     base_->setFlushList(nullptr);
   }
 
@@ -81,29 +55,12 @@
   /**
    * Set status callbacks for the underlying connection.
    *
-<<<<<<< HEAD
-   * @param onUp  will be called whenever client successfully connects to the
-   *              server. Will be called immediately if we're already connected.
-   *              Can be nullptr.
-   * @param onDown  will be called whenever connection goes down. Will be passed
-   *                explanation about why the connection went down.
-   *                Will not be called if the connection is already DOWN.
-   *                Can be nullptr.
-   * Note: those callbacks may be called even after the client was destroyed.
-   *       This will happen in case when the client is destroyed and there are
-   *       some requests left, for wich reply callback wasn't called yet.
-   */
-  void setStatusCallbacks(
-      std::function<void(const folly::AsyncSocket&)> onUp,
-      std::function<void(ConnectionDownReason)> onDown);
-=======
    * NOTE: those callbacks may be called even after the client was destroyed.
    *       This will happen in case when the client is destroyed and there are
    *       some requests left, for wich reply callback wasn't called yet.
    */
   void setConnectionStatusCallbacks(
       ConnectionStatusCallbacks callbacks) override final;
->>>>>>> 2e6f64e1
 
   /**
    * Set callbacks for when requests state change.
@@ -126,11 +83,7 @@
   ReplyT<Request> sendSync(
       const Request& request,
       std::chrono::milliseconds timeout,
-<<<<<<< HEAD
-      ReplyStatsContext* replyContext = nullptr);
-=======
       RpcStatsContext* rpcContext = nullptr);
->>>>>>> 2e6f64e1
 
   /**
    * Set throttling options.
@@ -220,12 +173,7 @@
  private:
   std::shared_ptr<AsyncMcClientImpl> base_;
 };
-<<<<<<< HEAD
-} // memcache
-} // facebook
-=======
 } // namespace memcache
 } // namespace facebook
->>>>>>> 2e6f64e1
 
 #include "AsyncMcClient-inl.h"