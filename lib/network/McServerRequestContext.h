/*
<<<<<<< HEAD
 *  Copyright (c) 2014-present, Facebook, Inc.
 *
 *  This source code is licensed under the MIT license found in the LICENSE
 *  file in the root directory of this source tree.
=======
 * Copyright (c) Facebook, Inc. and its affiliates.
>>>>>>> 2e6f64e1
 *
 * This source code is licensed under the MIT license found in the
 * LICENSE file in the root directory of this source tree.
 */

#pragma once

#include <string>
#include <utility>

#include <folly/Optional.h>
#include <folly/io/IOBuf.h>
<<<<<<< HEAD

=======
#include <folly/io/async/EventBase.h>

#include "mcrouter/lib/Operation.h"
>>>>>>> 2e6f64e1
#include "mcrouter/lib/carbon/RequestReplyUtil.h"
#include "mcrouter/lib/carbon/RoutingGroups.h"
#include "mcrouter/lib/network/CarbonMessageList.h"
#include "mcrouter/lib/network/ServerLoad.h"
<<<<<<< HEAD
#include "mcrouter/lib/network/UmbrellaProtocol.h"
=======
>>>>>>> 2e6f64e1

namespace facebook {
namespace memcache {

template <class OnRequest, class RequestList>
class McServerOnRequestWrapper;
class McServerSession;
class MultiOpParent;

/**
 * API for users of McServer to send back a reply for a request.
 *
 * Each onRequest callback is provided a context object,
 * which must eventually be surrendered back via a reply() call.
 */
class McServerRequestContext {
 public:
  using DestructorFunc = void (*)(void*);

  template <class Reply>
  static void
  reply(McServerRequestContext&& ctx, Reply&& reply, bool flush = false);

  template <class Reply>
  static void reply(
      McServerRequestContext&& ctx,
      Reply&& reply,
      DestructorFunc destructor,
      void* toDestruct);

  ~McServerRequestContext();

  McServerRequestContext(McServerRequestContext&& other) noexcept;
  McServerRequestContext& operator=(McServerRequestContext&& other);

  /**
   * Get the associated McServerSession
   */
  McServerSession& session();

<<<<<<< HEAD
  double getDropProbability() const;

  ServerLoad getServerLoad() const noexcept;

=======
  ServerLoad getServerLoad() const noexcept;

  folly::Optional<struct sockaddr_storage> getPeerSocketAddress();

  folly::EventBase& getSessionEventBase() const noexcept;

  void markAsTraced();

>>>>>>> 2e6f64e1
 private:
  McServerSession* session_;

  /* Pack these together, operation + flags takes one word */
  bool isEndContext_{false}; // Used to mark end of ASCII multi-get request
  bool noReply_;
  bool replied_{false};
  bool isTraced_{false};

  uint64_t reqid_;
  struct AsciiState {
    std::shared_ptr<MultiOpParent> parent_;
    folly::Optional<folly::IOBuf> key_;
  };
  std::unique_ptr<AsciiState> asciiState_;

  template <class Reply>
  bool noReply(const Reply& r) const;
  bool noReply(const McLeaseGetReply& r) const;

  template <class Reply, class... Args>
  static typename std::enable_if<carbon::GetLike<
      RequestFromReplyType<Reply, RequestReplyPairs>>::value>::type
  replyImpl(McServerRequestContext&& ctx, Reply&& reply, Args&&... args);

  template <class Reply, class... Args>
  static typename std::enable_if<carbon::OtherThan<
      RequestFromReplyType<Reply, RequestReplyPairs>,
      carbon::GetLike<>>::value>::type
  replyImpl(McServerRequestContext&& ctx, Reply&& reply, Args&&... args);

  template <class Reply, class SessionType = McServerSession>
  static void replyImpl2(
      McServerRequestContext&& ctx,
      Reply&& reply,
      DestructorFunc destructor = nullptr,
      void* toDestruct = nullptr,
      bool flush = false);

  folly::Optional<folly::IOBuf>& asciiKey() {
    if (!asciiState_) {
      asciiState_ = std::make_unique<AsciiState>();
    }
    return asciiState_->key_;
  }
  bool hasParent() const {
    return asciiState_ && asciiState_->parent_;
  }
  MultiOpParent& parent() const {
    assert(hasParent());
    return *asciiState_->parent_;
  }
  bool isParentError() const;

  // Whether or not *this is used to mark the end of a multi-get request
  bool isEndContext() const {
    return isEndContext_;
  }

  /**
   * If reply is error, multi-op parent may inform this context that it will
   * assume responsibility for reporting the error. If so, this context should
   * not call McServerSession::reply. Returns true iff parent assumes
   * responsibility for reporting error. If true is returned, errorMessage is
   * moved to parent.
   */
  bool moveReplyToParent(
<<<<<<< HEAD
      mc_res_t result,
=======
      carbon::Result result,
>>>>>>> 2e6f64e1
      uint32_t errorCode,
      std::string&& errorMessage) const;

  McServerRequestContext(const McServerRequestContext&) = delete;
  const McServerRequestContext& operator=(const McServerRequestContext&) =
      delete;

  /* Only McServerSession can create these */
  friend class McServerSession;
  friend class MultiOpParent;
  friend class WriteBuffer;
  McServerRequestContext(
      McServerSession& s,
      uint64_t r,
      bool nr = false,
      std::shared_ptr<MultiOpParent> parent = nullptr,
      bool isEndContext = false);
};

<<<<<<< HEAD
=======
void markContextAsTraced(McServerRequestContext& ctx);

>>>>>>> 2e6f64e1
static_assert(
    sizeof(McServerRequestContext) == 32,
    "Think twice before adding more fields to McServerRequestContext,"
    " doing so WILL have perf implications");

/**
 * McServerOnRequest is a polymorphic base class used as a callback
 * by AsyncMcServerWorker and McAsciiParser to hand off a request
 * to McrouterClient.
 *
 * The complexity in the implementation below is due to the fact that we
 * effectively need templated virtual member functions (which do not really
 * exist in C++).
 */
template <class RequestList>
class McServerOnRequestIf;

/**
 * OnRequest callback interface. This is an implementation detail.
 */
template <class Request>
class McServerOnRequestIf<List<Request>> {
 public:
  virtual void caretRequestReady(
<<<<<<< HEAD
      const UmbrellaMessageInfo& headerInfo,
=======
      const CaretMessageInfo& headerInfo,
>>>>>>> 2e6f64e1
      const folly::IOBuf& reqBody,
      McServerRequestContext&& ctx) = 0;

  virtual void requestReady(McServerRequestContext&&, Request&&) {
    LOG(ERROR) << "requestReady() not implemented for request type "
               << Request::name;
  }

  virtual ~McServerOnRequestIf() = default;
};

template <class Request, class... Requests>
class McServerOnRequestIf<List<Request, Requests...>>
    : public McServerOnRequestIf<List<Requests...>> {
 public:
  using McServerOnRequestIf<List<Requests...>>::requestReady;

  virtual void requestReady(McServerRequestContext&&, Request&&) {
    LOG(ERROR) << "requestReady() not implemented for request type "
               << Request::name;
  }

  ~McServerOnRequestIf() override = default;
};

class McServerOnRequest : public McServerOnRequestIf<McRequestList> {
 public:
  explicit McServerOnRequest(std::string requestHandlerName)
      : requestHandlerName_(std::move(requestHandlerName)) {}

  /**
   * Return the name of the request handler being used in this
   * instance of McServerOnRequest.
   */
  const std::string& name() const {
    return requestHandlerName_;
  }

 private:
  std::string requestHandlerName_;
};

/**
 * Helper class to wrap user-defined callbacks in a correct virtual interface.
 * This is needed since we're mixing templates and virtual functions.
 */
template <class OnRequest, class RequestList = McRequestList>
class McServerOnRequestWrapper;

template <class OnRequest>
class McServerOnRequestWrapper<OnRequest, List<>> : public McServerOnRequest {
 public:
  using McServerOnRequest::requestReady;

  template <class... Args>
  explicit McServerOnRequestWrapper(Args&&... args)
      : McServerOnRequest(OnRequest::name),
        onRequest_(std::forward<Args>(args)...) {}
<<<<<<< HEAD

  void caretRequestReady(
      const UmbrellaMessageInfo& headerInfo,
      const folly::IOBuf& reqBody,
      McServerRequestContext&& ctx) final;

  void dispatchTypedRequestIfDefined(
      const UmbrellaMessageInfo& headerInfo,
=======

  void caretRequestReady(
      const CaretMessageInfo& headerInfo,
      const folly::IOBuf& reqBody,
      McServerRequestContext&& ctx) final;

  void dispatchTypedRequestIfDefined(
      const CaretMessageInfo& headerInfo,
>>>>>>> 2e6f64e1
      const folly::IOBuf& reqBody,
      McServerRequestContext&& ctx,
      std::true_type) {
    if (!onRequest_.dispatchTypedRequest(headerInfo, reqBody, std::move(ctx))) {
      throw std::runtime_error("dispatchTypedRequestIfDefined got bad request");
    }
  }

  void dispatchTypedRequestIfDefined(
<<<<<<< HEAD
      const UmbrellaMessageInfo&,
=======
      const CaretMessageInfo&,
>>>>>>> 2e6f64e1
      const folly::IOBuf& /* reqBody */,
      McServerRequestContext&&,
      std::false_type) {
    throw std::runtime_error("dispatchTypedRequestIfDefined got bad request");
  }

  template <class Request>
  void requestReadyImpl(
      McServerRequestContext&& ctx,
      Request&& req,
      std::true_type) {
    onRequest_.onRequest(std::move(ctx), std::move(req));
  }

  template <class Request>
  void
  requestReadyImpl(McServerRequestContext&& ctx, Request&&, std::false_type) {
    McServerRequestContext::reply(
<<<<<<< HEAD
        std::move(ctx), ReplyT<Request>(mc_res_local_error));
=======
        std::move(ctx), ReplyT<Request>(carbon::Result::LOCAL_ERROR));
>>>>>>> 2e6f64e1
  }

 protected:
  OnRequest onRequest_;
};

template <class OnRequest, class Request, class... Requests>
class McServerOnRequestWrapper<OnRequest, List<Request, Requests...>>
    : public McServerOnRequestWrapper<OnRequest, List<Requests...>> {
 public:
  using McServerOnRequestWrapper<OnRequest, List<Requests...>>::requestReady;

  template <class... Args>
  explicit McServerOnRequestWrapper(Args&&... args)
      : McServerOnRequestWrapper<OnRequest, List<Requests...>>(
            std::forward<Args>(args)...) {}

  void requestReady(McServerRequestContext&& ctx, Request&& req) final {
    this->requestReadyImpl(
        std::move(ctx),
        std::move(req),
        carbon::detail::CanHandleRequest::value<Request, OnRequest>());
  }
};

<<<<<<< HEAD
} // memcache
} // facebook
=======
} // namespace memcache
} // namespace facebook
>>>>>>> 2e6f64e1

#include "McServerRequestContext-inl.h"<|MERGE_RESOLUTION|>--- conflicted
+++ resolved
@@ -1,12 +1,5 @@
 /*
-<<<<<<< HEAD
- *  Copyright (c) 2014-present, Facebook, Inc.
- *
- *  This source code is licensed under the MIT license found in the LICENSE
- *  file in the root directory of this source tree.
-=======
  * Copyright (c) Facebook, Inc. and its affiliates.
->>>>>>> 2e6f64e1
  *
  * This source code is licensed under the MIT license found in the
  * LICENSE file in the root directory of this source tree.
@@ -19,21 +12,13 @@
 
 #include <folly/Optional.h>
 #include <folly/io/IOBuf.h>
-<<<<<<< HEAD
-
-=======
 #include <folly/io/async/EventBase.h>
 
 #include "mcrouter/lib/Operation.h"
->>>>>>> 2e6f64e1
 #include "mcrouter/lib/carbon/RequestReplyUtil.h"
 #include "mcrouter/lib/carbon/RoutingGroups.h"
 #include "mcrouter/lib/network/CarbonMessageList.h"
 #include "mcrouter/lib/network/ServerLoad.h"
-<<<<<<< HEAD
-#include "mcrouter/lib/network/UmbrellaProtocol.h"
-=======
->>>>>>> 2e6f64e1
 
 namespace facebook {
 namespace memcache {
@@ -74,21 +59,14 @@
    */
   McServerSession& session();
 
-<<<<<<< HEAD
-  double getDropProbability() const;
-
   ServerLoad getServerLoad() const noexcept;
 
-=======
-  ServerLoad getServerLoad() const noexcept;
-
   folly::Optional<struct sockaddr_storage> getPeerSocketAddress();
 
   folly::EventBase& getSessionEventBase() const noexcept;
 
   void markAsTraced();
 
->>>>>>> 2e6f64e1
  private:
   McServerSession* session_;
 
@@ -156,11 +134,7 @@
    * moved to parent.
    */
   bool moveReplyToParent(
-<<<<<<< HEAD
-      mc_res_t result,
-=======
       carbon::Result result,
->>>>>>> 2e6f64e1
       uint32_t errorCode,
       std::string&& errorMessage) const;
 
@@ -180,11 +154,8 @@
       bool isEndContext = false);
 };
 
-<<<<<<< HEAD
-=======
 void markContextAsTraced(McServerRequestContext& ctx);
 
->>>>>>> 2e6f64e1
 static_assert(
     sizeof(McServerRequestContext) == 32,
     "Think twice before adding more fields to McServerRequestContext,"
@@ -209,11 +180,7 @@
 class McServerOnRequestIf<List<Request>> {
  public:
   virtual void caretRequestReady(
-<<<<<<< HEAD
-      const UmbrellaMessageInfo& headerInfo,
-=======
       const CaretMessageInfo& headerInfo,
->>>>>>> 2e6f64e1
       const folly::IOBuf& reqBody,
       McServerRequestContext&& ctx) = 0;
 
@@ -272,16 +239,6 @@
   explicit McServerOnRequestWrapper(Args&&... args)
       : McServerOnRequest(OnRequest::name),
         onRequest_(std::forward<Args>(args)...) {}
-<<<<<<< HEAD
-
-  void caretRequestReady(
-      const UmbrellaMessageInfo& headerInfo,
-      const folly::IOBuf& reqBody,
-      McServerRequestContext&& ctx) final;
-
-  void dispatchTypedRequestIfDefined(
-      const UmbrellaMessageInfo& headerInfo,
-=======
 
   void caretRequestReady(
       const CaretMessageInfo& headerInfo,
@@ -290,7 +247,6 @@
 
   void dispatchTypedRequestIfDefined(
       const CaretMessageInfo& headerInfo,
->>>>>>> 2e6f64e1
       const folly::IOBuf& reqBody,
       McServerRequestContext&& ctx,
       std::true_type) {
@@ -300,11 +256,7 @@
   }
 
   void dispatchTypedRequestIfDefined(
-<<<<<<< HEAD
-      const UmbrellaMessageInfo&,
-=======
       const CaretMessageInfo&,
->>>>>>> 2e6f64e1
       const folly::IOBuf& /* reqBody */,
       McServerRequestContext&&,
       std::false_type) {
@@ -323,11 +275,7 @@
   void
   requestReadyImpl(McServerRequestContext&& ctx, Request&&, std::false_type) {
     McServerRequestContext::reply(
-<<<<<<< HEAD
-        std::move(ctx), ReplyT<Request>(mc_res_local_error));
-=======
         std::move(ctx), ReplyT<Request>(carbon::Result::LOCAL_ERROR));
->>>>>>> 2e6f64e1
   }
 
  protected:
@@ -353,12 +301,7 @@
   }
 };
 
-<<<<<<< HEAD
-} // memcache
-} // facebook
-=======
 } // namespace memcache
 } // namespace facebook
->>>>>>> 2e6f64e1
 
 #include "McServerRequestContext-inl.h"