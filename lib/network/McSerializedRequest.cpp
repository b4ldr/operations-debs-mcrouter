--- conflicted
+++ resolved
@@ -1,21 +1,10 @@
 /*
-<<<<<<< HEAD
- *  Copyright (c) 2014-present, Facebook, Inc.
- *
- *  This source code is licensed under the MIT license found in the LICENSE
- *  file in the root directory of this source tree.
-=======
  * Copyright (c) Facebook, Inc. and its affiliates.
->>>>>>> 2e6f64e1
  *
  * This source code is licensed under the MIT license found in the
  * LICENSE file in the root directory of this source tree.
  */
 
-<<<<<<< HEAD
-namespace facebook {
-namespace memcache {
-=======
 #include "mcrouter/lib/network/McSerializedRequest.h"
 
 namespace facebook {
@@ -32,7 +21,6 @@
       return 0;
   }
 }
->>>>>>> 2e6f64e1
 
 McSerializedRequest::~McSerializedRequest() {
   switch (protocol_) {
@@ -42,23 +30,9 @@
     case mc_caret_protocol:
       caretRequest_.~CaretSerializedMessage();
       break;
-<<<<<<< HEAD
-    case mc_umbrella_protocol_DONOTUSE:
-      umbrellaMessage_.~UmbrellaSerializedMessage();
-      break;
-    case mc_unknown_protocol:
-    case mc_binary_protocol:
-    case mc_nprotocols:
-      break;
-  }
-}
-}
-} // facebook::memcache
-=======
     default:
       break;
   }
 }
 } // namespace memcache
-} // namespace facebook
->>>>>>> 2e6f64e1
+} // namespace facebook