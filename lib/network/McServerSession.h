/*
<<<<<<< HEAD
 *  Copyright (c) 2014-present, Facebook, Inc.
 *
 *  This source code is licensed under the MIT license found in the LICENSE
 *  file in the root directory of this source tree.
=======
 * Copyright (c) Facebook, Inc. and its affiliates.
>>>>>>> 2e6f64e1
 *
 * This source code is licensed under the MIT license found in the
 * LICENSE file in the root directory of this source tree.
 */

#pragma once

#include <fizz/server/AsyncFizzServer.h>
#include <folly/IntrusiveList.h>
#include <folly/io/async/AsyncSSLSocket.h>
#include <folly/io/async/AsyncSocket.h>
#include <folly/io/async/AsyncTransport.h>
#include <folly/io/async/DelayedDestruction.h>
#include <folly/io/async/EventBase.h>

#include "mcrouter/lib/CompressionCodecManager.h"
#include "mcrouter/lib/debug/ConnectionFifo.h"
#include "mcrouter/lib/network/AsyncMcServerWorkerOptions.h"
<<<<<<< HEAD
#include "mcrouter/lib/network/ServerMcParser.h"
#include "mcrouter/lib/network/WriteBuffer.h"
#include "mcrouter/lib/network/gen/Memcache.h"
=======
#include "mcrouter/lib/network/SecurityOptions.h"
#include "mcrouter/lib/network/ServerMcParser.h"
#include "mcrouter/lib/network/WriteBuffer.h"
#include "mcrouter/lib/network/gen/MemcacheMessages.h"
>>>>>>> 2e6f64e1

namespace facebook {
namespace memcache {

class McServerOnRequest;
class McServerRequestContext;
class MultiOpParent;
class WriteBuffer;
class WriteBufferIntrusiveList;
class WriteBufferQueue;

/**
 * A session owns a single transport, and processes the request/reply stream.
 */
<<<<<<< HEAD
class McServerSession : public folly::DelayedDestruction,
                        private folly::AsyncSSLSocket::HandshakeCB,
                        private folly::AsyncTransportWrapper::ReadCallback,
                        private folly::AsyncTransportWrapper::WriteCallback {
=======
class McServerSession
    : public folly::DelayedDestruction,
      private fizz::server::AsyncFizzServer::HandshakeCallback,
      private folly::AsyncSSLSocket::HandshakeCB,
      private folly::AsyncTransportWrapper::ReadCallback,
      private folly::AsyncTransportWrapper::WriteCallback {
>>>>>>> 2e6f64e1
 private:
  folly::SafeIntrusiveListHook hook_;

 public:
<<<<<<< HEAD
=======
  using KeepAlive = folly::Executor::KeepAlive<folly::VirtualEventBase>;
>>>>>>> 2e6f64e1
  using Queue =
      folly::CountedIntrusiveList<McServerSession, &McServerSession::hook_>;

  class StateCallback {
   public:
    virtual ~StateCallback() {}
    virtual void onAccepted(McServerSession& session) = 0;
    virtual void onWriteQuiescence(McServerSession&) = 0;
    virtual void onCloseStart(McServerSession&) = 0;
    virtual void onCloseFinish(McServerSession&, bool onAcceptedCalled) = 0;
    virtual void onShutdown() = 0;
  };

  class ZeroCopySessionCB : public folly::AsyncTransportWrapper::WriteCallback {
   public:
    explicit ZeroCopySessionCB(McServerSession& session) : session_(session) {}

    ZeroCopySessionCB(const ZeroCopySessionCB&) = delete;
    ZeroCopySessionCB& operator=(const ZeroCopySessionCB&) = delete;

    /*
     * CB invoked on successful write of zero copy buffer, this does
     * not however indicate transmission.
     */
    void writeSuccess() noexcept final {
      // Zero Copy write still in progress until async notification
      assert(numCallbackPending_ > 0);
      if (--numCallbackPending_ == 0 && session_.state_ == STREAMING) {
        session_.stateCb_.onWriteQuiescence(session_);
        // No-op if not paused
        session_.resume(PAUSE_WRITE);
      }
    }

    /**
     * CB invoked on unsuccessful write of zero copy buffer.
     */
    void writeErr(
        size_t /* bytesWritten */,
        const folly::AsyncSocketException&) noexcept final {
      assert(numCallbackPending_ > 0);
      // Buffers will be freed by FreeFn in ~IOBuf
      --numCallbackPending_;
      session_.close();
    }

    void incCallbackPending() {
      ++numCallbackPending_;
    }

    uint64_t getCallbackPending() const {
      return numCallbackPending_;
    }

   private:
    McServerSession& session_;
    uint64_t numCallbackPending_{0};
  };

  /**
   * Returns true if this object is a part of an intrusive list.
   */
  bool isLinked() const noexcept {
    return hook_.is_linked();
  }

  /**
   * Creates a new session.
   * Sessions manage their own lifetime.
   * A session will self-destruct right after an onCloseFinish() callback
   * call, by which point all of the following must have occured:
   *   1) All outstanding requests have been replied and pending
   *      writes have been completed/errored out.
   *   2) The outgoing connection is closed, either via an explicit close()
   *      call or due to some error.
   *
   * onCloseStart() callback marks the beggining of session
   * teardown. The application can inititate any cleanup process. After
   * onCloseStart() the socket is no longer readable, and the application
   * should try to flush out all outstanding requests so that session
   * can be closed.
   *
   * The application may use onCloseFinish() callback as the point in
   * time after which the session is considered done, and no event loop
   * iteration is necessary.
   *
   * The session will be alive for the duration of onCloseFinish callback,
   * but this is the last time the application can safely assume that
   * the session is alive.
   *
   * The onWriteQuiescence() callback is invoked when all pending writes are
   * done, rather than invoking it for each write.
   *
   * @param transport Connected transport; transfers ownership inside
   *                  this session.
   *
   * @param queue     If a queue is provided, the session will be linked to it.
   *                  Otherwise (if queue is nullptr), it will remain unlinked.
   *
   * @throw           std::runtime_error if we fail to create McServerSession
   *                  object
   */
  static McServerSession& create(
      folly::AsyncTransportWrapper::UniquePtr transport,
      std::shared_ptr<McServerOnRequest> cb,
      StateCallback& stateCb,
      const AsyncMcServerWorkerOptions& options,
      void* userCtxt,
<<<<<<< HEAD
      const CompressionCodecMap* codecMap = nullptr);
=======
      McServerSession::Queue* queue,
      const CompressionCodecMap* codecMap = nullptr,
      KeepAlive keepAlive = nullptr);
  //      folly::VirtualEventBase* virtualEventBase = nullptr);

  /**
   * Set appropriate socket options on an AsyncSocket
   */
  static void applySocketOptions(
      folly::AsyncSocket& socket,
      const AsyncMcServerWorkerOptions& opts);
>>>>>>> 2e6f64e1

  /**
   * Eventually closes the transport. All pending writes will still be drained.
   * Please refer create() for info about the callbacks invoked.
   */
  void close();

  /**
   * Same as close(), but if GoAway is enabled, will send the message to the
   * client and wait for acknowledgement before actually closing.
   */
  void beginClose(folly::StringPiece reason);

  /**
   * Returns true if there are some unfinished writes pending to the transport.
   */
  bool writesPending() const {
    return inFlight_ > 0;
  }

  /**
   * Allow clients to pause and resume reading form the sockets.
   * See pause(PauseReason) and resume(PauseReason) below.
   */
  void pause() {
    pause(PAUSE_USER);
  }
  void resume() {
    resume(PAUSE_USER);
  }

  /**
   * @returns true iff reading from the socket has been paused by the user
   */
  bool paused() const noexcept {
    return (pauseState_ & static_cast<uint64_t>(PAUSE_USER)) != 0;
  }

  /**
   * Get the user context associated with this session.
   */
  void* userContext() {
    return userCtxt_;
  }

  /**
   * Get the peer's socket address
   */
  const folly::SocketAddress& getSocketAddress() const noexcept {
    return socketAddress_;
  }

  /**
   * Get the socket's local address
   */
  const folly::SocketAddress getLocalAddress() const noexcept {
    return transport_->getLocalAddress();
  }

  /**
   * @return  the client's common name obtained from the
   *          SSL cert if this is an SSL session. Else it
   *          returns empty string.
   */
  folly::StringPiece getClientCommonName() const noexcept {
    return clientCommonName_;
  }

  /**
   * @return the EventBase for this thread
   */
  folly::EventBase& getEventBase() const noexcept {
    return eventBase_;
  }

  std::shared_ptr<CpuController> getCpuController() const noexcept {
    return options_.cpuController;
  }

<<<<<<< HEAD
  std::shared_ptr<MemoryController> getMemController() const noexcept {
    return options_.memController;
  }

=======
>>>>>>> 2e6f64e1
  const folly::AsyncTransportWrapper* getTransport() const noexcept {
    return transport_.get();
  }

<<<<<<< HEAD
=======
  /**
   * Called to create a chained IOBuf from iovecs which has a free function that
   * manages the lifetime of the WriteBuffer.
   */
  void sendZeroCopyIOBuf(
      WriteBuffer& wb,
      const struct iovec* iovs,
      size_t iovsCount);

  bool isZeroCopyEnabled() const {
    return options_.tcpZeroCopyThresholdBytes > 0;
  }

  /**
   * The security mechanism being used in thos connection.
   */
  SecurityMech securityMech() const noexcept;

  /**
   * Flush pending writes to the transport.
   */
  inline void flushWrites() {
    if (writeScheduled_) {
      sendWritesCallback_.cancelLoopCallback();
    }
    sendWrites();
  }

>>>>>>> 2e6f64e1
 private:
  const AsyncMcServerWorkerOptions& options_;

  folly::AsyncTransportWrapper::UniquePtr transport_;
  folly::EventBase& eventBase_;
  // When using the virtual event base mode, McServerSession is kept
  // alive by the KeepAlive
  KeepAlive keepAlive_;
  std::shared_ptr<McServerOnRequest> onRequest_;
  StateCallback& stateCb_;

  // Debug fifo fields
  ConnectionFifo debugFifo_;
  bool hasPendingMultiOp_{false};
<<<<<<< HEAD
=======

  bool onAcceptedCalled_{false};
>>>>>>> 2e6f64e1

  enum State {
    STREAMING, /* close() was not called */
    CLOSING, /* close() was called, waiting on pending requests */
    CLOSED, /* close() was called and connection was torn down.
               This is a short lived state to prevent another close()
               between the first close() and McServerSession destruction
               from doing anything */
  };
  State state_{STREAMING};

  // Pointer to current buffer. Updated by getReadBuffer()
  std::pair<void*, size_t> curBuffer_;

  // All writes to be written at the end of the loop in a single batch.
  WriteBuffer::List pendingWrites_;

  /**
   * Queue of write buffers.
   */
  WriteBufferQueue writeBufs_;

  /**
   * True iff SendWritesCallback has been scheduled.
   */
  bool writeScheduled_{false};

  /**
   * True iff the next write batch should be a zero copy write.
   */
  bool isNextWriteBatchZeroCopy_{false};

  /**
   * Total number of alive McTransactions in the system.
   */
  size_t inFlight_{0};

  /**
   * Total number of alive McTransactions, excluding subrequests.
   * Used to make throttling decisions.
   * The intention is to count metagets as one request as far as
   * throttling is concerned.
   */
  size_t realRequestsInFlight_{0};

  struct SendWritesCallback : public folly::EventBase::LoopCallback {
    explicit SendWritesCallback(McServerSession& session) : session_(session) {}
    void runLoopCallback() noexcept final {
      session_.sendWrites();
    }
    McServerSession& session_;
  };

  SendWritesCallback sendWritesCallback_;

  /* OR-able bits of pauseState_ */
  enum PauseReason : uint64_t {
    PAUSE_THROTTLED = 1 << 0,
    PAUSE_WRITE = 1 << 1,
    PAUSE_USER = 1 << 2,
  };

  /* Reads are enabled iff pauseState_ == 0 */
  uint64_t pauseState_{0};

  // Compression
  const CompressionCodecMap* compressionCodecMap_{nullptr};
  CodecIdRange codecIdRange_ = CodecIdRange::Empty;

  ServerMcParser<McServerSession> parser_;

  /* In-order protocol state */

  /* headReqid_ <= tailReqid_.  Since we must output replies sequentially,
     headReqid_ tracks the last reply id we're allowed to sent out.
     Out of order replies are stalled in the blockedReplies_ queue. */
  uint64_t headReqid_{0}; /**< Id of next unblocked reply */
  uint64_t tailReqid_{0}; /**< Id to assign to next request */
  std::unordered_map<uint64_t, std::unique_ptr<WriteBuffer>> blockedReplies_;

  /* If non-null, a multi-op operation is being parsed.*/
  std::shared_ptr<MultiOpParent> currentMultiop_;

  folly::SocketAddress socketAddress_;

  /**
   * If this session corresponds to an SSL session then
   * this is set to the common name from client cert
   */
  std::string clientCommonName_;

  void* userCtxt_{nullptr};

  std::unique_ptr<folly::AsyncTimeout> goAwayTimeout_;

<<<<<<< HEAD
=======
  ZeroCopySessionCB zeroCopySessionCB_;
  SecurityMech negotiatedMech_{SecurityMech::NONE};

>>>>>>> 2e6f64e1
  /**
   * pause()/resume() reads from the socket (TODO: does not affect the already
   * read buffer - requests in it will still be processed).
   *
   * We stop reading from the socket if at least one reason has a pause()
   * without a corresponding resume().
   */
  void pause(PauseReason reason);
  void resume(PauseReason reason);

  /**
   * Flush pending writes to the transport.
   */
  void sendWrites();

  /**
   * Check if no outstanding transactions, and close socket and
   * call onCloseFinish_() if so.
   */
  void checkClosed();

  void reply(std::unique_ptr<WriteBuffer> wb, uint64_t reqid);

  /**
   * Called when end context is seen (for multi-op requests) or connection
   * close to close out an in flight multi-op request.
   */
  void processMultiOpEnd();

  /* TAsyncTransport's readCallback */
  void getReadBuffer(void** bufReturn, size_t* lenReturn) final;
  void readDataAvailable(size_t len) noexcept final;
  void readEOF() noexcept final;
  void readErr(const folly::AsyncSocketException& ex) noexcept final;

  /* McParser's callback if ASCII request is read into a typed request */
  template <class Request>
<<<<<<< HEAD
  void asciiRequestReady(Request&& req, mc_res_t result, bool noreply);

  template <class Request>
  void umbrellaRequestReady(Request&& req, uint64_t reqid);
  template <class Request>
  void umbrellaRequestReadyImpl(McServerRequestContext&& ctx, Request&& req);

  void caretRequestReady(
      const UmbrellaMessageInfo& headerInfo,
      const folly::IOBuf& reqBody);

  void processConnectionControlMessage(const UmbrellaMessageInfo& headerInfo);

  void parseError(mc_res_t result, folly::StringPiece reason);
=======
  void asciiRequestReady(Request&& req, carbon::Result result, bool noreply);

  void caretRequestReady(
      const CaretMessageInfo& headerInfo,
      const folly::IOBuf& reqBody);

  void processConnectionControlMessage(const CaretMessageInfo& headerInfo);

  void parseError(carbon::Result result, folly::StringPiece reason);
>>>>>>> 2e6f64e1

  /* Ascii parser callbacks */
  template <class Request>
  void onRequest(Request&& req, bool noreply) {
<<<<<<< HEAD
    mc_res_t result = mc_res_unknown;
    if (req.key().fullKey().size() > MC_KEY_MAX_LEN_ASCII) {
      result = mc_res_bad_key;
=======
    carbon::Result result = carbon::Result::UNKNOWN;
    if (req.key().fullKey().size() > MC_KEY_MAX_LEN_ASCII) {
      result = carbon::Result::BAD_KEY;
>>>>>>> 2e6f64e1
    }
    asciiRequestReady(std::move(req), result, noreply);
  }

  /* ASCII parser callbacks for special commands */
  void onRequest(McVersionRequest&& req, bool noreply);

  void onRequest(McShutdownRequest&& req, bool noreply);

  void onRequest(McQuitRequest&& req, bool noreply);

  void multiOpEnd();

  void queueWrite(std::unique_ptr<WriteBuffer> wb);

  void completeWrite();

  /* TAsyncTransport's writeCallback */
  void writeSuccess() noexcept final;
  void writeErr(
      size_t bytesWritten,
      const folly::AsyncSocketException& ex) noexcept final;

  /* AsyncSSLSocket::HandshakeCB interface */
  bool handshakeVer(
      folly::AsyncSSLSocket* sock,
      bool preverifyOk,
      X509_STORE_CTX* ctx) noexcept final;
  void handshakeSuc(folly::AsyncSSLSocket* sock) noexcept final;
  void handshakeErr(
      folly::AsyncSSLSocket* sock,
      const folly::AsyncSocketException& ex) noexcept final;
<<<<<<< HEAD
=======

  void fizzHandshakeSuccess(
      fizz::server::AsyncFizzServer* transport) noexcept final;

  void fizzHandshakeError(
      fizz::server::AsyncFizzServer* transport,
      folly::exception_wrapper ex) noexcept final;

  void fizzHandshakeAttemptFallback(
      std::unique_ptr<folly::IOBuf> clientHello) final;
>>>>>>> 2e6f64e1

  void onTransactionStarted(bool isSubRequest);
  void onTransactionCompleted(bool isSubRequest);

  void writeToDebugFifo(const WriteBuffer* wb) noexcept;

  /**
   * Update the connection's valid range of codec ids that may be used
   * to compress the reply.  Any requests that are still in flight will be
   * replied assuming this newly updated range.
   */
  void updateCompressionCodecIdRange(
<<<<<<< HEAD
      const UmbrellaMessageInfo& headerInfo) noexcept;
=======
      const CaretMessageInfo& headerInfo) noexcept;
>>>>>>> 2e6f64e1

  McServerSession(
      folly::AsyncTransportWrapper::UniquePtr transport,
      std::shared_ptr<McServerOnRequest> cb,
      StateCallback& stateCb,
      const AsyncMcServerWorkerOptions& options,
      void* userCtxt,
<<<<<<< HEAD
      const CompressionCodecMap* codecMap);
=======
      const CompressionCodecMap* codecMap,
      KeepAlive keepAlive = nullptr);
  //     folly::VirtualEventBase* virtualEventBase = nullptr);
>>>>>>> 2e6f64e1

  McServerSession(const McServerSession&) = delete;
  McServerSession& operator=(const McServerSession&) = delete;

  // wrappers around the onState_ callbacks.
  void onAccepted();
  void onCloseStart();
  void onCloseFinish();
  void onWriteQuiescence();

  friend class McServerRequestContext;
  friend class ServerMcParser<McServerSession>;
  friend class ZeroCopySessionCB;
};
<<<<<<< HEAD
} // memcache
} // facebook
=======
} // namespace memcache
} // namespace facebook
>>>>>>> 2e6f64e1

#include "McServerSession-inl.h"<|MERGE_RESOLUTION|>--- conflicted
+++ resolved
@@ -1,12 +1,5 @@
 /*
-<<<<<<< HEAD
- *  Copyright (c) 2014-present, Facebook, Inc.
- *
- *  This source code is licensed under the MIT license found in the LICENSE
- *  file in the root directory of this source tree.
-=======
  * Copyright (c) Facebook, Inc. and its affiliates.
->>>>>>> 2e6f64e1
  *
  * This source code is licensed under the MIT license found in the
  * LICENSE file in the root directory of this source tree.
@@ -25,16 +18,10 @@
 #include "mcrouter/lib/CompressionCodecManager.h"
 #include "mcrouter/lib/debug/ConnectionFifo.h"
 #include "mcrouter/lib/network/AsyncMcServerWorkerOptions.h"
-<<<<<<< HEAD
-#include "mcrouter/lib/network/ServerMcParser.h"
-#include "mcrouter/lib/network/WriteBuffer.h"
-#include "mcrouter/lib/network/gen/Memcache.h"
-=======
 #include "mcrouter/lib/network/SecurityOptions.h"
 #include "mcrouter/lib/network/ServerMcParser.h"
 #include "mcrouter/lib/network/WriteBuffer.h"
 #include "mcrouter/lib/network/gen/MemcacheMessages.h"
->>>>>>> 2e6f64e1
 
 namespace facebook {
 namespace memcache {
@@ -49,27 +36,17 @@
 /**
  * A session owns a single transport, and processes the request/reply stream.
  */
-<<<<<<< HEAD
-class McServerSession : public folly::DelayedDestruction,
-                        private folly::AsyncSSLSocket::HandshakeCB,
-                        private folly::AsyncTransportWrapper::ReadCallback,
-                        private folly::AsyncTransportWrapper::WriteCallback {
-=======
 class McServerSession
     : public folly::DelayedDestruction,
       private fizz::server::AsyncFizzServer::HandshakeCallback,
       private folly::AsyncSSLSocket::HandshakeCB,
       private folly::AsyncTransportWrapper::ReadCallback,
       private folly::AsyncTransportWrapper::WriteCallback {
->>>>>>> 2e6f64e1
  private:
   folly::SafeIntrusiveListHook hook_;
 
  public:
-<<<<<<< HEAD
-=======
   using KeepAlive = folly::Executor::KeepAlive<folly::VirtualEventBase>;
->>>>>>> 2e6f64e1
   using Queue =
       folly::CountedIntrusiveList<McServerSession, &McServerSession::hook_>;
 
@@ -178,9 +155,6 @@
       StateCallback& stateCb,
       const AsyncMcServerWorkerOptions& options,
       void* userCtxt,
-<<<<<<< HEAD
-      const CompressionCodecMap* codecMap = nullptr);
-=======
       McServerSession::Queue* queue,
       const CompressionCodecMap* codecMap = nullptr,
       KeepAlive keepAlive = nullptr);
@@ -192,7 +166,6 @@
   static void applySocketOptions(
       folly::AsyncSocket& socket,
       const AsyncMcServerWorkerOptions& opts);
->>>>>>> 2e6f64e1
 
   /**
    * Eventually closes the transport. All pending writes will still be drained.
@@ -272,19 +245,10 @@
     return options_.cpuController;
   }
 
-<<<<<<< HEAD
-  std::shared_ptr<MemoryController> getMemController() const noexcept {
-    return options_.memController;
-  }
-
-=======
->>>>>>> 2e6f64e1
   const folly::AsyncTransportWrapper* getTransport() const noexcept {
     return transport_.get();
   }
 
-<<<<<<< HEAD
-=======
   /**
    * Called to create a chained IOBuf from iovecs which has a free function that
    * manages the lifetime of the WriteBuffer.
@@ -313,7 +277,6 @@
     sendWrites();
   }
 
->>>>>>> 2e6f64e1
  private:
   const AsyncMcServerWorkerOptions& options_;
 
@@ -328,11 +291,8 @@
   // Debug fifo fields
   ConnectionFifo debugFifo_;
   bool hasPendingMultiOp_{false};
-<<<<<<< HEAD
-=======
 
   bool onAcceptedCalled_{false};
->>>>>>> 2e6f64e1
 
   enum State {
     STREAMING, /* close() was not called */
@@ -428,12 +388,9 @@
 
   std::unique_ptr<folly::AsyncTimeout> goAwayTimeout_;
 
-<<<<<<< HEAD
-=======
   ZeroCopySessionCB zeroCopySessionCB_;
   SecurityMech negotiatedMech_{SecurityMech::NONE};
 
->>>>>>> 2e6f64e1
   /**
    * pause()/resume() reads from the socket (TODO: does not affect the already
    * read buffer - requests in it will still be processed).
@@ -471,22 +428,6 @@
 
   /* McParser's callback if ASCII request is read into a typed request */
   template <class Request>
-<<<<<<< HEAD
-  void asciiRequestReady(Request&& req, mc_res_t result, bool noreply);
-
-  template <class Request>
-  void umbrellaRequestReady(Request&& req, uint64_t reqid);
-  template <class Request>
-  void umbrellaRequestReadyImpl(McServerRequestContext&& ctx, Request&& req);
-
-  void caretRequestReady(
-      const UmbrellaMessageInfo& headerInfo,
-      const folly::IOBuf& reqBody);
-
-  void processConnectionControlMessage(const UmbrellaMessageInfo& headerInfo);
-
-  void parseError(mc_res_t result, folly::StringPiece reason);
-=======
   void asciiRequestReady(Request&& req, carbon::Result result, bool noreply);
 
   void caretRequestReady(
@@ -496,20 +437,13 @@
   void processConnectionControlMessage(const CaretMessageInfo& headerInfo);
 
   void parseError(carbon::Result result, folly::StringPiece reason);
->>>>>>> 2e6f64e1
 
   /* Ascii parser callbacks */
   template <class Request>
   void onRequest(Request&& req, bool noreply) {
-<<<<<<< HEAD
-    mc_res_t result = mc_res_unknown;
-    if (req.key().fullKey().size() > MC_KEY_MAX_LEN_ASCII) {
-      result = mc_res_bad_key;
-=======
     carbon::Result result = carbon::Result::UNKNOWN;
     if (req.key().fullKey().size() > MC_KEY_MAX_LEN_ASCII) {
       result = carbon::Result::BAD_KEY;
->>>>>>> 2e6f64e1
     }
     asciiRequestReady(std::move(req), result, noreply);
   }
@@ -542,8 +476,6 @@
   void handshakeErr(
       folly::AsyncSSLSocket* sock,
       const folly::AsyncSocketException& ex) noexcept final;
-<<<<<<< HEAD
-=======
 
   void fizzHandshakeSuccess(
       fizz::server::AsyncFizzServer* transport) noexcept final;
@@ -554,7 +486,6 @@
 
   void fizzHandshakeAttemptFallback(
       std::unique_ptr<folly::IOBuf> clientHello) final;
->>>>>>> 2e6f64e1
 
   void onTransactionStarted(bool isSubRequest);
   void onTransactionCompleted(bool isSubRequest);
@@ -567,11 +498,7 @@
    * replied assuming this newly updated range.
    */
   void updateCompressionCodecIdRange(
-<<<<<<< HEAD
-      const UmbrellaMessageInfo& headerInfo) noexcept;
-=======
       const CaretMessageInfo& headerInfo) noexcept;
->>>>>>> 2e6f64e1
 
   McServerSession(
       folly::AsyncTransportWrapper::UniquePtr transport,
@@ -579,13 +506,9 @@
       StateCallback& stateCb,
       const AsyncMcServerWorkerOptions& options,
       void* userCtxt,
-<<<<<<< HEAD
-      const CompressionCodecMap* codecMap);
-=======
       const CompressionCodecMap* codecMap,
       KeepAlive keepAlive = nullptr);
   //     folly::VirtualEventBase* virtualEventBase = nullptr);
->>>>>>> 2e6f64e1
 
   McServerSession(const McServerSession&) = delete;
   McServerSession& operator=(const McServerSession&) = delete;
@@ -600,12 +523,7 @@
   friend class ServerMcParser<McServerSession>;
   friend class ZeroCopySessionCB;
 };
-<<<<<<< HEAD
-} // memcache
-} // facebook
-=======
 } // namespace memcache
 } // namespace facebook
->>>>>>> 2e6f64e1
 
 #include "McServerSession-inl.h"