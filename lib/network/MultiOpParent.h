--- conflicted
+++ resolved
@@ -1,12 +1,5 @@
 /*
-<<<<<<< HEAD
- *  Copyright (c) 2014-present, Facebook, Inc.
- *
- *  This source code is licensed under the MIT license found in the LICENSE
- *  file in the root directory of this source tree.
-=======
  * Copyright (c) Facebook, Inc. and its affiliates.
->>>>>>> 2e6f64e1
  *
  * This source code is licensed under the MIT license found in the
  * LICENSE file in the root directory of this source tree.
@@ -19,11 +12,7 @@
 #include <folly/Optional.h>
 
 #include "mcrouter/lib/network/McServerRequestContext.h"
-<<<<<<< HEAD
-#include "mcrouter/lib/network/gen/Memcache.h"
-=======
 #include "mcrouter/lib/network/gen/MemcacheMessages.h"
->>>>>>> 2e6f64e1
 
 namespace facebook {
 namespace memcache {
@@ -67,12 +56,8 @@
    * @return true if the parent assumed ownership of reporting an error.
    *         On true, errorMessage is moved out of.
    */
-<<<<<<< HEAD
-  bool reply(mc_res_t result, uint32_t errorCode, std::string&& errorMessage);
-=======
   bool
   reply(carbon::Result result, uint32_t errorCode, std::string&& errorMessage);
->>>>>>> 2e6f64e1
 
   /**
    * Notify that a sub request is waiting for a reply.
