/*
<<<<<<< HEAD
 *  Copyright (c) 2015, Facebook, Inc.
 *
 *  This source code is licensed under the MIT license found in the LICENSE
 *  file in the root directory of this source tree.
=======
 * Copyright (c) Facebook, Inc. and its affiliates.
>>>>>>> 2e6f64e1
 *
 * This source code is licensed under the MIT license found in the
 * LICENSE file in the root directory of this source tree.
 */

#include "mcrouter/lib/network/McAsciiParser.h"

#include "mcrouter/lib/mc/msg.h"
<<<<<<< HEAD
#include "mcrouter/lib/McOperation.h"
#include "mcrouter/lib/network/gen/Memcache.h"
=======
#include "mcrouter/lib/network/gen/MemcacheMessages.h"
#include "mcrouter/lib/network/gen/MemcacheRoutingGroups.h"
>>>>>>> 2e6f64e1

namespace facebook { namespace memcache {

/**
 * %%{}%% blocks are going to be processed by Ragel.
 * A lot of different building blocks are used here, their complete
 * documentation can be found on the official webpage of Ragel.
 * The most important constructs are actions and code snippets.
 * There are 4 base types of them used here:
 *   >name or >{} - execute action with name 'name', or code snippet before
 *                  entering machine.
 *   $name or ${} - on each transition of machine.
 *   %name or %{} - on each transition from machine via final state.
 *   @name or @{} - on each transition into final state.
 */

%%{
machine mc_ascii_common;

# Define binding to class member variables.
variable p p_;
variable pe pe_;
variable cs savedCs_;

# Action that initializes/performs data parsing for replies.
action reply_value_data {
  // We must ensure message.value() is nonempty for ASCII get-like replies
<<<<<<< HEAD
  message.value().emplace();
=======
  message.value() = folly::IOBuf();
>>>>>>> 2e6f64e1
  if (!readValue(buffer, *message.value())) {
    fbreak;
  }
}

# Action that initializes/performs data parsing for requests.
action req_value_data {
  if (!readValue(buffer, message.value())) {
    fbreak;
  }
}

# Resets current value, used for errors.
action reset_value {
  using MsgT = typename std::decay<decltype(message)>::type;
  resetErrorMessage<MsgT>(message);
}

# For requests only.
noreply = 'noreply' %{
  noreply_ = true;
};

new_line = '\r'? '\n';

# End of multi op request (get, gets, lease-get, metaget).
multi_op_end = new_line @{
  callback_->multiOpEnd();
  finishReq();
  fbreak;
};

# End of message.
msg_end = new_line @{
  // Message is complete, so exit the state machine and return to the caller.
  state_ = State::COMPLETE;
  fbreak;
};

# Key that we do not want to store.
skip_key = (any+ -- (cntrl | space));

action key_start {
  currentKey_.clear();
  keyPieceStart_ = p_;
}

action key_end {
  appendKeyPiece(buffer, currentKey_, keyPieceStart_, p_);
  keyPieceStart_ = nullptr;
  currentKey_.coalesce();
}

# Key that we want to store.
key = (any+ -- (cntrl | space)) >key_start %key_end %{
  message.key() = std::move(currentKey_);
};

multi_token = (print+ -- ( '\r' | '\n' )) >key_start %key_end %{
  // Trim string.
  while (currentKey_.length() > 0 && isspace(*currentKey_.data())) {
    currentKey_.trimStart(1);
  }
  while (currentKey_.length() > 0 && isspace(*(currentKey_.tail() - 1))) {
    currentKey_.trimEnd(1);
  }
  message.key() = std::move(currentKey_);
};

# Unsigned integer value.
uint = digit+ > { currentUInt_ = 0; } ${
  currentUInt_ = currentUInt_ * 10 + (fc - '0');
};

negative = '-' >{
  negative_ = true;
};

# Single fields with in-place parsing.
flags = uint %{
  message.flags() = currentUInt_;
};

delay = uint %{
  message.delay() = currentUInt_;
};

exptime = uint %{
  message.exptime() = static_cast<int32_t>(currentUInt_);
};

exptime_req = negative? uint %{
  auto value = static_cast<int32_t>(currentUInt_);
  message.exptime() = negative_ ? -value : value;
  negative_ = false;
};

value_bytes = uint %{
  remainingIOBufLength_ = static_cast<size_t>(currentUInt_);
  // Enforce maximum on value size obtained from parser                       
  if (remainingIOBufLength_ > maxValueBytes) {
    remainingIOBufLength_ = maxValueBytes;                                    
  }
};

cas_id = uint %{
  message.casToken() = currentUInt_;
};

delta = uint %{
  message.delta() = currentUInt_;
};

lease_token = uint %{
  // NOTE: we don't support -1 lease token.
  message.leaseToken() = currentUInt_;
};

error_code = uint %{
  message.appSpecificErrorCode() = static_cast<uint16_t>(currentUInt_);
};

# Common storage replies.
<<<<<<< HEAD
not_found = 'NOT_FOUND' @{ message.result() = mc_res_notfound; };
deleted = 'DELETED' @{ message.result() = mc_res_deleted; };
touched = 'TOUCHED' @{ message.result() = mc_res_touched; };

VALUE = 'VALUE' % { message.result() = mc_res_found; };
=======
not_found = 'NOT_FOUND' @{ message.result() = carbon::Result::NOTFOUND; };
deleted = 'DELETED' @{ message.result() = carbon::Result::DELETED; };
touched = 'TOUCHED' @{ message.result() = carbon::Result::TOUCHED; };

VALUE = 'VALUE' % { message.result() = carbon::Result::FOUND; };
>>>>>>> 2e6f64e1

hit = VALUE ' '+ skip_key ' '+ flags ' '+ value_bytes new_line @reply_value_data
      new_line;
gets_hit = VALUE ' '+ skip_key ' '+ flags ' '+ value_bytes ' '+ cas_id
           new_line @reply_value_data new_line;

# Errors
command_error = 'ERROR' @{
  // This is unexpected error reply, just put ourself into error state.
  state_ = State::ERROR;
  currentErrorDescription_ = "ERROR reply received from server.";
  fbreak;
};

error_message = (any* -- ('\r' | '\n')) >reset_value ${
  using MsgT = typename std::decay<decltype(message)>::type;
  consumeErrorMessage<MsgT>(buffer);
};

server_error = 'SERVER_ERROR' (' ' error_code ' ')? ' '? error_message
               %{
                 uint32_t errorCode = currentUInt_;
                 if (errorCode == SERVER_ERROR_BUSY) {
<<<<<<< HEAD
                   message.result() = mc_res_busy;
                 } else {
                   message.result() = mc_res_remote_error;
=======
                   message.result() = carbon::Result::BUSY;
                 } else {
                   message.result() = carbon::Result::REMOTE_ERROR;
>>>>>>> 2e6f64e1
                 }
               };

client_error = 'CLIENT_ERROR' (' ' error_code ' ')? ' '? error_message
<<<<<<< HEAD
               %{ message.result() = mc_res_client_error; };
=======
               %{ message.result() = carbon::Result::CLIENT_ERROR; };
>>>>>>> 2e6f64e1

error = command_error | server_error | client_error;
}%%

// McGet reply.
%%{
machine mc_ascii_get_reply;
include mc_ascii_common;

<<<<<<< HEAD
get = hit? >{ message.result() = mc_res_notfound; } 'END';
=======
get = hit? >{ message.result() = carbon::Result::NOTFOUND; } 'END';
>>>>>>> 2e6f64e1
get_reply := (get | error) msg_end;
write data;
}%%

template <>
void McClientAsciiParser::consumeMessage<McGetRequest>(folly::IOBuf& buffer) {
  auto& message = currentMessage_.get<McGetReply>();
<<<<<<< HEAD
=======
  %%{
    machine mc_ascii_get_reply;
    write init nocs;
    write exec;
  }%%
}

// McGets reply.
%%{
machine mc_ascii_gets_reply;
include mc_ascii_common;

gets = gets_hit? >{ message.result() = carbon::Result::NOTFOUND; } 'END';
gets_reply := (gets | error) msg_end;
write data;
}%%

template <>
void McClientAsciiParser::consumeMessage<McGetsRequest>(folly::IOBuf& buffer) {
  auto& message = currentMessage_.get<McGetsReply>();
>>>>>>> 2e6f64e1
  %%{
    machine mc_ascii_gets_reply;
    write init nocs;
    write exec;
  }%%
}

// McGat reply.
%%{
machine mc_ascii_gat_reply;
include mc_ascii_common;

<<<<<<< HEAD
gets = gets_hit? >{ message.result() = mc_res_notfound; } 'END';
gets_reply := (gets | error) msg_end;
=======
gat = hit? >{ message.result() = carbon::Result::NOTFOUND; } 'END';
gat_reply := (gat | error) msg_end;
>>>>>>> 2e6f64e1
write data;
}%%

template <>
<<<<<<< HEAD
void McClientAsciiParser::consumeMessage<McGetsRequest>(folly::IOBuf& buffer) {
  auto& message = currentMessage_.get<McGetsReply>();
=======
void McClientAsciiParser::consumeMessage<McGatRequest>(folly::IOBuf& buffer) {
  auto& message = currentMessage_.get<McGatReply>();
  %%{
    machine mc_ascii_gat_reply;
    write init nocs;
    write exec;
  }%%
}

// McGats reply.
%%{
machine mc_ascii_gats_reply;
include mc_ascii_common;

gats = gets_hit? >{ message.result() = carbon::Result::NOTFOUND; } 'END';
gats_reply := (gats | error) msg_end;
write data;
}%%

template <>
void McClientAsciiParser::consumeMessage<McGatsRequest>(folly::IOBuf& buffer) {
  auto& message = currentMessage_.get<McGatsReply>();
>>>>>>> 2e6f64e1
  %%{
    machine mc_ascii_gats_reply;
    write init nocs;
    write exec;
  }%%
}

// McLeaseGet reply.
%%{
machine mc_ascii_lease_get_reply;
include mc_ascii_common;

# FIXME, we should return carbon::Result::FOUNDSTALE or carbon::Result::NOTFOUNDHOT.
lvalue = 'LVALUE' ' '+ skip_key ' '+ lease_token ' '+ flags ' '+ value_bytes
         new_line @reply_value_data new_line
<<<<<<< HEAD
         @{ message.result() = mc_res_notfound; };
=======
         @{ message.result() = carbon::Result::NOTFOUND; };
>>>>>>> 2e6f64e1

lease_get = (hit | lvalue) 'END';
lease_get_reply := (lease_get | error) msg_end;

write data;
}%%

template <>
void McClientAsciiParser::consumeMessage<
    McLeaseGetRequest>(folly::IOBuf& buffer) {
  auto& message = currentMessage_.get<McLeaseGetReply>();
  %%{
    machine mc_ascii_lease_get_reply;
    write init nocs;
    write exec;
  }%%
}

// McStorage reply.
%%{
machine mc_ascii_storage_reply;
include mc_ascii_common;

<<<<<<< HEAD
stored = 'STORED' @{ message.result() = mc_res_stored; };
stale_stored = 'STALE_STORED' @{ message.result() = mc_res_stalestored; };
not_stored = 'NOT_STORED' @{ message.result() = mc_res_notstored; };
exists = 'EXISTS' @{ message.result() = mc_res_exists; };
=======
stored = 'STORED' @{ message.result() = carbon::Result::STORED; };
stale_stored = 'STALE_STORED' @{ message.result() = carbon::Result::STALESTORED; };
not_stored = 'NOT_STORED' @{ message.result() = carbon::Result::NOTSTORED; };
exists = 'EXISTS' @{ message.result() = carbon::Result::EXISTS; };
>>>>>>> 2e6f64e1

storage = stored | stale_stored | not_stored | exists | not_found | deleted;
storage_reply := (storage | error) msg_end;

write data;
}%%

template <class Reply>
void McClientAsciiParser::consumeStorageReplyCommon(folly::IOBuf& buffer) {
  auto& message = currentMessage_.get<Reply>();
  %%{
    machine mc_ascii_storage_reply;
    write init nocs;
    write exec;
  }%%
}

// McArithm reply.
%%{
machine mc_ascii_arithm_reply;
include mc_ascii_common;

<<<<<<< HEAD
arithm = not_found | (delta @{ message.result() = mc_res_stored; }) ' '*;
=======
arithm = not_found | (delta @{ message.result() = carbon::Result::STORED; }) ' '*;
>>>>>>> 2e6f64e1
arithm_reply := (arithm | error) msg_end;

write data;
}%%

template <class Reply>
void McClientAsciiParser::consumeArithmReplyCommon(folly::IOBuf& buffer) {
  auto& message = currentMessage_.get<Reply>();
  %%{
    machine mc_ascii_arithm_reply;
    write init nocs;
    write exec;
  }%%
}

// McVersion reply.
%%{
machine mc_ascii_version_reply;
include mc_ascii_common;

<<<<<<< HEAD
version = 'VERSION ' @{ message.result() = mc_res_ok; }
=======
version = 'VERSION ' @{ message.result() = carbon::Result::OK; }
>>>>>>> 2e6f64e1
          (any* -- ('\r' | '\n')) ${
  using MsgT = std::decay<decltype(message)>::type;
  consumeVersion<MsgT>(buffer);
};
version_reply := (version | error) msg_end;

write data;
}%%

template <>
void McClientAsciiParser::consumeMessage<McVersionRequest>(
    folly::IOBuf& buffer) {
  auto& message = currentMessage_.get<McVersionReply>();
  %%{
    machine mc_ascii_version_reply;
    write init nocs;
    write exec;
  }%%
}

// McDelete reply.
%%{
machine mc_ascii_delete_reply;
include mc_ascii_common;

delete = deleted | not_found;
delete_reply := (delete | error) msg_end;

write data;
}%%

template <>
void McClientAsciiParser::consumeMessage<McDeleteRequest>(
    folly::IOBuf& buffer) {
  auto& message = currentMessage_.get<McDeleteReply>();
  %%{
    machine mc_ascii_delete_reply;
    write init nocs;
    write exec;
  }%%
}

// McTouch reply.
%%{
machine mc_ascii_touch_reply;
include mc_ascii_common;

touch = touched | not_found;
touch_reply := (touch | error) msg_end;

write data;
}%%

template <>
void McClientAsciiParser::consumeMessage<McTouchRequest>(
    folly::IOBuf& buffer) {
  auto& message = currentMessage_.get<McTouchReply>();
  %%{
    machine mc_ascii_touch_reply;
    write init nocs;
    write exec;
  }%%
}

//McMetaget reply.
%%{
machine mc_ascii_metaget_reply;
include mc_ascii_common;

age = negative? uint %{
  auto value = static_cast<int32_t>(currentUInt_);
  message.age() = negative_ ? -value : value;
  negative_ = false;
};
age_unknown = 'unknown' %{
  message.age() = -1;
};

ip_addr = (xdigit | '.' | ':')+ ${
  using MsgT = std::decay<decltype(message)>::type;
  consumeIpAddrHelper<MsgT>(buffer);
} %{
  using MsgT = std::decay<decltype(message)>::type;
  consumeIpAddr<MsgT>(buffer);
};

transient = uint %{
  // We no longer support is_transient with typed requests.
};

<<<<<<< HEAD
meta = 'META' % { message.result() = mc_res_found; };
mhit = meta ' '+ skip_key ' '+ 'age:' ' '* (age | age_unknown) ';' ' '*
  'exptime:' ' '* exptime ';' ' '* 'from:' ' '* (ip_addr|'unknown') ';' ' '*
  'is_transient:' ' '* transient ' '* new_line;
metaget = mhit? >{ message.result() = mc_res_notfound; } 'END' msg_end;
=======
#TODO(stuclar): Remove optional parsing of is_transient (T32090075)
meta = 'META' % { message.result() = carbon::Result::FOUND; };
mhit = meta ' '+ skip_key ' '+ 'age:' ' '* (age | age_unknown) ';' ' '*
  'exptime:' ' '* exptime ';' ' '* 'from:' ' '* (ip_addr|'unknown') (';' ' '*
  'is_transient:' ' '* transient ' '*)? new_line;
metaget = mhit? >{ message.result() = carbon::Result::NOTFOUND; } 'END' msg_end;
>>>>>>> 2e6f64e1
metaget_reply := (metaget | error) msg_end;

write data;
}%%

template <>
void McClientAsciiParser::consumeMessage<McMetagetRequest>(
    folly::IOBuf& buffer) {
  auto& message = currentMessage_.get<McMetagetReply>();
  %%{
    machine mc_ascii_metaget_reply;
    write init nocs;
    write exec;
  }%%
}

// McFlushAll reply.
%%{
machine mc_ascii_flushall_reply;
include mc_ascii_common;

<<<<<<< HEAD
flushall = 'OK' $ { message.result() = mc_res_ok; };
=======
flushall = 'OK' $ { message.result() = carbon::Result::OK; };
>>>>>>> 2e6f64e1
flushall_reply := (flushall | error) msg_end;

write data;
}%%

template <>
void McClientAsciiParser::consumeMessage<McFlushAllRequest>(
    folly::IOBuf& buffer) {
  auto& message = currentMessage_.get<McFlushAllReply>();
  %%{
    machine mc_ascii_flushall_reply;
    write init nocs;
    write exec;
  }%%
}

template <>
void McClientAsciiParser::initializeReplyParser<McGetRequest>() {
  initializeCommon<McGetReply>();
  savedCs_ = mc_ascii_get_reply_en_get_reply;
  errorCs_ = mc_ascii_get_reply_error;
  consumer_ = &McClientAsciiParser::consumeMessage<McGetRequest>;
<<<<<<< HEAD
}

template <>
void McClientAsciiParser::initializeReplyParser<McGetsRequest>() {
  initializeCommon<McGetsReply>();
  savedCs_ = mc_ascii_gets_reply_en_gets_reply;
  errorCs_ = mc_ascii_gets_reply_error;
  consumer_ = &McClientAsciiParser::consumeMessage<McGetsRequest>;
}

template <>
void McClientAsciiParser::initializeReplyParser<McLeaseGetRequest>() {
  initializeCommon<McLeaseGetReply>();
  savedCs_ = mc_ascii_lease_get_reply_en_lease_get_reply;
  errorCs_ = mc_ascii_lease_get_reply_error;
  consumer_ = &McClientAsciiParser::consumeMessage<McLeaseGetRequest>;
}

template <>
void McClientAsciiParser::initializeReplyParser<McSetRequest>() {
  initializeStorageReplyCommon<McSetReply>();
}

template <>
void McClientAsciiParser::initializeReplyParser<McAddRequest>() {
  initializeStorageReplyCommon<McAddReply>();
}

template <>
=======
}

template <>
void McClientAsciiParser::initializeReplyParser<McGetsRequest>() {
  initializeCommon<McGetsReply>();
  savedCs_ = mc_ascii_gets_reply_en_gets_reply;
  errorCs_ = mc_ascii_gets_reply_error;
  consumer_ = &McClientAsciiParser::consumeMessage<McGetsRequest>;
}

template <>
void McClientAsciiParser::initializeReplyParser<McGatRequest>() {
  initializeCommon<McGatReply>();
  savedCs_ = mc_ascii_gat_reply_en_gat_reply;
  errorCs_ = mc_ascii_gat_reply_error;
  consumer_ = &McClientAsciiParser::consumeMessage<McGatRequest>;
}

template <>
void McClientAsciiParser::initializeReplyParser<McGatsRequest>() {
  initializeCommon<McGatsReply>();
  savedCs_ = mc_ascii_gats_reply_en_gats_reply;
  errorCs_ = mc_ascii_gats_reply_error;
  consumer_ = &McClientAsciiParser::consumeMessage<McGatsRequest>;
}

template <>
void McClientAsciiParser::initializeReplyParser<McLeaseGetRequest>() {
  initializeCommon<McLeaseGetReply>();
  savedCs_ = mc_ascii_lease_get_reply_en_lease_get_reply;
  errorCs_ = mc_ascii_lease_get_reply_error;
  consumer_ = &McClientAsciiParser::consumeMessage<McLeaseGetRequest>;
}

template <>
void McClientAsciiParser::initializeReplyParser<McSetRequest>() {
  initializeStorageReplyCommon<McSetReply>();
}

template <>
void McClientAsciiParser::initializeReplyParser<McAddRequest>() {
  initializeStorageReplyCommon<McAddReply>();
}

template <>
>>>>>>> 2e6f64e1
void McClientAsciiParser::initializeReplyParser<McReplaceRequest>() {
  initializeStorageReplyCommon<McReplaceReply>();
}

template <>
void McClientAsciiParser::initializeReplyParser<McLeaseSetRequest>() {
  initializeStorageReplyCommon<McLeaseSetReply>();
}

template <>
void McClientAsciiParser::initializeReplyParser<McCasRequest>() {
  initializeStorageReplyCommon<McCasReply>();
}

template <>
void McClientAsciiParser::initializeReplyParser<McAppendRequest>() {
  initializeStorageReplyCommon<McAppendReply>();
}

template <>
void McClientAsciiParser::initializeReplyParser<McPrependRequest>() {
  initializeStorageReplyCommon<McPrependReply>();
}

template <>
void McClientAsciiParser::initializeReplyParser<McIncrRequest>() {
  initializeArithmReplyCommon<McIncrReply>();
}

template <>
void McClientAsciiParser::initializeReplyParser<McDecrRequest>() {
  initializeArithmReplyCommon<McDecrReply>();
}

template <>
void McClientAsciiParser::initializeReplyParser<McVersionRequest>() {
  initializeCommon<McVersionReply>();
  savedCs_ = mc_ascii_version_reply_en_version_reply;
  errorCs_ = mc_ascii_version_reply_error;
  consumer_ = &McClientAsciiParser::consumeMessage<McVersionRequest>;
}

template <>
void McClientAsciiParser::initializeReplyParser<McDeleteRequest>() {
  initializeCommon<McDeleteReply>();
  savedCs_ = mc_ascii_delete_reply_en_delete_reply;
  errorCs_ = mc_ascii_delete_reply_error;
  consumer_ = &McClientAsciiParser::consumeMessage<McDeleteRequest>;
<<<<<<< HEAD
}

template <>
void McClientAsciiParser::initializeReplyParser<McTouchRequest>() {
  initializeCommon<McTouchReply>();
  savedCs_ = mc_ascii_touch_reply_en_touch_reply;
  errorCs_ = mc_ascii_touch_reply_error;
  consumer_ = &McClientAsciiParser::consumeMessage<McTouchRequest>;
}

template <>
void McClientAsciiParser::initializeReplyParser<McMetagetRequest>() {
  initializeCommon<McMetagetReply>();
  savedCs_ = mc_ascii_metaget_reply_en_metaget_reply;
  errorCs_ = mc_ascii_metaget_reply_error;
  consumer_ = &McClientAsciiParser::consumeMessage<McMetagetRequest>;
}

template <>
=======
}

template <>
void McClientAsciiParser::initializeReplyParser<McTouchRequest>() {
  initializeCommon<McTouchReply>();
  savedCs_ = mc_ascii_touch_reply_en_touch_reply;
  errorCs_ = mc_ascii_touch_reply_error;
  consumer_ = &McClientAsciiParser::consumeMessage<McTouchRequest>;
}

template <>
void McClientAsciiParser::initializeReplyParser<McMetagetRequest>() {
  initializeCommon<McMetagetReply>();
  savedCs_ = mc_ascii_metaget_reply_en_metaget_reply;
  errorCs_ = mc_ascii_metaget_reply_error;
  consumer_ = &McClientAsciiParser::consumeMessage<McMetagetRequest>;
}

template <>
>>>>>>> 2e6f64e1
void McClientAsciiParser::initializeReplyParser<McFlushAllRequest>() {
  initializeCommon<McFlushAllReply>();
  savedCs_ = mc_ascii_flushall_reply_en_flushall_reply;
  errorCs_ = mc_ascii_flushall_reply_error;
  consumer_ = &McClientAsciiParser::consumeMessage<McFlushAllRequest>;
}


template <class Reply>
void McClientAsciiParser::initializeArithmReplyCommon() {
  initializeCommon<Reply>();
  savedCs_ = mc_ascii_arithm_reply_en_arithm_reply;
  errorCs_ = mc_ascii_arithm_reply_error;
  consumer_ = &McClientAsciiParser::consumeArithmReplyCommon<Reply>;
}

template <class Reply>
void McClientAsciiParser::initializeStorageReplyCommon() {
  initializeCommon<Reply>();
  savedCs_ = mc_ascii_storage_reply_en_storage_reply;
  errorCs_ = mc_ascii_storage_reply_error;
  consumer_ = &McClientAsciiParser::consumeStorageReplyCommon<Reply>;
}

template <class Reply>
void McClientAsciiParser::initializeCommon() {
  assert(state_ == State::UNINIT);

  currentUInt_ = 0;
  currentIOBuf_ = nullptr;
  remainingIOBufLength_ = 0;
  state_ = State::PARTIAL;

  currentMessage_.emplace<Reply>();
}

// Server parser.

// Get-like requests (get, gets, lease-get, metaget).

%%{
machine mc_ascii_get_like_req_body;
include mc_ascii_common;

action on_full_key {
  callback_->onRequest(std::move(message));
}

req_body := ' '* key % on_full_key (' '+ key % on_full_key)* ' '* multi_op_end;

write data;
}%%

template <class Request>
void McServerAsciiParser::consumeGetLike(folly::IOBuf& buffer) {
  auto& message = currentMessage_.get<Request>();
  %%{
    machine mc_ascii_get_like_req_body;
    write init nocs;
    write exec;
  }%%
}

template <class Request>
void McServerAsciiParser::initGetLike() {
  savedCs_ = mc_ascii_get_like_req_body_en_req_body;
  errorCs_ = mc_ascii_get_like_req_body_error;
  state_ = State::PARTIAL;
  currentMessage_.emplace<Request>();
  consumer_ = &McServerAsciiParser::consumeGetLike<Request>;
}

// Gat-like requests (gat, gats).

%%{
machine mc_ascii_gat_like_req_body;
include mc_ascii_common;

action on_full_key {
  callback_->onRequest(std::move(message));
}

req_body := ' '* exptime_req ' '+ key % on_full_key (' '+ key % on_full_key)* ' '* multi_op_end;

write data;
}%%

template <class Request>
void McServerAsciiParser::consumeGatLike(folly::IOBuf& buffer) {
  auto& message = currentMessage_.get<Request>();
  %%{
    machine mc_ascii_gat_like_req_body;
    write init nocs;
    write exec;
  }%%
}

template <class Request>
void McServerAsciiParser::initGatLike() {
  savedCs_ = mc_ascii_gat_like_req_body_en_req_body;
  errorCs_ = mc_ascii_gat_like_req_body_error;
  state_ = State::PARTIAL;
  currentMessage_.emplace<Request>();
  consumer_ = &McServerAsciiParser::consumeGatLike<Request>;
}

// Set-like requests (set, add, replace, append, prepend).

%%{
machine mc_ascii_set_like_req_body;
include mc_ascii_common;

req_body := ' '* key ' '+ flags ' '+ exptime_req ' '+ value_bytes
            (' '+ noreply)? ' '* new_line @req_value_data new_line @{
              callback_->onRequest(std::move(message), noreply_);
              finishReq();
              fbreak;
            };

write data;
}%%

template <class Request>
void McServerAsciiParser::consumeSetLike(folly::IOBuf& buffer) {
  auto& message = currentMessage_.get<Request>();
  %%{
    machine mc_ascii_set_like_req_body;
    write init nocs;
    write exec;
  }%%
}

template <class Request>
void McServerAsciiParser::initSetLike() {
  savedCs_ = mc_ascii_set_like_req_body_en_req_body;
  errorCs_ = mc_ascii_set_like_req_body_error;
  state_ = State::PARTIAL;
  currentMessage_.emplace<Request>();
  consumer_ = &McServerAsciiParser::consumeSetLike<Request>;
}

// Cas request.

%%{
machine mc_ascii_cas_req_body;
include mc_ascii_common;

req_body := ' '* key ' '+ flags ' '+ exptime_req ' '+ value_bytes ' '+ cas_id
            (' '+ noreply)? ' '* new_line @req_value_data new_line @{
              callback_->onRequest(std::move(message), noreply_);
              finishReq();
              fbreak;
            };

write data;
}%%

void McServerAsciiParser::consumeCas(folly::IOBuf& buffer) {
  auto& message = currentMessage_.get<McCasRequest>();
  %%{
    machine mc_ascii_cas_req_body;
    write init nocs;
    write exec;
  }%%
}

// Lease-set request.

%%{
machine mc_ascii_lease_set_req_body;
include mc_ascii_common;

req_body := ' '* key ' '+ lease_token ' '+ flags ' '+ exptime_req ' '+
            value_bytes (' '+ noreply)? ' '* new_line @req_value_data
            new_line @{
              callback_->onRequest(std::move(message), noreply_);
              finishReq();
              fbreak;
            };

write data;
}%%

void McServerAsciiParser::consumeLeaseSet(folly::IOBuf& buffer) {
  auto& message =
    currentMessage_.get<McLeaseSetRequest>();
  %%{
    machine mc_ascii_lease_set_req_body;
    write init nocs;
    write exec;
  }%%
}

// Delete request.

%%{
machine mc_ascii_delete_req_body;
include mc_ascii_common;

req_body := ' '* key (' '+ exptime_req)? (' '+ noreply)? ' '* new_line @{
              callback_->onRequest(std::move(message), noreply_);
              finishReq();
              fbreak;
            };

write data;
}%%

void McServerAsciiParser::consumeDelete(folly::IOBuf& buffer) {
  auto& message =
    currentMessage_.get<McDeleteRequest>();
  %%{
    machine mc_ascii_delete_req_body;
    write init nocs;
    write exec;
  }%%
}

// Touch request.

%%{
machine mc_ascii_touch_req_body;
include mc_ascii_common;

req_body := ' '* key ' '+ exptime_req (' '+ noreply)? ' '* new_line @{
              callback_->onRequest(std::move(message), noreply_);
              finishReq();
              fbreak;
            };

write data;
}%%

void McServerAsciiParser::consumeTouch(folly::IOBuf& buffer) {
  auto& message =
    currentMessage_.get<McTouchRequest>();
  %%{
    machine mc_ascii_touch_req_body;
    write init nocs;
    write exec;
  }%%
}

// Shutdown request.

%%{
machine mc_ascii_shutdown_req_body;
include mc_ascii_common;

# Note we ignore shutdown delay, since mcrouter does not honor it anyway.
req_body := (' '+ digit+)? ' '* new_line @{
              callback_->onRequest(std::move(message), noreply_);
              finishReq();
              fbreak;
            };

write data;
}%%

void McServerAsciiParser::consumeShutdown(folly::IOBuf&) {
  auto& message =
    currentMessage_.get<McShutdownRequest>();
  %%{
    machine mc_ascii_shutdown_req_body;
    write init nocs;
    write exec;
  }%%
}

// Arithmetic request.

%%{
machine mc_ascii_arithmetic_req_body;
include mc_ascii_common;

req_body := ' '* key ' '+ delta (' '* noreply)? ' '* new_line @{
              callback_->onRequest(std::move(message), noreply_);
              finishReq();
              fbreak;
            };

write data;
}%%

template <class Request>
void McServerAsciiParser::consumeArithmetic(folly::IOBuf& buffer) {
  auto& message = currentMessage_.get<Request>();
  %%{
    machine mc_ascii_arithmetic_req_body;
    write init nocs;
    write exec;
  }%%
}

template <class Request>
void McServerAsciiParser::initArithmetic() {
  savedCs_ = mc_ascii_arithmetic_req_body_en_req_body;
  errorCs_ = mc_ascii_arithmetic_req_body_error;
  state_ = State::PARTIAL;
  currentMessage_.emplace<Request>();
  consumer_ = &McServerAsciiParser::consumeArithmetic<Request>;
}

// Stats request.

%%{
machine mc_ascii_stats_req_body;
include mc_ascii_common;

req_body := ' '* (' ' multi_token)? new_line @{
              callback_->onRequest(std::move(message), noreply_);
              finishReq();
              fbreak;
            };

write data;
}%%

void McServerAsciiParser::consumeStats(folly::IOBuf& buffer) {
  auto& message =
    currentMessage_.get<McStatsRequest>();
  %%{
    machine mc_ascii_stats_req_body;
    write init nocs;
    write exec;
  }%%
}

// Exec request.

%%{
machine mc_ascii_exec_req_body;
include mc_ascii_common;

req_body := multi_token new_line @{
              callback_->onRequest(std::move(message), noreply_);
              finishReq();
              fbreak;
            };

write data;
}%%

void McServerAsciiParser::consumeExec(folly::IOBuf& buffer) {
  auto& message =
    currentMessage_.get<McExecRequest>();
  %%{
    machine mc_ascii_exec_req_body;
    write init nocs;
    write exec;
  }%%
}

// Flush_regex request.

%%{
machine mc_ascii_flush_re_req_body;
include mc_ascii_common;

req_body := ' '* key ' '* new_line @{
              callback_->onRequest(std::move(message), noreply_);
              finishReq();
              fbreak;
            };

write data;
}%%

void McServerAsciiParser::consumeFlushRe(folly::IOBuf& buffer) {
  auto& message =
    currentMessage_.get<McFlushReRequest>();
  %%{
    machine mc_ascii_flush_re_req_body;
    write init nocs;
    write exec;
  }%%
}

// Flush_all request.

%%{
machine mc_ascii_flush_all_req_body;
include mc_ascii_common;

req_body := (' '* delay)? ' '* new_line @{
              callback_->onRequest(std::move(message), noreply_);
              finishReq();
              fbreak;
            };

write data;
}%%

void McServerAsciiParser::consumeFlushAll(folly::IOBuf&) {
  auto& message =
    currentMessage_.get<McFlushAllRequest>();
  %%{
    machine mc_ascii_flush_all_req_body;
    write init nocs;
    write exec;
  }%%
}

// Operation keyword parser.

%%{
machine mc_ascii_req_type;

# Define binding to class member variables.
variable p p_;
variable pe pe_;
variable cs savedCs_;

new_line = '\r'? '\n';

get = 'get ' @{
  initGetLike<McGetRequest>();
  fbreak;
};

gets = 'gets ' @{
  initGetLike<McGetsRequest>();
  fbreak;
};

lease_get = 'lease-get ' @{
  initGetLike<McLeaseGetRequest>();
  fbreak;
};

metaget = 'metaget ' @{
  initGetLike<McMetagetRequest>();
<<<<<<< HEAD
=======
  fbreak;
};

gat = 'gat ' @{
  initGatLike<McGatRequest>();
  fbreak;
};

gats = 'gats ' @{
  initGatLike<McGatsRequest>();
>>>>>>> 2e6f64e1
  fbreak;
};

set = 'set ' @{
  initSetLike<McSetRequest>();
  fbreak;
};

add = 'add ' @{
  initSetLike<McAddRequest>();
  fbreak;
};

replace = 'replace ' @{
  initSetLike<McReplaceRequest>();
  fbreak;
};

append = 'append ' @{
  initSetLike<McAppendRequest>();
  fbreak;
};

prepend = 'prepend ' @{
  initSetLike<McPrependRequest>();
  fbreak;
};

cas = 'cas ' @{
  savedCs_ = mc_ascii_cas_req_body_en_req_body;
  errorCs_ = mc_ascii_cas_req_body_error;
  state_ = State::PARTIAL;
  currentMessage_.emplace<McCasRequest>();
  consumer_ = &McServerAsciiParser::consumeCas;
  fbreak;
};

lease_set = 'lease-set ' @{
  savedCs_ = mc_ascii_lease_set_req_body_en_req_body;
  errorCs_ = mc_ascii_lease_set_req_body_error;
  state_ = State::PARTIAL;
  currentMessage_.emplace<McLeaseSetRequest>();
  consumer_ = &McServerAsciiParser::consumeLeaseSet;
  fbreak;
};

delete = 'delete ' @{
  savedCs_ = mc_ascii_delete_req_body_en_req_body;
  errorCs_ = mc_ascii_delete_req_body_error;
  state_ = State::PARTIAL;
  currentMessage_.emplace<McDeleteRequest>();
  consumer_ = &McServerAsciiParser::consumeDelete;
  fbreak;
};

touch = 'touch ' @{
  savedCs_ = mc_ascii_touch_req_body_en_req_body;
  errorCs_ = mc_ascii_touch_req_body_error;
  state_ = State::PARTIAL;
  currentMessage_.emplace<McTouchRequest>();
  consumer_ = &McServerAsciiParser::consumeTouch;
  fbreak;
};

shutdown = 'shutdown' @{
  savedCs_ = mc_ascii_shutdown_req_body_en_req_body;
  errorCs_ = mc_ascii_shutdown_req_body_error;
  state_ = State::PARTIAL;
  currentMessage_.emplace<McShutdownRequest>();
  consumer_ = &McServerAsciiParser::consumeShutdown;
  fbreak;
};

incr = 'incr ' @{
  initArithmetic<McIncrRequest>();
  fbreak;
};

decr = 'decr ' @{
  initArithmetic<McDecrRequest>();
  fbreak;
};

version = 'version' ' '* new_line @{
  callback_->onRequest(McVersionRequest());
  finishReq();
  fbreak;
};

quit = 'quit' ' '* new_line @{
  callback_->onRequest(McQuitRequest(),
                       true /* noReply */);
  finishReq();
  fbreak;
};

stats = 'stats' @{
  savedCs_ = mc_ascii_stats_req_body_en_req_body;
  errorCs_ = mc_ascii_stats_req_body_error;
  state_ = State::PARTIAL;
  currentMessage_.emplace<McStatsRequest>();
  consumer_ = &McServerAsciiParser::consumeStats;
  fbreak;
};

exec = ('exec ' | 'admin ') @{
  savedCs_ = mc_ascii_exec_req_body_en_req_body;
  errorCs_ = mc_ascii_exec_req_body_error;
  state_ = State::PARTIAL;
  currentMessage_.emplace<McExecRequest>();
  consumer_ = &McServerAsciiParser::consumeExec;
  fbreak;
};

flush_re = 'flush_regex ' @{
  savedCs_ = mc_ascii_flush_re_req_body_en_req_body;
  errorCs_ = mc_ascii_flush_re_req_body_error;
  state_ = State::PARTIAL;
  currentMessage_.emplace<McFlushReRequest>();
  consumer_ = &McServerAsciiParser::consumeFlushRe;
  fbreak;
};

flush_all = 'flush_all' @{
  savedCs_ = mc_ascii_flush_all_req_body_en_req_body;
  errorCs_ = mc_ascii_flush_all_req_body_error;
  state_ = State::PARTIAL;
  currentMessage_.emplace<McFlushAllRequest>();
  consumer_ = &McServerAsciiParser::consumeFlushAll;
  fbreak;
};

command := get | gets | lease_get | metaget | set | add | replace | append |
           prepend | cas | lease_set | delete | shutdown | incr | decr |
           version | quit | stats | exec | flush_re | flush_all | touch | gat | gats;

write data;
}%%

void McServerAsciiParser::opTypeConsumer(folly::IOBuf&) {
  %%{
    machine mc_ascii_req_type;
    write init nocs;
    write exec;
  }%%
}

void McServerAsciiParser::finishReq() {
  state_ = State::UNINIT;
}

McAsciiParserBase::State McServerAsciiParser::consume(folly::IOBuf& buffer) {
  assert(state_ != State::ERROR);
  assert(state_ != State::COMPLETE);
  assert(!hasReadBuffer());
  p_ = reinterpret_cast<const char*>(buffer.data());
  pe_ = p_ + buffer.length();

  while (p_ != pe_) {
    // Initialize operation parser.
    if (state_ == State::UNINIT) {
      savedCs_ = mc_ascii_req_type_en_command;
      errorCs_ = mc_ascii_req_type_error;

      // Reset all fields.
      currentUInt_ = 0;
      currentIOBuf_ = nullptr;
      remainingIOBufLength_ = 0;
      currentKey_.clear();
      noreply_ = false;
      negative_ = false;

      state_ = State::PARTIAL;

      consumer_ = &McServerAsciiParser::opTypeConsumer;
    } else {
      // In case we're currently parsing a key, set keyPieceStart_ to the
      // beginning of the current buffer.
      if (keyPieceStart_ != nullptr) {
        keyPieceStart_ = p_;
      }
    }

    (this->*consumer_)(buffer);

    // If we're parsing a key, append current piece of buffer to it.
    if (keyPieceStart_ != nullptr) {
      appendKeyPiece(buffer, currentKey_, keyPieceStart_, p_);
    }

    if (savedCs_ == errorCs_) {
      handleError(buffer);
      break;
    }

    buffer.trimStart(p_ - reinterpret_cast<const char*>(buffer.data()));
  }

  return state_;
}

}}  // facebook::memcache<|MERGE_RESOLUTION|>--- conflicted
+++ resolved
@@ -1,12 +1,5 @@
 /*
-<<<<<<< HEAD
- *  Copyright (c) 2015, Facebook, Inc.
- *
- *  This source code is licensed under the MIT license found in the LICENSE
- *  file in the root directory of this source tree.
-=======
  * Copyright (c) Facebook, Inc. and its affiliates.
->>>>>>> 2e6f64e1
  *
  * This source code is licensed under the MIT license found in the
  * LICENSE file in the root directory of this source tree.
@@ -15,13 +8,8 @@
 #include "mcrouter/lib/network/McAsciiParser.h"
 
 #include "mcrouter/lib/mc/msg.h"
-<<<<<<< HEAD
-#include "mcrouter/lib/McOperation.h"
-#include "mcrouter/lib/network/gen/Memcache.h"
-=======
 #include "mcrouter/lib/network/gen/MemcacheMessages.h"
 #include "mcrouter/lib/network/gen/MemcacheRoutingGroups.h"
->>>>>>> 2e6f64e1
 
 namespace facebook { namespace memcache {
 
@@ -49,11 +37,7 @@
 # Action that initializes/performs data parsing for replies.
 action reply_value_data {
   // We must ensure message.value() is nonempty for ASCII get-like replies
-<<<<<<< HEAD
-  message.value().emplace();
-=======
   message.value() = folly::IOBuf();
->>>>>>> 2e6f64e1
   if (!readValue(buffer, *message.value())) {
     fbreak;
   }
@@ -177,19 +161,11 @@
 };
 
 # Common storage replies.
-<<<<<<< HEAD
-not_found = 'NOT_FOUND' @{ message.result() = mc_res_notfound; };
-deleted = 'DELETED' @{ message.result() = mc_res_deleted; };
-touched = 'TOUCHED' @{ message.result() = mc_res_touched; };
-
-VALUE = 'VALUE' % { message.result() = mc_res_found; };
-=======
 not_found = 'NOT_FOUND' @{ message.result() = carbon::Result::NOTFOUND; };
 deleted = 'DELETED' @{ message.result() = carbon::Result::DELETED; };
 touched = 'TOUCHED' @{ message.result() = carbon::Result::TOUCHED; };
 
 VALUE = 'VALUE' % { message.result() = carbon::Result::FOUND; };
->>>>>>> 2e6f64e1
 
 hit = VALUE ' '+ skip_key ' '+ flags ' '+ value_bytes new_line @reply_value_data
       new_line;
@@ -213,24 +189,14 @@
                %{
                  uint32_t errorCode = currentUInt_;
                  if (errorCode == SERVER_ERROR_BUSY) {
-<<<<<<< HEAD
-                   message.result() = mc_res_busy;
-                 } else {
-                   message.result() = mc_res_remote_error;
-=======
                    message.result() = carbon::Result::BUSY;
                  } else {
                    message.result() = carbon::Result::REMOTE_ERROR;
->>>>>>> 2e6f64e1
                  }
                };
 
 client_error = 'CLIENT_ERROR' (' ' error_code ' ')? ' '? error_message
-<<<<<<< HEAD
-               %{ message.result() = mc_res_client_error; };
-=======
                %{ message.result() = carbon::Result::CLIENT_ERROR; };
->>>>>>> 2e6f64e1
 
 error = command_error | server_error | client_error;
 }%%
@@ -240,11 +206,7 @@
 machine mc_ascii_get_reply;
 include mc_ascii_common;
 
-<<<<<<< HEAD
-get = hit? >{ message.result() = mc_res_notfound; } 'END';
-=======
 get = hit? >{ message.result() = carbon::Result::NOTFOUND; } 'END';
->>>>>>> 2e6f64e1
 get_reply := (get | error) msg_end;
 write data;
 }%%
@@ -252,8 +214,6 @@
 template <>
 void McClientAsciiParser::consumeMessage<McGetRequest>(folly::IOBuf& buffer) {
   auto& message = currentMessage_.get<McGetReply>();
-<<<<<<< HEAD
-=======
   %%{
     machine mc_ascii_get_reply;
     write init nocs;
@@ -274,7 +234,6 @@
 template <>
 void McClientAsciiParser::consumeMessage<McGetsRequest>(folly::IOBuf& buffer) {
   auto& message = currentMessage_.get<McGetsReply>();
->>>>>>> 2e6f64e1
   %%{
     machine mc_ascii_gets_reply;
     write init nocs;
@@ -287,21 +246,12 @@
 machine mc_ascii_gat_reply;
 include mc_ascii_common;
 
-<<<<<<< HEAD
-gets = gets_hit? >{ message.result() = mc_res_notfound; } 'END';
-gets_reply := (gets | error) msg_end;
-=======
 gat = hit? >{ message.result() = carbon::Result::NOTFOUND; } 'END';
 gat_reply := (gat | error) msg_end;
->>>>>>> 2e6f64e1
-write data;
-}%%
-
-template <>
-<<<<<<< HEAD
-void McClientAsciiParser::consumeMessage<McGetsRequest>(folly::IOBuf& buffer) {
-  auto& message = currentMessage_.get<McGetsReply>();
-=======
+write data;
+}%%
+
+template <>
 void McClientAsciiParser::consumeMessage<McGatRequest>(folly::IOBuf& buffer) {
   auto& message = currentMessage_.get<McGatReply>();
   %%{
@@ -324,7 +274,6 @@
 template <>
 void McClientAsciiParser::consumeMessage<McGatsRequest>(folly::IOBuf& buffer) {
   auto& message = currentMessage_.get<McGatsReply>();
->>>>>>> 2e6f64e1
   %%{
     machine mc_ascii_gats_reply;
     write init nocs;
@@ -340,11 +289,7 @@
 # FIXME, we should return carbon::Result::FOUNDSTALE or carbon::Result::NOTFOUNDHOT.
 lvalue = 'LVALUE' ' '+ skip_key ' '+ lease_token ' '+ flags ' '+ value_bytes
          new_line @reply_value_data new_line
-<<<<<<< HEAD
-         @{ message.result() = mc_res_notfound; };
-=======
          @{ message.result() = carbon::Result::NOTFOUND; };
->>>>>>> 2e6f64e1
 
 lease_get = (hit | lvalue) 'END';
 lease_get_reply := (lease_get | error) msg_end;
@@ -368,17 +313,10 @@
 machine mc_ascii_storage_reply;
 include mc_ascii_common;
 
-<<<<<<< HEAD
-stored = 'STORED' @{ message.result() = mc_res_stored; };
-stale_stored = 'STALE_STORED' @{ message.result() = mc_res_stalestored; };
-not_stored = 'NOT_STORED' @{ message.result() = mc_res_notstored; };
-exists = 'EXISTS' @{ message.result() = mc_res_exists; };
-=======
 stored = 'STORED' @{ message.result() = carbon::Result::STORED; };
 stale_stored = 'STALE_STORED' @{ message.result() = carbon::Result::STALESTORED; };
 not_stored = 'NOT_STORED' @{ message.result() = carbon::Result::NOTSTORED; };
 exists = 'EXISTS' @{ message.result() = carbon::Result::EXISTS; };
->>>>>>> 2e6f64e1
 
 storage = stored | stale_stored | not_stored | exists | not_found | deleted;
 storage_reply := (storage | error) msg_end;
@@ -401,11 +339,7 @@
 machine mc_ascii_arithm_reply;
 include mc_ascii_common;
 
-<<<<<<< HEAD
-arithm = not_found | (delta @{ message.result() = mc_res_stored; }) ' '*;
-=======
 arithm = not_found | (delta @{ message.result() = carbon::Result::STORED; }) ' '*;
->>>>>>> 2e6f64e1
 arithm_reply := (arithm | error) msg_end;
 
 write data;
@@ -426,11 +360,7 @@
 machine mc_ascii_version_reply;
 include mc_ascii_common;
 
-<<<<<<< HEAD
-version = 'VERSION ' @{ message.result() = mc_res_ok; }
-=======
 version = 'VERSION ' @{ message.result() = carbon::Result::OK; }
->>>>>>> 2e6f64e1
           (any* -- ('\r' | '\n')) ${
   using MsgT = std::decay<decltype(message)>::type;
   consumeVersion<MsgT>(buffer);
@@ -521,20 +451,12 @@
   // We no longer support is_transient with typed requests.
 };
 
-<<<<<<< HEAD
-meta = 'META' % { message.result() = mc_res_found; };
-mhit = meta ' '+ skip_key ' '+ 'age:' ' '* (age | age_unknown) ';' ' '*
-  'exptime:' ' '* exptime ';' ' '* 'from:' ' '* (ip_addr|'unknown') ';' ' '*
-  'is_transient:' ' '* transient ' '* new_line;
-metaget = mhit? >{ message.result() = mc_res_notfound; } 'END' msg_end;
-=======
 #TODO(stuclar): Remove optional parsing of is_transient (T32090075)
 meta = 'META' % { message.result() = carbon::Result::FOUND; };
 mhit = meta ' '+ skip_key ' '+ 'age:' ' '* (age | age_unknown) ';' ' '*
   'exptime:' ' '* exptime ';' ' '* 'from:' ' '* (ip_addr|'unknown') (';' ' '*
   'is_transient:' ' '* transient ' '*)? new_line;
 metaget = mhit? >{ message.result() = carbon::Result::NOTFOUND; } 'END' msg_end;
->>>>>>> 2e6f64e1
 metaget_reply := (metaget | error) msg_end;
 
 write data;
@@ -556,11 +478,7 @@
 machine mc_ascii_flushall_reply;
 include mc_ascii_common;
 
-<<<<<<< HEAD
-flushall = 'OK' $ { message.result() = mc_res_ok; };
-=======
 flushall = 'OK' $ { message.result() = carbon::Result::OK; };
->>>>>>> 2e6f64e1
 flushall_reply := (flushall | error) msg_end;
 
 write data;
@@ -583,7 +501,6 @@
   savedCs_ = mc_ascii_get_reply_en_get_reply;
   errorCs_ = mc_ascii_get_reply_error;
   consumer_ = &McClientAsciiParser::consumeMessage<McGetRequest>;
-<<<<<<< HEAD
 }
 
 template <>
@@ -595,6 +512,22 @@
 }
 
 template <>
+void McClientAsciiParser::initializeReplyParser<McGatRequest>() {
+  initializeCommon<McGatReply>();
+  savedCs_ = mc_ascii_gat_reply_en_gat_reply;
+  errorCs_ = mc_ascii_gat_reply_error;
+  consumer_ = &McClientAsciiParser::consumeMessage<McGatRequest>;
+}
+
+template <>
+void McClientAsciiParser::initializeReplyParser<McGatsRequest>() {
+  initializeCommon<McGatsReply>();
+  savedCs_ = mc_ascii_gats_reply_en_gats_reply;
+  errorCs_ = mc_ascii_gats_reply_error;
+  consumer_ = &McClientAsciiParser::consumeMessage<McGatsRequest>;
+}
+
+template <>
 void McClientAsciiParser::initializeReplyParser<McLeaseGetRequest>() {
   initializeCommon<McLeaseGetReply>();
   savedCs_ = mc_ascii_lease_get_reply_en_lease_get_reply;
@@ -613,53 +546,6 @@
 }
 
 template <>
-=======
-}
-
-template <>
-void McClientAsciiParser::initializeReplyParser<McGetsRequest>() {
-  initializeCommon<McGetsReply>();
-  savedCs_ = mc_ascii_gets_reply_en_gets_reply;
-  errorCs_ = mc_ascii_gets_reply_error;
-  consumer_ = &McClientAsciiParser::consumeMessage<McGetsRequest>;
-}
-
-template <>
-void McClientAsciiParser::initializeReplyParser<McGatRequest>() {
-  initializeCommon<McGatReply>();
-  savedCs_ = mc_ascii_gat_reply_en_gat_reply;
-  errorCs_ = mc_ascii_gat_reply_error;
-  consumer_ = &McClientAsciiParser::consumeMessage<McGatRequest>;
-}
-
-template <>
-void McClientAsciiParser::initializeReplyParser<McGatsRequest>() {
-  initializeCommon<McGatsReply>();
-  savedCs_ = mc_ascii_gats_reply_en_gats_reply;
-  errorCs_ = mc_ascii_gats_reply_error;
-  consumer_ = &McClientAsciiParser::consumeMessage<McGatsRequest>;
-}
-
-template <>
-void McClientAsciiParser::initializeReplyParser<McLeaseGetRequest>() {
-  initializeCommon<McLeaseGetReply>();
-  savedCs_ = mc_ascii_lease_get_reply_en_lease_get_reply;
-  errorCs_ = mc_ascii_lease_get_reply_error;
-  consumer_ = &McClientAsciiParser::consumeMessage<McLeaseGetRequest>;
-}
-
-template <>
-void McClientAsciiParser::initializeReplyParser<McSetRequest>() {
-  initializeStorageReplyCommon<McSetReply>();
-}
-
-template <>
-void McClientAsciiParser::initializeReplyParser<McAddRequest>() {
-  initializeStorageReplyCommon<McAddReply>();
-}
-
-template <>
->>>>>>> 2e6f64e1
 void McClientAsciiParser::initializeReplyParser<McReplaceRequest>() {
   initializeStorageReplyCommon<McReplaceReply>();
 }
@@ -708,7 +594,6 @@
   savedCs_ = mc_ascii_delete_reply_en_delete_reply;
   errorCs_ = mc_ascii_delete_reply_error;
   consumer_ = &McClientAsciiParser::consumeMessage<McDeleteRequest>;
-<<<<<<< HEAD
 }
 
 template <>
@@ -728,27 +613,6 @@
 }
 
 template <>
-=======
-}
-
-template <>
-void McClientAsciiParser::initializeReplyParser<McTouchRequest>() {
-  initializeCommon<McTouchReply>();
-  savedCs_ = mc_ascii_touch_reply_en_touch_reply;
-  errorCs_ = mc_ascii_touch_reply_error;
-  consumer_ = &McClientAsciiParser::consumeMessage<McTouchRequest>;
-}
-
-template <>
-void McClientAsciiParser::initializeReplyParser<McMetagetRequest>() {
-  initializeCommon<McMetagetReply>();
-  savedCs_ = mc_ascii_metaget_reply_en_metaget_reply;
-  errorCs_ = mc_ascii_metaget_reply_error;
-  consumer_ = &McClientAsciiParser::consumeMessage<McMetagetRequest>;
-}
-
-template <>
->>>>>>> 2e6f64e1
 void McClientAsciiParser::initializeReplyParser<McFlushAllRequest>() {
   initializeCommon<McFlushAllReply>();
   savedCs_ = mc_ascii_flushall_reply_en_flushall_reply;
@@ -1181,8 +1045,6 @@
 
 metaget = 'metaget ' @{
   initGetLike<McMetagetRequest>();
-<<<<<<< HEAD
-=======
   fbreak;
 };
 
@@ -1193,7 +1055,6 @@
 
 gats = 'gats ' @{
   initGatLike<McGatsRequest>();
->>>>>>> 2e6f64e1
   fbreak;
 };
 
