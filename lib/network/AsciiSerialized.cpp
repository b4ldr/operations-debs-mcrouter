/*
<<<<<<< HEAD
 *  Copyright (c) 2015-present, Facebook, Inc.
 *
 *  This source code is licensed under the MIT license found in the LICENSE
 *  file in the root directory of this source tree.
=======
 * Copyright (c) Facebook, Inc. and its affiliates.
>>>>>>> 2e6f64e1
 *
 * This source code is licensed under the MIT license found in the
 * LICENSE file in the root directory of this source tree.
 */

#include "AsciiSerialized.h"

#include "mcrouter/lib/IOBufUtil.h"
#include "mcrouter/lib/McResUtil.h"
<<<<<<< HEAD

namespace facebook {
namespace memcache {
=======

namespace facebook {
namespace memcache {

namespace {
const char* errorResultStr(const carbon::Result result) {
  switch (result) {
    case carbon::Result::OOO:
      return "SERVER_ERROR out of order\r\n";
    case carbon::Result::TIMEOUT:
      return "SERVER_ERROR timeout\r\n";
    case carbon::Result::CONNECT_TIMEOUT:
      return "SERVER_ERROR connection timeout\r\n";
    case carbon::Result::CONNECT_ERROR:
      return "SERVER_ERROR connection error\r\n";
    case carbon::Result::BUSY:
      return "SERVER_ERROR 307 busy\r\n";
    case carbon::Result::RES_TRY_AGAIN:
      return "SERVER_ERROR 302 try again\r\n";
    case carbon::Result::SHUTDOWN:
      return "SERVER_ERROR 301 shutdown\r\n";
    case carbon::Result::TKO:
      return "SERVER_ERROR unavailable\r\n";
    case carbon::Result::BAD_COMMAND:
      return "CLIENT_ERROR bad command\r\n";
    case carbon::Result::BAD_KEY:
      return "CLIENT_ERROR bad key\r\n";
    case carbon::Result::BAD_FLAGS:
      return "CLIENT_ERROR bad flags\r\n";
    case carbon::Result::BAD_EXPTIME:
      return "CLIENT_ERROR bad exptime\r\n";
    case carbon::Result::BAD_LEASE_ID:
      return "CLIENT_ERROR bad lease_id\r\n";
    case carbon::Result::BAD_CAS_ID:
      return "CLIENT_ERROR bad cas_id\r\n";
    case carbon::Result::BAD_VALUE:
      return "SERVER_ERROR bad value\r\n";
    case carbon::Result::ABORTED:
      return "SERVER_ERROR aborted\r\n";
    case carbon::Result::CLIENT_ERROR:
      return "CLIENT_ERROR\r\n";
    case carbon::Result::LOCAL_ERROR:
      return "SERVER_ERROR local error\r\n";
    case carbon::Result::REMOTE_ERROR:
      return "SERVER_ERROR remote error\r\n";
    default:
      return "SERVER_ERROR unknown result\r\n";
  }
}
} // anonymous namespace

size_t AsciiSerializedRequest::getSize() const {
  return iovsTotalLen_;
}
>>>>>>> 2e6f64e1

void AsciiSerializedRequest::addString(folly::ByteRange range) {
  assert(iovsCount_ < kMaxIovs);
  auto bufLen = range.size();
  iovs_[iovsCount_].iov_base = const_cast<unsigned char*>(range.begin());
  iovs_[iovsCount_].iov_len = bufLen;
  ++iovsCount_;
  iovsTotalLen_ += bufLen;
}

void AsciiSerializedRequest::addString(folly::StringPiece str) {
  // cause implicit conversion.
  addString(folly::ByteRange(str));
}

template <class Request>
void AsciiSerializedRequest::keyValueRequestCommon(
    folly::StringPiece prefix,
    const Request& request) {
  auto value = coalesceAndGetRange(const_cast<folly::IOBuf&>(request.value()));
  auto len = snprintf(
      printBuffer_,
      kMaxBufferLength,
      " %lu %d %zd\r\n",
      request.flags(),
      request.exptime(),
      value.size());
  assert(len > 0 && static_cast<size_t>(len) < kMaxBufferLength);
  addStrings(
      prefix,
      request.key().fullKey(),
      folly::StringPiece(printBuffer_, static_cast<size_t>(len)),
      value,
      "\r\n");
}

// Get-like ops.
void AsciiSerializedRequest::prepareImpl(const McGetRequest& request) {
  addStrings("get ", request.key().fullKey(), "\r\n");
<<<<<<< HEAD
}

void AsciiSerializedRequest::prepareImpl(const McGetsRequest& request) {
  addStrings("gets ", request.key().fullKey(), "\r\n");
}

void AsciiSerializedRequest::prepareImpl(const McMetagetRequest& request) {
  addStrings("metaget ", request.key().fullKey(), "\r\n");
}

void AsciiSerializedRequest::prepareImpl(const McLeaseGetRequest& request) {
  addStrings("lease-get ", request.key().fullKey(), "\r\n");
=======
}

void AsciiSerializedRequest::prepareImpl(const McGetsRequest& request) {
  addStrings("gets ", request.key().fullKey(), "\r\n");
}

void AsciiSerializedRequest::prepareImpl(const McMetagetRequest& request) {
  addStrings("metaget ", request.key().fullKey(), "\r\n");
}

void AsciiSerializedRequest::prepareImpl(const McLeaseGetRequest& request) {
  addStrings("lease-get ", request.key().fullKey(), "\r\n");
}

void AsciiSerializedRequest::prepareImpl(const McGatRequest& request) {
  auto len = snprintf(printBuffer_, kMaxBufferLength, "%d ", request.exptime());
  addStrings(
      "gat ",
      folly::StringPiece(printBuffer_, static_cast<size_t>(len)),
      request.key().fullKey(),
      "\r\n");
}

void AsciiSerializedRequest::prepareImpl(const McGatsRequest& request) {
  auto len = snprintf(printBuffer_, kMaxBufferLength, "%d ", request.exptime());
  addStrings(
      "gats ",
      folly::StringPiece(printBuffer_, static_cast<size_t>(len)),
      request.key().fullKey(),
      "\r\n");
>>>>>>> 2e6f64e1
}

// Update-like ops.
void AsciiSerializedRequest::prepareImpl(const McSetRequest& request) {
  keyValueRequestCommon("set ", request);
}

void AsciiSerializedRequest::prepareImpl(const McAddRequest& request) {
  keyValueRequestCommon("add ", request);
}

void AsciiSerializedRequest::prepareImpl(const McReplaceRequest& request) {
  keyValueRequestCommon("replace ", request);
}

void AsciiSerializedRequest::prepareImpl(const McAppendRequest& request) {
  keyValueRequestCommon("append ", request);
}

void AsciiSerializedRequest::prepareImpl(const McPrependRequest& request) {
  keyValueRequestCommon("prepend ", request);
}

void AsciiSerializedRequest::prepareImpl(const McCasRequest& request) {
  auto value = coalesceAndGetRange(const_cast<folly::IOBuf&>(request.value()));
  auto len = snprintf(
      printBuffer_,
      kMaxBufferLength,
      " %lu %d %zd %lu\r\n",
      request.flags(),
      request.exptime(),
      value.size(),
      request.casToken());
  assert(len > 0 && static_cast<size_t>(len) < kMaxBufferLength);
  addStrings(
      "cas ",
      request.key().fullKey(),
      folly::StringPiece(printBuffer_, static_cast<size_t>(len)),
      value,
      "\r\n");
}

void AsciiSerializedRequest::prepareImpl(const McLeaseSetRequest& request) {
  auto value = coalesceAndGetRange(const_cast<folly::IOBuf&>(request.value()));
  auto len = snprintf(
      printBuffer_,
      kMaxBufferLength,
      " %lu %lu %d %zd\r\n",
      request.leaseToken(),
      request.flags(),
      request.exptime(),
      value.size());
  assert(len > 0 && static_cast<size_t>(len) < kMaxBufferLength);
  addStrings(
      "lease-set ",
      request.key().fullKey(),
      folly::StringPiece(printBuffer_, static_cast<size_t>(len)),
      value,
      "\r\n");
}

// Arithmetic ops.
void AsciiSerializedRequest::prepareImpl(const McIncrRequest& request) {
  auto len =
      snprintf(printBuffer_, kMaxBufferLength, " %lu\r\n", request.delta());
  assert(len > 0 && static_cast<size_t>(len) < kMaxBufferLength);
  addStrings(
      "incr ",
      request.key().fullKey(),
      folly::StringPiece(printBuffer_, static_cast<size_t>(len)));
}

void AsciiSerializedRequest::prepareImpl(const McDecrRequest& request) {
  auto len =
      snprintf(printBuffer_, kMaxBufferLength, " %lu\r\n", request.delta());
  assert(len > 0 && static_cast<size_t>(len) < kMaxBufferLength);
  addStrings(
      "decr ",
      request.key().fullKey(),
      folly::StringPiece(printBuffer_, static_cast<size_t>(len)));
}

// Delete op.
void AsciiSerializedRequest::prepareImpl(const McDeleteRequest& request) {
  addStrings("delete ", request.key().fullKey());
  if (request.exptime() != 0) {
    auto len =
        snprintf(printBuffer_, kMaxBufferLength, " %d\r\n", request.exptime());
    assert(len > 0 && static_cast<size_t>(len) < kMaxBufferLength);
    addString(folly::StringPiece(printBuffer_, static_cast<size_t>(len)));
  } else {
    addString("\r\n");
  }
}

// Touch op.
void AsciiSerializedRequest::prepareImpl(const McTouchRequest& request) {
  auto len =
      snprintf(printBuffer_, kMaxBufferLength, " %u\r\n", request.exptime());
  assert(len > 0 && static_cast<size_t>(len) < kMaxBufferLength);
  addStrings(
      "touch ",
      request.key().fullKey(),
      folly::StringPiece(printBuffer_, static_cast<size_t>(len)));
}

// Version op.
void AsciiSerializedRequest::prepareImpl(const McVersionRequest&) {
  addString("version\r\n");
}

// FlushAll op.
<<<<<<< HEAD

void AsciiSerializedRequest::prepareImpl(const McFlushAllRequest& request) {
  addString("flush_all");
  if (request.delay() != 0) {
    auto len = snprintf(printBuffer_, kMaxBufferLength, " %u", request.delay());
    assert(len > 0 && static_cast<size_t>(len) < kMaxBufferLength);
    addString(folly::StringPiece(printBuffer_, static_cast<size_t>(len)));
  }
  addString("\r\n");
}

void AsciiSerializedReply::clear() {
  iovsCount_ = 0;
  iobuf_.clear();
  auxString_.clear();
}

void AsciiSerializedReply::addString(folly::ByteRange range) {
  assert(iovsCount_ < kMaxIovs);
  iovs_[iovsCount_].iov_base = const_cast<unsigned char*>(range.begin());
  iovs_[iovsCount_].iov_len = range.size();
  ++iovsCount_;
}

void AsciiSerializedReply::addString(folly::StringPiece str) {
  // cause implicit conversion.
  addString(folly::ByteRange(str));
}

void AsciiSerializedReply::handleError(
    mc_res_t result,
    uint16_t errorCode,
    std::string&& message) {
  assert(isErrorResult(result));

  if (!message.empty()) {
    if (result == mc_res_client_error) {
      addString("CLIENT_ERROR ");
    } else {
      addString("SERVER_ERROR ");
    }
    if (errorCode != 0) {
      const auto len =
          snprintf(printBuffer_, kMaxBufferLength, "%d ", errorCode);
      assert(len > 0);
      assert(static_cast<size_t>(len) < kMaxBufferLength);
      addString(folly::StringPiece(printBuffer_, static_cast<size_t>(len)));
    }
    auxString_ = std::move(message);
    addStrings(*auxString_, "\r\n");
  } else {
    addString(mc_res_to_response_string(result));
  }
}

void AsciiSerializedReply::handleUnexpected(
    mc_res_t result,
    const char* requestName) {
  assert(iovsCount_ == 0);

  // Note: this is not totally compatible with the old way of handling
  // unexpected behavior in mc_ascii_response_write_iovs()
  const auto len = snprintf(
      printBuffer_,
      kMaxBufferLength,
      "SERVER_ERROR unexpected result %s (%d) for %s\r\n",
      mc_res_to_string(result),
      result,
      requestName);
  assert(len > 0);
  assert(static_cast<size_t>(len) < kMaxBufferLength);
  addString(folly::StringPiece(printBuffer_, static_cast<size_t>(len)));
}

// Get-like ops
void AsciiSerializedReply::prepareImpl(
    McGetReply&& reply,
    folly::StringPiece key) {
  if (isHitResult(reply.result())) {
    if (key.empty()) {
      // Multi-op hack: if key is empty, this is the END context
      if (isErrorResult(reply.result())) {
        handleError(
            reply.result(),
            reply.appSpecificErrorCode(),
            std::move(reply.message()));
      }
      addString("END\r\n");
    } else {
      const auto valueStr = coalesceAndGetRange(reply.value());

      const auto len = snprintf(
          printBuffer_,
          kMaxBufferLength,
          " %lu %zu\r\n",
          reply.flags(),
          valueStr.size());
      assert(len > 0);
      assert(static_cast<size_t>(len) < kMaxBufferLength);

      addStrings(
          "VALUE ",
          key,
          folly::StringPiece(printBuffer_, static_cast<size_t>(len)));
      assert(!iobuf_.hasValue());
      // value was coalesced in coalesceAndGetRange()
      iobuf_ = std::move(reply.value());
      addStrings(valueStr, "\r\n");
    }
=======

void AsciiSerializedRequest::prepareImpl(const McFlushAllRequest& request) {
  addString("flush_all");
  if (request.delay() != 0) {
    auto len = snprintf(printBuffer_, kMaxBufferLength, " %u", request.delay());
    assert(len > 0 && static_cast<size_t>(len) < kMaxBufferLength);
    addString(folly::StringPiece(printBuffer_, static_cast<size_t>(len)));
  }
  addString("\r\n");
}

void AsciiSerializedReply::clear() {
  iovsCount_ = 0;
  iobuf_.clear();
  auxString_.clear();
}

void AsciiSerializedReply::addString(folly::ByteRange range) {
  assert(iovsCount_ < kMaxIovs);
  iovs_[iovsCount_].iov_base = const_cast<unsigned char*>(range.begin());
  iovs_[iovsCount_].iov_len = range.size();
  ++iovsCount_;
}

void AsciiSerializedReply::addString(folly::StringPiece str) {
  // cause implicit conversion.
  addString(folly::ByteRange(str));
}

void AsciiSerializedReply::handleError(
    carbon::Result result,
    uint16_t errorCode,
    std::string&& message) {
  assert(isErrorResult(result));

  if (!message.empty()) {
    if (result == carbon::Result::CLIENT_ERROR) {
      addString("CLIENT_ERROR ");
    } else {
      addString("SERVER_ERROR ");
    }
    if (errorCode != 0) {
      const auto len =
          snprintf(printBuffer_, kMaxBufferLength, "%d ", errorCode);
      assert(len > 0);
      assert(static_cast<size_t>(len) < kMaxBufferLength);
      addString(folly::StringPiece(printBuffer_, static_cast<size_t>(len)));
    }
    auxString_ = std::move(message);
    addStrings(*auxString_, "\r\n");
  } else {
    addString(errorResultStr(result));
  }
}

void AsciiSerializedReply::handleUnexpected(
    carbon::Result result,
    const char* requestName) {
  assert(iovsCount_ == 0);

  // Note: this is not totally compatible with the old way of handling
  // unexpected behavior in mc_ascii_response_write_iovs()
  const auto len = snprintf(
      printBuffer_,
      kMaxBufferLength,
      "SERVER_ERROR unexpected result %s (%d) for %s\r\n",
      carbon::resultToString(result),
      static_cast<int32_t>(result),
      requestName);
  assert(len > 0);
  assert(static_cast<size_t>(len) < kMaxBufferLength);
  addString(folly::StringPiece(printBuffer_, static_cast<size_t>(len)));
}

// Get-like ops
void AsciiSerializedReply::prepareImpl(
    McGetReply&& reply,
    folly::StringPiece key) {
  if (isHitResult(reply.result())) {
    if (key.empty()) {
      // Multi-op hack: if key is empty, this is the END context
      if (isErrorResult(reply.result())) {
        handleError(
            reply.result(),
            reply.appSpecificErrorCode(),
            std::move(reply.message()));
      }
      addString("END\r\n");
    } else {
      const auto valueStr = coalesceAndGetRange(reply.value());

      const auto len = snprintf(
          printBuffer_,
          kMaxBufferLength,
          " %lu %zu\r\n",
          reply.flags(),
          valueStr.size());
      assert(len > 0);
      assert(static_cast<size_t>(len) < kMaxBufferLength);

      addStrings(
          "VALUE ",
          key,
          folly::StringPiece(printBuffer_, static_cast<size_t>(len)));
      assert(!iobuf_.hasValue());
      // value was coalesced in coalesceAndGetRange()
      if (reply.value().has_value()) {
        iobuf_ = std::move(reply.value().value());
      }
      addStrings(valueStr, "\r\n");
    }
  } else if (isErrorResult(reply.result())) {
    handleError(
        reply.result(),
        reply.appSpecificErrorCode(),
        std::move(reply.message()));
  } else {
    handleUnexpected(reply.result(), "get");
  }
}

void AsciiSerializedReply::prepareImpl(
    McGetsReply&& reply,
    folly::StringPiece key) {
  if (isHitResult(reply.result())) {
    const auto valueStr = coalesceAndGetRange(reply.value());
    const auto len = snprintf(
        printBuffer_,
        kMaxBufferLength,
        " %lu %zu %lu\r\n",
        reply.flags(),
        valueStr.size(),
        reply.casToken());
    assert(len > 0);
    assert(static_cast<size_t>(len) < kMaxBufferLength);

    addStrings(
        "VALUE ",
        key,
        folly::StringPiece(printBuffer_, static_cast<size_t>(len)));
    assert(!iobuf_.hasValue());
    // value was coalesced in coalescedAndGetRange()
    if (reply.value().has_value()) {
      iobuf_ = std::move(reply.value().value());
    }
    addStrings(valueStr, "\r\n");
  } else if (isErrorResult(reply.result())) {
    handleError(
        reply.result(),
        reply.appSpecificErrorCode(),
        std::move(reply.message()));
  } else {
    handleUnexpected(reply.result(), "gets");
  }
}

void AsciiSerializedReply::prepareImpl(
    McMetagetReply&& reply,
    folly::StringPiece key) {
  /**
   * META key age: (unknown|\d+); exptime: \d+;
   * from: (\d+\.\d+\.\d+\.\d+|unknown); is_transient: (1|0)\r\n
   *
   * age is at most 11 characters, with - sign.
   * exptime is at most 10 characters.
   * IP6 address is at most 39 characters.
   * To be safe, we set kMaxBufferLength = 100 bytes.
   */
  if (reply.result() == carbon::Result::FOUND) {
    // age
    std::string ageStr("unknown");
    if (reply.age() != -1) {
      ageStr = folly::to<std::string>(reply.age());
    }
    // exptime
    const auto exptimeStr = folly::to<std::string>(reply.exptime());
    // from
    std::string fromStr("unknown");
    if (!reply.ipAddress().empty()) { // assume valid IP
      fromStr = reply.ipAddress();
    }

    const auto len = snprintf(
        printBuffer_,
        kMaxBufferLength,
        "%s; exptime: %s; from: %s",
        ageStr.data(),
        exptimeStr.data(),
        fromStr.data());
    assert(len > 0);
    assert(static_cast<size_t>(len) < kMaxBufferLength);

    /* TODO(stuclar): Once mcrouter change to make ascii parsing of
     *  is_transient is deployed everywhere, remove is_transient.
     */
    addStrings(
        "META ",
        key,
        " age: ",
        folly::StringPiece(printBuffer_, static_cast<size_t>(len)),
        "; is_transient: 0\r\n");
>>>>>>> 2e6f64e1
  } else if (isErrorResult(reply.result())) {
    handleError(
        reply.result(),
        reply.appSpecificErrorCode(),
        std::move(reply.message()));
  } else {
<<<<<<< HEAD
    handleUnexpected(reply.result(), "get");
=======
    handleUnexpected(reply.result(), "metaget");
>>>>>>> 2e6f64e1
  }
}

void AsciiSerializedReply::prepareImpl(
<<<<<<< HEAD
    McGetsReply&& reply,
    folly::StringPiece key) {
  if (isHitResult(reply.result())) {
    const auto valueStr = coalesceAndGetRange(reply.value());
    const auto len = snprintf(
        printBuffer_,
        kMaxBufferLength,
        " %lu %zu %lu\r\n",
        reply.flags(),
        valueStr.size(),
        reply.casToken());
=======
    McLeaseGetReply&& reply,
    folly::StringPiece key) {
  const auto valueStr = coalesceAndGetRange(reply.value());

  if (reply.result() == carbon::Result::FOUND) {
    const auto len = snprintf(
        printBuffer_,
        kMaxBufferLength,
        " %lu %zu\r\n",
        reply.flags(),
        valueStr.size());
>>>>>>> 2e6f64e1
    assert(len > 0);
    assert(static_cast<size_t>(len) < kMaxBufferLength);

    addStrings(
        "VALUE ",
        key,
        folly::StringPiece(printBuffer_, static_cast<size_t>(len)));
    assert(!iobuf_.hasValue());
    // value was coalesced in coalescedAndGetRange()
<<<<<<< HEAD
    iobuf_ = std::move(reply.value());
    addStrings(valueStr, "\r\n");
  } else if (isErrorResult(reply.result())) {
=======
    if (reply.value().has_value()) {
      iobuf_ = std::move(reply.value().value());
    }
    addStrings(valueStr, "\r\n");
  } else if (reply.result() == carbon::Result::NOTFOUND) {
    const auto len = snprintf(
        printBuffer_,
        kMaxBufferLength,
        " %lu %lu %zu\r\n",
        reply.leaseToken(),
        reply.flags(),
        valueStr.size());
    addStrings(
        "LVALUE ",
        key,
        folly::StringPiece(printBuffer_, static_cast<size_t>(len)));
    if (reply.value().has_value()) {
      iobuf_ = std::move(reply.value().value());
    }
    addStrings(valueStr, "\r\n");
  } else if (reply.result() == carbon::Result::NOTFOUNDHOT) {
    addString("NOT_FOUND_HOT\r\n");
  } else if (isErrorResult(reply.result())) {
    LOG(ERROR) << "Got reply result " << static_cast<size_t>(reply.result());
>>>>>>> 2e6f64e1
    handleError(
        reply.result(),
        reply.appSpecificErrorCode(),
        std::move(reply.message()));
  } else {
<<<<<<< HEAD
    handleUnexpected(reply.result(), "gets");
=======
    LOG(ERROR) << "Got unexpected reply result "
               << static_cast<size_t>(reply.result());
    handleUnexpected(reply.result(), "lease-get");
>>>>>>> 2e6f64e1
  }
}

void AsciiSerializedReply::prepareImpl(
<<<<<<< HEAD
    McMetagetReply&& reply,
    folly::StringPiece key) {
  /**
   * META key age: (unknown|\d+); exptime: \d+;
   * from: (\d+\.\d+\.\d+\.\d+|unknown); is_transient: (1|0)\r\n
   *
   * age is at most 11 characters, with - sign.
   * exptime is at most 10 characters.
   * IP6 address is at most 39 characters.
   * To be safe, we set kMaxBufferLength = 100 bytes.
   */
  if (reply.result() == mc_res_found) {
    // age
    std::string ageStr("unknown");
    if (reply.age() != -1) {
      ageStr = folly::to<std::string>(reply.age());
    }
    // exptime
    const auto exptimeStr = folly::to<std::string>(reply.exptime());
    // from
    std::string fromStr("unknown");
    if (!reply.ipAddress().empty()) { // assume valid IP
      fromStr = reply.ipAddress();
    }

    const auto len = snprintf(
        printBuffer_,
        kMaxBufferLength,
        "%s; exptime: %s; from: %s",
        ageStr.data(),
        exptimeStr.data(),
        fromStr.data());
    assert(len > 0);
    assert(static_cast<size_t>(len) < kMaxBufferLength);

    addStrings(
        "META ",
        key,
        " age: ",
        folly::StringPiece(printBuffer_, static_cast<size_t>(len)),
        "; is_transient: 0\r\n");
=======
    McGatReply&& reply,
    folly::StringPiece key) {
  if (isHitResult(reply.result())) {
    if (key.empty()) {
      // Multi-op hack: if key is empty, this is the END context
      if (isErrorResult(reply.result())) {
        handleError(
            reply.result(),
            reply.appSpecificErrorCode(),
            std::move(reply.message()));
      }
      addString("END\r\n");
    } else {
      const auto valueStr = coalesceAndGetRange(reply.value());

      const auto len = snprintf(
          printBuffer_,
          kMaxBufferLength,
          " %lu %zu\r\n",
          reply.flags(),
          valueStr.size());
      assert(len > 0);
      assert(static_cast<size_t>(len) < kMaxBufferLength);

      addStrings(
          "VALUE ",
          key,
          folly::StringPiece(printBuffer_, static_cast<size_t>(len)));
      assert(!iobuf_.hasValue());
      // value was coalesced in coalesceAndGetRange()
      if (reply.value().has_value()) {
        iobuf_ = std::move(reply.value().value());
      }
      addStrings(valueStr, "\r\n");
    }
>>>>>>> 2e6f64e1
  } else if (isErrorResult(reply.result())) {
    handleError(
        reply.result(),
        reply.appSpecificErrorCode(),
        std::move(reply.message()));
  } else {
<<<<<<< HEAD
    handleUnexpected(reply.result(), "metaget");
=======
    handleUnexpected(reply.result(), "gat");
>>>>>>> 2e6f64e1
  }
}

void AsciiSerializedReply::prepareImpl(
<<<<<<< HEAD
    McLeaseGetReply&& reply,
    folly::StringPiece key) {
  const auto valueStr = coalesceAndGetRange(reply.value());

  if (reply.result() == mc_res_found) {
    const auto len = snprintf(
        printBuffer_,
        kMaxBufferLength,
        " %lu %zu\r\n",
        reply.flags(),
        valueStr.size());
=======
    McGatsReply&& reply,
    folly::StringPiece key) {
  if (isHitResult(reply.result())) {
    const auto valueStr = coalesceAndGetRange(reply.value());
    const auto len = snprintf(
        printBuffer_,
        kMaxBufferLength,
        " %lu %zu %lu\r\n",
        reply.flags(),
        valueStr.size(),
        reply.casToken());
>>>>>>> 2e6f64e1
    assert(len > 0);
    assert(static_cast<size_t>(len) < kMaxBufferLength);

    addStrings(
        "VALUE ",
        key,
        folly::StringPiece(printBuffer_, static_cast<size_t>(len)));
    assert(!iobuf_.hasValue());
    // value was coalesced in coalescedAndGetRange()
<<<<<<< HEAD
    iobuf_ = std::move(reply.value());
    addStrings(valueStr, "\r\n");
  } else if (reply.result() == mc_res_notfound) {
    const auto len = snprintf(
        printBuffer_,
        kMaxBufferLength,
        " %lu %lu %zu\r\n",
        reply.leaseToken(),
        reply.flags(),
        valueStr.size());
    addStrings(
        "LVALUE ",
        key,
        folly::StringPiece(printBuffer_, static_cast<size_t>(len)));
    iobuf_ = std::move(reply.value());
    addStrings(valueStr, "\r\n");
  } else if (reply.result() == mc_res_notfoundhot) {
    addString("NOT_FOUND_HOT\r\n");
  } else if (isErrorResult(reply.result())) {
    LOG(ERROR) << "Got reply result " << reply.result();
=======
    if (reply.value().has_value()) {
      iobuf_ = std::move(reply.value().value());
    }
    addStrings(valueStr, "\r\n");
  } else if (isErrorResult(reply.result())) {
>>>>>>> 2e6f64e1
    handleError(
        reply.result(),
        reply.appSpecificErrorCode(),
        std::move(reply.message()));
  } else {
<<<<<<< HEAD
    LOG(ERROR) << "Got unexpected reply result " << reply.result();
    handleUnexpected(reply.result(), "lease-get");
=======
    handleUnexpected(reply.result(), "gats");
>>>>>>> 2e6f64e1
  }
}

// Update-like ops
void AsciiSerializedReply::prepareUpdateLike(
<<<<<<< HEAD
    mc_res_t result,
=======
    carbon::Result result,
>>>>>>> 2e6f64e1
    uint16_t errorCode,
    std::string&& message,
    const char* requestName) {
  if (isErrorResult(result)) {
    handleError(result, errorCode, std::move(message));
    return;
  }

<<<<<<< HEAD
  if (UNLIKELY(result == mc_res_ok)) {
    addString(mc_res_to_response_string(mc_res_stored));
=======
  if (UNLIKELY(result == carbon::Result::OK)) {
    addString("STORED\r\n");
>>>>>>> 2e6f64e1
    return;
  }

  switch (result) {
<<<<<<< HEAD
    case mc_res_stored:
    case mc_res_stalestored:
    case mc_res_found:
    case mc_res_notstored:
    case mc_res_notfound:
    case mc_res_exists:
      addString(mc_res_to_response_string(result));
      break;

=======
    case carbon::Result::STORED:
      addString("STORED\r\n");
      break;
    case carbon::Result::STALESTORED:
      addString("STALE_STORED\r\n");
      break;
    case carbon::Result::FOUND:
      addString("FOUND\r\n");
      break;
    case carbon::Result::NOTSTORED:
      addString("NOT_STORED\r\n");
      break;
    case carbon::Result::NOTFOUND:
      addString("NOT_FOUND\r\n");
      break;
    case carbon::Result::EXISTS:
      addString("EXISTS\r\n");
      break;
>>>>>>> 2e6f64e1
    default:
      handleUnexpected(result, requestName);
      break;
  }
}

void AsciiSerializedReply::prepareImpl(McSetReply&& reply) {
  prepareUpdateLike(
      reply.result(),
      reply.appSpecificErrorCode(),
      std::move(reply.message()),
      "set");
}

void AsciiSerializedReply::prepareImpl(McAddReply&& reply) {
  prepareUpdateLike(
      reply.result(),
      reply.appSpecificErrorCode(),
      std::move(reply.message()),
      "add");
}

void AsciiSerializedReply::prepareImpl(McReplaceReply&& reply) {
  prepareUpdateLike(
      reply.result(),
      reply.appSpecificErrorCode(),
      std::move(reply.message()),
      "replace");
}

void AsciiSerializedReply::prepareImpl(McAppendReply&& reply) {
  prepareUpdateLike(
      reply.result(),
      reply.appSpecificErrorCode(),
      std::move(reply.message()),
      "append");
}

void AsciiSerializedReply::prepareImpl(McPrependReply&& reply) {
  prepareUpdateLike(
      reply.result(),
      reply.appSpecificErrorCode(),
      std::move(reply.message()),
      "prepend");
}

void AsciiSerializedReply::prepareImpl(McCasReply&& reply) {
  prepareUpdateLike(
      reply.result(),
      reply.appSpecificErrorCode(),
      std::move(reply.message()),
      "cas");
}

void AsciiSerializedReply::prepareImpl(McLeaseSetReply&& reply) {
  prepareUpdateLike(
      reply.result(),
      reply.appSpecificErrorCode(),
      std::move(reply.message()),
      "lease-set");
}

void AsciiSerializedReply::prepareArithmeticLike(
<<<<<<< HEAD
    mc_res_t result,
=======
    carbon::Result result,
>>>>>>> 2e6f64e1
    const uint64_t delta,
    uint16_t errorCode,
    std::string&& message,
    const char* requestName) {
  if (isStoredResult(result)) {
    const auto len = snprintf(printBuffer_, kMaxBufferLength, "%lu\r\n", delta);
    assert(len > 0);
    assert(static_cast<size_t>(len) < kMaxBufferLength);
    addString(folly::StringPiece(printBuffer_, static_cast<size_t>(len)));
  } else if (isMissResult(result)) {
    addString("NOT_FOUND\r\n");
  } else if (isErrorResult(result)) {
    handleError(result, errorCode, std::move(message));
  } else {
    handleUnexpected(result, requestName);
  }
}

// Arithmetic-like ops
void AsciiSerializedReply::prepareImpl(McIncrReply&& reply) {
  prepareArithmeticLike(
      reply.result(),
      reply.delta(),
      reply.appSpecificErrorCode(),
      std::move(reply.message()),
      "incr");
}

void AsciiSerializedReply::prepareImpl(McDecrReply&& reply) {
  prepareArithmeticLike(
      reply.result(),
      reply.delta(),
      reply.appSpecificErrorCode(),
      std::move(reply.message()),
      "decr");
}

// Delete
void AsciiSerializedReply::prepareImpl(McDeleteReply&& reply) {
<<<<<<< HEAD
  if (reply.result() == mc_res_deleted) {
    addString("DELETED\r\n");
  } else if (reply.result() == mc_res_notfound) {
=======
  if (reply.result() == carbon::Result::DELETED) {
    addString("DELETED\r\n");
  } else if (reply.result() == carbon::Result::NOTFOUND) {
>>>>>>> 2e6f64e1
    addString("NOT_FOUND\r\n");
  } else if (isErrorResult(reply.result())) {
    handleError(
        reply.result(),
        reply.appSpecificErrorCode(),
        std::move(reply.message()));
  } else {
    handleUnexpected(reply.result(), "delete");
  }
}

// Touch
void AsciiSerializedReply::prepareImpl(McTouchReply&& reply) {
<<<<<<< HEAD
  if (reply.result() == mc_res_touched) {
    addString("TOUCHED\r\n");
  } else if (reply.result() == mc_res_notfound) {
=======
  if (reply.result() == carbon::Result::TOUCHED) {
    addString("TOUCHED\r\n");
  } else if (reply.result() == carbon::Result::NOTFOUND) {
>>>>>>> 2e6f64e1
    addString("NOT_FOUND\r\n");
  } else if (isErrorResult(reply.result())) {
    handleError(
        reply.result(),
        reply.appSpecificErrorCode(),
        std::move(reply.message()));
  } else {
    handleUnexpected(reply.result(), "touch");
  }
}

// Version
void AsciiSerializedReply::prepareImpl(McVersionReply&& reply) {
<<<<<<< HEAD
  if (reply.result() == mc_res_ok) {
=======
  if (reply.result() == carbon::Result::OK) {
>>>>>>> 2e6f64e1
    // TODO(jmswen) Do something sane when version is empty
    addString("VERSION ");
    if (!reply.value().empty()) {
      const auto valueStr = coalesceAndGetRange(reply.value());
      assert(!iobuf_.hasValue());
      // value was coalesced in coalesceAndGetRange()
      iobuf_ = std::move(reply.value());
      addString(valueStr);
    }
    addString("\r\n");
  } else if (isErrorResult(reply.result())) {
    handleError(
        reply.result(),
        reply.appSpecificErrorCode(),
        std::move(reply.message()));
  } else {
    handleUnexpected(reply.result(), "version");
  }
}

// Stats
void AsciiSerializedReply::prepareImpl(McStatsReply&& reply) {
<<<<<<< HEAD
  if (reply.result() == mc_res_ok) {
=======
  if (reply.result() == carbon::Result::OK) {
>>>>>>> 2e6f64e1
    if (!reply.stats().empty()) {
      auxString_ = folly::join("\r\n", reply.stats());
      addStrings(*auxString_, "\r\n");
    }
    addString("END\r\n");
  } else if (isErrorResult(reply.result())) {
    handleError(
        reply.result(),
        reply.appSpecificErrorCode(),
        std::move(reply.message()));
  } else {
    handleUnexpected(reply.result(), "stats");
  }
}

// FlushAll
void AsciiSerializedReply::prepareImpl(McFlushAllReply&& reply) {
  if (isErrorResult(reply.result())) {
    handleError(
        reply.result(),
        reply.appSpecificErrorCode(),
        std::move(reply.message()));
  } else { // Don't handleUnexpected(), just return OK
    addString("OK\r\n");
  }
}

// FlushRe
void AsciiSerializedReply::prepareImpl(McFlushReReply&& reply) {
  if (isErrorResult(reply.result())) {
    handleError(
        reply.result(),
        reply.appSpecificErrorCode(),
        std::move(reply.message()));
  } else { // Don't handleUnexpected(), just return OK
    addString("OK\r\n");
  }
}

// Exec
void AsciiSerializedReply::prepareImpl(McExecReply&& reply) {
<<<<<<< HEAD
  if (reply.result() == mc_res_ok) {
=======
  if (reply.result() == carbon::Result::OK) {
>>>>>>> 2e6f64e1
    if (!reply.response().empty()) {
      auxString_ = std::move(reply.response());
      addStrings(*auxString_, "\r\n");
    } else {
      addString("OK\r\n");
    }
  } else if (isErrorResult(reply.result())) {
    handleError(
        reply.result(),
        reply.appSpecificErrorCode(),
        std::move(reply.message()));
  } else {
    handleUnexpected(reply.result(), "exec");
  }
}

// Shutdown
void AsciiSerializedReply::prepareImpl(McShutdownReply&& reply) {
<<<<<<< HEAD
  if (reply.result() == mc_res_ok) {
=======
  if (reply.result() == carbon::Result::OK) {
>>>>>>> 2e6f64e1
    addString("OK\r\n");
  } else if (isErrorResult(reply.result())) {
    handleError(
        reply.result(),
        reply.appSpecificErrorCode(),
        std::move(reply.message()));
  } else {
    handleUnexpected(reply.result(), "shutdown");
  }
}
<<<<<<< HEAD
}
} // facebook::memcache
=======
} // namespace memcache
} // namespace facebook
>>>>>>> 2e6f64e1
<|MERGE_RESOLUTION|>--- conflicted
+++ resolved
@@ -1,12 +1,5 @@
 /*
-<<<<<<< HEAD
- *  Copyright (c) 2015-present, Facebook, Inc.
- *
- *  This source code is licensed under the MIT license found in the LICENSE
- *  file in the root directory of this source tree.
-=======
  * Copyright (c) Facebook, Inc. and its affiliates.
->>>>>>> 2e6f64e1
  *
  * This source code is licensed under the MIT license found in the
  * LICENSE file in the root directory of this source tree.
@@ -16,11 +9,6 @@
 
 #include "mcrouter/lib/IOBufUtil.h"
 #include "mcrouter/lib/McResUtil.h"
-<<<<<<< HEAD
-
-namespace facebook {
-namespace memcache {
-=======
 
 namespace facebook {
 namespace memcache {
@@ -75,7 +63,6 @@
 size_t AsciiSerializedRequest::getSize() const {
   return iovsTotalLen_;
 }
->>>>>>> 2e6f64e1
 
 void AsciiSerializedRequest::addString(folly::ByteRange range) {
   assert(iovsCount_ < kMaxIovs);
@@ -115,20 +102,6 @@
 // Get-like ops.
 void AsciiSerializedRequest::prepareImpl(const McGetRequest& request) {
   addStrings("get ", request.key().fullKey(), "\r\n");
-<<<<<<< HEAD
-}
-
-void AsciiSerializedRequest::prepareImpl(const McGetsRequest& request) {
-  addStrings("gets ", request.key().fullKey(), "\r\n");
-}
-
-void AsciiSerializedRequest::prepareImpl(const McMetagetRequest& request) {
-  addStrings("metaget ", request.key().fullKey(), "\r\n");
-}
-
-void AsciiSerializedRequest::prepareImpl(const McLeaseGetRequest& request) {
-  addStrings("lease-get ", request.key().fullKey(), "\r\n");
-=======
 }
 
 void AsciiSerializedRequest::prepareImpl(const McGetsRequest& request) {
@@ -159,7 +132,6 @@
       folly::StringPiece(printBuffer_, static_cast<size_t>(len)),
       request.key().fullKey(),
       "\r\n");
->>>>>>> 2e6f64e1
 }
 
 // Update-like ops.
@@ -272,117 +244,6 @@
 }
 
 // FlushAll op.
-<<<<<<< HEAD
-
-void AsciiSerializedRequest::prepareImpl(const McFlushAllRequest& request) {
-  addString("flush_all");
-  if (request.delay() != 0) {
-    auto len = snprintf(printBuffer_, kMaxBufferLength, " %u", request.delay());
-    assert(len > 0 && static_cast<size_t>(len) < kMaxBufferLength);
-    addString(folly::StringPiece(printBuffer_, static_cast<size_t>(len)));
-  }
-  addString("\r\n");
-}
-
-void AsciiSerializedReply::clear() {
-  iovsCount_ = 0;
-  iobuf_.clear();
-  auxString_.clear();
-}
-
-void AsciiSerializedReply::addString(folly::ByteRange range) {
-  assert(iovsCount_ < kMaxIovs);
-  iovs_[iovsCount_].iov_base = const_cast<unsigned char*>(range.begin());
-  iovs_[iovsCount_].iov_len = range.size();
-  ++iovsCount_;
-}
-
-void AsciiSerializedReply::addString(folly::StringPiece str) {
-  // cause implicit conversion.
-  addString(folly::ByteRange(str));
-}
-
-void AsciiSerializedReply::handleError(
-    mc_res_t result,
-    uint16_t errorCode,
-    std::string&& message) {
-  assert(isErrorResult(result));
-
-  if (!message.empty()) {
-    if (result == mc_res_client_error) {
-      addString("CLIENT_ERROR ");
-    } else {
-      addString("SERVER_ERROR ");
-    }
-    if (errorCode != 0) {
-      const auto len =
-          snprintf(printBuffer_, kMaxBufferLength, "%d ", errorCode);
-      assert(len > 0);
-      assert(static_cast<size_t>(len) < kMaxBufferLength);
-      addString(folly::StringPiece(printBuffer_, static_cast<size_t>(len)));
-    }
-    auxString_ = std::move(message);
-    addStrings(*auxString_, "\r\n");
-  } else {
-    addString(mc_res_to_response_string(result));
-  }
-}
-
-void AsciiSerializedReply::handleUnexpected(
-    mc_res_t result,
-    const char* requestName) {
-  assert(iovsCount_ == 0);
-
-  // Note: this is not totally compatible with the old way of handling
-  // unexpected behavior in mc_ascii_response_write_iovs()
-  const auto len = snprintf(
-      printBuffer_,
-      kMaxBufferLength,
-      "SERVER_ERROR unexpected result %s (%d) for %s\r\n",
-      mc_res_to_string(result),
-      result,
-      requestName);
-  assert(len > 0);
-  assert(static_cast<size_t>(len) < kMaxBufferLength);
-  addString(folly::StringPiece(printBuffer_, static_cast<size_t>(len)));
-}
-
-// Get-like ops
-void AsciiSerializedReply::prepareImpl(
-    McGetReply&& reply,
-    folly::StringPiece key) {
-  if (isHitResult(reply.result())) {
-    if (key.empty()) {
-      // Multi-op hack: if key is empty, this is the END context
-      if (isErrorResult(reply.result())) {
-        handleError(
-            reply.result(),
-            reply.appSpecificErrorCode(),
-            std::move(reply.message()));
-      }
-      addString("END\r\n");
-    } else {
-      const auto valueStr = coalesceAndGetRange(reply.value());
-
-      const auto len = snprintf(
-          printBuffer_,
-          kMaxBufferLength,
-          " %lu %zu\r\n",
-          reply.flags(),
-          valueStr.size());
-      assert(len > 0);
-      assert(static_cast<size_t>(len) < kMaxBufferLength);
-
-      addStrings(
-          "VALUE ",
-          key,
-          folly::StringPiece(printBuffer_, static_cast<size_t>(len)));
-      assert(!iobuf_.hasValue());
-      // value was coalesced in coalesceAndGetRange()
-      iobuf_ = std::move(reply.value());
-      addStrings(valueStr, "\r\n");
-    }
-=======
 
 void AsciiSerializedRequest::prepareImpl(const McFlushAllRequest& request) {
   addString("flush_all");
@@ -584,35 +445,17 @@
         " age: ",
         folly::StringPiece(printBuffer_, static_cast<size_t>(len)),
         "; is_transient: 0\r\n");
->>>>>>> 2e6f64e1
-  } else if (isErrorResult(reply.result())) {
-    handleError(
-        reply.result(),
-        reply.appSpecificErrorCode(),
-        std::move(reply.message()));
-  } else {
-<<<<<<< HEAD
-    handleUnexpected(reply.result(), "get");
-=======
+  } else if (isErrorResult(reply.result())) {
+    handleError(
+        reply.result(),
+        reply.appSpecificErrorCode(),
+        std::move(reply.message()));
+  } else {
     handleUnexpected(reply.result(), "metaget");
->>>>>>> 2e6f64e1
   }
 }
 
 void AsciiSerializedReply::prepareImpl(
-<<<<<<< HEAD
-    McGetsReply&& reply,
-    folly::StringPiece key) {
-  if (isHitResult(reply.result())) {
-    const auto valueStr = coalesceAndGetRange(reply.value());
-    const auto len = snprintf(
-        printBuffer_,
-        kMaxBufferLength,
-        " %lu %zu %lu\r\n",
-        reply.flags(),
-        valueStr.size(),
-        reply.casToken());
-=======
     McLeaseGetReply&& reply,
     folly::StringPiece key) {
   const auto valueStr = coalesceAndGetRange(reply.value());
@@ -624,7 +467,6 @@
         " %lu %zu\r\n",
         reply.flags(),
         valueStr.size());
->>>>>>> 2e6f64e1
     assert(len > 0);
     assert(static_cast<size_t>(len) < kMaxBufferLength);
 
@@ -634,11 +476,6 @@
         folly::StringPiece(printBuffer_, static_cast<size_t>(len)));
     assert(!iobuf_.hasValue());
     // value was coalesced in coalescedAndGetRange()
-<<<<<<< HEAD
-    iobuf_ = std::move(reply.value());
-    addStrings(valueStr, "\r\n");
-  } else if (isErrorResult(reply.result())) {
-=======
     if (reply.value().has_value()) {
       iobuf_ = std::move(reply.value().value());
     }
@@ -663,66 +500,18 @@
     addString("NOT_FOUND_HOT\r\n");
   } else if (isErrorResult(reply.result())) {
     LOG(ERROR) << "Got reply result " << static_cast<size_t>(reply.result());
->>>>>>> 2e6f64e1
-    handleError(
-        reply.result(),
-        reply.appSpecificErrorCode(),
-        std::move(reply.message()));
-  } else {
-<<<<<<< HEAD
-    handleUnexpected(reply.result(), "gets");
-=======
+    handleError(
+        reply.result(),
+        reply.appSpecificErrorCode(),
+        std::move(reply.message()));
+  } else {
     LOG(ERROR) << "Got unexpected reply result "
                << static_cast<size_t>(reply.result());
     handleUnexpected(reply.result(), "lease-get");
->>>>>>> 2e6f64e1
   }
 }
 
 void AsciiSerializedReply::prepareImpl(
-<<<<<<< HEAD
-    McMetagetReply&& reply,
-    folly::StringPiece key) {
-  /**
-   * META key age: (unknown|\d+); exptime: \d+;
-   * from: (\d+\.\d+\.\d+\.\d+|unknown); is_transient: (1|0)\r\n
-   *
-   * age is at most 11 characters, with - sign.
-   * exptime is at most 10 characters.
-   * IP6 address is at most 39 characters.
-   * To be safe, we set kMaxBufferLength = 100 bytes.
-   */
-  if (reply.result() == mc_res_found) {
-    // age
-    std::string ageStr("unknown");
-    if (reply.age() != -1) {
-      ageStr = folly::to<std::string>(reply.age());
-    }
-    // exptime
-    const auto exptimeStr = folly::to<std::string>(reply.exptime());
-    // from
-    std::string fromStr("unknown");
-    if (!reply.ipAddress().empty()) { // assume valid IP
-      fromStr = reply.ipAddress();
-    }
-
-    const auto len = snprintf(
-        printBuffer_,
-        kMaxBufferLength,
-        "%s; exptime: %s; from: %s",
-        ageStr.data(),
-        exptimeStr.data(),
-        fromStr.data());
-    assert(len > 0);
-    assert(static_cast<size_t>(len) < kMaxBufferLength);
-
-    addStrings(
-        "META ",
-        key,
-        " age: ",
-        folly::StringPiece(printBuffer_, static_cast<size_t>(len)),
-        "; is_transient: 0\r\n");
-=======
     McGatReply&& reply,
     folly::StringPiece key) {
   if (isHitResult(reply.result())) {
@@ -758,35 +547,17 @@
       }
       addStrings(valueStr, "\r\n");
     }
->>>>>>> 2e6f64e1
-  } else if (isErrorResult(reply.result())) {
-    handleError(
-        reply.result(),
-        reply.appSpecificErrorCode(),
-        std::move(reply.message()));
-  } else {
-<<<<<<< HEAD
-    handleUnexpected(reply.result(), "metaget");
-=======
+  } else if (isErrorResult(reply.result())) {
+    handleError(
+        reply.result(),
+        reply.appSpecificErrorCode(),
+        std::move(reply.message()));
+  } else {
     handleUnexpected(reply.result(), "gat");
->>>>>>> 2e6f64e1
   }
 }
 
 void AsciiSerializedReply::prepareImpl(
-<<<<<<< HEAD
-    McLeaseGetReply&& reply,
-    folly::StringPiece key) {
-  const auto valueStr = coalesceAndGetRange(reply.value());
-
-  if (reply.result() == mc_res_found) {
-    const auto len = snprintf(
-        printBuffer_,
-        kMaxBufferLength,
-        " %lu %zu\r\n",
-        reply.flags(),
-        valueStr.size());
-=======
     McGatsReply&& reply,
     folly::StringPiece key) {
   if (isHitResult(reply.result())) {
@@ -798,7 +569,6 @@
         reply.flags(),
         valueStr.size(),
         reply.casToken());
->>>>>>> 2e6f64e1
     assert(len > 0);
     assert(static_cast<size_t>(len) < kMaxBufferLength);
 
@@ -808,55 +578,23 @@
         folly::StringPiece(printBuffer_, static_cast<size_t>(len)));
     assert(!iobuf_.hasValue());
     // value was coalesced in coalescedAndGetRange()
-<<<<<<< HEAD
-    iobuf_ = std::move(reply.value());
-    addStrings(valueStr, "\r\n");
-  } else if (reply.result() == mc_res_notfound) {
-    const auto len = snprintf(
-        printBuffer_,
-        kMaxBufferLength,
-        " %lu %lu %zu\r\n",
-        reply.leaseToken(),
-        reply.flags(),
-        valueStr.size());
-    addStrings(
-        "LVALUE ",
-        key,
-        folly::StringPiece(printBuffer_, static_cast<size_t>(len)));
-    iobuf_ = std::move(reply.value());
-    addStrings(valueStr, "\r\n");
-  } else if (reply.result() == mc_res_notfoundhot) {
-    addString("NOT_FOUND_HOT\r\n");
-  } else if (isErrorResult(reply.result())) {
-    LOG(ERROR) << "Got reply result " << reply.result();
-=======
     if (reply.value().has_value()) {
       iobuf_ = std::move(reply.value().value());
     }
     addStrings(valueStr, "\r\n");
   } else if (isErrorResult(reply.result())) {
->>>>>>> 2e6f64e1
-    handleError(
-        reply.result(),
-        reply.appSpecificErrorCode(),
-        std::move(reply.message()));
-  } else {
-<<<<<<< HEAD
-    LOG(ERROR) << "Got unexpected reply result " << reply.result();
-    handleUnexpected(reply.result(), "lease-get");
-=======
+    handleError(
+        reply.result(),
+        reply.appSpecificErrorCode(),
+        std::move(reply.message()));
+  } else {
     handleUnexpected(reply.result(), "gats");
->>>>>>> 2e6f64e1
   }
 }
 
 // Update-like ops
 void AsciiSerializedReply::prepareUpdateLike(
-<<<<<<< HEAD
-    mc_res_t result,
-=======
     carbon::Result result,
->>>>>>> 2e6f64e1
     uint16_t errorCode,
     std::string&& message,
     const char* requestName) {
@@ -865,28 +603,12 @@
     return;
   }
 
-<<<<<<< HEAD
-  if (UNLIKELY(result == mc_res_ok)) {
-    addString(mc_res_to_response_string(mc_res_stored));
-=======
   if (UNLIKELY(result == carbon::Result::OK)) {
     addString("STORED\r\n");
->>>>>>> 2e6f64e1
     return;
   }
 
   switch (result) {
-<<<<<<< HEAD
-    case mc_res_stored:
-    case mc_res_stalestored:
-    case mc_res_found:
-    case mc_res_notstored:
-    case mc_res_notfound:
-    case mc_res_exists:
-      addString(mc_res_to_response_string(result));
-      break;
-
-=======
     case carbon::Result::STORED:
       addString("STORED\r\n");
       break;
@@ -905,7 +627,6 @@
     case carbon::Result::EXISTS:
       addString("EXISTS\r\n");
       break;
->>>>>>> 2e6f64e1
     default:
       handleUnexpected(result, requestName);
       break;
@@ -969,11 +690,7 @@
 }
 
 void AsciiSerializedReply::prepareArithmeticLike(
-<<<<<<< HEAD
-    mc_res_t result,
-=======
     carbon::Result result,
->>>>>>> 2e6f64e1
     const uint64_t delta,
     uint16_t errorCode,
     std::string&& message,
@@ -1013,15 +730,9 @@
 
 // Delete
 void AsciiSerializedReply::prepareImpl(McDeleteReply&& reply) {
-<<<<<<< HEAD
-  if (reply.result() == mc_res_deleted) {
-    addString("DELETED\r\n");
-  } else if (reply.result() == mc_res_notfound) {
-=======
   if (reply.result() == carbon::Result::DELETED) {
     addString("DELETED\r\n");
   } else if (reply.result() == carbon::Result::NOTFOUND) {
->>>>>>> 2e6f64e1
     addString("NOT_FOUND\r\n");
   } else if (isErrorResult(reply.result())) {
     handleError(
@@ -1035,15 +746,9 @@
 
 // Touch
 void AsciiSerializedReply::prepareImpl(McTouchReply&& reply) {
-<<<<<<< HEAD
-  if (reply.result() == mc_res_touched) {
-    addString("TOUCHED\r\n");
-  } else if (reply.result() == mc_res_notfound) {
-=======
   if (reply.result() == carbon::Result::TOUCHED) {
     addString("TOUCHED\r\n");
   } else if (reply.result() == carbon::Result::NOTFOUND) {
->>>>>>> 2e6f64e1
     addString("NOT_FOUND\r\n");
   } else if (isErrorResult(reply.result())) {
     handleError(
@@ -1057,11 +762,7 @@
 
 // Version
 void AsciiSerializedReply::prepareImpl(McVersionReply&& reply) {
-<<<<<<< HEAD
-  if (reply.result() == mc_res_ok) {
-=======
   if (reply.result() == carbon::Result::OK) {
->>>>>>> 2e6f64e1
     // TODO(jmswen) Do something sane when version is empty
     addString("VERSION ");
     if (!reply.value().empty()) {
@@ -1084,11 +785,7 @@
 
 // Stats
 void AsciiSerializedReply::prepareImpl(McStatsReply&& reply) {
-<<<<<<< HEAD
-  if (reply.result() == mc_res_ok) {
-=======
   if (reply.result() == carbon::Result::OK) {
->>>>>>> 2e6f64e1
     if (!reply.stats().empty()) {
       auxString_ = folly::join("\r\n", reply.stats());
       addStrings(*auxString_, "\r\n");
@@ -1130,11 +827,7 @@
 
 // Exec
 void AsciiSerializedReply::prepareImpl(McExecReply&& reply) {
-<<<<<<< HEAD
-  if (reply.result() == mc_res_ok) {
-=======
   if (reply.result() == carbon::Result::OK) {
->>>>>>> 2e6f64e1
     if (!reply.response().empty()) {
       auxString_ = std::move(reply.response());
       addStrings(*auxString_, "\r\n");
@@ -1153,11 +846,7 @@
 
 // Shutdown
 void AsciiSerializedReply::prepareImpl(McShutdownReply&& reply) {
-<<<<<<< HEAD
-  if (reply.result() == mc_res_ok) {
-=======
   if (reply.result() == carbon::Result::OK) {
->>>>>>> 2e6f64e1
     addString("OK\r\n");
   } else if (isErrorResult(reply.result())) {
     handleError(
@@ -1168,10 +857,5 @@
     handleUnexpected(reply.result(), "shutdown");
   }
 }
-<<<<<<< HEAD
-}
-} // facebook::memcache
-=======
 } // namespace memcache
-} // namespace facebook
->>>>>>> 2e6f64e1
+} // namespace facebook