--- conflicted
+++ resolved
@@ -1,12 +1,5 @@
 /*
-<<<<<<< HEAD
- *  Copyright (c) 2014-present, Facebook, Inc.
- *
- *  This source code is licensed under the MIT license found in the LICENSE
- *  file in the root directory of this source tree.
-=======
  * Copyright (c) Facebook, Inc. and its affiliates.
->>>>>>> 2e6f64e1
  *
  * This source code is licensed under the MIT license found in the
  * LICENSE file in the root directory of this source tree.
@@ -16,11 +9,6 @@
 
 #include <memory>
 
-<<<<<<< HEAD
-#include <folly/small_vector.h>
-
-#include "mcrouter/lib/debug/FifoManager.h"
-=======
 #include <folly/Executor.h>
 #include <folly/io/async/AsyncSSLSocket.h>
 #include <folly/io/async/VirtualEventBase.h>
@@ -28,7 +16,6 @@
 
 #include "mcrouter/lib/debug/FifoManager.h"
 #include "mcrouter/lib/network/McFizzServer.h"
->>>>>>> 2e6f64e1
 #include "mcrouter/lib/network/McSSLUtil.h"
 #include "mcrouter/lib/network/McServerRequestContext.h"
 #include "mcrouter/lib/network/MultiOpParent.h"
@@ -63,25 +50,17 @@
     StateCallback& stateCb,
     const AsyncMcServerWorkerOptions& options,
     void* userCtxt,
-<<<<<<< HEAD
-    const CompressionCodecMap* codecMap) {
-=======
     McServerSession::Queue* queue,
     const CompressionCodecMap* codecMap,
     KeepAlive keepAlive) {
->>>>>>> 2e6f64e1
   auto ptr = new McServerSession(
       std::move(transport),
       std::move(cb),
       stateCb,
       options,
       userCtxt,
-<<<<<<< HEAD
-      codecMap);
-=======
       codecMap,
       keepAlive);
->>>>>>> 2e6f64e1
 
   assert(ptr->state_ == STREAMING);
   DestructorGuard dg(ptr);
@@ -122,38 +101,19 @@
     StateCallback& stateCb,
     const AsyncMcServerWorkerOptions& options,
     void* userCtxt,
-<<<<<<< HEAD
-    const CompressionCodecMap* codecMap)
-=======
     const CompressionCodecMap* codecMap,
     KeepAlive keepAlive)
->>>>>>> 2e6f64e1
     : options_(options),
       transport_(std::move(transport)),
       eventBase_(*transport_->getEventBase()),
       keepAlive_(std::move(keepAlive)),
       onRequest_(std::move(cb)),
       stateCb_(stateCb),
-<<<<<<< HEAD
-      debugFifo_(getDebugFifo(
-          options_.debugFifoPath,
-          transport_.get(),
-          onRequest_->name())),
-      sendWritesCallback_(*this),
-      compressionCodecMap_(codecMap),
-      parser_(
-          *this,
-          options_.minBufferSize,
-          options_.maxBufferSize,
-          &debugFifo_),
-      userCtxt_(userCtxt) {
-=======
       sendWritesCallback_(*this),
       compressionCodecMap_(codecMap),
       parser_(*this, options_.minBufferSize, options_.maxBufferSize),
       userCtxt_(userCtxt),
       zeroCopySessionCB_(*this) {
->>>>>>> 2e6f64e1
   try {
     transport_->getPeerAddress(&socketAddress_);
   } catch (const std::exception& e) {
@@ -161,14 +121,8 @@
     LOG(WARNING) << "Failed to get socket address: " << e.what();
   }
 
-<<<<<<< HEAD
-  auto socket = transport_->getUnderlyingTransport<folly::AsyncSSLSocket>();
-  if (socket != nullptr) {
-    socket->sslAccept(this, /* timeout = */ std::chrono::milliseconds::zero());
-=======
   if (auto socket = transport_->getUnderlyingTransport<McFizzServer>()) {
     socket->accept(this);
->>>>>>> 2e6f64e1
   }
 }
 
@@ -203,12 +157,8 @@
 }
 
 void McServerSession::checkClosed() {
-<<<<<<< HEAD
-  if (!inFlight_) {
-=======
   if (!inFlight_ &&
       (!isZeroCopyEnabled() || (writeBufs_.zeroCopyQueueSize() == 0))) {
->>>>>>> 2e6f64e1
     assert(pendingWrites_.empty());
 
     if (state_ == CLOSING) {
@@ -355,11 +305,7 @@
   McServerRequestContext ctx(*this, reqid);
 
   if (options_.defaultVersionHandler) {
-<<<<<<< HEAD
-    McVersionReply reply(mc_res_ok);
-=======
     McVersionReply reply(carbon::Result::OK);
->>>>>>> 2e6f64e1
     reply.value() =
         folly::IOBuf(folly::IOBuf::COPY_BUFFER, options_.versionString);
     McServerRequestContext::reply(std::move(ctx), std::move(reply));
@@ -375,12 +321,8 @@
     reqid = tailReqid_++;
   }
   McServerRequestContext ctx(*this, reqid, true /* noReply */);
-<<<<<<< HEAD
-  McServerRequestContext::reply(std::move(ctx), McShutdownReply(mc_res_ok));
-=======
   McServerRequestContext::reply(
       std::move(ctx), McShutdownReply(carbon::Result::OK));
->>>>>>> 2e6f64e1
   stateCb_.onShutdown();
 }
 
@@ -390,21 +332,13 @@
     reqid = tailReqid_++;
   }
   McServerRequestContext ctx(*this, reqid, true /* noReply */);
-<<<<<<< HEAD
-  McServerRequestContext::reply(std::move(ctx), McQuitReply(mc_res_ok));
-=======
   McServerRequestContext::reply(
       std::move(ctx), McQuitReply(carbon::Result::OK));
->>>>>>> 2e6f64e1
   close();
 }
 
 void McServerSession::caretRequestReady(
-<<<<<<< HEAD
-    const UmbrellaMessageInfo& headerInfo,
-=======
     const CaretMessageInfo& headerInfo,
->>>>>>> 2e6f64e1
     const folly::IOBuf& reqBody) {
   DestructorGuard dg(this);
 
@@ -416,30 +350,17 @@
   }
 
   updateCompressionCodecIdRange(headerInfo);
-<<<<<<< HEAD
 
   if (headerInfo.reqId == kCaretConnectionControlReqId) {
     processConnectionControlMessage(headerInfo);
     return;
   }
 
-=======
-
-  if (headerInfo.reqId == kCaretConnectionControlReqId) {
-    processConnectionControlMessage(headerInfo);
-    return;
-  }
-
->>>>>>> 2e6f64e1
   McServerRequestContext ctx(*this, headerInfo.reqId);
 
   if (McVersionRequest::typeId == headerInfo.typeId &&
       options_.defaultVersionHandler) {
-<<<<<<< HEAD
-    McVersionReply versionReply(mc_res_ok);
-=======
     McVersionReply versionReply(carbon::Result::OK);
->>>>>>> 2e6f64e1
     versionReply.value() =
         folly::IOBuf(folly::IOBuf::COPY_BUFFER, options_.versionString);
     McServerRequestContext::reply(std::move(ctx), std::move(versionReply));
@@ -456,11 +377,7 @@
 }
 
 void McServerSession::processConnectionControlMessage(
-<<<<<<< HEAD
-    const UmbrellaMessageInfo& headerInfo) {
-=======
     const CaretMessageInfo& headerInfo) {
->>>>>>> 2e6f64e1
   DestructorGuard dg(this);
   switch (headerInfo.typeId) {
     case GoAwayAcknowledgement::typeId: {
@@ -476,11 +393,7 @@
 }
 
 void McServerSession::updateCompressionCodecIdRange(
-<<<<<<< HEAD
-    const UmbrellaMessageInfo& headerInfo) noexcept {
-=======
     const CaretMessageInfo& headerInfo) noexcept {
->>>>>>> 2e6f64e1
   if (headerInfo.supportedCodecsSize == 0 || !compressionCodecMap_) {
     codecIdRange_ = CodecIdRange::Empty;
   } else {
@@ -506,8 +419,6 @@
   close();
 }
 
-<<<<<<< HEAD
-=======
 void McServerSession::sendZeroCopyIOBuf(
     WriteBuffer& wbuf,
     const struct iovec* iovs,
@@ -564,7 +475,6 @@
       folly::WriteFlags::WRITE_MSG_ZEROCOPY);
 }
 
->>>>>>> 2e6f64e1
 void McServerSession::queueWrite(std::unique_ptr<WriteBuffer> wb) {
   if (wb == nullptr) {
     return;
@@ -575,18 +485,6 @@
     }
     const struct iovec* iovs = wb->getIovsBegin();
     size_t iovCount = wb->getIovsCount();
-<<<<<<< HEAD
-    writeBufs_.push(std::move(wb));
-    transport_->writev(this, iovs, iovCount);
-    if (!writeBufs_.empty()) {
-      /* We only need to pause if the sendmsg() call didn't write everything
-         in one go */
-      pause(PAUSE_WRITE);
-    }
-  } else {
-    pendingWrites_.pushBack(std::move(wb));
-
-=======
     if (isZeroCopyEnabled() && wb->shouldApplyZeroCopy()) {
       auto& wbuf = writeBufs_.insertZeroCopy(std::move(wb));
       // Creates a chain of IOBufs and uses TCP copy avoidance
@@ -604,7 +502,6 @@
       }
     }
   } else {
->>>>>>> 2e6f64e1
     if (!writeScheduled_) {
       eventBase_.runInLoop(&sendWritesCallback_, /* thisIteration= */ true);
       writeScheduled_ = true;
@@ -628,10 +525,7 @@
   isNextWriteBatchZeroCopy_ = false;
 
   folly::small_vector<struct iovec, kIovecVectorSize> iovs;
-<<<<<<< HEAD
-=======
   WriteBuffer* firstBuf = nullptr;
->>>>>>> 2e6f64e1
   while (!pendingWrites_.empty()) {
     auto wb = pendingWrites_.popFront();
     if (!wb->noReply()) {
@@ -646,9 +540,6 @@
     if (pendingWrites_.empty()) {
       wb->markEndOfBatch();
     }
-<<<<<<< HEAD
-    writeBufs_.push(std::move(wb));
-=======
     if (doZeroCopy) {
       if (!firstBuf) {
         firstBuf = &writeBufs_.insertZeroCopy(std::move(wb));
@@ -665,13 +556,9 @@
     sendZeroCopyIOBuf(*firstBuf, iovs.data(), iovs.size());
   } else {
     transport_->writev(this, iovs.data(), iovs.size());
->>>>>>> 2e6f64e1
-  }
-}
-
-<<<<<<< HEAD
-  transport_->writev(this, iovs.data(), iovs.size());
-=======
+  }
+}
+
 void McServerSession::writeToDebugFifo(const WriteBuffer* wb) noexcept {
   if (!wb->isSubRequest()) {
     debugFifo_.startMessage(MessageDirection::Sent, wb->typeId());
@@ -688,7 +575,6 @@
     }
   }
   debugFifo_.writeData(wb->getIovsBegin(), wb->getIovsCount());
->>>>>>> 2e6f64e1
 }
 
 void McServerSession::writeToDebugFifo(const WriteBuffer* wb) noexcept {
@@ -718,11 +604,7 @@
   completeWrite();
 
   if (writeBufs_.empty() && state_ == STREAMING) {
-<<<<<<< HEAD
-    stateCb_.onWriteQuiescence(*this);
-=======
     onWriteQuiescence();
->>>>>>> 2e6f64e1
     /* No-op if not paused */
     resume(PAUSE_WRITE);
   }
@@ -741,8 +623,6 @@
     bool preverifyOk,
     X509_STORE_CTX* ctx) noexcept {
   return McSSLUtil::verifySSL(sock, preverifyOk, ctx);
-<<<<<<< HEAD
-=======
 }
 
 void McServerSession::handshakeSuc(folly::AsyncSSLSocket* sock) noexcept {
@@ -791,7 +671,6 @@
   transport_->setReadCB(this);
 
   onAccepted();
->>>>>>> 2e6f64e1
 }
 
 void McServerSession::handshakeErr(
@@ -826,16 +705,6 @@
       }
     }
   }
-<<<<<<< HEAD
-  McSSLUtil::finalizeServerSSL(transport_.get());
-}
-
-void McServerSession::handshakeErr(
-    folly::AsyncSSLSocket*,
-    const folly::AsyncSocketException&) noexcept {}
-} // memcache
-} // facebook
-=======
   McSSLUtil::finalizeServerTransport(transport);
   onAccepted();
 }
@@ -914,5 +783,4 @@
 }
 
 } // namespace memcache
-} // namespace facebook
->>>>>>> 2e6f64e1
+} // namespace facebook