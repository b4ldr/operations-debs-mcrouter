--- conflicted
+++ resolved
@@ -1,12 +1,5 @@
 /*
-<<<<<<< HEAD
- *  Copyright (c) 2014-present, Facebook, Inc.
- *
- *  This source code is licensed under the MIT license found in the LICENSE
- *  file in the root directory of this source tree.
-=======
  * Copyright (c) Facebook, Inc. and its affiliates.
->>>>>>> 2e6f64e1
  *
  * This source code is licensed under the MIT license found in the
  * LICENSE file in the root directory of this source tree.
@@ -24,15 +17,7 @@
 #include "mcrouter/lib/carbon/RequestCommon.h"
 
 namespace facebook {
-<<<<<<< HEAD
-namespace memcache {
-
-// An opaque identifier. Pass it around after starting tracing with
-// traceRequestReceived().
-using CommIdType = std::string;
-=======
 namespace mcrouter {
->>>>>>> 2e6f64e1
 
 #ifdef LIBMC_FBTRACE_DISABLE
 
@@ -44,11 +29,7 @@
 
 inline void fbTraceOnReceive(
     const mc_fbtrace_info_s* fbtraceInfo,
-<<<<<<< HEAD
-    const mc_res_t result) {
-=======
     const carbon::Result result) {
->>>>>>> 2e6f64e1
   // Do nothing by default.
 }
 
@@ -65,16 +46,7 @@
 }
 
 template <class Request>
-<<<<<<< HEAD
-inline CommIdType traceRequestReceived(const Request& req) {
-  // Do nothing by default.
-  return CommIdType();
-}
-
-inline void traceRequestHandlerCompleted(const CommIdType& commId) {
-=======
 inline nullptr_t traceRequestReceived(const Request& req) {
->>>>>>> 2e6f64e1
   // Do nothing by default.
   return nullptr;
 }
@@ -130,7 +102,6 @@
   return request.key().routingKey().startsWith("tao") ? FBTRACE_TAO
                                                       : FBTRACE_MC;
 }
-<<<<<<< HEAD
 
 template <class Request>
 typename std::enable_if<!Request::hasKey, const char*>::type getRemoteService(
@@ -138,23 +109,10 @@
   return FBTRACE_OTHER;
 }
 
-} // anonymous
-
-template <class Request>
-bool fbTraceOnSend(const Request& request, const AccessPoint& ap) {
-=======
-
-template <class Request>
-typename std::enable_if<!Request::hasKey, const char*>::type getRemoteService(
-    const Request&) {
-  return FBTRACE_OTHER;
-}
-
 } // namespace
 
 template <class Request>
 bool fbTraceOnSend(const Request& request, const memcache::AccessPoint& ap) {
->>>>>>> 2e6f64e1
   mc_fbtrace_info_s* fbtraceInfo = request.fbtraceInfo();
 
   if (fbtraceInfo == nullptr) {
@@ -195,11 +153,7 @@
 
 inline void fbTraceOnReceive(
     const mc_fbtrace_info_s* fbtraceInfo,
-<<<<<<< HEAD
-    const mc_res_t result) {
-=======
     const carbon::Result result) {
->>>>>>> 2e6f64e1
   if (fbtraceInfo == nullptr) {
     return;
   }
@@ -219,8 +173,6 @@
       VLOG(1) << "Error in fbtrace_reply_receive: " << fbtrace_error();
     }
   });
-<<<<<<< HEAD
-=======
 }
 
 inline const mc_fbtrace_info_s* getFbTraceInfo(
@@ -241,7 +193,6 @@
 inline std::shared_ptr<TracingData> traceRequestReceived(const Request& req) {
   assert(getFbTraceInfo(req));
   return traceRequestReceived(*getFbTraceInfo(req), Request::name);
->>>>>>> 2e6f64e1
 }
 
 inline const mc_fbtrace_info_s* getFbTraceInfo(
@@ -255,20 +206,5 @@
     const mc_fbtrace_info_t& trace,
     folly::StringPiece requestType);
 
-<<<<<<< HEAD
-// Call this when the handler for a request has completed.
-void traceRequestHandlerCompleted(const CommIdType& commId);
-
-template <class Request>
-inline CommIdType traceRequestReceived(const Request& req) {
-  assert(getFbTraceInfo(req));
-  return traceRequestReceived(*getFbTraceInfo(req), Request::name);
-}
-
-#endif
-}
-} // facebook::memcache
-=======
 } // namespace mcrouter
-} // namespace facebook
->>>>>>> 2e6f64e1
+} // namespace facebook