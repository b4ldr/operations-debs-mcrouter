/*
<<<<<<< HEAD
 *  Copyright (c) 2014-present, Facebook, Inc.
 *
 *  This source code is licensed under the MIT license found in the LICENSE
 *  file in the root directory of this source tree.
=======
 * Copyright (c) Facebook, Inc. and its affiliates.
>>>>>>> 2e6f64e1
 *
 * This source code is licensed under the MIT license found in the
 * LICENSE file in the root directory of this source tree.
 */
<<<<<<< HEAD
#include "mcrouter/lib/Reply.h"
#include "mcrouter/lib/network/FBTrace.h"
#include "mcrouter/lib/network/ReplyStatsContext.h"
=======

#include "mcrouter/lib/Reply.h"
#include "mcrouter/lib/network/FBTrace.h"
#include "mcrouter/lib/network/RpcStatsContext.h"
>>>>>>> 2e6f64e1

namespace facebook {
namespace memcache {

template <class Request>
ReplyT<Request> AsyncMcClientImpl::sendSync(
    const Request& request,
    std::chrono::milliseconds timeout,
<<<<<<< HEAD
    ReplyStatsContext* replyContext) {
=======
    RpcStatsContext* rpcContext) {
>>>>>>> 2e6f64e1
  DestructorGuard dg(this);

  assert(folly::fibers::onFiber());

<<<<<<< HEAD
  if (maxPending_ != 0 && getPendingRequestCount() >= maxPending_) {
=======
  if (maxPending_ != 0 && queue_.getPendingRequestCount() >= maxPending_) {
>>>>>>> 2e6f64e1
    return createReply<Request>(
        ErrorReply,
        folly::sformat(
            "Max pending requests ({}) reached for destination \"{}\".",
            maxPending_,
            connectionOptions_.accessPoint->toHostPortString()));
  }

  // We need to send fbtrace before serializing, or otherwise we are going to
  // miss fbtrace id.
  facebook::mcrouter::fbTraceOnSend(request, *connectionOptions_.accessPoint);

  McClientRequestContext<Request> ctx(
      request,
      nextMsgId_,
      connectionOptions_.accessPoint->getProtocol(),
      queue_,
      [](ParserT& parser) { parser.expectNext<Request>(); },
      requestStatusCallbacks_.onStateChange,
<<<<<<< HEAD
      supportedCompressionCodecs_);
=======
      supportedCompressionCodecs_,
      connectionOptions_.payloadFormat);
>>>>>>> 2e6f64e1
  sendCommon(ctx);

  // Wait for the reply.
  auto reply = ctx.waitForReply(timeout);

<<<<<<< HEAD
  if (replyContext) {
    *replyContext = ctx.getReplyStatsContext();
=======
  if (rpcContext) {
    *rpcContext = ctx.getRpcStatsContext();
>>>>>>> 2e6f64e1
  }

  // Schedule next writer loop, in case we didn't before
  // due to max inflight requests limit.
  scheduleNextWriterLoop();

  return reply;
}

template <class Reply>
void AsyncMcClientImpl::replyReady(
    Reply&& r,
    uint64_t reqId,
<<<<<<< HEAD
    ReplyStatsContext replyStatsContext) {
  assert(connectionState_ == ConnectionState::UP);
  DestructorGuard dg(this);

  queue_.reply(reqId, std::move(r), replyStatsContext);
}

template <class Request>
double AsyncMcClientImpl::getDropProbability() const {
  return 0.0;
}

template <>
inline double AsyncMcClientImpl::getDropProbability<McSetRequest>() const {
  return parser_ ? parser_->getDropProbability() : 0.0;
}

template <>
inline double AsyncMcClientImpl::getDropProbability<McGetRequest>() const {
  return parser_ ? parser_->getDropProbability() : 0.0;
}

template <>
inline double AsyncMcClientImpl::getDropProbability<McDeleteRequest>() const {
  return parser_ ? parser_->getDropProbability() : 0.0;
}

} // memcache
} // facebook
=======
    RpcStatsContext rpcStatsContext) {
  assert(connectionState_ == ConnectionState::Up);
  DestructorGuard dg(this);

  queue_.reply(reqId, std::move(r), rpcStatsContext);
}

} // namespace memcache
} // namespace facebook
>>>>>>> 2e6f64e1
<|MERGE_RESOLUTION|>--- conflicted
+++ resolved
@@ -1,26 +1,13 @@
 /*
-<<<<<<< HEAD
- *  Copyright (c) 2014-present, Facebook, Inc.
- *
- *  This source code is licensed under the MIT license found in the LICENSE
- *  file in the root directory of this source tree.
-=======
  * Copyright (c) Facebook, Inc. and its affiliates.
->>>>>>> 2e6f64e1
  *
  * This source code is licensed under the MIT license found in the
  * LICENSE file in the root directory of this source tree.
  */
-<<<<<<< HEAD
-#include "mcrouter/lib/Reply.h"
-#include "mcrouter/lib/network/FBTrace.h"
-#include "mcrouter/lib/network/ReplyStatsContext.h"
-=======
 
 #include "mcrouter/lib/Reply.h"
 #include "mcrouter/lib/network/FBTrace.h"
 #include "mcrouter/lib/network/RpcStatsContext.h"
->>>>>>> 2e6f64e1
 
 namespace facebook {
 namespace memcache {
@@ -29,20 +16,12 @@
 ReplyT<Request> AsyncMcClientImpl::sendSync(
     const Request& request,
     std::chrono::milliseconds timeout,
-<<<<<<< HEAD
-    ReplyStatsContext* replyContext) {
-=======
     RpcStatsContext* rpcContext) {
->>>>>>> 2e6f64e1
   DestructorGuard dg(this);
 
   assert(folly::fibers::onFiber());
 
-<<<<<<< HEAD
-  if (maxPending_ != 0 && getPendingRequestCount() >= maxPending_) {
-=======
   if (maxPending_ != 0 && queue_.getPendingRequestCount() >= maxPending_) {
->>>>>>> 2e6f64e1
     return createReply<Request>(
         ErrorReply,
         folly::sformat(
@@ -62,24 +41,15 @@
       queue_,
       [](ParserT& parser) { parser.expectNext<Request>(); },
       requestStatusCallbacks_.onStateChange,
-<<<<<<< HEAD
-      supportedCompressionCodecs_);
-=======
       supportedCompressionCodecs_,
       connectionOptions_.payloadFormat);
->>>>>>> 2e6f64e1
   sendCommon(ctx);
 
   // Wait for the reply.
   auto reply = ctx.waitForReply(timeout);
 
-<<<<<<< HEAD
-  if (replyContext) {
-    *replyContext = ctx.getReplyStatsContext();
-=======
   if (rpcContext) {
     *rpcContext = ctx.getRpcStatsContext();
->>>>>>> 2e6f64e1
   }
 
   // Schedule next writer loop, in case we didn't before
@@ -93,37 +63,6 @@
 void AsyncMcClientImpl::replyReady(
     Reply&& r,
     uint64_t reqId,
-<<<<<<< HEAD
-    ReplyStatsContext replyStatsContext) {
-  assert(connectionState_ == ConnectionState::UP);
-  DestructorGuard dg(this);
-
-  queue_.reply(reqId, std::move(r), replyStatsContext);
-}
-
-template <class Request>
-double AsyncMcClientImpl::getDropProbability() const {
-  return 0.0;
-}
-
-template <>
-inline double AsyncMcClientImpl::getDropProbability<McSetRequest>() const {
-  return parser_ ? parser_->getDropProbability() : 0.0;
-}
-
-template <>
-inline double AsyncMcClientImpl::getDropProbability<McGetRequest>() const {
-  return parser_ ? parser_->getDropProbability() : 0.0;
-}
-
-template <>
-inline double AsyncMcClientImpl::getDropProbability<McDeleteRequest>() const {
-  return parser_ ? parser_->getDropProbability() : 0.0;
-}
-
-} // memcache
-} // facebook
-=======
     RpcStatsContext rpcStatsContext) {
   assert(connectionState_ == ConnectionState::Up);
   DestructorGuard dg(this);
@@ -132,5 +71,4 @@
 }
 
 } // namespace memcache
-} // namespace facebook
->>>>>>> 2e6f64e1
+} // namespace facebook