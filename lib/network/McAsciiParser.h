--- conflicted
+++ resolved
@@ -1,12 +1,5 @@
 /*
-<<<<<<< HEAD
- *  Copyright (c) 2015-present, Facebook, Inc.
- *
- *  This source code is licensed under the MIT license found in the LICENSE
- *  file in the root directory of this source tree.
-=======
  * Copyright (c) Facebook, Inc. and its affiliates.
->>>>>>> 2e6f64e1
  *
  * This source code is licensed under the MIT license found in the
  * LICENSE file in the root directory of this source tree.
@@ -20,19 +13,11 @@
 #include <folly/Optional.h>
 #include <folly/io/IOBuf.h>
 
-<<<<<<< HEAD
-#include "mcrouter/lib/Operation.h"
-#include "mcrouter/lib/carbon/Variant.h"
-#include "mcrouter/lib/fbi/cpp/TypeList.h"
-#include "mcrouter/lib/network/CarbonMessageList.h"
-#include "mcrouter/lib/network/gen/Memcache.h"
-=======
 #include "mcrouter/lib/Reply.h"
 #include "mcrouter/lib/carbon/Variant.h"
 #include "mcrouter/lib/fbi/cpp/TypeList.h"
 #include "mcrouter/lib/network/CarbonMessageList.h"
 #include "mcrouter/lib/network/gen/MemcacheMessages.h"
->>>>>>> 2e6f64e1
 
 namespace facebook {
 namespace memcache {
@@ -96,12 +81,9 @@
       folly::IOBuf& buffer,
       const char* posStart,
       const char* posEnd);
-<<<<<<< HEAD
-=======
 
   // limit the value size.
   static constexpr uint32_t maxValueBytes = 1 * 1024 * 1024 * 1024; // 1GB
->>>>>>> 2e6f64e1
 
   std::string currentErrorDescription_;
 
