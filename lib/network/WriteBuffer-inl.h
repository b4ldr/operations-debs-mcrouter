/*
<<<<<<< HEAD
 *  Copyright (c) 2015-present, Facebook, Inc.
 *
 *  This source code is licensed under the MIT license found in the LICENSE
 *  file in the root directory of this source tree.
=======
 * Copyright (c) Facebook, Inc. and its affiliates.
>>>>>>> 2e6f64e1
 *
 * This source code is licensed under the MIT license found in the
 * LICENSE file in the root directory of this source tree.
 */

#pragma once

#include "mcrouter/lib/network/CaretSerializedMessage.h"
#include "mcrouter/lib/network/CpuController.h"
#include "mcrouter/lib/network/McServerRequestContext.h"
<<<<<<< HEAD
#include "mcrouter/lib/network/MemoryController.h"
#include "mcrouter/lib/network/UmbrellaProtocol.h"
=======
>>>>>>> 2e6f64e1

namespace facebook {
namespace memcache {

template <class Reply>
typename std::enable_if<
    ListContains<
        McRequestList,
        RequestFromReplyType<Reply, RequestReplyPairs>>::value,
    bool>::type
WriteBuffer::prepareTyped(
    McServerRequestContext&& ctx,
    Reply&& reply,
    Destructor destructor,
    const CompressionCodecMap* compressionCodecMap,
<<<<<<< HEAD
    const CodecIdRange& codecIdRange) {
=======
    const CodecIdRange& codecIdRange,
    size_t tcpZeroCopyThreshold) {
>>>>>>> 2e6f64e1
  ctx_.emplace(std::move(ctx));
  assert(!destructor_.hasValue());
  if (destructor) {
    destructor_ = std::move(destructor);
  }

  typeId_ = static_cast<uint32_t>(Reply::typeId);

  // The current congestion control only supports mc_caret_protocol.
  // May extend to other protocals in the future.
  switch (protocol_) {
    case mc_ascii_protocol:
      return asciiReply_.prepare(
          std::move(reply), ctx_->asciiKey(), iovsBegin_, iovsCount_);
<<<<<<< HEAD

    case mc_umbrella_protocol_DONOTUSE:
      return umbrellaReply_.prepare(
          std::move(reply), ctx_->reqid_, iovsBegin_, iovsCount_);
=======
>>>>>>> 2e6f64e1

    case mc_caret_protocol:
      caretReply_.setTCPZeroCopyThreshold(tcpZeroCopyThreshold);
      return caretReply_.prepare(
          std::move(reply),
          ctx_->reqid_,
          codecIdRange,
          compressionCodecMap,
<<<<<<< HEAD
          ctx_->getDropProbability(),
=======
>>>>>>> 2e6f64e1
          ctx_->getServerLoad(),
          iovsBegin_,
          iovsCount_);

    default:
      CHECK(false);
      return false;
<<<<<<< HEAD
  }
}

template <class Reply>
typename std::enable_if<
    !ListContains<
        McRequestList,
        RequestFromReplyType<Reply, RequestReplyPairs>>::value,
    bool>::type
WriteBuffer::prepareTyped(
    McServerRequestContext&& ctx,
    Reply&& reply,
    Destructor destructor,
    const CompressionCodecMap* compressionCodecMap,
    const CodecIdRange& codecIdRange) {
  assert(protocol_ == mc_caret_protocol);
  ctx_.emplace(std::move(ctx));
  assert(!destructor_.hasValue());
  if (destructor) {
    destructor_ = std::move(destructor);
  }

  typeId_ = static_cast<uint32_t>(Reply::typeId);

  return caretReply_.prepare(
      std::move(reply),
      ctx_->reqid_,
      codecIdRange,
      compressionCodecMap,
      ctx_->getDropProbability(),
      ctx_->getServerLoad(),
      iovsBegin_,
      iovsCount_);
}

} // memcache
} // facebook
=======
  }
}

template <class Reply>
typename std::enable_if<
    !ListContains<
        McRequestList,
        RequestFromReplyType<Reply, RequestReplyPairs>>::value,
    bool>::type
WriteBuffer::prepareTyped(
    McServerRequestContext&& ctx,
    Reply&& reply,
    Destructor destructor,
    const CompressionCodecMap* compressionCodecMap,
    const CodecIdRange& codecIdRange,
    size_t tcpZeroCopyThreshold) {
  assert(protocol_ == mc_caret_protocol);
  ctx_.emplace(std::move(ctx));
  assert(!destructor_.hasValue());
  if (destructor) {
    destructor_ = std::move(destructor);
  }

  typeId_ = static_cast<uint32_t>(Reply::typeId);

  caretReply_.setTCPZeroCopyThreshold(tcpZeroCopyThreshold);

  return caretReply_.prepare(
      std::move(reply),
      ctx_->reqid_,
      codecIdRange,
      compressionCodecMap,
      ctx_->getServerLoad(),
      iovsBegin_,
      iovsCount_);
}

} // namespace memcache
} // namespace facebook
>>>>>>> 2e6f64e1
<|MERGE_RESOLUTION|>--- conflicted
+++ resolved
@@ -1,12 +1,5 @@
 /*
-<<<<<<< HEAD
- *  Copyright (c) 2015-present, Facebook, Inc.
- *
- *  This source code is licensed under the MIT license found in the LICENSE
- *  file in the root directory of this source tree.
-=======
  * Copyright (c) Facebook, Inc. and its affiliates.
->>>>>>> 2e6f64e1
  *
  * This source code is licensed under the MIT license found in the
  * LICENSE file in the root directory of this source tree.
@@ -17,11 +10,6 @@
 #include "mcrouter/lib/network/CaretSerializedMessage.h"
 #include "mcrouter/lib/network/CpuController.h"
 #include "mcrouter/lib/network/McServerRequestContext.h"
-<<<<<<< HEAD
-#include "mcrouter/lib/network/MemoryController.h"
-#include "mcrouter/lib/network/UmbrellaProtocol.h"
-=======
->>>>>>> 2e6f64e1
 
 namespace facebook {
 namespace memcache {
@@ -37,12 +25,8 @@
     Reply&& reply,
     Destructor destructor,
     const CompressionCodecMap* compressionCodecMap,
-<<<<<<< HEAD
-    const CodecIdRange& codecIdRange) {
-=======
     const CodecIdRange& codecIdRange,
     size_t tcpZeroCopyThreshold) {
->>>>>>> 2e6f64e1
   ctx_.emplace(std::move(ctx));
   assert(!destructor_.hasValue());
   if (destructor) {
@@ -57,13 +41,6 @@
     case mc_ascii_protocol:
       return asciiReply_.prepare(
           std::move(reply), ctx_->asciiKey(), iovsBegin_, iovsCount_);
-<<<<<<< HEAD
-
-    case mc_umbrella_protocol_DONOTUSE:
-      return umbrellaReply_.prepare(
-          std::move(reply), ctx_->reqid_, iovsBegin_, iovsCount_);
-=======
->>>>>>> 2e6f64e1
 
     case mc_caret_protocol:
       caretReply_.setTCPZeroCopyThreshold(tcpZeroCopyThreshold);
@@ -72,10 +49,6 @@
           ctx_->reqid_,
           codecIdRange,
           compressionCodecMap,
-<<<<<<< HEAD
-          ctx_->getDropProbability(),
-=======
->>>>>>> 2e6f64e1
           ctx_->getServerLoad(),
           iovsBegin_,
           iovsCount_);
@@ -83,45 +56,6 @@
     default:
       CHECK(false);
       return false;
-<<<<<<< HEAD
-  }
-}
-
-template <class Reply>
-typename std::enable_if<
-    !ListContains<
-        McRequestList,
-        RequestFromReplyType<Reply, RequestReplyPairs>>::value,
-    bool>::type
-WriteBuffer::prepareTyped(
-    McServerRequestContext&& ctx,
-    Reply&& reply,
-    Destructor destructor,
-    const CompressionCodecMap* compressionCodecMap,
-    const CodecIdRange& codecIdRange) {
-  assert(protocol_ == mc_caret_protocol);
-  ctx_.emplace(std::move(ctx));
-  assert(!destructor_.hasValue());
-  if (destructor) {
-    destructor_ = std::move(destructor);
-  }
-
-  typeId_ = static_cast<uint32_t>(Reply::typeId);
-
-  return caretReply_.prepare(
-      std::move(reply),
-      ctx_->reqid_,
-      codecIdRange,
-      compressionCodecMap,
-      ctx_->getDropProbability(),
-      ctx_->getServerLoad(),
-      iovsBegin_,
-      iovsCount_);
-}
-
-} // memcache
-} // facebook
-=======
   }
 }
 
@@ -160,5 +94,4 @@
 }
 
 } // namespace memcache
-} // namespace facebook
->>>>>>> 2e6f64e1
+} // namespace facebook