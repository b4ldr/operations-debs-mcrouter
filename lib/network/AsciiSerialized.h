/*
<<<<<<< HEAD
 *  Copyright (c) 2015-present, Facebook, Inc.
 *
 *  This source code is licensed under the MIT license found in the LICENSE
 *  file in the root directory of this source tree.
=======
 * Copyright (c) Facebook, Inc. and its affiliates.
>>>>>>> 2e6f64e1
 *
 * This source code is licensed under the MIT license found in the
 * LICENSE file in the root directory of this source tree.
 */

#pragma once

#include <folly/Optional.h>
#include <folly/Range.h>

<<<<<<< HEAD
#include "mcrouter/lib/McOperation.h"
#include "mcrouter/lib/network/gen/Memcache.h"
=======
#include "mcrouter/lib/network/CarbonMessageList.h"
#include "mcrouter/lib/network/gen/MemcacheMessages.h"
>>>>>>> 2e6f64e1
#include "mcrouter/lib/network/gen/MemcacheRoutingGroups.h"

namespace facebook {
namespace memcache {

/**
 * Class for serializing requests in ascii protocol.
 */
class AsciiSerializedRequest {
 public:
  AsciiSerializedRequest() = default;

  AsciiSerializedRequest(const AsciiSerializedRequest&) = delete;
  AsciiSerializedRequest& operator=(const AsciiSerializedRequest&) = delete;
  AsciiSerializedRequest(AsciiSerializedRequest&&) = delete;
  AsciiSerializedRequest& operator=(AsciiSerializedRequest&&) = delete;

  /**
   * Prepare buffers for given Request.
   *
   * @param request
   * @param op
   * @param iovOut  will be set to the beginning of array of ivecs that
   *                reference serialized data.
   * @param niovOut  number of valid iovecs referenced by iovOut.
   * @return true iff message was successfully prepared.
   */
  template <class Request>
  bool
  prepare(const Request& request, const struct iovec*& iovOut, size_t& niovOut);

<<<<<<< HEAD
=======
  /**
   * Returns the size of the request.
   */
  size_t getSize() const;

>>>>>>> 2e6f64e1
 private:
  // We need at most 5 iovecs (lease-set):
  //   command + key + printBuffer + value + "\r\n"
  static constexpr size_t kMaxIovs = 8;
  // The longest print buffer we need is for lease-set/cas operations.
  // It requires 2 uint64, 2 uint32 + 4 spaces + "\r\n" + '\0' = 67 chars.
  static constexpr size_t kMaxBufferLength = 80;

  struct iovec iovs_[kMaxIovs];
  size_t iovsCount_{0};
  size_t iovsTotalLen_{0};
  char printBuffer_[kMaxBufferLength];

  void addString(folly::ByteRange range);
  void addString(folly::StringPiece str);

  template <class Arg1, class Arg2>
  void addStrings(Arg1&& arg1, Arg2&& arg2);
  template <class Arg, class... Args>
  void addStrings(Arg&& arg, Args&&... args);

  template <class Request>
  void keyValueRequestCommon(folly::StringPiece prefix, const Request& request);

  // Get-like ops.
  void prepareImpl(const McGetRequest& request);
  void prepareImpl(const McGetsRequest& request);
  void prepareImpl(const McMetagetRequest& request);
  void prepareImpl(const McLeaseGetRequest& request);
<<<<<<< HEAD
=======
  void prepareImpl(const McGatRequest& request);
  void prepareImpl(const McGatsRequest& request);
>>>>>>> 2e6f64e1
  // Update-like ops.
  void prepareImpl(const McSetRequest& request);
  void prepareImpl(const McAddRequest& request);
  void prepareImpl(const McReplaceRequest& request);
  void prepareImpl(const McAppendRequest& request);
  void prepareImpl(const McPrependRequest& request);
  void prepareImpl(const McCasRequest& request);
  void prepareImpl(const McLeaseSetRequest& request);
  // Arithmetic ops.
  void prepareImpl(const McIncrRequest& request);
  void prepareImpl(const McDecrRequest& request);
  // Delete op.
  void prepareImpl(const McDeleteRequest& request);
  // Touch op.
  void prepareImpl(const McTouchRequest& request);
  // Version op.
  void prepareImpl(const McVersionRequest& request);
  // FlushAll op.
  void prepareImpl(const McFlushAllRequest& request);

  // Everything else is false.
  template <class Request>
  std::false_type prepareImpl(const Request& request);

  struct PrepareImplWrapper;
};

// TODO(jmswen) Merge AsciiSerializedReply and AsciiSerializedRequest into one
// class.
class AsciiSerializedReply {
 public:
  AsciiSerializedReply() = default;

  AsciiSerializedReply(const AsciiSerializedReply&) = delete;
  AsciiSerializedReply& operator=(const AsciiSerializedReply&) = delete;
  AsciiSerializedReply(AsciiSerializedReply&&) noexcept = delete;
  AsciiSerializedReply& operator=(AsciiSerializedReply&&) = delete;

  ~AsciiSerializedReply() = default;

  void clear();

  template <class Reply>
  bool prepare(
      Reply&& reply,
      folly::Optional<folly::IOBuf>& key,
      const struct iovec*& iovOut,
      size_t& niovOut,
      carbon::GetLikeT<RequestFromReplyType<Reply, RequestReplyPairs>> = 0) {
    if (key.hasValue()) {
      key->coalesce();
    }
    prepareImpl(
        std::move(reply),
        key.hasValue()
            ? folly::StringPiece(
                  reinterpret_cast<const char*>(key->data()), key->length())
            : folly::StringPiece());
    iovOut = iovs_;
    niovOut = iovsCount_;
    return true;
  }

  template <class Reply>
  bool prepare(
      Reply&& reply,
      const folly::Optional<folly::IOBuf>& /* key */,
      const struct iovec*& iovOut,
      size_t& niovOut,
      carbon::OtherThanT<Reply, carbon::GetLike<>> = 0) {
    prepareImpl(std::move(reply));
    iovOut = iovs_;
    niovOut = iovsCount_;
    return true;
  }

 private:
  // See comment in prepareImpl for McMetagetReply for explanation
  static constexpr size_t kMaxBufferLength = 100;

  static const size_t kMaxIovs = 16;
  struct iovec iovs_[kMaxIovs];
  size_t iovsCount_{0};
  char printBuffer_[kMaxBufferLength];
  // Used to keep alive the reply's IOBuf field (value, stats, etc.). For now,
  // replies have at most one IOBuf, so we only need one here. Note that one of
  // the iovs_ will point into the data managed by this IOBuf. A serialized
  // reply should not set iobuf_ more than once.
  // We also keep an auxiliary string for a similar purpose.
  folly::Optional<folly::IOBuf> iobuf_;
  folly::Optional<std::string> auxString_;

  void addString(folly::ByteRange range);
  void addString(folly::StringPiece str);

  template <class Arg1, class Arg2>
  void addStrings(Arg1&& arg1, Arg2&& arg2);
  template <class Arg, class... Args>
  void addStrings(Arg&& arg, Args&&... args);

  // Get-like ops
  void prepareImpl(McGetReply&& reply, folly::StringPiece key);
  void prepareImpl(McGetsReply&& reply, folly::StringPiece key);
  void prepareImpl(McMetagetReply&& reply, folly::StringPiece key);
  void prepareImpl(McLeaseGetReply&& reply, folly::StringPiece key);
<<<<<<< HEAD
  // Update-like ops
  void prepareUpdateLike(
      mc_res_t result,
=======
  void prepareImpl(McGatReply&& reply, folly::StringPiece key);
  void prepareImpl(McGatsReply&& reply, folly::StringPiece key);
  // Update-like ops
  void prepareUpdateLike(
      carbon::Result result,
>>>>>>> 2e6f64e1
      uint16_t errorCode,
      std::string&& message,
      const char* requestName);
  void prepareImpl(McSetReply&& reply);
  void prepareImpl(McAddReply&& reply);
  void prepareImpl(McReplaceReply&& reply);
  void prepareImpl(McAppendReply&& reply);
  void prepareImpl(McPrependReply&& reply);
  void prepareImpl(McCasReply&& reply);
  void prepareImpl(McLeaseSetReply&& reply);
  // Arithmetic-like ops
  void prepareArithmeticLike(
<<<<<<< HEAD
      mc_res_t result,
=======
      carbon::Result result,
>>>>>>> 2e6f64e1
      const uint64_t delta,
      uint16_t errorCode,
      std::string&& message,
      const char* requestName);
  void prepareImpl(McIncrReply&& reply);
  void prepareImpl(McDecrReply&& reply);
  // Delete
  void prepareImpl(McDeleteReply&& reply);
  // Touch
  void prepareImpl(McTouchReply&& reply);
  // Version
  void prepareImpl(const McVersionReply& reply);
  void prepareImpl(McVersionReply&& reply);
  // Miscellaneous
  void prepareImpl(McStatsReply&&);
  void prepareImpl(McShutdownReply&&);
  void prepareImpl(McQuitReply&&) {} // always noreply
  void prepareImpl(McExecReply&&);
  void prepareImpl(McFlushReReply&&);
  void prepareImpl(McFlushAllReply&&);
  // Server and client error helper
<<<<<<< HEAD
  void handleError(mc_res_t result, uint16_t errorCode, std::string&& message);
  void handleUnexpected(mc_res_t result, const char* requestName);
=======
  void
  handleError(carbon::Result result, uint16_t errorCode, std::string&& message);
  void handleUnexpected(carbon::Result result, const char* requestName);
>>>>>>> 2e6f64e1
};
}
} // facebook::memcache

#include "AsciiSerialized-inl.h"<|MERGE_RESOLUTION|>--- conflicted
+++ resolved
@@ -1,12 +1,5 @@
 /*
-<<<<<<< HEAD
- *  Copyright (c) 2015-present, Facebook, Inc.
- *
- *  This source code is licensed under the MIT license found in the LICENSE
- *  file in the root directory of this source tree.
-=======
  * Copyright (c) Facebook, Inc. and its affiliates.
->>>>>>> 2e6f64e1
  *
  * This source code is licensed under the MIT license found in the
  * LICENSE file in the root directory of this source tree.
@@ -17,13 +10,8 @@
 #include <folly/Optional.h>
 #include <folly/Range.h>
 
-<<<<<<< HEAD
-#include "mcrouter/lib/McOperation.h"
-#include "mcrouter/lib/network/gen/Memcache.h"
-=======
 #include "mcrouter/lib/network/CarbonMessageList.h"
 #include "mcrouter/lib/network/gen/MemcacheMessages.h"
->>>>>>> 2e6f64e1
 #include "mcrouter/lib/network/gen/MemcacheRoutingGroups.h"
 
 namespace facebook {
@@ -55,14 +43,11 @@
   bool
   prepare(const Request& request, const struct iovec*& iovOut, size_t& niovOut);
 
-<<<<<<< HEAD
-=======
   /**
    * Returns the size of the request.
    */
   size_t getSize() const;
 
->>>>>>> 2e6f64e1
  private:
   // We need at most 5 iovecs (lease-set):
   //   command + key + printBuffer + value + "\r\n"
@@ -92,11 +77,8 @@
   void prepareImpl(const McGetsRequest& request);
   void prepareImpl(const McMetagetRequest& request);
   void prepareImpl(const McLeaseGetRequest& request);
-<<<<<<< HEAD
-=======
   void prepareImpl(const McGatRequest& request);
   void prepareImpl(const McGatsRequest& request);
->>>>>>> 2e6f64e1
   // Update-like ops.
   void prepareImpl(const McSetRequest& request);
   void prepareImpl(const McAddRequest& request);
@@ -202,17 +184,11 @@
   void prepareImpl(McGetsReply&& reply, folly::StringPiece key);
   void prepareImpl(McMetagetReply&& reply, folly::StringPiece key);
   void prepareImpl(McLeaseGetReply&& reply, folly::StringPiece key);
-<<<<<<< HEAD
-  // Update-like ops
-  void prepareUpdateLike(
-      mc_res_t result,
-=======
   void prepareImpl(McGatReply&& reply, folly::StringPiece key);
   void prepareImpl(McGatsReply&& reply, folly::StringPiece key);
   // Update-like ops
   void prepareUpdateLike(
       carbon::Result result,
->>>>>>> 2e6f64e1
       uint16_t errorCode,
       std::string&& message,
       const char* requestName);
@@ -225,11 +201,7 @@
   void prepareImpl(McLeaseSetReply&& reply);
   // Arithmetic-like ops
   void prepareArithmeticLike(
-<<<<<<< HEAD
-      mc_res_t result,
-=======
       carbon::Result result,
->>>>>>> 2e6f64e1
       const uint64_t delta,
       uint16_t errorCode,
       std::string&& message,
@@ -251,14 +223,9 @@
   void prepareImpl(McFlushReReply&&);
   void prepareImpl(McFlushAllReply&&);
   // Server and client error helper
-<<<<<<< HEAD
-  void handleError(mc_res_t result, uint16_t errorCode, std::string&& message);
-  void handleUnexpected(mc_res_t result, const char* requestName);
-=======
   void
   handleError(carbon::Result result, uint16_t errorCode, std::string&& message);
   void handleUnexpected(carbon::Result result, const char* requestName);
->>>>>>> 2e6f64e1
 };
 }
 } // facebook::memcache
