/*
<<<<<<< HEAD
 *  Copyright (c) 2015-present, Facebook, Inc.
 *
 *  This source code is licensed under the MIT license found in the LICENSE
 *  file in the root directory of this source tree.
=======
 * Copyright (c) Facebook, Inc. and its affiliates.
>>>>>>> 2e6f64e1
 *
 * This source code is licensed under the MIT license found in the
 * LICENSE file in the root directory of this source tree.
 */

#include "McClientRequestContext.h"

namespace facebook {
namespace memcache {

constexpr size_t kSerializedRequestContextLength = 1024;

void McClientRequestContextBase::replyError(
<<<<<<< HEAD
    mc_res_t result,
=======
    carbon::Result result,
>>>>>>> 2e6f64e1
    folly::StringPiece errorMessage) {
  assert(state() == ReqState::NONE);
  replyErrorImpl(result, errorMessage);
  setState(ReqState::COMPLETE);
  baton_.post();
}

void McClientRequestContextBase::fireStateChangeCallbacks(
    ReqState old,
    ReqState current) const {
  if (!onStateChange_) {
    return;
  }

  int pending = 0;
  int inflight = 0;

  switch (old) {
    case ReqState::PENDING_QUEUE:
      pending--;
      break;
    case ReqState::WRITE_QUEUE:
    case ReqState::PENDING_REPLY_QUEUE:
    case ReqState::REPLIED_QUEUE:
      inflight--;
      break;
    default:
      break;
  }
  switch (current) {
    case ReqState::PENDING_QUEUE:
      pending++;
      break;
    case ReqState::WRITE_QUEUE:
    case ReqState::PENDING_REPLY_QUEUE:
    case ReqState::REPLIED_QUEUE:
      inflight++;
      break;
    default:
      break;
  }

  if (pending != 0 || inflight != 0) {
    onStateChange_(pending, inflight);
  }
}

void McClientRequestContextBase::scheduleTimeout() {
  if (state() != ReqState::COMPLETE) {
    batonTimeoutHandler_.scheduleTimeout(batonWaitTimeout_);
  }
}

McClientRequestContextBase::~McClientRequestContextBase() {
  assert(state() == ReqState::NONE || state() == ReqState::COMPLETE);
}

McClientRequestContextQueue::McClientRequestContextQueue(
    bool outOfOrder) noexcept
    : outOfOrder_(outOfOrder),
      buckets_(kDefaultNumBuckets),
      set_(McClientRequestContextBase::UnorderedSet::bucket_traits(
          buckets_.data(),
          buckets_.size())) {}

void McClientRequestContextQueue::growBucketsArray() {
  // Allocate buckets array that is twice bigger than the current one.
  std::vector<McClientRequestContextBase::UnorderedSet::bucket_type> tmp(
      buckets_.size() * 2);
  set_.rehash(McClientRequestContextBase::UnorderedSet::bucket_traits(
      tmp.data(), tmp.size()));
  // Use swap here, since it has better defined behaviour regarding iterators.
  buckets_.swap(tmp);
}

size_t McClientRequestContextQueue::getPendingRequestCount() const noexcept {
  return pendingQueue_.size();
}

size_t McClientRequestContextQueue::getInflightRequestCount() const noexcept {
  return repliedQueue_.size() + writeQueue_.size() + pendingReplyQueue_.size();
}

void McClientRequestContextQueue::failAllSent(
<<<<<<< HEAD
    mc_res_t error,
=======
    carbon::Result error,
>>>>>>> 2e6f64e1
    folly::StringPiece errorMessage) {
  clearStoredInitializers();
  failQueue(pendingReplyQueue_, error, errorMessage);
}

void McClientRequestContextQueue::failAllPending(
<<<<<<< HEAD
    mc_res_t error,
=======
    carbon::Result error,
>>>>>>> 2e6f64e1
    folly::StringPiece errorMessage) {
  assert(pendingReplyQueue_.empty());
  assert(writeQueue_.empty());
  assert(repliedQueue_.empty());
  failQueue(pendingQueue_, error, errorMessage);
}

void McClientRequestContextQueue::clearStoredInitializers() {
  while (!timedOutInitializers_.empty()) {
    timedOutInitializers_.pop();
  }
}

size_t McClientRequestContextQueue::getFirstId() const {
  assert(getPendingRequestCount());
  return pendingQueue_.front().id;
}

void McClientRequestContextQueue::markAsPending(
    McClientRequestContextBase& req) {
  assert(req.state() == State::NONE);
  req.setState(State::PENDING_QUEUE);
  pendingQueue_.push_back(req);

  if (outOfOrder_) {
    // We hit the number of allocated buckets, grow the array.
    if (set_.size() >= buckets_.size()) {
      growBucketsArray();
    }
    set_.insert(req);
  }
}

McClientRequestContextBase& McClientRequestContextQueue::peekNextPending() {
  return pendingQueue_.front();
}

McClientRequestContextBase& McClientRequestContextQueue::markNextAsSending() {
  auto& req = pendingQueue_.front();
  pendingQueue_.pop_front();
  assert(req.state() == State::PENDING_QUEUE);
  req.setState(State::WRITE_QUEUE);
  writeQueue_.push_back(req);
  return req;
}

McClientRequestContextBase& McClientRequestContextQueue::markNextAsSent() {
  if (!repliedQueue_.empty()) {
    auto& req = repliedQueue_.front();
    repliedQueue_.pop_front();
    req.setState(State::COMPLETE);
    req.baton_.post();
    return req;
  }

  auto& req = writeQueue_.front();
  writeQueue_.pop_front();
<<<<<<< HEAD
  if (req.state() == State::WRITE_QUEUE_CANCELED) {
    removeFromSet(req);
    // We already sent this request, so we're going to get a reply in future.
    if (!outOfOrder_) {
      timedOutInitializers_.push(req.initializer_);
    }
    req.canceled();
  } else if (req.state() == State::COMPLETE) {
=======
  if (req.state() == State::COMPLETE) {
>>>>>>> 2e6f64e1
    req.baton_.post();
  } else {
    assert(req.state() == State::WRITE_QUEUE);
    req.setState(State::PENDING_REPLY_QUEUE);
    pendingReplyQueue_.push_back(req);
  }
  return req;
}

void McClientRequestContextQueue::failQueue(
    McClientRequestContextBase::Queue& queue,
<<<<<<< HEAD
    mc_res_t error,
=======
    carbon::Result error,
>>>>>>> 2e6f64e1
    folly::StringPiece errorMessage) {
  while (!queue.empty()) {
    auto& req = queue.front();
    queue.pop_front();
    removeFromSet(req);
    req.setState(State::NONE);
    req.replyError(error, errorMessage);
  }
}

McClientRequestContextBase::UnorderedSet::iterator
McClientRequestContextQueue::getContextById(uint64_t id) {
  return set_.find(
      id,
      std::hash<uint64_t>(),
      [](uint64_t i, const McClientRequestContextBase& ctx) {
        return i == ctx.id;
      });
}

void McClientRequestContextQueue::removeFromSet(
    McClientRequestContextBase& req) {
  if (outOfOrder_) {
    set_.erase(req);
  }
}

void McClientRequestContextQueue::removePending(
    McClientRequestContextBase& req) {
  assert(req.state() == State::PENDING_QUEUE);
  removeFromSet(req);
  pendingQueue_.erase(pendingQueue_.iterator_to(req));
  req.setState(State::NONE);
}

void McClientRequestContextQueue::removePendingReply(
    McClientRequestContextBase& req) {
  assert(req.state() == State::PENDING_REPLY_QUEUE);
  assert(&req == &pendingReplyQueue_.front() || outOfOrder_);
  removeFromSet(req);
  pendingReplyQueue_.erase(pendingReplyQueue_.iterator_to(req));
  req.setState(State::NONE);
  // We need timedOutInitializers_ only for in order protocol.
  if (!outOfOrder_) {
    timedOutInitializers_.push(req.initializer_);
  }
}

McClientRequestContextBase::InitializerFuncPtr
McClientRequestContextQueue::getParserInitializer(uint64_t reqId) {
  if (outOfOrder_) {
    auto it = getContextById(reqId);
    if (it != set_.end()) {
      return it->initializer_;
    }
  } else {
    // In inorder protocol we expect to receive timedout requests first.
    if (!timedOutInitializers_.empty()) {
      return timedOutInitializers_.front();
    } else if (!pendingReplyQueue_.empty()) {
      return pendingReplyQueue_.front().initializer_;
    } else if (!writeQueue_.empty()) {
      return writeQueue_.front().initializer_;
    }
  }
  return nullptr;
}

std::string McClientRequestContextQueue::debugInfo() const {
  return folly::sformat(
      "Currently have {} timedout initializers, {} requests in "
      "replied queue, {} requests in pending reply queue, "
      "{} requests in write queue and {} requests in pending queue, "
      "the first alive request is: {}",
      timedOutInitializers_.size(),
      repliedQueue_.size(),
      pendingReplyQueue_.size(),
      writeQueue_.size(),
      pendingQueue_.size(),
      getFirstAliveRequestInfo());
}

std::string McClientRequestContextQueue::getFirstAliveRequestInfo() const {
  const McClientRequestContextBase* ctx{nullptr};

  if (!pendingReplyQueue_.empty()) {
    ctx = &pendingReplyQueue_.front();
  } else if (!writeQueue_.empty()) {
    ctx = &writeQueue_.front();
  } else {
    return "no alive requests that were sent or are being sent";
  }

  size_t dataLen = 0;
  for (size_t i = 0; i < ctx->reqContext.getIovsCount(); ++i) {
    dataLen += ctx->reqContext.getIovs()[i].iov_len;
  }
  dataLen = std::min(dataLen, kSerializedRequestContextLength);
  std::vector<char> data(dataLen);

  for (size_t i = 0, dataOffset = 0;
       i < ctx->reqContext.getIovsCount() && dataOffset < dataLen;
       ++i) {
    auto toCopy =
        std::min(dataLen - dataOffset, ctx->reqContext.getIovs()[i].iov_len);
    memcpy(
        data.data() + dataOffset,
        ctx->reqContext.getIovs()[i].iov_base,
        toCopy);
    dataOffset += toCopy;
  }

  return folly::sformat(
      "{}, serialized data was: \"{}\"",
      ctx->getContextTypeStr(),
      folly::cEscape<std::string>(
          folly::StringPiece(data.data(), data.size())));
}
}
} // facebook::memcache<|MERGE_RESOLUTION|>--- conflicted
+++ resolved
@@ -1,12 +1,5 @@
 /*
-<<<<<<< HEAD
- *  Copyright (c) 2015-present, Facebook, Inc.
- *
- *  This source code is licensed under the MIT license found in the LICENSE
- *  file in the root directory of this source tree.
-=======
  * Copyright (c) Facebook, Inc. and its affiliates.
->>>>>>> 2e6f64e1
  *
  * This source code is licensed under the MIT license found in the
  * LICENSE file in the root directory of this source tree.
@@ -20,11 +13,7 @@
 constexpr size_t kSerializedRequestContextLength = 1024;
 
 void McClientRequestContextBase::replyError(
-<<<<<<< HEAD
-    mc_res_t result,
-=======
     carbon::Result result,
->>>>>>> 2e6f64e1
     folly::StringPiece errorMessage) {
   assert(state() == ReqState::NONE);
   replyErrorImpl(result, errorMessage);
@@ -109,22 +98,14 @@
 }
 
 void McClientRequestContextQueue::failAllSent(
-<<<<<<< HEAD
-    mc_res_t error,
-=======
     carbon::Result error,
->>>>>>> 2e6f64e1
     folly::StringPiece errorMessage) {
   clearStoredInitializers();
   failQueue(pendingReplyQueue_, error, errorMessage);
 }
 
 void McClientRequestContextQueue::failAllPending(
-<<<<<<< HEAD
-    mc_res_t error,
-=======
     carbon::Result error,
->>>>>>> 2e6f64e1
     folly::StringPiece errorMessage) {
   assert(pendingReplyQueue_.empty());
   assert(writeQueue_.empty());
@@ -182,18 +163,7 @@
 
   auto& req = writeQueue_.front();
   writeQueue_.pop_front();
-<<<<<<< HEAD
-  if (req.state() == State::WRITE_QUEUE_CANCELED) {
-    removeFromSet(req);
-    // We already sent this request, so we're going to get a reply in future.
-    if (!outOfOrder_) {
-      timedOutInitializers_.push(req.initializer_);
-    }
-    req.canceled();
-  } else if (req.state() == State::COMPLETE) {
-=======
   if (req.state() == State::COMPLETE) {
->>>>>>> 2e6f64e1
     req.baton_.post();
   } else {
     assert(req.state() == State::WRITE_QUEUE);
@@ -205,11 +175,7 @@
 
 void McClientRequestContextQueue::failQueue(
     McClientRequestContextBase::Queue& queue,
-<<<<<<< HEAD
-    mc_res_t error,
-=======
     carbon::Result error,
->>>>>>> 2e6f64e1
     folly::StringPiece errorMessage) {
   while (!queue.empty()) {
     auto& req = queue.front();
