--- conflicted
+++ resolved
@@ -1,12 +1,5 @@
 /*
-<<<<<<< HEAD
- *  Copyright (c) 2015-present, Facebook, Inc.
- *
- *  This source code is licensed under the MIT license found in the LICENSE
- *  file in the root directory of this source tree.
-=======
  * Copyright (c) Facebook, Inc. and its affiliates.
->>>>>>> 2e6f64e1
  *
  * This source code is licensed under the MIT license found in the
  * LICENSE file in the root directory of this source tree.
@@ -25,11 +18,7 @@
 #include "mcrouter/lib/network/ClientMcParser.h"
 #include "mcrouter/lib/network/FBTrace.h"
 #include "mcrouter/lib/network/McSerializedRequest.h"
-<<<<<<< HEAD
-#include "mcrouter/lib/network/ReplyStatsContext.h"
-=======
 #include "mcrouter/lib/network/RpcStatsContext.h"
->>>>>>> 2e6f64e1
 
 namespace facebook {
 namespace memcache {
@@ -69,11 +58,7 @@
    *
    * Should be called only when the request is not in a queue.
    */
-<<<<<<< HEAD
-  void replyError(mc_res_t result, folly::StringPiece errorMessage);
-=======
   void replyError(carbon::Result result, folly::StringPiece errorMessage);
->>>>>>> 2e6f64e1
 
   /**
    * Schedule a timeout so that the request does not wait
@@ -81,14 +66,6 @@
    */
   void scheduleTimeout();
 
-<<<<<<< HEAD
-  void setReplyStatsContext(ReplyStatsContext value) {
-    replyStatsContext_ = value;
-  }
-
-  ReplyStatsContext getReplyStatsContext() const {
-    return replyStatsContext_;
-=======
   void setRpcStatsContext(RpcStatsContext value) {
     rpcStatsContext_ = value;
     rpcStatsContext_.requestBodySize = reqContext.getBodySize();
@@ -96,7 +73,6 @@
 
   RpcStatsContext getRpcStatsContext() const {
     return rpcStatsContext_;
->>>>>>> 2e6f64e1
   }
 
  protected:
@@ -121,21 +97,13 @@
       InitializerFuncPtr initializer,
       const std::function<void(int pendingDiff, int inflightDiff)>&
           onStateChange,
-<<<<<<< HEAD
-      const CodecIdRange& supportedCodecs);
-=======
       const CodecIdRange& supportedCodecs,
       PayloadFormat payloadFormat);
->>>>>>> 2e6f64e1
 
   virtual void sendTraceOnReply() = 0;
 
   virtual void replyErrorImpl(
-<<<<<<< HEAD
-      mc_res_t result,
-=======
       carbon::Result result,
->>>>>>> 2e6f64e1
       folly::StringPiece errorMessage) = 0;
 
   ReqState state() const {
@@ -163,11 +131,7 @@
 
   ReqState state_{ReqState::NONE};
 
-<<<<<<< HEAD
-  ReplyStatsContext replyStatsContext_;
-=======
   RpcStatsContext rpcStatsContext_;
->>>>>>> 2e6f64e1
 
   const std::function<void(int pendingDiff, int inflightDiff)>& onStateChange_;
 
@@ -223,12 +187,8 @@
       McClientRequestContextBase::InitializerFuncPtr,
       const std::function<void(int pendingDiff, int inflightDiff)>&
           onStateChange,
-<<<<<<< HEAD
-      const CodecIdRange& supportedCodecs);
-=======
       const CodecIdRange& supportedCodecs,
       PayloadFormat payloadFormat);
->>>>>>> 2e6f64e1
 
   std::string getContextTypeStr() const final;
 
@@ -242,15 +202,10 @@
 #ifndef LIBMC_FBTRACE_DISABLE
   const mc_fbtrace_info_s* fbtraceInfo_;
 #endif
-<<<<<<< HEAD
-  void sendTraceOnReply() final;
-  void replyErrorImpl(mc_res_t result, folly::StringPiece errorMessage) final;
-=======
 
   void sendTraceOnReply() final;
   void replyErrorImpl(carbon::Result result, folly::StringPiece errorMessage)
       final;
->>>>>>> 2e6f64e1
 };
 
 class McClientRequestContextQueue {
@@ -271,21 +226,13 @@
    * Fails all requests that were already sent (i.e. pending reply) with a given
    * error code.
    */
-<<<<<<< HEAD
-  void failAllSent(mc_res_t error, folly::StringPiece errorMessage);
-=======
   void failAllSent(carbon::Result error, folly::StringPiece errorMessage);
->>>>>>> 2e6f64e1
 
   /**
    * Fails all requests that were not sent yet (i.e. pending) with a given error
    * code.
    */
-<<<<<<< HEAD
-  void failAllPending(mc_res_t error, folly::StringPiece errorMessage);
-=======
   void failAllPending(carbon::Result error, folly::StringPiece errorMessage);
->>>>>>> 2e6f64e1
 
   /**
    * Return an id of the first pending request.
@@ -333,11 +280,7 @@
    * Does nothing if the request was already removed from the queue.
    */
   template <class Reply>
-<<<<<<< HEAD
-  void reply(uint64_t id, Reply&& reply, ReplyStatsContext replyStatsContext);
-=======
   void reply(uint64_t id, Reply&& reply, RpcStatsContext rpcStatsContext);
->>>>>>> 2e6f64e1
 
   /**
    * Obtain a function that should be used to initialize parser for given
@@ -386,11 +329,7 @@
 
   void failQueue(
       McClientRequestContextBase::Queue& queue,
-<<<<<<< HEAD
-      mc_res_t error,
-=======
       carbon::Result error,
->>>>>>> 2e6f64e1
       folly::StringPiece errorMessage);
 
   McClientRequestContextBase::UnorderedSet::iterator getContextById(
@@ -419,12 +358,7 @@
 
   std::string getFirstAliveRequestInfo() const;
 };
-<<<<<<< HEAD
-}
-} // facebook::memcache
-=======
 } // namespace memcache
 } // namespace facebook
->>>>>>> 2e6f64e1
 
 #include "McClientRequestContext-inl.h"