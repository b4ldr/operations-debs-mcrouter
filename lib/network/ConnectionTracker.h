/*
<<<<<<< HEAD
 *  Copyright (c) 2015-present, Facebook, Inc.
 *
 *  This source code is licensed under the MIT license found in the LICENSE
 *  file in the root directory of this source tree.
=======
 * Copyright (c) Facebook, Inc. and its affiliates.
>>>>>>> 2e6f64e1
 *
 * This source code is licensed under the MIT license found in the
 * LICENSE file in the root directory of this source tree.
 */

#pragma once

#include <functional>
#include <memory>

#include <folly/io/async/EventBase.h>
#include <folly/io/async/VirtualEventBase.h>

#include "mcrouter/lib/network/McServerSession.h"

namespace facebook {
namespace memcache {

/**
 * Single threaded list of connections with LRU eviction logic.
 */
class ConnectionTracker : public McServerSession::StateCallback {
 public:
  /**
   * Creates a new tracker with `maxConns` connections. Once there are
   * more than `maxConns` connections (sessions), ConnectionTracker will close
   * the oldest one. If `maxConns` is 0, it will not close connections.
   */
  explicit ConnectionTracker(size_t maxConns = 0);

  // See AsyncMcServerWorker.h for details about the callbacks
  void setOnConnectionAccepted(std::function<void(McServerSession&)> cb) {
    onAccepted_ = std::move(cb);
  }

  void setOnWriteQuiescence(std::function<void(McServerSession&)> cb) {
    onWriteQuiescence_ = std::move(cb);
  }

  void setOnConnectionCloseStart(std::function<void(McServerSession&)> cb) {
    onCloseStart_ = std::move(cb);
  }

  void setOnConnectionCloseFinish(
      std::function<void(McServerSession&, bool onAcceptedCalled)> cb) {
    onCloseFinish_ = std::move(cb);
  }

  void setOnShutdownOperation(std::function<void()> cb) {
    onShutdown_ = std::move(cb);
  }

  /**
   * Creates a new entry in the LRU and places the connection at the front.
   *
   * @return reference to the created session.
   * @throws std::runtime_exception when fails to create a session.
   */
  McServerSession& add(
      folly::AsyncTransportWrapper::UniquePtr transport,
      std::shared_ptr<McServerOnRequest> cb,
      const AsyncMcServerWorkerOptions& options,
      void* userCtxt,
<<<<<<< HEAD
      const CompressionCodecMap* compressionCodecMap);
=======
      const CompressionCodecMap* compressionCodecMap,
      McServerSession::KeepAlive keepAlive = nullptr);
>>>>>>> 2e6f64e1

  /**
   * Close all connections (sessions)
   */
  void closeAll();

  /**
   * Check if we have pending writes on any connection (session)
   */
  bool writesPending() const;

 private:
  McServerSession::Queue sessions_;
  std::function<void(McServerSession&)> onAccepted_;
  std::function<void(McServerSession&)> onWriteQuiescence_;
  std::function<void(McServerSession&)> onCloseStart_;
  std::function<void(McServerSession&, bool onAcceptedCalled)> onCloseFinish_;
  std::function<void()> onShutdown_;
  size_t maxConns_{0};

  void touch(McServerSession& session);

  void evict();

  // McServerSession::StateCallback API
<<<<<<< HEAD
  void onWriteQuiescence(McServerSession& session) final;
  void onCloseStart(McServerSession& session) final;
  void onCloseFinish(McServerSession& session) final;
  void onShutdown() final;
};
}
} // facebook::memcache
=======
  void onAccepted(McServerSession& session) final;
  void onWriteQuiescence(McServerSession& session) final;
  void onCloseStart(McServerSession& session) final;
  void onCloseFinish(McServerSession& session, bool onAcceptedCalled) final;
  void onShutdown() final;
};
} // namespace memcache
} // namespace facebook
>>>>>>> 2e6f64e1
<|MERGE_RESOLUTION|>--- conflicted
+++ resolved
@@ -1,12 +1,5 @@
 /*
-<<<<<<< HEAD
- *  Copyright (c) 2015-present, Facebook, Inc.
- *
- *  This source code is licensed under the MIT license found in the LICENSE
- *  file in the root directory of this source tree.
-=======
  * Copyright (c) Facebook, Inc. and its affiliates.
->>>>>>> 2e6f64e1
  *
  * This source code is licensed under the MIT license found in the
  * LICENSE file in the root directory of this source tree.
@@ -70,12 +63,8 @@
       std::shared_ptr<McServerOnRequest> cb,
       const AsyncMcServerWorkerOptions& options,
       void* userCtxt,
-<<<<<<< HEAD
-      const CompressionCodecMap* compressionCodecMap);
-=======
       const CompressionCodecMap* compressionCodecMap,
       McServerSession::KeepAlive keepAlive = nullptr);
->>>>>>> 2e6f64e1
 
   /**
    * Close all connections (sessions)
@@ -101,15 +90,6 @@
   void evict();
 
   // McServerSession::StateCallback API
-<<<<<<< HEAD
-  void onWriteQuiescence(McServerSession& session) final;
-  void onCloseStart(McServerSession& session) final;
-  void onCloseFinish(McServerSession& session) final;
-  void onShutdown() final;
-};
-}
-} // facebook::memcache
-=======
   void onAccepted(McServerSession& session) final;
   void onWriteQuiescence(McServerSession& session) final;
   void onCloseStart(McServerSession& session) final;
@@ -117,5 +97,4 @@
   void onShutdown() final;
 };
 } // namespace memcache
-} // namespace facebook
->>>>>>> 2e6f64e1
+} // namespace facebook