--- conflicted
+++ resolved
@@ -1,12 +1,5 @@
 /*
-<<<<<<< HEAD
- *  Copyright (c) 2014-present, Facebook, Inc.
- *
- *  This source code is licensed under the MIT license found in the LICENSE
- *  file in the root directory of this source tree.
-=======
  * Copyright (c) Facebook, Inc. and its affiliates.
->>>>>>> 2e6f64e1
  *
  * This source code is licensed under the MIT license found in the
  * LICENSE file in the root directory of this source tree.
@@ -25,24 +18,16 @@
 #include <folly/io/async/VirtualEventBase.h>
 
 #include "mcrouter/lib/CompressionCodecManager.h"
-<<<<<<< HEAD
-#include "mcrouter/lib/Operation.h"
-=======
 #include "mcrouter/lib/Reply.h"
->>>>>>> 2e6f64e1
 #include "mcrouter/lib/debug/ConnectionFifo.h"
 #include "mcrouter/lib/fbi/cpp/ObjectPool.h"
 #include "mcrouter/lib/network/ClientMcParser.h"
 #include "mcrouter/lib/network/ConnectionDownReason.h"
 #include "mcrouter/lib/network/ConnectionOptions.h"
 #include "mcrouter/lib/network/McClientRequestContext.h"
-<<<<<<< HEAD
-#include "mcrouter/lib/network/ReplyStatsContext.h"
-=======
 #include "mcrouter/lib/network/RpcStatsContext.h"
 #include "mcrouter/lib/network/SocketUtil.h"
 #include "mcrouter/lib/network/Transport.h"
->>>>>>> 2e6f64e1
 
 namespace facebook {
 namespace memcache {
@@ -55,21 +40,6 @@
 class AsyncMcClientImpl : public folly::DelayedDestruction,
                           private folly::AsyncSocket::ConnectCallback,
                           private folly::AsyncTransportWrapper::ReadCallback,
-<<<<<<< HEAD
-                          private folly::AsyncTransportWrapper::WriteCallback {
- public:
-  enum class ConnectionDownReason {
-    ERROR,
-    ABORTED,
-    CONNECT_TIMEOUT,
-    CONNECT_ERROR,
-    SERVER_GONE_AWAY,
-  };
-
-  using FlushList = boost::intrusive::list<
-      folly::EventBase::LoopCallback,
-      boost::intrusive::constant_time_size<false>>;
-=======
                           private folly::AsyncTransportWrapper::WriteCallback,
                           private folly::AsyncTransport::BufferCallback {
  public:
@@ -77,7 +47,6 @@
   using ConnectionStatusCallbacks = Transport::ConnectionStatusCallbacks;
   using RequestStatusCallbacks = Transport::RequestStatusCallbacks;
   using RequestQueueStats = Transport::RequestQueueStats;
->>>>>>> 2e6f64e1
 
   static std::shared_ptr<AsyncMcClientImpl> create(
       folly::VirtualEventBase& eventBase,
@@ -89,13 +58,7 @@
   // Fail all requests and close connection.
   void closeNow();
 
-<<<<<<< HEAD
-  void setStatusCallbacks(
-      std::function<void(const folly::AsyncSocket&)> onUp,
-      std::function<void(ConnectionDownReason)> onDown);
-=======
   void setConnectionStatusCallbacks(ConnectionStatusCallbacks callbacks);
->>>>>>> 2e6f64e1
 
   void setRequestStatusCallbacks(RequestStatusCallbacks callbacks);
 
@@ -103,11 +66,7 @@
   ReplyT<Request> sendSync(
       const Request& request,
       std::chrono::milliseconds timeout,
-<<<<<<< HEAD
-      ReplyStatsContext* replyContext);
-=======
       RpcStatsContext* rpcContext);
->>>>>>> 2e6f64e1
 
   void setThrottle(size_t maxInflight, size_t maxPending);
 
@@ -124,14 +83,7 @@
     return socket_.get();
   }
 
-<<<<<<< HEAD
-  double getRetransmissionInfo();
-
-  template <class Request>
-  double getDropProbability() const;
-=======
   double getRetransmitsPerKb();
->>>>>>> 2e6f64e1
 
   void setFlushList(FlushList* flushList) {
     flushList_ = flushList;
@@ -141,25 +93,6 @@
   using ParserT = ClientMcParser<AsyncMcClientImpl>;
   friend ParserT;
 
-<<<<<<< HEAD
-  enum class ConnectionState {
-    UP, // Connection is open and we can write into it.
-    DOWN, // Connection is not open (or close), we need to reconnect.
-    CONNECTING, // Currently connecting.
-    ERROR // Currently processing error.
-  };
-
-  struct ConnectionStatusCallbacks {
-    std::function<void(const folly::AsyncSocket&)> onUp;
-    std::function<void(ConnectionDownReason)> onDown;
-  };
-  struct RequestStatusCallbacks {
-    std::function<void(int pendingDiff, int inflightDiff)> onStateChange;
-    std::function<void(size_t numToSend)> onWrite;
-  };
-
-=======
->>>>>>> 2e6f64e1
   folly::EventBase& eventBase_;
   std::unique_ptr<ParserT> parser_;
 
@@ -167,15 +100,9 @@
   std::pair<void*, size_t> curBuffer_{nullptr, 0};
 
   // Socket related variables.
-<<<<<<< HEAD
-  ConnectionState connectionState_{ConnectionState::DOWN};
-  folly::AsyncSocket::UniquePtr socket_;
-  ConnectionStatusCallbacks statusCallbacks_;
-=======
   ConnectionState connectionState_{ConnectionState::Down};
   folly::AsyncTransportWrapper::UniquePtr socket_;
   ConnectionStatusCallbacks connectionCallbacks_;
->>>>>>> 2e6f64e1
   RequestStatusCallbacks requestStatusCallbacks_;
   int32_t numConnectTimeoutRetriesLeft_{0};
 
@@ -217,8 +144,8 @@
 
   ConnectionOptions connectionOptions_;
 
-<<<<<<< HEAD
-  std::unique_ptr<folly::EventBase::LoopCallback> eventBaseDestructionCallback_;
+  std::unique_ptr<folly::EventBase::OnDestructionCallback>
+      eventBaseDestructionCallback_;
 
   // We need to be able to get shared_ptr to ourself and shared_from_this()
   // doesn't work correctly with DelayedDestruction.
@@ -228,19 +155,6 @@
       folly::VirtualEventBase& eventBase,
       ConnectionOptions options);
 
-=======
-  std::unique_ptr<folly::EventBase::OnDestructionCallback>
-      eventBaseDestructionCallback_;
-
-  // We need to be able to get shared_ptr to ourself and shared_from_this()
-  // doesn't work correctly with DelayedDestruction.
-  std::weak_ptr<AsyncMcClientImpl> selfPtr_;
-
-  AsyncMcClientImpl(
-      folly::VirtualEventBase& eventBase,
-      ConnectionOptions options);
-
->>>>>>> 2e6f64e1
   ~AsyncMcClientImpl() override;
 
   // Common part for send/sendSync.
@@ -281,14 +195,6 @@
   void writeErr(
       size_t bytesWritten,
       const folly::AsyncSocketException& ex) noexcept final;
-<<<<<<< HEAD
-
-  // Callbacks for McParser.
-  template <class Reply>
-  void replyReady(Reply&& reply, uint64_t reqId, ReplyStatsContext replyStats);
-  void handleConnectionControlMessage(const UmbrellaMessageInfo& headerInfo);
-  void parseError(mc_res_t result, folly::StringPiece reason);
-=======
 
   // AsyncTransport::BufferCallback overrides
   void onEgressBuffered() override final;
@@ -302,17 +208,11 @@
   replyReady(Reply&& reply, uint64_t reqId, RpcStatsContext rpcStatsContext);
   void handleConnectionControlMessage(const CaretMessageInfo& headerInfo);
   void parseError(carbon::Result result, folly::StringPiece reason);
->>>>>>> 2e6f64e1
   bool nextReplyAvailable(uint64_t reqId);
 
   static void incMsgId(uint32_t& msgId);
 };
-<<<<<<< HEAD
-} // memcache
-} // facebook
-=======
 } // namespace memcache
 } // namespace facebook
->>>>>>> 2e6f64e1
 
 #include "AsyncMcClientImpl-inl.h"