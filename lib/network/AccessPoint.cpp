/*
<<<<<<< HEAD
 *  Copyright (c) 2014-present, Facebook, Inc.
 *
 *  This source code is licensed under the MIT license found in the LICENSE
 *  file in the root directory of this source tree.
=======
 * Copyright (c) Facebook, Inc. and its affiliates.
>>>>>>> 2e6f64e1
 *
 * This source code is licensed under the MIT license found in the
 * LICENSE file in the root directory of this source tree.
 */

#include "AccessPoint.h"

#include <folly/Conv.h>
#include <folly/IPAddress.h>

#include "mcrouter/lib/fbi/cpp/util.h"

namespace facebook {
namespace memcache {

namespace {

void parseParts(folly::StringPiece s) {
  if (!s.empty()) {
    throw std::runtime_error("Invalid AccessPoint format");
  }
}

template <class... Args>
void parseParts(folly::StringPiece s, folly::StringPiece& out, Args&... args) {
  if (s.empty()) {
    return;
  }
  if (s[0] != ':') {
    throw std::runtime_error("Invalid AccessPoint format");
  }
  s.advance(1);
  auto colon = s.find(":");
  if (colon == std::string::npos) {
    out = s;
  } else {
    out = s.subpiece(0, colon);
    s.advance(colon);
    parseParts(s, args...);
  }
}

bool parseCompressed(folly::StringPiece s) {
  if (s == "compressed") {
    return true;
  } else if (s == "notcompressed") {
    return false;
  }
  throw std::runtime_error("Invalid compression config");
}

bool parseCompressed(folly::StringPiece s) {
  if (s == "compressed") {
    return true;
  } else if (s == "notcompressed") {
    return false;
  }
  throw std::runtime_error("Invalid compression config");
}

mc_protocol_t parseProtocol(folly::StringPiece str) {
  if (str == "ascii") {
    return mc_ascii_protocol;
  } else if (str == "caret") {
    return mc_caret_protocol;
<<<<<<< HEAD
  } else if (str == "umbrella") {
    return mc_umbrella_protocol_DONOTUSE;
=======
  } else if (str == "thrift") {
    return mc_thrift_protocol;
>>>>>>> 2e6f64e1
  }
  throw std::runtime_error("Invalid protocol");
}

<<<<<<< HEAD
} // anonymous
=======
} // namespace
>>>>>>> 2e6f64e1

AccessPoint::AccessPoint(
    folly::StringPiece host,
    uint16_t port,
    mc_protocol_t protocol,
<<<<<<< HEAD
    bool useSsl,
=======
    SecurityMech mech,
>>>>>>> 2e6f64e1
    bool compressed,
    bool unixDomainSocket)
    : port_(port),
      protocol_(protocol),
<<<<<<< HEAD
      useSsl_(useSsl),
      compressed_(compressed),
      unixDomainSocket_(unixDomainSocket) {
  try {
=======
      securityMech_(mech),
      compressed_(compressed),
      unixDomainSocket_(unixDomainSocket) {
  if (folly::IPAddress::validate(host)) {
>>>>>>> 2e6f64e1
    folly::IPAddress ip(host);
    host_ = ip.toFullyQualified();
    hash_ = folly::hash_value(ip);
    isV6_ = ip.isV6();
  } else {
    // host is not an IP address (e.g. 'localhost')
    host_ = host.str();
    isV6_ = false;
  }
}

std::shared_ptr<AccessPoint> AccessPoint::create(
    folly::StringPiece apString,
    mc_protocol_t defaultProtocol,
<<<<<<< HEAD
    bool defaultUseSsl,
=======
    SecurityMech defaultMech,
>>>>>>> 2e6f64e1
    uint16_t portOverride,
    bool defaultCompressed) {
  if (apString.empty()) {
    return nullptr;
  }

  folly::StringPiece host;
  bool unixDomainSocket = false;
  if (apString[0] == '[') {
    // IPv6
    auto closing = apString.find(']');
    if (closing == std::string::npos) {
      return nullptr;
    }
    host = apString.subpiece(1, closing - 1);
    apString.advance(closing + 1);
  } else {
    // IPv4 or hostname or UNIX domain socket
    if (apString.subpiece(0, 5) == "unix:") { // Unix domain socket
      unixDomainSocket = true;
      apString.advance(5);
    }
    auto colon = apString.find(':');
    if (colon == std::string::npos) {
      host = apString;
      apString = "";
    } else {
      host = apString.subpiece(0, colon);
      apString.advance(colon);
    }
  }

  if (host.empty()) {
    return nullptr;
  }

  try {
    folly::StringPiece port, protocol, encr, comp;
    if (unixDomainSocket) {
      port = "0";
      parseParts(apString, protocol, encr, comp);
      // Unix Domain Sockets with SSL is not supported.
<<<<<<< HEAD
      if (!encr.empty() && parseSsl(encr)) {
=======
      if (!encr.empty() && parseSecurityMech(encr) != SecurityMech::NONE) {
>>>>>>> 2e6f64e1
        return nullptr;
      }
    } else {
      parseParts(apString, port, protocol, encr, comp);
    }

    return std::make_shared<AccessPoint>(
        host,
        portOverride != 0 ? portOverride : folly::to<uint16_t>(port),
        protocol.empty() ? defaultProtocol : parseProtocol(protocol),
<<<<<<< HEAD
        encr.empty() ? defaultUseSsl : parseSsl(encr),
=======
        encr.empty() ? defaultMech : parseSecurityMech(encr),
>>>>>>> 2e6f64e1
        comp.empty() ? defaultCompressed : parseCompressed(comp),
        unixDomainSocket);
  } catch (const std::exception&) {
    return nullptr;
  }
}

void AccessPoint::disableCompression() {
  compressed_ = false;
}

std::string AccessPoint::toHostPortString() const {
  if (isV6_) {
    return folly::to<std::string>("[", host_, "]:", port_);
  }
  return folly::to<std::string>(host_, ":", port_);
}

std::string AccessPoint::toString() const {
  assert(protocol_ != mc_unknown_protocol);
  if (isV6_) {
    return folly::to<std::string>(
        "[",
        host_,
        "]:",
        port_,
        ":",
        mc_protocol_to_string(protocol_),
        ":",
<<<<<<< HEAD
        useSsl_ ? "ssl" : "plain",
=======
        securityMechToString(securityMech_),
>>>>>>> 2e6f64e1
        ":",
        compressed_ ? "compressed" : "notcompressed");
  }
  return folly::to<std::string>(
      host_,
      ":",
      port_,
      ":",
      mc_protocol_to_string(protocol_),
      ":",
<<<<<<< HEAD
      useSsl_ ? "ssl" : "plain",
=======
      securityMechToString(securityMech_),
>>>>>>> 2e6f64e1
      ":",
      compressed_ ? "compressed" : "notcompressed");
}

<<<<<<< HEAD
} // memcache
} // facebook
=======
} // namespace memcache
} // namespace facebook
>>>>>>> 2e6f64e1
<|MERGE_RESOLUTION|>--- conflicted
+++ resolved
@@ -1,12 +1,5 @@
 /*
-<<<<<<< HEAD
- *  Copyright (c) 2014-present, Facebook, Inc.
- *
- *  This source code is licensed under the MIT license found in the LICENSE
- *  file in the root directory of this source tree.
-=======
  * Copyright (c) Facebook, Inc. and its affiliates.
->>>>>>> 2e6f64e1
  *
  * This source code is licensed under the MIT license found in the
  * LICENSE file in the root directory of this source tree.
@@ -72,47 +65,27 @@
     return mc_ascii_protocol;
   } else if (str == "caret") {
     return mc_caret_protocol;
-<<<<<<< HEAD
-  } else if (str == "umbrella") {
-    return mc_umbrella_protocol_DONOTUSE;
-=======
   } else if (str == "thrift") {
     return mc_thrift_protocol;
->>>>>>> 2e6f64e1
   }
   throw std::runtime_error("Invalid protocol");
 }
 
-<<<<<<< HEAD
-} // anonymous
-=======
 } // namespace
->>>>>>> 2e6f64e1
 
 AccessPoint::AccessPoint(
     folly::StringPiece host,
     uint16_t port,
     mc_protocol_t protocol,
-<<<<<<< HEAD
-    bool useSsl,
-=======
     SecurityMech mech,
->>>>>>> 2e6f64e1
     bool compressed,
     bool unixDomainSocket)
     : port_(port),
       protocol_(protocol),
-<<<<<<< HEAD
-      useSsl_(useSsl),
-      compressed_(compressed),
-      unixDomainSocket_(unixDomainSocket) {
-  try {
-=======
       securityMech_(mech),
       compressed_(compressed),
       unixDomainSocket_(unixDomainSocket) {
   if (folly::IPAddress::validate(host)) {
->>>>>>> 2e6f64e1
     folly::IPAddress ip(host);
     host_ = ip.toFullyQualified();
     hash_ = folly::hash_value(ip);
@@ -127,11 +100,7 @@
 std::shared_ptr<AccessPoint> AccessPoint::create(
     folly::StringPiece apString,
     mc_protocol_t defaultProtocol,
-<<<<<<< HEAD
-    bool defaultUseSsl,
-=======
     SecurityMech defaultMech,
->>>>>>> 2e6f64e1
     uint16_t portOverride,
     bool defaultCompressed) {
   if (apString.empty()) {
@@ -174,11 +143,7 @@
       port = "0";
       parseParts(apString, protocol, encr, comp);
       // Unix Domain Sockets with SSL is not supported.
-<<<<<<< HEAD
-      if (!encr.empty() && parseSsl(encr)) {
-=======
       if (!encr.empty() && parseSecurityMech(encr) != SecurityMech::NONE) {
->>>>>>> 2e6f64e1
         return nullptr;
       }
     } else {
@@ -189,11 +154,7 @@
         host,
         portOverride != 0 ? portOverride : folly::to<uint16_t>(port),
         protocol.empty() ? defaultProtocol : parseProtocol(protocol),
-<<<<<<< HEAD
-        encr.empty() ? defaultUseSsl : parseSsl(encr),
-=======
         encr.empty() ? defaultMech : parseSecurityMech(encr),
->>>>>>> 2e6f64e1
         comp.empty() ? defaultCompressed : parseCompressed(comp),
         unixDomainSocket);
   } catch (const std::exception&) {
@@ -223,11 +184,7 @@
         ":",
         mc_protocol_to_string(protocol_),
         ":",
-<<<<<<< HEAD
-        useSsl_ ? "ssl" : "plain",
-=======
         securityMechToString(securityMech_),
->>>>>>> 2e6f64e1
         ":",
         compressed_ ? "compressed" : "notcompressed");
   }
@@ -238,19 +195,10 @@
       ":",
       mc_protocol_to_string(protocol_),
       ":",
-<<<<<<< HEAD
-      useSsl_ ? "ssl" : "plain",
-=======
       securityMechToString(securityMech_),
->>>>>>> 2e6f64e1
       ":",
       compressed_ ? "compressed" : "notcompressed");
 }
 
-<<<<<<< HEAD
-} // memcache
-} // facebook
-=======
 } // namespace memcache
-} // namespace facebook
->>>>>>> 2e6f64e1
+} // namespace facebook