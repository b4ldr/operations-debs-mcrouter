--- conflicted
+++ resolved
@@ -1,12 +1,5 @@
 /*
-<<<<<<< HEAD
- *  Copyright (c) 2014-present, Facebook, Inc.
- *
- *  This source code is licensed under the MIT license found in the LICENSE
- *  file in the root directory of this source tree.
-=======
  * Copyright (c) Facebook, Inc. and its affiliates.
->>>>>>> 2e6f64e1
  *
  * This source code is licensed under the MIT license found in the
  * LICENSE file in the root directory of this source tree.
@@ -16,20 +9,12 @@
 
 #include <gtest/gtest.h>
 
-<<<<<<< HEAD
-=======
 #include <fizz/client/AsyncFizzClient.h>
->>>>>>> 2e6f64e1
 #include <folly/FileUtil.h>
 #include <folly/ScopeGuard.h>
 #include <folly/fibers/EventBaseLoopController.h>
 #include <folly/fibers/FiberManager.h>
 #include <folly/io/async/EventBase.h>
-<<<<<<< HEAD
-
-#include "mcrouter/lib/network/ThreadLocalSSLContextProvider.h"
-#include "mcrouter/lib/network/gen/Memcache.h"
-=======
 #include <folly/portability/GFlags.h>
 #include <folly/ssl/Init.h>
 
@@ -39,7 +24,6 @@
 #include "mcrouter/lib/network/TlsToPlainTransport.h"
 #include "mcrouter/lib/network/Transport.h"
 #include "mcrouter/lib/network/gen/MemcacheMessages.h"
->>>>>>> 2e6f64e1
 #include "mcrouter/lib/network/test/ListenSocket.h"
 #include "mcrouter/lib/network/test/TestClientServerUtil.h"
 #include "mcrouter/lib/test/RouteHandleTestUtil.h"
@@ -51,19 +35,6 @@
 namespace folly {
 class AsyncSocket;
 } // namespace folly
-<<<<<<< HEAD
-
-void serverShutdownTest(SSLContextProvider ssl) {
-  auto server = TestServer::create(false, ssl != noSsl());
-  TestClient client(
-      "localhost", server->getListenPort(), 200, mc_ascii_protocol, ssl);
-  client.sendGet("shutdown", mc_res_notfound);
-  client.waitForReplies();
-  server->join();
-  EXPECT_EQ(1, server->getAcceptedConns());
-}
-=======
->>>>>>> 2e6f64e1
 
 folly::Optional<SSLTestPaths> getTlsToPtSSL() {
   auto res = validClientSsl();
@@ -77,25 +48,10 @@
   return res;
 }
 
-<<<<<<< HEAD
-void simpleAsciiTimeoutTest(SSLContextProvider ssl) {
-  auto server = TestServer::create(false, ssl != noSsl());
-  TestClient client(
-      "localhost", server->getListenPort(), 200, mc_ascii_protocol, ssl);
-  client.sendGet("nohold1", mc_res_found);
-  client.sendGet("hold", mc_res_timeout);
-  client.sendGet("nohold2", mc_res_timeout);
-  client.waitForReplies();
-  client.sendGet("shutdown", mc_res_notfound);
-  client.waitForReplies();
-  server->join();
-  EXPECT_EQ(1, server->getAcceptedConns());
-=======
 folly::Optional<SSLTestPaths> getFizzSSLWithOCB() {
   auto res = getFizzSSL();
   res->useOcbCipher = true;
   return res;
->>>>>>> 2e6f64e1
 }
 
 folly::Optional<SSLTestPaths> getKtlsSSL() {
@@ -104,25 +60,6 @@
   return res;
 }
 
-<<<<<<< HEAD
-TEST(AsyncMcClient, simpleAsciiTimeoutSsl) {
-  simpleAsciiTimeoutTest(validClientSsl());
-}
-
-void simpleUmbrellaTimeoutTest(SSLContextProvider ssl) {
-  auto server = TestServer::create(true, ssl != noSsl());
-  TestClient client(
-      "localhost",
-      server->getListenPort(),
-      200,
-      mc_umbrella_protocol_DONOTUSE,
-      ssl);
-  client.sendGet("nohold1", mc_res_found);
-  client.sendGet("hold", mc_res_timeout);
-  client.sendGet("nohold2", mc_res_found);
-  client.waitForReplies();
-  client.sendGet("shutdown", mc_res_notfound);
-=======
 class AsyncMcClientSimpleTest
     : public TestWithParam<folly::Optional<SSLTestPaths>> {
  public:
@@ -148,7 +85,6 @@
   TestClient client(
       "localhost", server->getListenPort(), 200, mc_ascii_protocol, ssl);
   client.sendGet("shutdown", carbon::Result::NOTFOUND);
->>>>>>> 2e6f64e1
   client.waitForReplies();
 
   // ensure transport matches the mech
@@ -190,21 +126,11 @@
   EXPECT_EQ(1, server->getAcceptedConns());
 }
 
-<<<<<<< HEAD
-TEST(AsyncMcClient, simpleUmbrellaTimeout) {
-  simpleUmbrellaTimeoutTest(noSsl());
-}
-
-TEST(AsyncMcClient, simpleUmbrellaTimeoutSsl) {
-  simpleUmbrellaTimeoutTest(validClientSsl());
-}
-=======
 TEST_P(AsyncMcClientSimpleTest, asciiTimeout) {
   auto ssl = GetParam();
   TestServer::Config config;
   config.outOfOrder = false;
   applySSLTestPaths(ssl, config);
->>>>>>> 2e6f64e1
 
   auto server = TestServer::create(std::move(config));
   TestClient client(
@@ -213,72 +139,12 @@
   client.sendGet("hold", carbon::Result::TIMEOUT);
   client.sendGet("nohold2", carbon::Result::TIMEOUT);
   client.waitForReplies();
-<<<<<<< HEAD
-}
-
-TEST(AsyncMcClient, noServerTimeout) {
-  noServerTimeoutTest(noSsl());
-}
-
-TEST(AsyncMcClient, noServerTimeoutSsl) {
-  noServerTimeoutTest(validClientSsl());
-}
-
-void immediateConnectFailTest(SSLContextProvider ssl) {
-  TestClient client("255.255.255.255", 12345, 200, mc_ascii_protocol, ssl);
-  client.sendGet("nohold", mc_res_connect_error);
-=======
-  client.sendGet("shutdown", carbon::Result::NOTFOUND);
->>>>>>> 2e6f64e1
+  client.sendGet("shutdown", carbon::Result::NOTFOUND);
   client.waitForReplies();
   server->join();
   EXPECT_EQ(1, server->getAcceptedConns());
 }
 
-<<<<<<< HEAD
-TEST(AsyncMcClient, immeadiateConnectFail) {
-  immediateConnectFailTest(noSsl());
-}
-
-TEST(AsyncMcClient, immeadiateConnectFailSsl) {
-  immediateConnectFailTest(validClientSsl());
-}
-
-void testCerts(std::string name, SSLContextProvider ssl, size_t numConns) {
-  bool loggedFailure = false;
-  failure::addHandler({name,
-                       [&loggedFailure](
-                           folly::StringPiece,
-                           int,
-                           folly::StringPiece,
-                           folly::StringPiece,
-                           folly::StringPiece msg,
-                           const std::map<std::string, std::string>&) {
-                         if (msg.contains("SSLError")) {
-                           loggedFailure = true;
-                         }
-                       }});
-  SCOPE_EXIT {
-    failure::removeHandler(name);
-  };
-  auto server = TestServer::create(true, true);
-  TestClient brokenClient(
-      "localhost",
-      server->getListenPort(),
-      200,
-      mc_umbrella_protocol_DONOTUSE,
-      ssl);
-  TestClient client(
-      "localhost",
-      server->getListenPort(),
-      200,
-      mc_umbrella_protocol_DONOTUSE,
-      validClientSsl());
-  brokenClient.sendGet("test", mc_res_connect_error);
-  brokenClient.waitForReplies();
-  EXPECT_TRUE(loggedFailure);
-  client.sendGet("test", mc_res_found);
-=======
 TEST_P(AsyncMcClientSimpleTest, caretTimeout) {
   auto ssl = GetParam();
   TestServer::Config config;
@@ -290,7 +156,6 @@
   client.sendGet("nohold1", carbon::Result::FOUND);
   client.sendGet("hold", carbon::Result::TIMEOUT);
   client.sendGet("nohold2", carbon::Result::FOUND);
->>>>>>> 2e6f64e1
   client.waitForReplies();
   client.sendGet("shutdown", carbon::Result::NOTFOUND);
   client.waitForReplies();
@@ -312,10 +177,6 @@
   client.waitForReplies();
 }
 
-<<<<<<< HEAD
-void inflightThrottleTest(SSLContextProvider ssl) {
-  auto server = TestServer::create(false, ssl != noSsl());
-=======
 TEST_P(AsyncMcClientSimpleTest, inflightThrottle) {
   auto ssl = GetParam();
   TestServer::Config config;
@@ -323,7 +184,6 @@
   applySSLTestPaths(ssl, config);
 
   auto server = TestServer::create(std::move(config));
->>>>>>> 2e6f64e1
   TestClient client(
       "localhost", server->getListenPort(), 200, mc_ascii_protocol, ssl);
   client.setThrottle(5, 6);
@@ -339,18 +199,6 @@
   EXPECT_EQ(1, server->getAcceptedConns());
 }
 
-<<<<<<< HEAD
-TEST(AsyncMcClient, inflightThrottle) {
-  inflightThrottleTest(noSsl());
-}
-
-TEST(AsyncMcClient, inflightThrottleSsl) {
-  inflightThrottleTest(validClientSsl());
-}
-
-void inflightThrottleFlushTest(SSLContextProvider ssl) {
-  auto server = TestServer::create(false, ssl != noSsl());
-=======
 TEST_P(AsyncMcClientSimpleTest, inflightThrottleFlush) {
   auto ssl = GetParam();
   TestServer::Config config;
@@ -358,7 +206,6 @@
   applySSLTestPaths(ssl, config);
 
   auto server = TestServer::create(std::move(config));
->>>>>>> 2e6f64e1
   TestClient client(
       "localhost", server->getListenPort(), 200, mc_ascii_protocol, ssl);
   client.setThrottle(6, 6);
@@ -381,16 +228,7 @@
   config.outOfOrder = false;
   applySSLTestPaths(ssl, config);
 
-<<<<<<< HEAD
-TEST(AsyncMcClient, inflightThrottleFlushSsl) {
-  inflightThrottleFlushTest(validClientSsl());
-}
-
-void outstandingThrottleTest(SSLContextProvider ssl) {
-  auto server = TestServer::create(false, ssl != noSsl());
-=======
-  auto server = TestServer::create(std::move(config));
->>>>>>> 2e6f64e1
+  auto server = TestServer::create(std::move(config));
   TestClient client(
       "localhost", server->getListenPort(), 200, mc_ascii_protocol, ssl);
   client.setThrottle(5, 5);
@@ -413,25 +251,12 @@
   config.outOfOrder = false;
   applySSLTestPaths(ssl, config);
 
-<<<<<<< HEAD
-TEST(AsyncMcClient, outstandingThrottleSsl) {
-  outstandingThrottleTest(validClientSsl());
-}
-
-void connectionErrorTest(SSLContextProvider ssl) {
-  auto server = TestServer::create(false, ssl != noSsl());
-=======
-  auto server = TestServer::create(std::move(config));
->>>>>>> 2e6f64e1
+  auto server = TestServer::create(std::move(config));
   TestClient client1(
       "localhost", server->getListenPort(), 200, mc_ascii_protocol, ssl);
   TestClient client2(
       "localhost", server->getListenPort(), 200, mc_ascii_protocol, ssl);
-<<<<<<< HEAD
-  client1.sendGet("shutdown", mc_res_notfound);
-=======
   client1.sendGet("shutdown", carbon::Result::NOTFOUND);
->>>>>>> 2e6f64e1
   client1.waitForReplies();
   /* sleep override */ usleep(10000);
   client2.sendGet("test", carbon::Result::CONNECT_ERROR);
@@ -440,23 +265,6 @@
   EXPECT_EQ(1, server->getAcceptedConns());
 }
 
-<<<<<<< HEAD
-TEST(AsyncMcClient, connectionError) {
-  connectionErrorTest(noSsl());
-}
-
-TEST(AsyncMcClient, connectionErrorSsl) {
-  connectionErrorTest(validClientSsl());
-}
-
-void basicTest(
-    mc_protocol_t protocol,
-    SSLContextProvider ssl,
-    uint64_t qosClass = 0,
-    uint64_t qosPath = 0) {
-  auto server =
-      TestServer::create(protocol != mc_ascii_protocol, ssl != noSsl());
-=======
 INSTANTIATE_TEST_CASE_P(
     AsyncMcClientTest,
     AsyncMcClientSimpleTest,
@@ -491,39 +299,10 @@
   auto server = TestServer::create();
   TestClient brokenClient(
       "localhost", server->getListenPort(), 200, mc_caret_protocol, ssl);
->>>>>>> 2e6f64e1
   TestClient client(
       "localhost",
       server->getListenPort(),
       200,
-<<<<<<< HEAD
-      protocol,
-      ssl,
-      qosClass,
-      qosPath);
-  client.sendGet("test1", mc_res_found);
-  client.sendGet("test2", mc_res_found);
-  client.sendGet("empty", mc_res_found);
-  client.sendGet("hold", mc_res_found);
-  client.sendGet("test3", mc_res_found);
-  client.sendGet("test4", mc_res_found);
-  client.sendGet("value_size:4096", mc_res_found);
-  client.sendGet("value_size:8192", mc_res_found);
-  client.sendGet("value_size:16384", mc_res_found);
-  client.waitForReplies(6);
-  client.sendGet("shutdown", mc_res_notfound);
-  client.waitForReplies();
-  server->join();
-  EXPECT_EQ(1, server->getAcceptedConns());
-}
-
-TEST(AsyncMcClient, basicAscii) {
-  basicTest(mc_ascii_protocol, noSsl());
-}
-
-TEST(AsyncMcClient, basicUmbrella) {
-  basicTest(mc_umbrella_protocol_DONOTUSE, noSsl());
-=======
       mc_caret_protocol,
       validClientSsl());
   brokenClient.sendGet("test", carbon::Result::CONNECT_ERROR);
@@ -535,37 +314,12 @@
   client.waitForReplies();
   server->join();
   EXPECT_EQ(numConns, server->getAcceptedConns());
->>>>>>> 2e6f64e1
 }
 
 TEST(AsyncMcClient, invalidCerts) {
   testCerts("test-invalidCerts", invalidClientSsl(), 1);
 }
 
-<<<<<<< HEAD
-TEST(AsyncMcClient, basicAsciiSsl) {
-  basicTest(mc_ascii_protocol, validClientSsl());
-}
-
-TEST(AsyncMcClient, basicUmbrellaSsl) {
-  basicTest(mc_umbrella_protocol_DONOTUSE, validClientSsl());
-}
-
-TEST(AsyncMcClient, basicCaretSsl) {
-  basicTest(mc_caret_protocol, validClientSsl());
-}
-
-void qosTest(
-    mc_protocol_t protocol,
-    SSLContextProvider ssl,
-    uint64_t qosClass,
-    uint64_t qosPath) {
-  basicTest(protocol, ssl, qosClass, qosPath);
-}
-
-TEST(AsyncMcClient, qosClass1) {
-  qosTest(mc_umbrella_protocol_DONOTUSE, noSsl(), 1, 0);
-=======
 TEST(AsyncMcClient, brokenCerts) {
   testCerts("test-brokenCerts", brokenClientSsl(), 1);
 }
@@ -670,7 +424,6 @@
 
 TEST_P(AsyncMcClientBasicTest, basicTest) {
   runTest();
->>>>>>> 2e6f64e1
 }
 
 TEST_P(AsyncMcClientBasicTest, qosClass) {
@@ -682,14 +435,6 @@
   }
 }
 
-<<<<<<< HEAD
-TEST(AsyncMcClient, qosClass3) {
-  qosTest(mc_umbrella_protocol_DONOTUSE, validClientSsl(), 3, 2);
-}
-
-TEST(AsyncMcClient, qosClass4) {
-  qosTest(mc_ascii_protocol, validClientSsl(), 4, 3);
-=======
 INSTANTIATE_TEST_CASE_P(
     AsyncMcClientTest,
     AsyncMcClientBasicTest,
@@ -706,22 +451,16 @@
   config.requirePeerCerts = false;
   basicTest(mc_caret_protocol, noCertClientSsl(), 0, 0);
   basicTest(mc_caret_protocol, validClientSsl(), 0, 0);
->>>>>>> 2e6f64e1
 }
 
 void reconnectTest(mc_protocol_t protocol) {
   auto bigValue = genBigValue();
 
-<<<<<<< HEAD
-  auto server =
-      TestServer::create(protocol == mc_umbrella_protocol_DONOTUSE, false);
-=======
   TestServer::Config config;
   config.outOfOrder = (protocol == mc_caret_protocol);
   config.useSsl = false;
   auto server = TestServer::create(std::move(config));
 
->>>>>>> 2e6f64e1
   TestClient client("localhost", server->getListenPort(), 100, protocol);
   client.sendGet("test1", carbon::Result::FOUND, 600);
   client.sendSet("test", "testValue", carbon::Result::STORED, 600);
@@ -744,27 +483,17 @@
   reconnectTest(mc_ascii_protocol);
 }
 
-<<<<<<< HEAD
-TEST(AsyncMcClient, reconnectUmbrella) {
-  reconnectTest(mc_umbrella_protocol_DONOTUSE);
-=======
 TEST(AsyncMcClient, reconnectCaret) {
   reconnectTest(mc_caret_protocol);
->>>>>>> 2e6f64e1
 }
 
 void reconnectImmediatelyTest(mc_protocol_t protocol) {
   auto bigValue = genBigValue();
 
-<<<<<<< HEAD
-  auto server =
-      TestServer::create(protocol == mc_umbrella_protocol_DONOTUSE, false);
-=======
   TestServer::Config config;
   config.outOfOrder = (protocol == mc_caret_protocol);
   config.useSsl = false;
   auto server = TestServer::create(std::move(config));
->>>>>>> 2e6f64e1
   TestClient client("localhost", server->getListenPort(), 100, protocol);
   client.sendGet("test1", carbon::Result::FOUND);
   client.sendSet("test", "testValue", carbon::Result::STORED);
@@ -791,15 +520,6 @@
   reconnectImmediatelyTest(mc_ascii_protocol);
 }
 
-<<<<<<< HEAD
-TEST(AsyncMcClient, reconnectImmediatelyUmbrella) {
-  reconnectImmediatelyTest(mc_umbrella_protocol_DONOTUSE);
-}
-
-void bigKeyTest(mc_protocol_t protocol) {
-  auto server =
-      TestServer::create(protocol == mc_umbrella_protocol_DONOTUSE, false);
-=======
 TEST(AsyncMcClient, reconnectImmediatelyCaret) {
   reconnectImmediatelyTest(mc_caret_protocol);
 }
@@ -809,7 +529,6 @@
   config.outOfOrder = (protocol == mc_caret_protocol);
   config.useSsl = false;
   auto server = TestServer::create(std::move(config));
->>>>>>> 2e6f64e1
   TestClient client("localhost", server->getListenPort(), 200, protocol);
   constexpr int len = MC_KEY_MAX_LEN_ASCII + 5;
   char key[len] = {0};
@@ -845,13 +564,6 @@
   bool wentDown = false;
 
   ConnectionOptions opts("100::", 11302, mc_ascii_protocol);
-<<<<<<< HEAD
-  opts.writeTimeout = std::chrono::milliseconds(1000);
-  auto client = std::make_unique<AsyncMcClient>(*eventBase, opts);
-  client->setStatusCallbacks(
-      [&wasUp](const folly::AsyncSocket&) { wasUp = true; },
-      [&wentDown](AsyncMcClient::ConnectionDownReason) { wentDown = true; });
-=======
   opts.connectTimeout = std::chrono::milliseconds(1000);
   auto client = std::make_unique<AsyncMcClient>(*eventBase, opts);
   client->setConnectionStatusCallbacks(
@@ -860,19 +572,13 @@
             wasUp = true;
           },
           [&wentDown](ConnectionDownReason, int64_t) { wentDown = true; }});
->>>>>>> 2e6f64e1
 
   fiberManager->addTask([&client, &replied] {
     McGetRequest req("hold");
     auto reply = client->sendSync(req, std::chrono::milliseconds(100));
     EXPECT_STREQ(
-<<<<<<< HEAD
-        mc_res_to_string(reply.result()),
-        mc_res_to_string(mc_res_connect_timeout));
-=======
         carbon::resultToString(reply.result()),
         carbon::resultToString(carbon::Result::CONNECT_TIMEOUT));
->>>>>>> 2e6f64e1
     replied = true;
   });
 
@@ -891,12 +597,6 @@
 }
 
 TEST(AsyncMcClient, asciiSentTimeouts) {
-<<<<<<< HEAD
-  auto server = TestServer::create(false /* outOfOrder */, false /* useSsl */);
-  TestClient client(
-      "localhost", server->getListenPort(), 200, mc_ascii_protocol);
-  client.sendGet("test", mc_res_found);
-=======
   TestServer::Config config;
   config.outOfOrder = false;
   config.useSsl = false;
@@ -904,7 +604,6 @@
   TestClient client(
       "localhost", server->getListenPort(), 200, mc_ascii_protocol);
   client.sendGet("test", carbon::Result::FOUND);
->>>>>>> 2e6f64e1
   client.waitForReplies();
   client.sendGet("hold", carbon::Result::TIMEOUT);
   client.sendGet("test2", carbon::Result::TIMEOUT);
@@ -919,14 +618,10 @@
 }
 
 TEST(AsyncMcClient, asciiPendingTimeouts) {
-<<<<<<< HEAD
-  auto server = TestServer::create(false /* outOfOrder */, false /* useSsl */);
-=======
   TestServer::Config config;
   config.outOfOrder = false;
   config.useSsl = false;
   auto server = TestServer::create(std::move(config));
->>>>>>> 2e6f64e1
   TestClient client(
       "localhost", server->getListenPort(), 200, mc_ascii_protocol);
   // Allow only up to two requests in flight.
@@ -979,19 +674,12 @@
   EXPECT_EQ(1, server->getAcceptedConns());
 }
 
-<<<<<<< HEAD
-TEST(AsyncMcClient, oooUmbrellaTimeouts) {
-  auto server = TestServer::create(true /* outOfOrder */, false /* useSsl */);
-  TestClient client(
-      "localhost", server->getListenPort(), 200, mc_umbrella_protocol_DONOTUSE);
-=======
 TEST(AsyncMcClient, oooCaretTimeouts) {
   TestServer::Config config;
   config.useSsl = false;
   auto server = TestServer::create(std::move(config));
   TestClient client(
       "localhost", server->getListenPort(), 200, mc_caret_protocol);
->>>>>>> 2e6f64e1
   // Allow only up to two requests in flight.
   client.setThrottle(2, 0);
   client.sendGet("sleep", carbon::Result::TIMEOUT, 500);
@@ -1009,48 +697,25 @@
 }
 
 TEST(AsyncMcClient, tonsOfConnections) {
-<<<<<<< HEAD
-  auto server = TestServer::create(
-      false /* outOfOrder */, false /* useSsl */, 10, 250, 3 /* maxConns */);
-=======
   TestServer::Config config;
   config.outOfOrder = false;
   config.useSsl = false;
   config.maxConns = 3;
   auto server = TestServer::create(std::move(config));
->>>>>>> 2e6f64e1
 
   bool wentDown = false;
 
   /* Create a client to see if it gets evicted. */
   TestClient client("localhost", server->getListenPort(), 1, mc_ascii_protocol);
-<<<<<<< HEAD
-  client.setStatusCallbacks(
-      [](const folly::AsyncSocket&) {},
-      [&wentDown](AsyncMcClient::ConnectionDownReason) { wentDown = true; });
-  client.sendGet("test", mc_res_found);
-=======
   client.setConnectionStatusCallbacks(
       [](const folly::AsyncTransportWrapper&, int64_t) {},
       [&wentDown](ConnectionDownReason, int64_t) { wentDown = true; });
   client.sendGet("test", carbon::Result::FOUND);
->>>>>>> 2e6f64e1
   client.waitForReplies();
 
   /* Create 3 more clients to evict the first client. */
   TestClient client2(
       "localhost", server->getListenPort(), 200, mc_ascii_protocol);
-<<<<<<< HEAD
-  client2.sendGet("test", mc_res_found);
-  client2.waitForReplies();
-  TestClient client3(
-      "localhost", server->getListenPort(), 300, mc_ascii_protocol);
-  client3.sendGet("test", mc_res_found);
-  client3.waitForReplies();
-  TestClient client4(
-      "localhost", server->getListenPort(), 400, mc_ascii_protocol);
-  client4.sendGet("test", mc_res_found);
-=======
   client2.sendGet("test", carbon::Result::FOUND);
   client2.waitForReplies();
   TestClient client3(
@@ -1060,7 +725,6 @@
   TestClient client4(
       "localhost", server->getListenPort(), 400, mc_ascii_protocol);
   client4.sendGet("test", carbon::Result::FOUND);
->>>>>>> 2e6f64e1
   client4.waitForReplies();
 
   /* Force the status callback to be invoked to see if it was evicted. */
@@ -1088,30 +752,13 @@
     CHECK(n == data.size());
   });
 
-<<<<<<< HEAD
-  TestClient client(
-      "localhost", sock.getPort(), 200, mc_umbrella_protocol_DONOTUSE);
-=======
   TestClient client("localhost", sock.getPort(), 200, mc_caret_protocol);
->>>>>>> 2e6f64e1
   client.sendGet("test", expectedResult);
   client.waitForReplies();
   serverThread.join();
 }
 
-<<<<<<< HEAD
-TEST(AsyncMcClient, binaryUmbrellaReply) {
-  // This is a serialized umbrella reply for get operation with
-  // mc_res_notfound result and reqid = 1.
-  std::string data{
-      '}',    '\000', '\000', '\003', '\000', '\000', '\000', ',',    '\000',
-      '\001', '\000', '\001', '\000', '\000', '\000', '\000', '\000', '\000',
-      '\000', '\005', '\000', '\004', '\000', '\004', '\000', '\000', '\000',
-      '\000', '\000', '\000', '\000', '\001', '\000', '\001', '\000', '\002',
-      '\000', '\000', '\000', '\000', '\000', '\000', '\000', '\003'};
-=======
 class AsyncMcClientSessionTest : public TestWithParam<SecurityMech> {};
->>>>>>> 2e6f64e1
 
 TEST_P(AsyncMcClientSessionTest, SessionResumption) {
   auto mech = GetParam();
@@ -1122,17 +769,6 @@
   auto server = TestServer::create(std::move(config));
   auto constexpr nConnAttempts = 10;
 
-<<<<<<< HEAD
-TEST(AsyncMcClient, curruptedUmbrellaReply) {
-  // This is a serialized umbrella reply for get operation with
-  // reqid = 1, it contains invalid result code (771).
-  std::string data{
-      '}',    '\000', '\000', '\003', '\000', '\000', '\000', ',',    '\000',
-      '\001', '\000', '\001', '\000', '\000', '\000', '\000', '\000', '\000',
-      '\000', '\005', '\000', '\004', '\000', '\004', '\000', '\000', '\000',
-      '\000', '\000', '\000', '\000', '\001', '\000', '\001', '\000', '\002',
-      '\000', '\000', '\000', '\000', '\000', '\000', '\003', '\003'};
-=======
   auto sendAndCheckRequest = [mech](TestClient& client, int i) {
     LOG(INFO) << "Connection attempt: " << i;
     client.setConnectionStatusCallbacks(
@@ -1168,55 +804,16 @@
     client.sendGet("test", carbon::Result::FOUND);
     client.waitForReplies();
   };
->>>>>>> 2e6f64e1
 
   auto ssl = validClientSsl();
   ssl.mech = mech;
 
-<<<<<<< HEAD
-TEST(AsyncMcClient, SslSessionCache) {
-  auto server = TestServer::create(
-      true,
-      true,
-      10,
-      250,
-      100,
-      true,
-      4 /* nThreads */,
-      true /* useTicketKeySeeds */);
-  auto constexpr nConnAttempts = 10;
-
-  auto sendAndCheckRequest = [](TestClient& client, int i) {
-    LOG(INFO) << "Connection attempt: " << i;
-    client.sendGet("test", mc_res_found);
-    client.waitForReplies();
-    auto transport = client.getClient().getTransport();
-    auto* socket = transport->getUnderlyingTransport<folly::AsyncSSLSocket>();
-    if (i != 0) {
-      EXPECT_TRUE(socket->getSSLSessionReused());
-    } else {
-      EXPECT_FALSE(socket->getSSLSessionReused());
-    }
-  };
-
-  for (int i = 0; i < nConnAttempts; i++) {
-    TestClient client(
-        "::1",
-        server->getListenPort(),
-        200,
-        mc_umbrella_protocol_DONOTUSE,
-        validClientSsl());
-    sendAndCheckRequest(client, i);
-  }
-
-=======
   for (int i = 0; i < nConnAttempts; i++) {
     TestClient client(
         "::1", server->getListenPort(), 200, mc_caret_protocol, ssl);
     sendAndCheckRequest(client, i);
   }
 
->>>>>>> 2e6f64e1
   // do the same test w/ service identity
   // we should expect the first attempt to not resume
   for (int i = 0; i < nConnAttempts; i++) {
@@ -1224,35 +821,18 @@
         "::1",
         server->getListenPort(),
         200,
-<<<<<<< HEAD
-        mc_umbrella_protocol_DONOTUSE,
-        validClientSsl(),
-        0,
-        0,
-        "test");
-=======
         mc_caret_protocol,
         ssl,
         0,
         0,
         folly::to<std::string>("test_", (int)GetParam()));
->>>>>>> 2e6f64e1
     sendAndCheckRequest(client, i);
   }
 
   // shutdown the server
   TestClient client(
-<<<<<<< HEAD
-      "::1",
-      server->getListenPort(),
-      200,
-      mc_umbrella_protocol_DONOTUSE,
-      validClientSsl());
-  client.sendGet("shutdown", mc_res_notfound);
-=======
       "::1", server->getListenPort(), 200, mc_caret_protocol, ssl);
   client.sendGet("shutdown", carbon::Result::NOTFOUND);
->>>>>>> 2e6f64e1
   client.waitForReplies();
 
   server->join();
@@ -1267,22 +847,12 @@
         SecurityMech::TLS13_FIZZ));
 
 void versionTest(mc_protocol_t protocol, bool useDefaultVersion) {
-<<<<<<< HEAD
-  auto server = TestServer::create(
-      protocol != mc_ascii_protocol /* OOO */,
-      false /* useSsl */,
-      10 /* maxInflight */,
-      200 /* timeoutMs */,
-      10 /* maxConns */,
-      useDefaultVersion);
-=======
   TestServer::Config config;
   config.outOfOrder = (protocol != mc_ascii_protocol);
   config.useSsl = false;
   config.maxConns = 10;
   config.useDefaultVersion = useDefaultVersion;
   auto server = TestServer::create(std::move(config));
->>>>>>> 2e6f64e1
   TestClient client("localhost", server->getListenPort(), 200, protocol);
 
   client.sendVersion(server->version());
@@ -1299,17 +869,6 @@
   versionTest(mc_ascii_protocol, false);
 }
 
-<<<<<<< HEAD
-TEST(AsyncMcClient, umbrellaVersionDefault) {
-  versionTest(mc_umbrella_protocol_DONOTUSE, true);
-}
-
-TEST(AsyncMcClient, umbrellaVersionUserSpecified) {
-  versionTest(mc_umbrella_protocol_DONOTUSE, false);
-}
-
-=======
->>>>>>> 2e6f64e1
 TEST(AsyncMcClient, caretVersionDefault) {
   versionTest(mc_caret_protocol, true);
 }
@@ -1319,38 +878,18 @@
 }
 
 TEST(AsyncMcClient, caretAdditionalFields) {
-<<<<<<< HEAD
-  auto server = TestServer::create(true /* OOO */, false /* useSsl */);
-  TestClient client(
-      "localhost", server->getListenPort(), 200, mc_caret_protocol);
-  client.sendGet("trace_id", mc_res_found);
-=======
   TestServer::Config config;
   config.useSsl = false;
   auto server = TestServer::create(std::move(config));
   TestClient client(
       "localhost", server->getListenPort(), 200, mc_caret_protocol);
   client.sendGet("trace_id", carbon::Result::FOUND);
->>>>>>> 2e6f64e1
   client.waitForReplies();
   server->shutdown();
   server->join();
 }
 
 TEST(AsyncMcClient, caretGoAway) {
-<<<<<<< HEAD
-  auto server = TestServer::create(true /* OOO */, false /* useSsl */);
-  TestClient client(
-      "localhost", server->getListenPort(), 200, mc_caret_protocol);
-  client.sendGet("test", mc_res_found);
-  client.sendGet("hold", mc_res_found);
-  client.setStatusCallbacks(
-      [](const folly::AsyncSocket&) {},
-      [&client](AsyncMcClient::ConnectionDownReason reason) {
-        if (reason == AsyncMcClient::ConnectionDownReason::SERVER_GONE_AWAY) {
-          LOG(INFO) << "Server gone away, flushing";
-          client.sendGet("flush", mc_res_found);
-=======
   TestServer::Config config;
   config.useSsl = false;
   auto server = TestServer::create(std::move(config));
@@ -1364,7 +903,6 @@
         if (reason == ConnectionDownReason::SERVER_GONE_AWAY) {
           LOG(INFO) << "Server gone away, flushing";
           client.sendGet("flush", carbon::Result::FOUND);
->>>>>>> 2e6f64e1
         }
       });
   client.waitForReplies(1);
@@ -1374,16 +912,6 @@
 }
 
 TEST(AsyncMcClient, contextProviders) {
-<<<<<<< HEAD
-  auto clientCtxProvider = validClientSsl();
-  auto serverCtxProvider = validSsl();
-
-  auto clientCtx1 = clientCtxProvider();
-  auto clientCtx2 = clientCtxProvider();
-
-  auto serverCtx1 = serverCtxProvider();
-  auto serverCtx2 = serverCtxProvider();
-=======
   auto clientCtxPaths = validClientSsl();
   auto serverCtxPaths = validSsl();
 
@@ -1416,22 +944,10 @@
       serverCtxPaths.sslCaPath,
       true,
       folly::none);
->>>>>>> 2e6f64e1
 
   // client contexts should be the same since they are
   // thread local cached
   EXPECT_EQ(clientCtx1, clientCtx2);
-<<<<<<< HEAD
-
-  // server contexts should be the same for the same reason
-  EXPECT_EQ(serverCtx1, serverCtx2);
-
-  EXPECT_NE(clientCtx1, serverCtx1);
-}
-
-using BoolPair = std::tuple<bool, bool>;
-class AsyncMcClientTFOTest : public testing::TestWithParam<BoolPair> {};
-=======
   EXPECT_EQ(clientCtx3, clientCtx4);
   EXPECT_NE(clientCtx1, clientCtx3);
 
@@ -1446,45 +962,10 @@
 using TFOTestParams = std::tuple<bool, bool, bool, SecurityMech>;
 
 class AsyncMcClientTFOTest : public TestWithParam<TFOTestParams> {};
->>>>>>> 2e6f64e1
 
 TEST_P(AsyncMcClientTFOTest, testTfoWithSSL) {
   auto serverEnabled = std::get<0>(GetParam());
   auto clientEnabled = std::get<1>(GetParam());
-<<<<<<< HEAD
-  auto server = TestServer::create(
-      true,
-      true,
-      10,
-      250,
-      100,
-      true,
-      4 /* nThreads */,
-      true /* useTicketKeySeeds */,
-      1000 /* go away timeout */,
-      nullptr,
-      serverEnabled);
-  auto constexpr nConnAttempts = 10;
-
-  auto sendReq = [serverEnabled, clientEnabled](TestClient& client) {
-    client.sendGet("test", mc_res_found);
-    client.waitForReplies();
-    auto transport = client.getClient().getTransport();
-    auto* socket = transport->getUnderlyingTransport<folly::AsyncSSLSocket>();
-    if (clientEnabled) {
-      EXPECT_TRUE(socket->getTFOAttempted());
-      EXPECT_TRUE(socket->getTFOFinished());
-      // we can not guarantee socket->getTFOSucceeded() will return true
-      // unless there are specific kernel + host settings applied
-      if (!serverEnabled) {
-        EXPECT_FALSE(socket->getTFOSucceded());
-      }
-    } else {
-      EXPECT_FALSE(socket->getTFOAttempted());
-    }
-  };
-
-=======
 
   TestServer::Config config;
   config.useDefaultVersion = true;
@@ -1537,46 +1018,24 @@
 
   auto ssl = validClientSsl();
   ssl.mech = mech;
->>>>>>> 2e6f64e1
   for (int i = 0; i < nConnAttempts; i++) {
     TestClient client(
         "::1",
         server->getListenPort(),
         200,
         mc_caret_protocol,
-<<<<<<< HEAD
-        validClientSsl(),
-=======
         ssl,
->>>>>>> 2e6f64e1
         0,
         0,
         "",
         nullptr,
-<<<<<<< HEAD
-        clientEnabled);
-=======
         clientEnabled,
         offloadHandshake);
->>>>>>> 2e6f64e1
     sendReq(client);
   }
 
   // shutdown the server
   TestClient client(
-<<<<<<< HEAD
-      "::1", server->getListenPort(), 200, mc_caret_protocol, validClientSsl());
-  client.sendGet("shutdown", mc_res_notfound);
-  client.waitForReplies();
-
-  server->join();
-}
-
-INSTANTIATE_TEST_CASE_P(
-    AsyncMcClientTest,
-    AsyncMcClientTFOTest,
-    testing::Combine(testing::Bool(), testing::Bool()));
-=======
       "::1", server->getListenPort(), 200, mc_caret_protocol, ssl);
   client.sendGet("shutdown", carbon::Result::NOTFOUND);
   client.waitForReplies();
@@ -1712,5 +1171,4 @@
   evb.loop();
 }
 
-INSTANTIATE_TEST_CASE_P(AsyncMcClientTest, AsyncMcClientSSLOffloadTest, Bool());
->>>>>>> 2e6f64e1
+INSTANTIATE_TEST_CASE_P(AsyncMcClientTest, AsyncMcClientSSLOffloadTest, Bool());