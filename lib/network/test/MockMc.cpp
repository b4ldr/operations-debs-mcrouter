/*
<<<<<<< HEAD
 *  Copyright (c) 2014-present, Facebook, Inc.
 *
 *  This source code is licensed under the MIT license found in the LICENSE
 *  file in the root directory of this source tree.
=======
 * Copyright (c) Facebook, Inc. and its affiliates.
>>>>>>> 2e6f64e1
 *
 * This source code is licensed under the MIT license found in the
 * LICENSE file in the root directory of this source tree.
 */

#include "MockMc.h"

#include <folly/Conv.h>
#include <folly/io/IOBuf.h>

#include "mcrouter/lib/IOBufUtil.h"

namespace facebook {
namespace memcache {

void MockMc::CacheItem::updateLeaseToken() {
  static uint64_t leaseCounter = 100;
  leaseToken = leaseCounter++;
}

void MockMc::CacheItem::updateCasToken() {
  static uint64_t casCounter = 100;
  casToken = casCounter++;
}

MockMc::Item::Item(std::unique_ptr<folly::IOBuf> v) : value(std::move(v)) {}

MockMc::Item::Item(const folly::IOBuf& v, int32_t t, uint64_t f)
    : value(v.clone()),
<<<<<<< HEAD
=======
      creationTime(time(nullptr)),
>>>>>>> 2e6f64e1
      exptime(t != 0 && t <= 60 * 60 * 24 * 30 ? t + time(nullptr) : t),
      flags(f) {}

const MockMc::Item* MockMc::get(folly::StringPiece key) {
  auto it = findUnexpired(key);
  if (it == citems_.end() || it->second.state != CacheItem::CACHE) {
    return nullptr;
  }
  return &it->second.item;
}

const MockMc::Item* MockMc::gat(int32_t newExptime, folly::StringPiece key) {
  auto it = findUnexpired(key);
  if (it == citems_.end() || it->second.state != CacheItem::CACHE) {
    return nullptr;
  }
  it->second.item.exptime = newExptime != 0 && newExptime <= 60 * 60 * 24 * 30
      ? newExptime + time(nullptr)
      : newExptime;
  return &it->second.item;
}

void MockMc::set(folly::StringPiece key, Item item) {
  citems_.erase(key.str());
  citems_.insert(std::make_pair(key.str(), CacheItem(std::move(item))));
}

bool MockMc::add(folly::StringPiece key, Item item) {
  if (get(key)) {
    return false;
  }
  set(key, std::move(item));
  return true;
}

bool MockMc::replace(folly::StringPiece key, Item item) {
  if (!get(key)) {
    return false;
  }
  set(key, std::move(item));
  return true;
}

bool MockMc::append(folly::StringPiece key, Item suffix) {
  auto it = findUnexpired(key);
  if (it == citems_.end() || it->second.state != CacheItem::CACHE) {
    return false;
  }

  auto& item = it->second.item;
  item.value->appendChain(std::move(suffix.value));
  return true;
}

bool MockMc::prepend(folly::StringPiece key, Item prefix) {
  auto it = findUnexpired(key);
  if (it == citems_.end() || it->second.state != CacheItem::CACHE) {
    return false;
  }

  auto& item = it->second.item;
  prefix.value->appendChain(std::move(item.value));
  item.value = std::move(prefix.value);
  return true;
}

std::pair<bool, int64_t> MockMc::arith(folly::StringPiece key, int64_t delta) {
  auto it = findUnexpired(key);
  if (it == citems_.end() || it->second.state != CacheItem::CACHE) {
    return std::make_pair(false, 0);
  }

  auto oldval = folly::to<uint64_t>(coalesceAndGetRange(it->second.item.value));
  auto newval = folly::to<std::string>(oldval + delta);
  it->second.updateCasToken();
  it->second.item.value = folly::IOBuf::copyBuffer(newval);
  return std::make_pair(true, oldval + delta);
}

bool MockMc::del(folly::StringPiece key) {
  auto it = findUnexpired(key);
  if (it != citems_.end()) {
    bool deleted = false;
    /* Delete moves items from CACHE to TLRU, and always bumps lease tokens */
    if (it->second.state == CacheItem::CACHE) {
      deleted = true;
      it->second.state = CacheItem::TLRU;
    }
    it->second.updateLeaseToken();
    it->second.updateCasToken();
    return deleted;
  }
  return false;
}

bool MockMc::touch(folly::StringPiece key, int32_t newExptime) {
  auto it = findUnexpired(key);
  if (it == citems_.end() || it->second.state != CacheItem::CACHE) {
    return false;
  }
  it->second.item.exptime = newExptime != 0 && newExptime <= 60 * 60 * 24 * 30
      ? newExptime + time(nullptr)
      : newExptime;
  return true;
}

/**
 * @return:  (item, 0)            On a hit.
 *           (stale_item, token)  On a miss.
 *           (stale_item, 1)      On a hot miss (another lease outstanding).
 */
std::pair<const MockMc::Item*, uint64_t> MockMc::leaseGet(
    folly::StringPiece key) {
  auto it = findUnexpired(key);
  if (it == citems_.end()) {
    /* Lease get on a non-existing item: create a new empty item and
       put it in TLRU with valid token */
    it = citems_
             .insert(std::make_pair(
                 key.str(), CacheItem(Item(folly::IOBuf::copyBuffer("")))))
             .first;
    it->second.state = CacheItem::TLRU;
    it->second.updateLeaseToken();
    it->second.updateCasToken();
  }

  auto& citem = it->second;
  switch (citem.state) {
    case CacheItem::CACHE:
      /* Regular hit */
      return std::make_pair(&citem.item, 0);
    case CacheItem::TLRU:
      /* First lease-get for a TLRU item, return with a valid token */
      citem.state = CacheItem::TLRU_HOT;
      return std::make_pair(&citem.item, citem.leaseToken);
    case CacheItem::TLRU_HOT:
      /* TLRU item with other lease-gets pending, return a hot miss token
         (special value 1). Note: in real memcached this state would
         revert to TLRU after a timeout. */
      return std::make_pair(&citem.item, 1);
  }

  CHECK(false);
}

MockMc::LeaseSetResult
MockMc::leaseSet(folly::StringPiece key, Item item, uint64_t token) {
  auto it = findUnexpired(key);
  if (it == citems_.end()) {
    /* Item doesn't exist in cache or TLRU */
    return LeaseSetResult::NOT_STORED;
  }

  auto& citem = it->second;
  if (citem.state == CacheItem::CACHE || citem.leaseToken == token) {
    /* Either the item is a hit, or the token is valid. Regular set */
    set(key, std::move(item));
    return LeaseSetResult::STORED;
  } else {
    /* The token is not valid (expired or wrong), but the value is in TLRU.
       Update the value but don't promote to cache. */
    citem.item = std::move(item);
    return LeaseSetResult::STALE_STORED;
  }
}

std::pair<const MockMc::Item*, uint64_t> MockMc::gets(folly::StringPiece key) {
  auto it = findUnexpired(key);
  if (it == citems_.end() || it->second.state != CacheItem::CACHE) {
    return std::make_pair<Item*, uint64_t>(nullptr, 0);
  }
  return std::make_pair(&it->second.item, it->second.casToken);
}

<<<<<<< HEAD
=======
std::pair<const MockMc::Item*, uint64_t> MockMc::gats(
    int32_t newExptime,
    folly::StringPiece key) {
  auto it = findUnexpired(key);
  if (it == citems_.end() || it->second.state != CacheItem::CACHE) {
    return std::make_pair<Item*, uint64_t>(nullptr, 0);
  }
  it->second.item.exptime = newExptime != 0 && newExptime <= 60 * 60 * 24 * 30
      ? newExptime + time(nullptr)
      : newExptime;
  return std::make_pair(&it->second.item, it->second.casToken);
}

>>>>>>> 2e6f64e1
MockMc::CasResult
MockMc::cas(folly::StringPiece key, Item item, uint64_t token) {
  auto it = findUnexpired(key);
  if (it == citems_.end() || it->second.state != CacheItem::CACHE) {
    return CasResult::NOT_FOUND;
  }
  if (it->second.casToken != token) {
    return CasResult::EXISTS;
  }
  set(key, std::move(item));
  return CasResult::STORED;
}

std::unordered_map<std::string, MockMc::CacheItem>::iterator
MockMc::findUnexpired(folly::StringPiece key) {
  auto it = citems_.find(key.str());
  if (it == citems_.end()) {
    return it;
  }

  if (it->second.item.exptime > 0 && it->second.item.exptime <= time(nullptr)) {
    citems_.erase(it);
    return citems_.end();
  }

  return it;
}

void MockMc::flushAll() {
  citems_.clear();
}
}
} // facebook::memcache<|MERGE_RESOLUTION|>--- conflicted
+++ resolved
@@ -1,12 +1,5 @@
 /*
-<<<<<<< HEAD
- *  Copyright (c) 2014-present, Facebook, Inc.
- *
- *  This source code is licensed under the MIT license found in the LICENSE
- *  file in the root directory of this source tree.
-=======
  * Copyright (c) Facebook, Inc. and its affiliates.
->>>>>>> 2e6f64e1
  *
  * This source code is licensed under the MIT license found in the
  * LICENSE file in the root directory of this source tree.
@@ -36,10 +29,7 @@
 
 MockMc::Item::Item(const folly::IOBuf& v, int32_t t, uint64_t f)
     : value(v.clone()),
-<<<<<<< HEAD
-=======
       creationTime(time(nullptr)),
->>>>>>> 2e6f64e1
       exptime(t != 0 && t <= 60 * 60 * 24 * 30 ? t + time(nullptr) : t),
       flags(f) {}
 
@@ -214,8 +204,6 @@
   return std::make_pair(&it->second.item, it->second.casToken);
 }
 
-<<<<<<< HEAD
-=======
 std::pair<const MockMc::Item*, uint64_t> MockMc::gats(
     int32_t newExptime,
     folly::StringPiece key) {
@@ -229,7 +217,6 @@
   return std::make_pair(&it->second.item, it->second.casToken);
 }
 
->>>>>>> 2e6f64e1
 MockMc::CasResult
 MockMc::cas(folly::StringPiece key, Item item, uint64_t token) {
   auto it = findUnexpired(key);
