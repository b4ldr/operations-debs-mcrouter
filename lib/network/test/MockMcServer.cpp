--- conflicted
+++ resolved
@@ -1,12 +1,5 @@
 /*
-<<<<<<< HEAD
- *  Copyright (c) 2014-present, Facebook, Inc.
- *
- *  This source code is licensed under the MIT license found in the LICENSE
- *  file in the root directory of this source tree.
-=======
  * Copyright (c) Facebook, Inc. and its affiliates.
->>>>>>> 2e6f64e1
  *
  * This source code is licensed under the MIT license found in the
  * LICENSE file in the root directory of this source tree.
@@ -21,26 +14,16 @@
 
 #include <folly/Format.h>
 #include <folly/Singleton.h>
-<<<<<<< HEAD
-
-#include "mcrouter/lib/McOperation.h"
-=======
 #include <folly/logging/Init.h>
 
->>>>>>> 2e6f64e1
 #include "mcrouter/lib/network/AsyncMcServer.h"
 #include "mcrouter/lib/network/AsyncMcServerWorker.h"
 #include "mcrouter/lib/network/CarbonMessageDispatcher.h"
 #include "mcrouter/lib/network/McServerRequestContext.h"
-<<<<<<< HEAD
-#include "mcrouter/lib/network/gen/Memcache.h"
-#include "mcrouter/lib/network/test/MockMc.h"
-=======
 #include "mcrouter/lib/network/gen/MemcacheMessages.h"
 #include "mcrouter/lib/network/gen/MemcacheServer.h"
 #include "mcrouter/lib/network/test/MockMc.h"
 #include "mcrouter/lib/network/test/MockMcOnRequest.h"
->>>>>>> 2e6f64e1
 
 /**
  * Mock Memcached implementation.
@@ -60,281 +43,7 @@
  */
 
 using namespace facebook::memcache;
-<<<<<<< HEAD
 
-class MockMcOnRequest {
- public:
-  void onRequest(McServerRequestContext&& ctx, McMetagetRequest&& req) {
-    using Reply = McMetagetReply;
-
-    auto key = req.key().fullKey().str();
-
-    auto item = mc_.get(key);
-    if (!item) {
-      McServerRequestContext::reply(std::move(ctx), Reply(mc_res_notfound));
-      return;
-    }
-
-    Reply reply(mc_res_found);
-    reply.exptime() = item->exptime;
-    if (key == "unknown_age") {
-      reply.age() = -1;
-    } else {
-      reply.age() = 123;
-    }
-    reply.ipAddress() = "127.0.0.1";
-    reply.ipv() = 4;
-
-    McServerRequestContext::reply(std::move(ctx), std::move(reply));
-  }
-
-  void onRequest(McServerRequestContext&& ctx, McGetRequest&& req) {
-    using Reply = McGetReply;
-
-    auto key = req.key().fullKey();
-
-    if (key == "__mockmc__.want_busy") {
-      Reply reply(mc_res_busy);
-      reply.appSpecificErrorCode() = SERVER_ERROR_BUSY;
-      reply.message() = "busy";
-      McServerRequestContext::reply(std::move(ctx), std::move(reply));
-      return;
-    } else if (key == "__mockmc__.want_try_again") {
-      McServerRequestContext::reply(std::move(ctx), Reply(mc_res_try_again));
-      return;
-    } else if (key.startsWith("__mockmc__.want_timeout")) {
-      size_t timeout = 500;
-      auto argStart = key.find('(');
-      if (argStart != std::string::npos) {
-        timeout = folly::to<size_t>(
-            key.subpiece(argStart + 1, key.size() - argStart - 2));
-      }
-      std::this_thread::sleep_for(std::chrono::milliseconds(timeout));
-      McServerRequestContext::reply(std::move(ctx), Reply(mc_res_timeout));
-      return;
-    }
-
-    auto item = mc_.get(key);
-    if (!item) {
-      McServerRequestContext::reply(std::move(ctx), Reply(mc_res_notfound));
-    } else {
-      Reply reply(mc_res_found);
-      reply.value() = item->value->cloneAsValue();
-      reply.flags() = item->flags;
-      McServerRequestContext::reply(std::move(ctx), std::move(reply));
-    }
-  }
-
-  void onRequest(McServerRequestContext&& ctx, McLeaseGetRequest&& req) {
-    using Reply = McLeaseGetReply;
-
-    auto key = req.key().fullKey().str();
-
-    auto out = mc_.leaseGet(key);
-    Reply reply(mc_res_found);
-    reply.value() = out.first->value->cloneAsValue();
-    reply.leaseToken() = out.second;
-    reply.flags() = out.first->flags;
-    if (out.second) {
-      reply.result() = mc_res_notfound;
-    }
-    McServerRequestContext::reply(std::move(ctx), std::move(reply));
-  }
-
-  void onRequest(McServerRequestContext&& ctx, McLeaseSetRequest&& req) {
-    using Reply = McLeaseSetReply;
-
-    auto key = req.key().fullKey().str();
-
-    switch (mc_.leaseSet(key, MockMc::Item(req), req.leaseToken())) {
-      case MockMc::LeaseSetResult::NOT_STORED:
-        McServerRequestContext::reply(std::move(ctx), Reply(mc_res_notstored));
-        return;
-
-      case MockMc::LeaseSetResult::STORED:
-        McServerRequestContext::reply(std::move(ctx), Reply(mc_res_stored));
-        return;
-
-      case MockMc::LeaseSetResult::STALE_STORED:
-        McServerRequestContext::reply(
-            std::move(ctx), Reply(mc_res_stalestored));
-        return;
-    }
-  }
-
-  void onRequest(McServerRequestContext&& ctx, McSetRequest&& req) {
-    McSetReply reply;
-    auto key = req.key().fullKey().str();
-    if (key == "__mockmc__.trigger_server_error") {
-      reply.result() = mc_res_remote_error;
-      reply.message() = "returned error msg with binary data \xdd\xab";
-    } else {
-      mc_.set(key, MockMc::Item(req));
-      reply.result() = mc_res_stored;
-    }
-
-    McServerRequestContext::reply(std::move(ctx), std::move(reply));
-  }
-
-  void onRequest(McServerRequestContext&& ctx, McAddRequest&& req) {
-    using Reply = McAddReply;
-
-    auto key = req.key().fullKey().str();
-
-    if (mc_.add(key, MockMc::Item(req))) {
-      McServerRequestContext::reply(std::move(ctx), Reply(mc_res_stored));
-    } else {
-      McServerRequestContext::reply(std::move(ctx), Reply(mc_res_notstored));
-    }
-  }
-
-  void onRequest(McServerRequestContext&& ctx, McReplaceRequest&& req) {
-    using Reply = McReplaceReply;
-
-    auto key = req.key().fullKey().str();
-
-    if (mc_.replace(key, MockMc::Item(req))) {
-      McServerRequestContext::reply(std::move(ctx), Reply(mc_res_stored));
-    } else {
-      McServerRequestContext::reply(std::move(ctx), Reply(mc_res_notstored));
-    }
-  }
-
-  void onRequest(McServerRequestContext&& ctx, McAppendRequest&& req) {
-    using Reply = McAppendReply;
-
-    auto key = req.key().fullKey().str();
-
-    if (mc_.append(key, MockMc::Item(req))) {
-      McServerRequestContext::reply(std::move(ctx), Reply(mc_res_stored));
-    } else {
-      McServerRequestContext::reply(std::move(ctx), Reply(mc_res_notstored));
-    }
-  }
-
-  void onRequest(McServerRequestContext&& ctx, McPrependRequest&& req) {
-    using Reply = McPrependReply;
-
-    auto key = req.key().fullKey().str();
-
-    if (mc_.prepend(key, MockMc::Item(req))) {
-      McServerRequestContext::reply(std::move(ctx), Reply(mc_res_stored));
-    } else {
-      McServerRequestContext::reply(std::move(ctx), Reply(mc_res_notstored));
-    }
-  }
-
-  void onRequest(McServerRequestContext&& ctx, McDeleteRequest&& req) {
-    using Reply = McDeleteReply;
-
-    auto key = req.key().fullKey().str();
-
-    if (mc_.del(key)) {
-      McServerRequestContext::reply(std::move(ctx), Reply(mc_res_deleted));
-    } else {
-      McServerRequestContext::reply(std::move(ctx), Reply(mc_res_notfound));
-    }
-  }
-
-  void onRequest(McServerRequestContext&& ctx, McTouchRequest&& req) {
-    using Reply = McTouchReply;
-
-    auto key = req.key().fullKey().str();
-
-    if (mc_.touch(key, req.exptime())) {
-      McServerRequestContext::reply(std::move(ctx), Reply(mc_res_touched));
-    } else {
-      McServerRequestContext::reply(std::move(ctx), Reply(mc_res_notfound));
-    }
-  }
-
-  void onRequest(McServerRequestContext&& ctx, McIncrRequest&& req) {
-    using Reply = McIncrReply;
-
-    auto key = req.key().fullKey().str();
-    auto p = mc_.arith(key, req.delta());
-    if (!p.first) {
-      McServerRequestContext::reply(std::move(ctx), Reply(mc_res_notfound));
-    } else {
-      Reply reply(mc_res_stored);
-      reply.delta() = p.second;
-      McServerRequestContext::reply(std::move(ctx), std::move(reply));
-    }
-  }
-
-  void onRequest(McServerRequestContext&& ctx, McDecrRequest&& req) {
-    using Reply = McDecrReply;
-
-    auto key = req.key().fullKey().str();
-    auto p = mc_.arith(key, -req.delta());
-    if (!p.first) {
-      McServerRequestContext::reply(std::move(ctx), Reply(mc_res_notfound));
-    } else {
-      Reply reply(mc_res_stored);
-      reply.delta() = p.second;
-      McServerRequestContext::reply(std::move(ctx), std::move(reply));
-    }
-  }
-
-  void onRequest(McServerRequestContext&& ctx, McFlushAllRequest&& req) {
-    using Reply = McFlushAllReply;
-
-    std::this_thread::sleep_for(std::chrono::seconds(req.delay()));
-    mc_.flushAll();
-    McServerRequestContext::reply(std::move(ctx), Reply(mc_res_ok));
-  }
-
-  void onRequest(McServerRequestContext&& ctx, McGetsRequest&& req) {
-    using Reply = McGetsReply;
-
-    auto key = req.key().fullKey().str();
-    auto p = mc_.gets(key);
-    if (!p.first) {
-      McServerRequestContext::reply(std::move(ctx), Reply(mc_res_notfound));
-    } else {
-      Reply reply(mc_res_found);
-      reply.value() = p.first->value->cloneAsValue();
-      reply.flags() = p.first->flags;
-      reply.casToken() = p.second;
-      McServerRequestContext::reply(std::move(ctx), std::move(reply));
-    }
-  }
-
-  void onRequest(McServerRequestContext&& ctx, McCasRequest&& req) {
-    using Reply = McCasReply;
-
-    auto key = req.key().fullKey().str();
-    auto ret = mc_.cas(key, MockMc::Item(req), req.casToken());
-    switch (ret) {
-      case MockMc::CasResult::NOT_FOUND:
-        McServerRequestContext::reply(std::move(ctx), Reply(mc_res_notfound));
-        break;
-      case MockMc::CasResult::EXISTS:
-        McServerRequestContext::reply(std::move(ctx), Reply(mc_res_exists));
-        break;
-      case MockMc::CasResult::STORED:
-        McServerRequestContext::reply(std::move(ctx), Reply(mc_res_stored));
-        break;
-    }
-  }
-
-  template <class Unsupported>
-  void onRequest(McServerRequestContext&& ctx, Unsupported&&) {
-    const std::string errorMessage = folly::sformat(
-        "MockMcServer does not support {}", typeid(Unsupported).name());
-    LOG(ERROR) << errorMessage;
-    ReplyT<Unsupported> reply(mc_res_remote_error);
-    reply.message() = std::move(errorMessage);
-    McServerRequestContext::reply(std::move(ctx), std::move(reply));
-  }
-
- private:
-  MockMc mc_;
-};
-
-=======
-
->>>>>>> 2e6f64e1
 void serverLoop(
     size_t /* threadId */,
     folly::EventBase& evb,
@@ -348,10 +57,7 @@
                "  -P <port>      TCP port on which to listen\n"
                "  -t <fd>        TCP listen sock fd\n"
                "  -s             Use ssl\n"
-<<<<<<< HEAD
-=======
                "  -z             Zero Copy Threshold (Default disabled)\n"
->>>>>>> 2e6f64e1
                "Usage:\n"
                "  $ "
             << argv[0] << " -p 15213\n";
