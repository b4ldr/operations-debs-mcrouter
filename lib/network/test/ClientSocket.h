--- conflicted
+++ resolved
@@ -1,12 +1,5 @@
 /*
-<<<<<<< HEAD
- *  Copyright (c) 2015-present, Facebook, Inc.
- *
- *  This source code is licensed under the MIT license found in the LICENSE
- *  file in the root directory of this source tree.
-=======
  * Copyright (c) Facebook, Inc. and its affiliates.
->>>>>>> 2e6f64e1
  *
  * This source code is licensed under the MIT license found in the
  * LICENSE file in the root directory of this source tree.
@@ -76,10 +69,5 @@
   void setupSocket(struct addrinfo*, uint16_t port);
   int socketFd_{-1};
 };
-<<<<<<< HEAD
-}
-} // facebook::memcache
-=======
 } // namespace memcache
-} // namespace facebook
->>>>>>> 2e6f64e1
+} // namespace facebook