check_PROGRAMS = mcrouter_network_test

mcrouter_network_test_SOURCES = \
  AccessPointTest.cpp \
  AsyncMcClientTestSync.cpp \
  CarbonMessageDispatcherTest.cpp \
  CarbonMockMcTest.cpp \
  CarbonQueueAppenderTest.cpp \
  gen/CarbonTestMessages.cpp \
  McAsciiParserTest.cpp \
<<<<<<< HEAD
=======
  McParserTest.cpp \
>>>>>>> 2e6f64e1
  McServerAsciiParserTest.cpp \
  MockMc.cpp \
  MockMcServer.cpp \
  SessionTest.cpp \
  SessionTestHarness.cpp \
  SessionTestHarness.h \
  TestClientServerUtil.cpp \
  TestClientServerUtil.h \
  TestMcAsciiParserUtil.cpp \
  TestMcAsciiParserUtil.h
<<<<<<< HEAD

mcrouter_network_test_CPPFLAGS = -I$(top_srcdir)/.. -isystem $(top_srcdir)/lib/gtest/include
mcrouter_network_test_LDADD = \
  $(top_builddir)/lib/libmcrouter.a \
  $(top_builddir)/lib/libtestmain.la \
  $(top_builddir)/lib/network/libtest_util.a
=======

mcrouter_network_test_CPPFLAGS = \
	-I$(top_srcdir)/.. \
	-isystem $(top_srcdir)/lib/gtest/include

mcrouter_network_test_LDADD = \
  $(top_builddir)/lib/libmcrouter.a \
  $(top_builddir)/lib/libtestmain.la \
  $(top_builddir)/lib/network/libtest_util.a \
  -lprotocol \
  -lthriftcpp2 \
  -lthriftprotocol \
  -ltransport \
  -lwangle \
  -lfizz \
  -lsodium \
  -lfolly
>>>>>>> 2e6f64e1
<|MERGE_RESOLUTION|>--- conflicted
+++ resolved
@@ -8,10 +8,7 @@
   CarbonQueueAppenderTest.cpp \
   gen/CarbonTestMessages.cpp \
   McAsciiParserTest.cpp \
-<<<<<<< HEAD
-=======
   McParserTest.cpp \
->>>>>>> 2e6f64e1
   McServerAsciiParserTest.cpp \
   MockMc.cpp \
   MockMcServer.cpp \
@@ -22,14 +19,6 @@
   TestClientServerUtil.h \
   TestMcAsciiParserUtil.cpp \
   TestMcAsciiParserUtil.h
-<<<<<<< HEAD
-
-mcrouter_network_test_CPPFLAGS = -I$(top_srcdir)/.. -isystem $(top_srcdir)/lib/gtest/include
-mcrouter_network_test_LDADD = \
-  $(top_builddir)/lib/libmcrouter.a \
-  $(top_builddir)/lib/libtestmain.la \
-  $(top_builddir)/lib/network/libtest_util.a
-=======
 
 mcrouter_network_test_CPPFLAGS = \
 	-I$(top_srcdir)/.. \
@@ -46,5 +35,4 @@
   -lwangle \
   -lfizz \
   -lsodium \
-  -lfolly
->>>>>>> 2e6f64e1
+  -lfolly