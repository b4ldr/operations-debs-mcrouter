/*
<<<<<<< HEAD
 *  Copyright (c) 2015-present, Facebook, Inc.
 *
 *  This source code is licensed under the MIT license found in the LICENSE
 *  file in the root directory of this source tree.
=======
 * Copyright (c) Facebook, Inc. and its affiliates.
>>>>>>> 2e6f64e1
 *
 * This source code is licensed under the MIT license found in the
 * LICENSE file in the root directory of this source tree.
 */

#include <gtest/gtest.h>

#include "mcrouter/lib/network/ServerMcParser.h"
#include "mcrouter/lib/network/test/TestMcAsciiParserUtil.h"

using namespace facebook::memcache;

namespace facebook {
namespace memcache {
<<<<<<< HEAD
struct UmbrellaMessageInfo;
=======
struct CaretMessageInfo;
>>>>>>> 2e6f64e1
}
}

struct DummyMultiOpEnd {};

namespace {

bool compareRequests(const DummyMultiOpEnd&, const DummyMultiOpEnd&) {
  return true;
}

template <class Request>
bool compareRequests(const Request& expected, const Request& actual) {
  const auto expectedSp =
      carbon::valueRangeSlow(const_cast<Request&>(expected));
  const auto actualSp = carbon::valueRangeSlow(const_cast<Request&>(actual));
  return expectedSp == actualSp;
}

class TestRunner {
 public:
  TestRunner() {}

  TestRunner(const TestRunner&) = delete;
  TestRunner operator=(const TestRunner&) = delete;

  template <class Request>
  TestRunner& expectNext(Request req, bool noreply = false) {
    callbacks_.emplace_back(
        std::make_unique<ExpectedRequestCallback<Request>>(
            std::move(req), noreply));
    return *this;
  }

  TestRunner& expectMultiOpEnd() {
    callbacks_.emplace_back(std::make_unique<ExpectedMultiOpEndCallback>());
    return *this;
  }

  TestRunner& expectError() {
    isError_ = true;
    return *this;
  }

  /**
   * Generates multiple possible splits of data and then runs test for each of
   * them.
   */
  TestRunner& run(folly::IOBuf data) {
    data.coalesce();

    // Limit max piece size, since it may produce huge amount of combinations.
    size_t pieceSize = 0;
    size_t cnt = 0;
    while (pieceSize <= data.length() && cnt < 20000) {
      cnt = chunkedDataSetsCnt(data.length(), ++pieceSize);
    }
    auto splits = genChunkedDataSets(data.length(), pieceSize - 1);
    splits.push_back({data.length()});
    for (const auto& split : splits) {
      auto tmp = chunkData(data, split);
      // If we failed a test already, just break.
      if (!runImpl(std::move(*tmp))) {
        return *this;
      }
    }

    return *this;
  }

  template <typename... Args>
  TestRunner& run(folly::StringPiece format, Args... args) {
    return run(folly::sformat(format, std::forward<Args>(args)...));
  }

  TestRunner& run(folly::StringPiece data) {
    run(folly::IOBuf(folly::IOBuf::COPY_BUFFER, data.begin(), data.size()));
    return *this;
  }

 private:
  template <class Request>
  class ExpectedRequestCallback;

  class ExpectedCallbackBase {
   public:
    template <class Request>
    bool validate(const Request& req, bool noreply) const {
      EXPECT_TRUE(reqType_ == typeid(Request))
          << "Parsed wrong type of request!";
      EXPECT_EQ(noreply_, noreply);

      if (reqType_ == typeid(Request) && noreply == noreply_) {
        auto& message =
            *reinterpret_cast<const ExpectedRequestCallback<Request>*>(this);
        return compareRequests(message.req_, req);
      } else {
        return false;
      }

      return true;
    }

    virtual ~ExpectedCallbackBase() = default;

   protected:
    template <class Request>
    ExpectedCallbackBase(const Request&, bool noreply)
        : reqType_(typeid(Request)), noreply_(noreply) {}

   private:
    std::type_index reqType_;
    bool noreply_{false};
  };

  template <class Request>
  class ExpectedRequestCallback : public ExpectedCallbackBase {
   public:
    explicit ExpectedRequestCallback(Request req, bool noreply = false)
        : ExpectedCallbackBase(req, noreply), req_(std::move(req)) {}
    ~ExpectedRequestCallback() override = default;

   private:
    Request req_;

    friend class ExpectedCallbackBase;
  };

  class ExpectedMultiOpEndCallback
      : public ExpectedRequestCallback<DummyMultiOpEnd> {
   public:
    ExpectedMultiOpEndCallback() : ExpectedRequestCallback(DummyMultiOpEnd()) {}
  };

  class ParserOnRequest {
   public:
    ParserOnRequest(
        std::vector<std::unique_ptr<ExpectedCallbackBase>>& cbs,
        bool isError)
        : callbacks_(cbs), isError_(isError) {}

    bool isFinished() const {
      return finished_;
    }

    bool isFailed() const {
      return failed_;
    }

    void setParser(ServerMcParser<ParserOnRequest>* parser) {
      parser_ = parser;
    }

   private:
    std::vector<std::unique_ptr<ExpectedCallbackBase>>& callbacks_;
    ServerMcParser<ParserOnRequest>* parser_{nullptr};
    bool isError_;
    size_t id_{0};
    bool finished_{false};
    bool failed_{false};

    // ServerMcParser callbacks.
<<<<<<< HEAD
    void caretRequestReady(const UmbrellaMessageInfo&, const folly::IOBuf&) {
      FAIL() << "caretRequestReady should never be called for ASCII";
    }

    template <class Request>
    void umbrellaRequestReady(Request&&, uint64_t) {
      FAIL() << "umbrellaRequestReady should never be called for ASCII";
    }

    void parseError(mc_res_t, folly::StringPiece reason) {
=======
    void caretRequestReady(const CaretMessageInfo&, const folly::IOBuf&) {
      FAIL() << "caretRequestReady should never be called for ASCII";
    }

    void parseError(carbon::Result, folly::StringPiece reason) {
>>>>>>> 2e6f64e1
      ASSERT_NE(nullptr, parser_)
          << "Test framework bug, didn't provide parser to callback!";
      EXPECT_TRUE(isError_) << "Unexpected parsing error: " << reason
                            << ". Ascii parser message: "
                            << parser_->getUnderlyingAsciiParserError();
      EXPECT_EQ(callbacks_.size(), id_)
          << "Didn't consume all requests, but already failed to parse!";
      finished_ = true;
      failed_ = !isError_ || callbacks_.size() != id_;
    }

    template <class Request>
    void checkNext(Request&& req, bool noreply) {
      EXPECT_LT(id_, callbacks_.size()) << "Unexpected callback!";
      if (id_ < callbacks_.size()) {
        bool validationRes = callbacks_[id_]->validate(req, noreply);
        EXPECT_TRUE(validationRes)
            << "Wrong callback was called or parsed incorrect request!";
        if (!validationRes) {
          finished_ = true;
          failed_ = true;
          return;
        }

        ++id_;
        if (id_ == callbacks_.size()) {
          // Mark test as finished if we don't expect an error, otherwise we
          // still need to see more data.
          finished_ = !isError_;
        }
      } else {
        finished_ = true;
        failed_ = true;
      }
    }

    template <class Request>
    void onRequest(Request&& req, bool noreply) {
      checkNext(std::move(req), noreply);
    }

    void multiOpEnd() {
      checkNext(DummyMultiOpEnd(), false);
    }

    friend class ServerMcParser<ParserOnRequest>;
  };

  std::vector<std::unique_ptr<ExpectedCallbackBase>> callbacks_;
  bool isError_{false};

  bool runImpl(folly::IOBuf data) {
    ParserOnRequest onRequest(callbacks_, isError_);
    ServerMcParser<ParserOnRequest> parser(
        onRequest, 4096 /* min buffer size */, 4096 /* max buffer size */);
    onRequest.setParser(&parser);

    for (auto range : data) {
      while (range.size() > 0 && !onRequest.isFinished()) {
        auto buffer = parser.getReadBuffer();
        auto readLen = std::min(buffer.second, range.size());
        memcpy(buffer.first, range.begin(), readLen);
        parser.readDataAvailable(readLen);
        range.advance(readLen);
      }
    }

    EXPECT_TRUE(onRequest.isFinished()) << "Not all of the callbacks were "
                                           "called or we didn't encounter "
                                           "error if it was expected!";
    if (!onRequest.isFinished() || onRequest.isFailed()) {
      std::string info = "";
      for (auto range : data) {
        if (!info.empty()) {
          info += ", ";
        }
        info += folly::sformat(
            "\"{}\"", folly::cEscape<std::string>(folly::StringPiece(range)));
      }
      LOG(INFO) << "Test data for failed test: " << info;
      return false;
    }

    return true;
  }
};

std::string createBigValue() {
  const size_t kSize = 16384;
  char bigValue[kSize];
  for (size_t i = 0; i < kSize; ++i) {
    bigValue[i] = (unsigned char)(i % 256);
  }
  return std::string(bigValue, bigValue + kSize);
}

template <class Request>
Request createUpdateLike(
    folly::StringPiece key,
    folly::StringPiece value,
    uint64_t flags,
    int32_t exptime) {
  // Test regular request
  Request r(key);
  r.value() =
      folly::IOBuf(folly::IOBuf::COPY_BUFFER, value.begin(), value.size());
  r.flags() = flags;
  r.exptime() = exptime;
  return r;
}

template <class Request>
Request createArithmeticLike(folly::StringPiece key, double delta) {
  Request r(key);
  r.delta() = delta;
  return r;
}

// Test body for get, gets, lease-get, metaget.
template <class Request>
void getLikeTest(std::string opCmd) {
  // Test single key requests.
  TestRunner()
      .expectNext(Request("test:stepan:1"))
      .expectMultiOpEnd()
      .run(opCmd + " test:stepan:1\r\n")
      .run(opCmd + "   test:stepan:1\r\n")
      .run(opCmd + "   test:stepan:1\n")
      .run(opCmd + " test:stepan:1  \r\n")
      .run(opCmd + " test:stepan:1  \n")
      .expectNext(Request("test:stepan:2"))
      .expectMultiOpEnd()
      .run(opCmd + " test:stepan:1\r\n" + opCmd + " test:stepan:2\r\n");

  // Test multi key.
  TestRunner()
      .expectNext(Request("test:stepan:1"))
      .expectNext(Request("test:stepan:2"))
      .expectMultiOpEnd()
      .run(opCmd + " test:stepan:1 test:stepan:2\r\n")
      .run(opCmd + " test:stepan:1   test:stepan:2\r\n")
      .run(opCmd + " test:stepan:1 test:stepan:2 \r\n")
      .run(opCmd + " test:stepan:1 test:stepan:2 \n")
      .run(opCmd + " test:stepan:1 test:stepan:2\n")
      .expectNext(Request("test:stepan:3"))
      .expectMultiOpEnd()
      .run(
          opCmd + " test:stepan:1 test:stepan:2\r\n" + opCmd +
          " test:stepan:3\r\n");

  TestRunner().expectError().run(opCmd + "no:space:before:key\r\n");

  // Missing key.
  TestRunner().expectError().run(opCmd + "\r\n").run(opCmd + "   \r\n");
}

const char* kTestValue = "someSmallTestValue";

// Test body for set, add, replace, append, prepend.
template <class Request>
void setLikeTest(std::string opCmd) {
  TestRunner()
      .expectNext(
          createUpdateLike<Request>("test:stepan:1", kTestValue, 123, 651342))
      .run(
          "{} test:stepan:1 123 651342 {}\r\n{}\r\n",
          opCmd,
          strlen(kTestValue),
          kTestValue)
      .run(
          "{}   test:stepan:1 123 651342 {}\r\n{}\r\n",
          opCmd,
          strlen(kTestValue),
          kTestValue)
      .run(
          "{} test:stepan:1   123 651342 {}\r\n{}\r\n",
          opCmd,
          strlen(kTestValue),
          kTestValue)
      .run(
          "{} test:stepan:1 123   651342 {}\r\n{}\r\n",
          opCmd,
          strlen(kTestValue),
          kTestValue)
      .run(
          "{} test:stepan:1 123 651342 {}  \r\n{}\r\n",
          opCmd,
          strlen(kTestValue),
          kTestValue)
      .run(
          "{} test:stepan:1 123 651342 {}  \n{}\r\n",
          opCmd,
          strlen(kTestValue),
          kTestValue)
      .run(
          "{} test:stepan:1 123 651342 {}  \r\n{}\n",
          opCmd,
          strlen(kTestValue),
          kTestValue)
      .run(
          "{} test:stepan:1 123 651342 {}  \n{}\n",
          opCmd,
          strlen(kTestValue),
          kTestValue);

  // Test negative exptime.
  TestRunner()
      .expectNext(createUpdateLike<Request>(
          "test:stepan:1", kTestValue, 123, -12341232))
      .run(
          "{} test:stepan:1 123 -12341232 {}\r\n{}\r\n",
          opCmd,
          strlen(kTestValue),
          kTestValue);

  // Test bad set command format.
  TestRunner().expectError().run(
      "{} test:stepan:1 12as3 -12341232 {}\r\n{}\r\n",
      opCmd,
      strlen(kTestValue),
      kTestValue);

  // Test noreply.
  TestRunner()
      .expectNext(
          createUpdateLike<Request>("test:stepan:1", kTestValue, 123, 651342),
          true)
      .run(
          "{} test:stepan:1 123 651342 {} noreply\r\n{}\r\n",
          opCmd,
          strlen(kTestValue),
          kTestValue)
      .run(
          "{} test:stepan:1 123 651342 {}   noreply\r\n{}\r\n",
          opCmd,
          strlen(kTestValue),
          kTestValue)
      .run(
          "{} test:stepan:1 123 651342 {} noreply  \r\n{}\r\n",
          opCmd,
          strlen(kTestValue),
          kTestValue);

  // Test big value.
  std::string bigValue = createBigValue();
  TestRunner()
      .expectNext(createUpdateLike<Request>("test:stepan:1", bigValue, 345, -2))
      .run(
          "{} test:stepan:1 345 -2 {}\r\n{}\r\n",
          opCmd,
          bigValue.size(),
          bigValue);
}

template <class Request>
void multiTokenOpTest(std::string opCmd) {
  // With parameter.
  TestRunner()
      .expectNext(Request("token1"))
      .run(opCmd + " token1\r\n")
      .run(opCmd + "  token1  \r\n");

  // With multiple parameters.
  TestRunner()
      .expectNext(Request("token1 token2"))
      .run(opCmd + " token1 token2\r\n")
      .run(opCmd + "  token1 token2  \r\n");

  TestRunner()
      .expectNext(Request("token1   token2"))
      .run(opCmd + " token1   token2\r\n")
      .run(opCmd + "  token1   token2  \r\n");
}

template <class Request>
void arithmeticTest(std::string opCmd) {
  TestRunner()
      .expectNext(createArithmeticLike<Request>("test:stepan:1", 1324123))
      .run(opCmd + " test:stepan:1 1324123\r\n")
      .run(opCmd + "     test:stepan:1    1324123   \r\n")
      .run(opCmd + " test:stepan:1  1324123 \r\n");

  TestRunner()
      .expectNext(createArithmeticLike<Request>("test:stepan:1", 1324), true)
      .run(opCmd + " test:stepan:1 1324 noreply\r\n")
      .run(opCmd + "     test:stepan:1    1324   noreply  \r\n")
      .run(opCmd + " test:stepan:1  1324 noreply \r\n");

  // No delta.
  TestRunner()
      .expectError()
      .run(opCmd + " test:stepan:1 noreply\r\n")
      .run(opCmd + "     test:stepan:1       noreply  \r\n")
      .run(opCmd + " test:stepan:1   noreply \r\n");
}

} // anonymous

TEST(McServerAsciiParserHarness, get) {
  getLikeTest<McGetRequest>("get");
}

TEST(McServerAsciiParserHarness, gets) {
  getLikeTest<McGetsRequest>("gets");
}

TEST(McServerAsciiParserHarness, lease_get) {
  getLikeTest<McLeaseGetRequest>("lease-get");
}

TEST(McServerAsciiParserHarness, metaget) {
  getLikeTest<McMetagetRequest>("metaget");
}

TEST(McServerAsciiParserHarness, set) {
  setLikeTest<McSetRequest>("set");
}

TEST(McServerAsciiParserHarness, add) {
  setLikeTest<McAddRequest>("add");
}

TEST(McServerAsciiParserHarness, replace) {
  setLikeTest<McReplaceRequest>("replace");
}

TEST(McServerAsciiParserHarness, append) {
  setLikeTest<McAppendRequest>("append");
}

TEST(McServerAsciiParserHarness, prepend) {
  setLikeTest<McPrependRequest>("prepend");
}

TEST(McServerAsciiParserHarness, quit) {
  TestRunner()
      .expectNext(McQuitRequest(), true /* quit is always noreply */)
      .run("quit\r\n")
      .run("quit    \r\n");
}

TEST(McServerAsciiParserHarness, version) {
  TestRunner()
      .expectNext(McVersionRequest())
      .run("version\r\n")
      .run("version    \r\n");
}

TEST(McServerAsciiParserHarness, quitWithVersion) {
  TestRunner()
      .expectNext(McQuitRequest(), true)
      .expectNext(McVersionRequest())
      .run(
          "quit\r\n"
          "version\r\n");
}

TEST(McServerAsciiParserHarness, shutdown) {
  TestRunner()
      .expectNext(McShutdownRequest())
      .run("shutdown\r\n")
      .run("shutdown    \r\n");
}

TEST(McServerAsciiParserHarness, stats) {
  TestRunner()
      .expectNext(McStatsRequest())
      .run("stats\r\n")
      .run("stats    \r\n");

  multiTokenOpTest<McStatsRequest>("stats");
}

TEST(McServerAsciiParserHarness, exec) {
  multiTokenOpTest<McExecRequest>("exec");
  multiTokenOpTest<McExecRequest>("admin");
}

TEST(McServerAsciiParserHarness, delete) {
  TestRunner()
      .expectNext(McDeleteRequest("test:stepan:1"))
      .run("delete test:stepan:1\r\n")
      .run("delete  test:stepan:1  \r\n");
  TestRunner()
      .expectNext(McDeleteRequest("test:stepan:1"), true)
      .run("delete test:stepan:1 noreply\r\n")
      .run("delete  test:stepan:1  noreply   \r\n");

  McDeleteRequest r("test:stepan:1");
  r.exptime() = -10;
  TestRunner()
      .expectNext(r)
      .run("delete test:stepan:1 -10\r\n")
      .run("delete  test:stepan:1  -10  \r\n");

  r.exptime() = 1234123;
  TestRunner()
      .expectNext(r)
      .run("delete test:stepan:1 1234123\r\n")
      .run("delete  test:stepan:1  1234123  \r\n");
  TestRunner()
      .expectNext(r, true)
      .run("delete test:stepan:1 1234123 noreply\r\n")
      .run("delete  test:stepan:1  1234123  noreply  \r\n");
}

TEST(McServerAsciiParserHarness, touch) {
  McTouchRequest r("test:key:1");
  r.exptime() = -10;
  TestRunner()
      .expectNext(r)
      .run("touch test:key:1 -10\r\n")
      .run("touch  test:key:1  -10  \r\n");
  TestRunner()
      .expectNext(r, true)
      .run("touch test:key:1 -10 noreply\r\n")
      .run("touch  test:key:1  -10  noreply   \r\n");

  r.exptime() = 1234567;
  TestRunner()
      .expectNext(r)
      .run("touch test:key:1 1234567\r\n")
      .run("touch  test:key:1  1234567  \r\n");
  TestRunner()
      .expectNext(r, true)
      .run("touch test:key:1 1234567 noreply\r\n")
      .run("touch  test:key:1  1234567  noreply  \r\n");
}

TEST(McServerAsciiParserHarness, incr) {
  arithmeticTest<McIncrRequest>("incr");
}

TEST(McServerAsciiParserHarness, decr) {
  arithmeticTest<McDecrRequest>("decr");
}

TEST(McServerAsciiParserHarness, flush_all) {
  TestRunner()
      .expectNext(McFlushAllRequest())
      .run("flush_all\r\n")
      .run("flush_all     \r\n");

  McFlushAllRequest r;
  r.delay() = 123456789;
  TestRunner()
      .expectNext(std::move(r))
      .run("flush_all 123456789\r\n")
      .run("flush_all    123456789\r\n")
      .run("flush_all    123456789   \r\n");
}

TEST(McServerAsciiParserHarness, flush_regex) {
  // Flush_regex expects a key.
  TestRunner().expectError().run("flush_regex\r\n").run("flush_regex     \r\n");

  TestRunner()
      .expectNext(McFlushReRequest("test:stepan:1"))
      .run("flush_regex test:stepan:1\r\n")
      .run("flush_regex    test:stepan:1\r\n")
      .run("flush_regex   test:stepan:1   \r\n");
}

TEST(McServerAsciiParserHarness, lease_set) {
  auto r =
      createUpdateLike<McLeaseSetRequest>("test:stepan:1", kTestValue, 1, 65);
  r.leaseToken() = 123;

  TestRunner()
      .expectNext(r)
      .run("lease-set test:stepan:1 123 1 65 18\r\nsomeSmallTestValue\r\n")
      .run(
          "lease-set   test:stepan:1   123   1   65   18  \r\n"
          "someSmallTestValue\r\n");

  TestRunner()
      .expectNext(r, true)
      .run(
          "lease-set test:stepan:1 123 1 65 18 noreply\r\n"
          "someSmallTestValue\r\n")
      .run(
          "lease-set   test:stepan:1   123   1   65   18  noreply  \r\n"
          "someSmallTestValue\r\n");
}

TEST(McServerAsciiParserHarness, cas) {
  auto r = createUpdateLike<McCasRequest>("test:stepan:1", kTestValue, 1, 65);
  r.casToken() = 123;

  TestRunner()
      .expectNext(r)
      .run("cas test:stepan:1 1 65 18 123\r\nsomeSmallTestValue\r\n")
      .run(
          "cas   test:stepan:1   1   65   18  123  \r\n"
          "someSmallTestValue\r\n");

  TestRunner()
      .expectNext(r, true)
      .run(
          "cas test:stepan:1 1 65 18 123 noreply\r\n"
          "someSmallTestValue\r\n")
      .run(
          "cas   test:stepan:1   1   65   18   123   noreply  \r\n"
          "someSmallTestValue\r\n");
}

TEST(McServerAsciiParserHarness, allOps) {
  auto casRequest =
      createUpdateLike<McCasRequest>("test:stepan:11", "Facebook", 765, -1);
  casRequest.casToken() = 893;

  auto leaseSetRequest =
      createUpdateLike<McLeaseSetRequest>("test:stepan:12", "hAcK", 294, 563);
  leaseSetRequest.leaseToken() = 846;

  McDeleteRequest deleteRequest("test:stepan:13");
  deleteRequest.exptime() = 2345234;

  TestRunner()
      .expectNext(McGetRequest("test:stepan:1"))
      .expectMultiOpEnd()
      .expectNext(McGetsRequest("test:stepan:2"))
      .expectNext(McGetsRequest("test:stepan:10"))
      .expectMultiOpEnd()
      .expectNext(McLeaseGetRequest("test:stepan:3"))
      .expectMultiOpEnd()
      .expectNext(McMetagetRequest("test:stepan:4"))
      .expectMultiOpEnd()
      .expectNext(createUpdateLike<McSetRequest>("test:stepan:5", "Abc", 1, 2))
      .expectNext(createUpdateLike<McAddRequest>(
          "test:stepan:6", "abcdefgHiJklMNo", 3, 4))
      .expectNext(
          createUpdateLike<McReplaceRequest>("test:stepan:7", "A", 6, 7))
      .expectNext(createUpdateLike<McAppendRequest>("test:stepan:8", "", 8, 9))
      .expectNext(
          createUpdateLike<McPrependRequest>("test:stepan:9", "xYZ", 10, 11))
      .expectNext(casRequest)
      .expectNext(leaseSetRequest)
      .expectNext(deleteRequest)
      .expectNext(McStatsRequest("test stats"))
      .expectNext(McExecRequest("reboot server"))
      .expectNext(McQuitRequest(), true)
      .expectNext(McVersionRequest())
      .expectNext(McShutdownRequest())
      .expectNext(createArithmeticLike<McIncrRequest>("arithm!", 90))
      .expectNext(createArithmeticLike<McDecrRequest>("ArItHm!", 87))
      .expectNext(McFlushAllRequest())
      .expectNext(McFlushReRequest("^reGex$"))
      .run(
          "get test:stepan:1\r\n"
          "gets test:stepan:2 test:stepan:10\r\n"
          "lease-get test:stepan:3\r\n"
          "metaget test:stepan:4\r\n"
          "set test:stepan:5 1 2 3\r\nAbc\r\n"
          "add test:stepan:6 3 4 15\r\nabcdefgHiJklMNo\r\n"
          "replace test:stepan:7 6 7 1\r\nA\r\n"
          "append test:stepan:8 8 9 0\r\n\r\n"
          "prepend test:stepan:9 10 11 3\r\nxYZ\r\n"
          "cas test:stepan:11 765 -1 8 893\r\nFacebook\r\n"
          "lease-set test:stepan:12 846 294 563 4\r\nhAcK\r\n"
          "delete test:stepan:13 2345234\r\n"
          "stats test stats\r\n"
          "exec reboot server\r\n"
          "quit\r\n"
          "version\r\n"
          "shutdown\n"
          "incr arithm! 90\r\n"
          "decr ArItHm! 87\r\n"
          "flush_all\r\n"
          "flush_regex ^reGex$\r\n");
}<|MERGE_RESOLUTION|>--- conflicted
+++ resolved
@@ -1,12 +1,5 @@
 /*
-<<<<<<< HEAD
- *  Copyright (c) 2015-present, Facebook, Inc.
- *
- *  This source code is licensed under the MIT license found in the LICENSE
- *  file in the root directory of this source tree.
-=======
  * Copyright (c) Facebook, Inc. and its affiliates.
->>>>>>> 2e6f64e1
  *
  * This source code is licensed under the MIT license found in the
  * LICENSE file in the root directory of this source tree.
@@ -21,11 +14,7 @@
 
 namespace facebook {
 namespace memcache {
-<<<<<<< HEAD
-struct UmbrellaMessageInfo;
-=======
 struct CaretMessageInfo;
->>>>>>> 2e6f64e1
 }
 }
 
@@ -188,24 +177,11 @@
     bool failed_{false};
 
     // ServerMcParser callbacks.
-<<<<<<< HEAD
-    void caretRequestReady(const UmbrellaMessageInfo&, const folly::IOBuf&) {
-      FAIL() << "caretRequestReady should never be called for ASCII";
-    }
-
-    template <class Request>
-    void umbrellaRequestReady(Request&&, uint64_t) {
-      FAIL() << "umbrellaRequestReady should never be called for ASCII";
-    }
-
-    void parseError(mc_res_t, folly::StringPiece reason) {
-=======
     void caretRequestReady(const CaretMessageInfo&, const folly::IOBuf&) {
       FAIL() << "caretRequestReady should never be called for ASCII";
     }
 
     void parseError(carbon::Result, folly::StringPiece reason) {
->>>>>>> 2e6f64e1
       ASSERT_NE(nullptr, parser_)
           << "Test framework bug, didn't provide parser to callback!";
       EXPECT_TRUE(isError_) << "Unexpected parsing error: " << reason
