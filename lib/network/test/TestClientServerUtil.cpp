--- conflicted
+++ resolved
@@ -1,12 +1,5 @@
 /*
-<<<<<<< HEAD
- *  Copyright (c) 2015-present, Facebook, Inc.
- *
- *  This source code is licensed under the MIT license found in the LICENSE
- *  file in the root directory of this source tree.
-=======
  * Copyright (c) Facebook, Inc. and its affiliates.
->>>>>>> 2e6f64e1
  *
  * This source code is licensed under the MIT license found in the
  * LICENSE file in the root directory of this source tree.
@@ -28,23 +21,15 @@
 #include <wangle/ssl/TLSTicketKeySeeds.h>
 
 #include "mcrouter/lib/IOBufUtil.h"
-<<<<<<< HEAD
-=======
 #include "mcrouter/lib/carbon/RequestReplyUtil.h"
->>>>>>> 2e6f64e1
 #include "mcrouter/lib/fbi/cpp/util.h"
 #include "mcrouter/lib/network/AsyncMcClient.h"
 #include "mcrouter/lib/network/AsyncMcServer.h"
 #include "mcrouter/lib/network/AsyncMcServerWorker.h"
-<<<<<<< HEAD
-#include "mcrouter/lib/network/ReplyStatsContext.h"
-#include "mcrouter/lib/network/ThreadLocalSSLContextProvider.h"
-=======
 #include "mcrouter/lib/network/RpcStatsContext.h"
 #include "mcrouter/lib/network/SecurityOptions.h"
 #include "mcrouter/lib/network/ThreadLocalSSLContextProvider.h"
 #include "mcrouter/lib/network/Transport.h"
->>>>>>> 2e6f64e1
 #include "mcrouter/lib/network/test/ListenSocket.h"
 
 namespace folly {
@@ -63,69 +48,32 @@
 
 const char* const kServerVersion = "TestServer-1.0";
 
-<<<<<<< HEAD
-SSLContextProvider validClientSsl() {
-  return []() {
-    return getSSLContext(
-        getDefaultCertPath(),
-        getDefaultKeyPath(),
-        getDefaultCaPath(),
-        folly::none,
-        true);
-  };
-}
-
-SSLContextProvider validSsl() {
-  return []() {
-    return getSSLContext(
-        getDefaultCertPath(), getDefaultKeyPath(), getDefaultCaPath());
-  };
-}
-
-SSLContextProvider invalidSsl() {
-  return []() {
-    return getSSLContext(kInvalidCertPath, kInvalidKeyPath, getDefaultCaPath());
-  };
-}
-
-SSLContextProvider brokenSsl() {
-  return []() {
-    return getSSLContext(kBrokenCertPath, kBrokenKeyPath, getDefaultCaPath());
-  };
+SSLTestPaths validClientSsl() {
+  return {getDefaultCertPath(), getDefaultKeyPath(), getDefaultCaPath()};
+}
+
+SSLTestPaths invalidClientSsl() {
+  return {kInvalidCertPath, kInvalidKeyPath, getDefaultCaPath()};
+}
+
+SSLTestPaths brokenClientSsl() {
+  return {kBrokenCertPath, kBrokenKeyPath, getDefaultCaPath()};
+}
+
+SSLTestPaths noCertClientSsl() {
+  return {"", "", ""};
+}
+
+SSLTestPaths validSsl() {
+  // valid client creds will work for the server
+  // as well
+  return validClientSsl();
 }
 
 TestServerOnRequest::TestServerOnRequest(
     folly::fibers::Baton& shutdownLock,
     bool outOfOrder)
     : shutdownLock_(shutdownLock), outOfOrder_(outOfOrder) {}
-=======
-SSLTestPaths validClientSsl() {
-  return {getDefaultCertPath(), getDefaultKeyPath(), getDefaultCaPath()};
-}
-
-SSLTestPaths invalidClientSsl() {
-  return {kInvalidCertPath, kInvalidKeyPath, getDefaultCaPath()};
-}
-
-SSLTestPaths brokenClientSsl() {
-  return {kBrokenCertPath, kBrokenKeyPath, getDefaultCaPath()};
-}
-
-SSLTestPaths noCertClientSsl() {
-  return {"", "", ""};
-}
-
-SSLTestPaths validSsl() {
-  // valid client creds will work for the server
-  // as well
-  return validClientSsl();
-}
->>>>>>> 2e6f64e1
-
-TestServerOnRequest::TestServerOnRequest(
-    folly::fibers::Baton& shutdownLock,
-    bool outOfOrder)
-    : shutdownLock_(shutdownLock), outOfOrder_(outOfOrder) {}
 
 void TestServerOnRequest::onRequest(
     McServerRequestContext&& ctx,
@@ -135,15 +83,6 @@
   if (req.key().fullKey() == "sleep") {
     /* sleep override */
     std::this_thread::sleep_for(std::chrono::seconds(1));
-<<<<<<< HEAD
-    processReply(std::move(ctx), Reply(mc_res_notfound));
-  } else if (req.key().fullKey() == "shutdown") {
-    shutdownLock_.post();
-    processReply(std::move(ctx), Reply(mc_res_notfound));
-    flushQueue();
-  } else if (req.key().fullKey() == "busy") {
-    processReply(std::move(ctx), Reply(mc_res_busy));
-=======
     processReply(std::move(ctx), Reply(carbon::Result::NOTFOUND));
   } else if (req.key().fullKey() == "shutdown") {
     shutdownLock_.post();
@@ -151,7 +90,6 @@
     flushQueue();
   } else if (req.key().fullKey() == "busy") {
     processReply(std::move(ctx), Reply(carbon::Result::BUSY));
->>>>>>> 2e6f64e1
   } else {
     std::string value;
     if (req.key().fullKey().startsWith("value_size:")) {
@@ -167,20 +105,12 @@
       value = req.key().fullKey().str();
     }
 
-<<<<<<< HEAD
-    Reply foundReply(mc_res_found);
-=======
     Reply foundReply(carbon::Result::FOUND);
->>>>>>> 2e6f64e1
     foundReply.value() = folly::IOBuf(folly::IOBuf::COPY_BUFFER, value);
 
     if (req.key().fullKey() == "hold") {
       waitingReplies_.push_back(
-<<<<<<< HEAD
-          [ ctx = std::move(ctx), reply = std::move(foundReply) ]() mutable {
-=======
           [ctx = std::move(ctx), reply = std::move(foundReply)]() mutable {
->>>>>>> 2e6f64e1
             McServerRequestContext::reply(std::move(ctx), std::move(reply));
           });
     } else if (req.key().fullKey() == "flush") {
@@ -195,21 +125,13 @@
 void TestServerOnRequest::onRequest(
     McServerRequestContext&& ctx,
     McSetRequest&&) {
-<<<<<<< HEAD
-  processReply(std::move(ctx), McSetReply(mc_res_stored));
-=======
   processReply(std::move(ctx), McSetReply(carbon::Result::STORED));
->>>>>>> 2e6f64e1
 }
 
 void TestServerOnRequest::onRequest(
     McServerRequestContext&& ctx,
     McVersionRequest&&) {
-<<<<<<< HEAD
-  McVersionReply reply(mc_res_ok);
-=======
   McVersionReply reply(carbon::Result::OK);
->>>>>>> 2e6f64e1
   reply.value() = folly::IOBuf(folly::IOBuf::COPY_BUFFER, kServerVersion);
   processReply(std::move(ctx), std::move(reply));
 }
@@ -221,38 +143,6 @@
   waitingReplies_.clear();
 }
 
-<<<<<<< HEAD
-TestServer::TestServer(
-    bool outOfOrder,
-    bool useSsl,
-    int maxInflight,
-    int timeoutMs,
-    size_t maxConns,
-    bool useDefaultVersion,
-    size_t numThreads,
-    bool useTicketKeySeeds,
-    size_t goAwayTimeoutMs,
-    bool tfoEnabled,
-    const char* const caPath,
-    const char* const certPath,
-    const char* const keyPath)
-    : outOfOrder_(outOfOrder), useTicketKeySeeds_(useSsl && useTicketKeySeeds) {
-  opts_.existingSocketFd = sock_.getSocketFd();
-  opts_.numThreads = numThreads;
-  opts_.worker.defaultVersionHandler = useDefaultVersion;
-  opts_.worker.maxInFlight = maxInflight;
-  opts_.worker.sendTimeout = std::chrono::milliseconds{timeoutMs};
-  opts_.worker.goAwayTimeout = std::chrono::milliseconds{goAwayTimeoutMs};
-  opts_.setPerThreadMaxConns(maxConns, opts_.numThreads);
-  if (useSsl) {
-    opts_.pemKeyPath = keyPath;
-    opts_.pemCertPath = certPath;
-    opts_.pemCaPath = caPath;
-    if (tfoEnabled) {
-      opts_.tfoEnabledForSsl = true;
-      opts_.tfoQueueSize = 100000;
-    }
-=======
 TestServer::TestServer(Config config)
     : sock_(config.tcpZeroCopyThresholdBytes ? true : false),
       outOfOrder_(config.outOfOrder),
@@ -280,7 +170,6 @@
       opts_.tfoQueueSize = 100000;
     }
     opts_.worker.useKtls12 = config.useKtls12;
->>>>>>> 2e6f64e1
   }
 }
 
@@ -296,26 +185,6 @@
     server_ = std::make_unique<AsyncMcServer>(opts_);
     if (useTicketKeySeeds_) {
       wangle::TLSTicketKeySeeds seeds{
-<<<<<<< HEAD
-          .oldSeeds = {"aaaa"}, .currentSeeds = {"bbbb"}, .newSeeds = {"cccc"},
-      };
-      server_->setTicketKeySeeds(std::move(seeds));
-    }
-    server_->spawn([this, init](
-        size_t, folly::EventBase& evb, AsyncMcServerWorker& worker) {
-      init(worker);
-      worker.setOnConnectionAccepted([this]() { ++acceptedConns_; });
-
-      evb.loop();
-    });
-
-    // allow server some time to startup
-    /* sleep override */
-    std::this_thread::sleep_for(std::chrono::milliseconds(100));
-
-    startupLock.post();
-
-=======
           .oldSeeds = {std::string(96, 'a')},
           .currentSeeds = {std::string(96, 'b')},
           .newSeeds = {std::string(96, 'c')},
@@ -342,7 +211,6 @@
 
     startupLock.post();
 
->>>>>>> 2e6f64e1
     shutdownLock_.wait();
     server_->shutdown();
     server_->join();
@@ -368,29 +236,11 @@
     uint16_t port,
     int timeoutMs,
     mc_protocol_t protocol,
-<<<<<<< HEAD
-    SSLContextProvider ssl,
-=======
     folly::Optional<SSLTestPaths> ssl,
->>>>>>> 2e6f64e1
     uint64_t qosClass,
     uint64_t qosPath,
     std::string serviceIdentity,
     const CompressionCodecMap* compressionCodecMap,
-<<<<<<< HEAD
-    bool enableTfo)
-    : fm_(std::make_unique<folly::fibers::EventBaseLoopController>()) {
-  dynamic_cast<folly::fibers::EventBaseLoopController&>(fm_.loopController())
-      .attachEventBase(eventBase_);
-  ConnectionOptions opts(host, port, protocol);
-  opts.writeTimeout = std::chrono::milliseconds(timeoutMs);
-  opts.compressionCodecMap = compressionCodecMap;
-  if (ssl) {
-    opts.sslContextProvider = std::move(ssl);
-    opts.sessionCachingEnabled = true;
-    opts.sslServiceIdentity = serviceIdentity;
-    opts.tfoEnabledForSsl = enableTfo;
-=======
     bool enableTfo,
     bool offloadHandshakes,
     bool sessionCachingEnabled)
@@ -411,7 +261,6 @@
     opts.securityOpts.tfoEnabledForSsl = enableTfo;
     opts.securityOpts.sslHandshakeOffload = offloadHandshakes;
     opts.securityOpts.tlsPreferOcbCipher = ssl->useOcbCipher;
->>>>>>> 2e6f64e1
   }
   if (qosClass != 0 || qosPath != 0) {
     opts.enableQoS = true;
@@ -419,18 +268,6 @@
     opts.qosPath = qosPath;
   }
   client_ = std::make_unique<AsyncMcClient>(eventBase_, opts);
-<<<<<<< HEAD
-  client_->setStatusCallbacks(
-      [](const folly::AsyncSocket&) { LOG(INFO) << "Client UP."; },
-      [](AsyncMcClient::ConnectionDownReason reason) {
-        if (reason == AsyncMcClient::ConnectionDownReason::SERVER_GONE_AWAY) {
-          LOG(INFO) << "Server gone Away.";
-        } else {
-          LOG(INFO) << "Client DOWN.";
-        }
-      });
-  client_->setRequestStatusCallbacks(
-=======
   client_->setConnectionStatusCallbacks(
       typename Transport::ConnectionStatusCallbacks{
           [](const folly::AsyncTransportWrapper&, int64_t) {
@@ -444,7 +281,6 @@
             }
           }});
   client_->setRequestStatusCallbacks(typename Transport::RequestStatusCallbacks{
->>>>>>> 2e6f64e1
       [this](int pendingDiff, int inflightDiff) {
         CHECK(pendingDiff != inflightDiff)
             << "A request can't be pending and inflight at the same time";
@@ -458,27 +294,6 @@
         pendingStatMax_ = std::max(pendingStatMax_, pendingStat_);
         inflightStatMax_ = std::max(inflightStatMax_, inflightStat_);
       },
-<<<<<<< HEAD
-      nullptr);
-}
-
-void TestClient::setStatusCallbacks(
-    std::function<void(const folly::AsyncSocket&)> onUp,
-    std::function<void(AsyncMcClient::ConnectionDownReason)> onDown) {
-  client_->setStatusCallbacks(
-      [onUp](const folly::AsyncSocket& socket) {
-        LOG(INFO) << "Client UP.";
-        onUp(socket);
-      },
-      [onDown](AsyncMcClient::ConnectionDownReason reason) {
-        if (reason == AsyncMcClient::ConnectionDownReason::SERVER_GONE_AWAY) {
-          LOG(INFO) << "Server gone Away.";
-        } else {
-          LOG(INFO) << "Client DOWN.";
-        }
-        onDown(reason);
-      });
-=======
       nullptr,
       nullptr});
 }
@@ -506,24 +321,10 @@
               onDown(reason, numConnectRetries);
             }
           }});
->>>>>>> 2e6f64e1
 }
 
 void TestClient::sendGet(
     std::string key,
-<<<<<<< HEAD
-    mc_res_t expectedResult,
-    uint32_t timeoutMs,
-    std::function<void(const ReplyStatsContext&)> replyStatsCallback) {
-  inflight_++;
-  fm_.addTask([
-    key = std::move(key),
-    expectedResult,
-    replyStatsCallback = std::move(replyStatsCallback),
-    this,
-    timeoutMs
-  ]() {
-=======
     carbon::Result expectedResult,
     uint32_t timeoutMs,
     std::function<void(const RpcStatsContext&)> rpcStatsCallback) {
@@ -533,23 +334,12 @@
                rpcStatsCallback = std::move(rpcStatsCallback),
                this,
                timeoutMs]() {
->>>>>>> 2e6f64e1
     McGetRequest req(key);
     if (req.key().fullKey() == "trace_id") {
       req.setTraceId({12345, 67890});
     }
 
     try {
-<<<<<<< HEAD
-      ReplyStatsContext replyStatsContext;
-      auto reply = client_->sendSync(
-          req, std::chrono::milliseconds(timeoutMs), &replyStatsContext);
-      if (replyStatsCallback) {
-        replyStatsCallback(replyStatsContext);
-      }
-
-      if (reply.result() == mc_res_found) {
-=======
       RpcStatsContext rpcStatsContext;
       auto reply = client_->sendSync(
           req, std::chrono::milliseconds(timeoutMs), &rpcStatsContext);
@@ -558,7 +348,6 @@
       }
 
       if (reply.result() == carbon::Result::FOUND) {
->>>>>>> 2e6f64e1
         auto value = carbon::valueRangeSlow(reply);
         if (req.key().fullKey() == "empty") {
           checkLogic(value.empty(), "Expected empty value, got {}", value);
@@ -587,18 +376,11 @@
       }
       checkLogic(
           expectedResult == reply.result(),
-<<<<<<< HEAD
-          "Expected {}, got {} for key '{}'",
-          mc_res_to_string(expectedResult),
-          mc_res_to_string(reply.result()),
-          req.key().fullKey());
-=======
           "Expected {}, got {} for key '{}'. Reply message: {}",
           carbon::resultToString(expectedResult),
           carbon::resultToString(reply.result()),
           req.key().fullKey(),
           carbon::getMessage(reply));
->>>>>>> 2e6f64e1
     } catch (const std::exception& e) {
       CHECK(false) << "Failed: " << e.what();
     }
@@ -609,31 +391,6 @@
 void TestClient::sendSet(
     std::string key,
     std::string value,
-<<<<<<< HEAD
-    mc_res_t expectedResult,
-    std::function<void(const ReplyStatsContext&)> replyStatsCallback) {
-  inflight_++;
-  fm_.addTask([
-    key = std::move(key),
-    value = std::move(value),
-    expectedResult,
-    replyStatsCallback = std::move(replyStatsCallback),
-    this
-  ]() {
-    McSetRequest req(key);
-    req.value() = folly::IOBuf::wrapBufferAsValue(folly::StringPiece(value));
-
-    ReplyStatsContext replyStatsContext;
-    auto reply = client_->sendSync(
-        req, std::chrono::milliseconds(200), &replyStatsContext);
-    if (replyStatsCallback) {
-      replyStatsCallback(replyStatsContext);
-    }
-
-    CHECK(expectedResult == reply.result())
-        << "Expected: " << mc_res_to_string(expectedResult) << " got "
-        << mc_res_to_string(reply.result());
-=======
     carbon::Result expectedResult,
     uint32_t timeoutMs,
     std::function<void(const RpcStatsContext&)> rpcStatsCallback) {
@@ -658,7 +415,6 @@
         << "Expected: " << carbon::resultToString(expectedResult) << " got "
         << carbon::resultToString(reply.result())
         << ". Reply message: " << carbon::getMessage(reply);
->>>>>>> 2e6f64e1
 
     inflight_--;
   });
@@ -666,26 +422,16 @@
 
 void TestClient::sendVersion(std::string expectedVersion) {
   ++inflight_;
-<<<<<<< HEAD
-  fm_.addTask([ this, expectedVersion = std::move(expectedVersion) ]() {
-=======
   fm_.addTask([this, expectedVersion = std::move(expectedVersion)]() {
->>>>>>> 2e6f64e1
     McVersionRequest req;
 
     auto reply = client_->sendSync(req, std::chrono::milliseconds(200));
 
-<<<<<<< HEAD
-    CHECK_EQ(mc_res_ok, reply.result())
-        << "Expected result " << mc_res_to_string(mc_res_ok) << ", got "
-        << mc_res_to_string(reply.result());
-=======
     CHECK_EQ(
         static_cast<size_t>(carbon::Result::OK),
         static_cast<size_t>(reply.result()))
         << "Expected result " << carbon::resultToString(carbon::Result::OK)
         << ", got " << carbon::resultToString(reply.result());
->>>>>>> 2e6f64e1
 
     CHECK_EQ(expectedVersion, carbon::valueRangeSlow(reply))
         << "Expected version " << expectedVersion << ", got "
@@ -713,12 +459,6 @@
   }
   return bigValue;
 }
-<<<<<<< HEAD
-} // test
-} // memcache
-} // facebook
-=======
 } // namespace test
 } // namespace memcache
-} // namespace facebook
->>>>>>> 2e6f64e1
+} // namespace facebook