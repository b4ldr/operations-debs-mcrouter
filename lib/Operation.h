/*
<<<<<<< HEAD
 *  Copyright (c) 2014-present, Facebook, Inc.
 *
 *  This source code is licensed under the MIT license found in the LICENSE
 *  file in the root directory of this source tree.
=======
 * Copyright (c) Facebook, Inc. and its affiliates.
>>>>>>> 2e6f64e1
 *
 * This source code is licensed under the MIT license found in the
 * LICENSE file in the root directory of this source tree.
 */

<<<<<<< HEAD
namespace facebook {
namespace memcache {

template <typename Request>
using ReplyT = typename Request::reply_type;
}
} // facebook::memcache
=======
#pragma once

namespace facebook {
namespace memcache {

template <typename Request>
using ReplyT = typename Request::reply_type;

} // namespace memcache
} // namespace facebook
>>>>>>> 2e6f64e1
<|MERGE_RESOLUTION|>--- conflicted
+++ resolved
@@ -1,26 +1,10 @@
 /*
-<<<<<<< HEAD
- *  Copyright (c) 2014-present, Facebook, Inc.
- *
- *  This source code is licensed under the MIT license found in the LICENSE
- *  file in the root directory of this source tree.
-=======
  * Copyright (c) Facebook, Inc. and its affiliates.
->>>>>>> 2e6f64e1
  *
  * This source code is licensed under the MIT license found in the
  * LICENSE file in the root directory of this source tree.
  */
 
-<<<<<<< HEAD
-namespace facebook {
-namespace memcache {
-
-template <typename Request>
-using ReplyT = typename Request::reply_type;
-}
-} // facebook::memcache
-=======
 #pragma once
 
 namespace facebook {
@@ -30,5 +14,4 @@
 using ReplyT = typename Request::reply_type;
 
 } // namespace memcache
-} // namespace facebook
->>>>>>> 2e6f64e1
+} // namespace facebook