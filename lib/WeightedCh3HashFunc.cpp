/*
<<<<<<< HEAD
 *  Copyright (c) 2014-present, Facebook, Inc.
 *
 *  This source code is licensed under the MIT license found in the LICENSE
 *  file in the root directory of this source tree.
=======
 * Copyright (c) Facebook, Inc. and its affiliates.
>>>>>>> 2e6f64e1
 *
 * This source code is licensed under the MIT license found in the
 * LICENSE file in the root directory of this source tree.
 */

#include "WeightedCh3HashFunc.h"

#include <folly/dynamic.h>
#include <folly/hash/SpookyHashV2.h>

#include "mcrouter/lib/fbi/cpp/util.h"
#include "mcrouter/lib/fbi/hash.h"

namespace facebook {
namespace memcache {
<<<<<<< HEAD

std::vector<double> ch3wParseWeights(const folly::dynamic& json, size_t n) {
  std::vector<double> weights;
  checkLogic(
      json.isObject() && json.count("weights"),
      "WeightedCh3HashFunc: not an object or no weights");
  checkLogic(
      json["weights"].isArray(), "WeightedCh3HashFunc: weights is not array");
  const auto& jWeights = json["weights"];
  LOG_IF(ERROR, jWeights.size() < n)
      << "WeightedCh3HashFunc: CONFIG IS BROKEN!!! number of weights ("
      << jWeights.size() << ") is smaller than number of servers (" << n
      << "). Missing weights are set to 0.5";
  for (size_t i = 0; i < std::min(n, jWeights.size()); ++i) {
    const auto& weight = jWeights[i];
    checkLogic(weight.isNumber(), "WeightedCh3HashFunc: weight is not number");
    weights.push_back(weight.asDouble());
  }
  weights.resize(n, 0.5);
  return weights;
}

size_t weightedCh3Hash(
    folly::StringPiece key,
    folly::Range<const double*> weights) {
  constexpr size_t kNumTries = 32;
=======

size_t WeightedCh3HashFunc::hash(
    folly::StringPiece key,
    folly::Range<const double*> weights,
    size_t retryCount) {
>>>>>>> 2e6f64e1
  constexpr uint32_t kHashSeed = 0xface2014;

  auto n = weights.size();
  checkLogic(n && n <= furc_maximum_pool_size(), "Invalid pool size: {}", n);
  size_t salt = 0;
  size_t index = 0;
  std::string saltedKey;
  auto originalKey = key;
  for (size_t i = 0; i < retryCount; ++i) {
    index = furc_hash(key.data(), key.size(), n);

    /* Use 32-bit hash, but store in 64-bit ints so that
       we don't have to deal with overflows */
    uint64_t p =
        folly::hash::SpookyHashV2::Hash32(key.data(), key.size(), kHashSeed);
    assert(0 <= weights[index] && weights[index] <= 1.0);
    uint64_t w = weights[index] * std::numeric_limits<uint32_t>::max();

    /* Rehash only if p is out of range */
    if (LIKELY(p < w)) {
      return index;
    }

    /* Change the key to rehash */
    auto s = salt++;
    saltedKey = originalKey.str();
    do {
      saltedKey.push_back(char(s % 10) + '0');
      s /= 10;
    } while (s > 0);

    key = saltedKey;
  }

  return index;
}

<<<<<<< HEAD
WeightedCh3HashFunc::WeightedCh3HashFunc(std::vector<double> weights)
    : weights_(std::move(weights)) {}

WeightedCh3HashFunc::WeightedCh3HashFunc(const folly::dynamic& json, size_t n)
    : weights_(ch3wParseWeights(json, n)) {}

size_t WeightedCh3HashFunc::operator()(folly::StringPiece key) const {
  return weightedCh3Hash(key, weights_);
}

=======
>>>>>>> 2e6f64e1
} // namespace memcache
} // namespace facebook<|MERGE_RESOLUTION|>--- conflicted
+++ resolved
@@ -1,12 +1,5 @@
 /*
-<<<<<<< HEAD
- *  Copyright (c) 2014-present, Facebook, Inc.
- *
- *  This source code is licensed under the MIT license found in the LICENSE
- *  file in the root directory of this source tree.
-=======
  * Copyright (c) Facebook, Inc. and its affiliates.
->>>>>>> 2e6f64e1
  *
  * This source code is licensed under the MIT license found in the
  * LICENSE file in the root directory of this source tree.
@@ -22,40 +15,11 @@
 
 namespace facebook {
 namespace memcache {
-<<<<<<< HEAD
-
-std::vector<double> ch3wParseWeights(const folly::dynamic& json, size_t n) {
-  std::vector<double> weights;
-  checkLogic(
-      json.isObject() && json.count("weights"),
-      "WeightedCh3HashFunc: not an object or no weights");
-  checkLogic(
-      json["weights"].isArray(), "WeightedCh3HashFunc: weights is not array");
-  const auto& jWeights = json["weights"];
-  LOG_IF(ERROR, jWeights.size() < n)
-      << "WeightedCh3HashFunc: CONFIG IS BROKEN!!! number of weights ("
-      << jWeights.size() << ") is smaller than number of servers (" << n
-      << "). Missing weights are set to 0.5";
-  for (size_t i = 0; i < std::min(n, jWeights.size()); ++i) {
-    const auto& weight = jWeights[i];
-    checkLogic(weight.isNumber(), "WeightedCh3HashFunc: weight is not number");
-    weights.push_back(weight.asDouble());
-  }
-  weights.resize(n, 0.5);
-  return weights;
-}
-
-size_t weightedCh3Hash(
-    folly::StringPiece key,
-    folly::Range<const double*> weights) {
-  constexpr size_t kNumTries = 32;
-=======
 
 size_t WeightedCh3HashFunc::hash(
     folly::StringPiece key,
     folly::Range<const double*> weights,
     size_t retryCount) {
->>>>>>> 2e6f64e1
   constexpr uint32_t kHashSeed = 0xface2014;
 
   auto n = weights.size();
@@ -93,18 +57,5 @@
   return index;
 }
 
-<<<<<<< HEAD
-WeightedCh3HashFunc::WeightedCh3HashFunc(std::vector<double> weights)
-    : weights_(std::move(weights)) {}
-
-WeightedCh3HashFunc::WeightedCh3HashFunc(const folly::dynamic& json, size_t n)
-    : weights_(ch3wParseWeights(json, n)) {}
-
-size_t WeightedCh3HashFunc::operator()(folly::StringPiece key) const {
-  return weightedCh3Hash(key, weights_);
-}
-
-=======
->>>>>>> 2e6f64e1
 } // namespace memcache
 } // namespace facebook