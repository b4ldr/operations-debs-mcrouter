--- conflicted
+++ resolved
@@ -1,12 +1,5 @@
 /*
-<<<<<<< HEAD
- *  Copyright (c) 2015-present, Facebook, Inc.
- *
- *  This source code is licensed under the MIT license found in the LICENSE
- *  file in the root directory of this source tree.
-=======
  * Copyright (c) Facebook, Inc. and its affiliates.
->>>>>>> 2e6f64e1
  *
  * This source code is licensed under the MIT license found in the
  * LICENSE file in the root directory of this source tree.
@@ -19,12 +12,9 @@
 #include <memory>
 #include <vector>
 
-<<<<<<< HEAD
-=======
 #include "mcrouter/lib/PoolContext.h"
 #include "mcrouter/lib/network/AccessPoint.h"
 
->>>>>>> 2e6f64e1
 namespace facebook {
 namespace memcache {
 
@@ -47,12 +37,6 @@
    */
   using EndFunc = std::function<void()>;
 
-<<<<<<< HEAD
-  explicit RouteHandleTraverser(
-      StartFunc start = nullptr,
-      EndFunc end = nullptr)
-      : start_(std::move(start)), end_(std::move(end)) {}
-=======
   /**
    * Called when traversing a leaf node that knows how to talk to a server
    * (i.e. DestinationRoute).
@@ -79,7 +63,6 @@
       : start_(std::move(start)),
         end_(std::move(end)),
         accessPointFn_(std::move(accessPointFn)) {}
->>>>>>> 2e6f64e1
 
   template <class Request>
   bool operator()(const RouteHandleIf& r, const Request& req) const {
@@ -94,9 +77,6 @@
   }
 
   template <class Request>
-<<<<<<< HEAD
-  void operator()(
-=======
   bool operator()(
       const AccessPoint& accessPoint,
       const PoolContext& poolContext,
@@ -114,7 +94,6 @@
    */
   template <class Request>
   bool operator()(
->>>>>>> 2e6f64e1
       const std::vector<std::shared_ptr<RouteHandleIf>>& v,
       const Request& req) const {
     for (const auto& child : v) {
@@ -154,11 +133,6 @@
  private:
   StartFunc start_;
   EndFunc end_;
-<<<<<<< HEAD
-};
-}
-} // facebook::memcache
-=======
   AccessPointFunc accessPointFn_;
   Options options_;
 
@@ -172,5 +146,4 @@
   }
 };
 } // namespace memcache
-} // namespace facebook
->>>>>>> 2e6f64e1
+} // namespace facebook