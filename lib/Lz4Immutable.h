--- conflicted
+++ resolved
@@ -1,12 +1,5 @@
 /*
-<<<<<<< HEAD
- *  Copyright (c) 2016-present, Facebook, Inc.
- *
- *  This source code is licensed under the MIT license found in the LICENSE
- *  file in the root directory of this source tree.
-=======
  * Copyright (c) Facebook, Inc. and its affiliates.
->>>>>>> 2e6f64e1
  *
  * This source code is licensed under the MIT license found in the
  * LICENSE file in the root directory of this source tree.
@@ -108,14 +101,11 @@
       const struct iovec* iov,
       size_t iovcnt,
       size_t uncompressedSize) const noexcept;
-<<<<<<< HEAD
-=======
 
   // Read-only access to the immutable dictionary.
   const folly::IOBuf& dictionary() const {
     return *state_.dictionary;
   }
->>>>>>> 2e6f64e1
 
  private:
   // Compress 'source' into 'output' which has space for 'maxOutputSize' bytes.
