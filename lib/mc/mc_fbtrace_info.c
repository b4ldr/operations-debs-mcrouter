/*
<<<<<<< HEAD
 *  Copyright (c) 2016, Facebook, Inc.
 *
 *  This source code is licensed under the MIT license found in the LICENSE
 *  file in the root directory of this source tree.
=======
 * Copyright (c) Facebook, Inc. and its affiliates.
>>>>>>> 2e6f64e1
 *
 * This source code is licensed under the MIT license found in the
 * LICENSE file in the root directory of this source tree.
 */

#include "mc_fbtrace_info.h"

#include <assert.h>
#include <malloc.h>
#include <string.h>

static mc_fbtrace_t* mc_fbtrace_incref(mc_fbtrace_t* fbt) {
  assert(fbt);
  int newrefcount = __sync_add_and_fetch(&fbt->_refcount, 1);
<<<<<<< HEAD
=======
  (void)newrefcount;
>>>>>>> 2e6f64e1
  assert(newrefcount > 0);
  return fbt;
}

static void mc_fbtrace_decref(mc_fbtrace_t* fbt) {
  assert(fbt);
  int newrefcount = __sync_add_and_fetch(&fbt->_refcount, -1);
  assert(newrefcount >= 0);
  if (newrefcount == 0) {
    free(fbt);
  }
}

static mc_fbtrace_t* new_mc_fbtrace() {
  mc_fbtrace_t* fbt = calloc(1, sizeof(*fbt));
  if (fbt == NULL) {
    return fbt;
  }
  mc_fbtrace_incref(fbt);
  return fbt;
}

mc_fbtrace_info_t* new_mc_fbtrace_info(int is_copy) {
  mc_fbtrace_info_t* fbt_i = calloc(1, sizeof(*fbt_i));
  if (fbt_i == NULL) {
    return fbt_i;
  }
  fbt_i->_refcount = 1;
  if (!is_copy) {
    fbt_i->fbtrace = new_mc_fbtrace();
    if (fbt_i->fbtrace == NULL) {
      free(fbt_i);
      return NULL;
    }
  }
  return fbt_i;
}

mc_fbtrace_info_t* mc_fbtrace_info_deep_copy(const mc_fbtrace_info_t* orig) {
  mc_fbtrace_info_t* new_copy = new_mc_fbtrace_info(1);
  memcpy(new_copy, orig, sizeof(mc_fbtrace_info_t));
  if (orig->fbtrace) {
    mc_fbtrace_incref(orig->fbtrace);
  }
  return new_copy;
}

void mc_fbtrace_info_decref(mc_fbtrace_info_t* fbt_i) {
  if (!fbt_i) {
    return;
  }
  int newrefcount = __sync_add_and_fetch(&fbt_i->_refcount, -1);
  assert(newrefcount >= 0);
  if (newrefcount == 0) {
    if (fbt_i->fbtrace) {
      mc_fbtrace_decref(fbt_i->fbtrace);
    }
    free(fbt_i);
  }
}

mc_fbtrace_info_t* mc_fbtrace_info_incref(mc_fbtrace_info_t* fbt_i) {
  if (!fbt_i) {
    return NULL;
  }
  int newrefcount = __sync_add_and_fetch(&fbt_i->_refcount, 1);
<<<<<<< HEAD
=======
  (void)newrefcount;
>>>>>>> 2e6f64e1
  assert(newrefcount > 0);
  return fbt_i;
}<|MERGE_RESOLUTION|>--- conflicted
+++ resolved
@@ -1,12 +1,5 @@
 /*
-<<<<<<< HEAD
- *  Copyright (c) 2016, Facebook, Inc.
- *
- *  This source code is licensed under the MIT license found in the LICENSE
- *  file in the root directory of this source tree.
-=======
  * Copyright (c) Facebook, Inc. and its affiliates.
->>>>>>> 2e6f64e1
  *
  * This source code is licensed under the MIT license found in the
  * LICENSE file in the root directory of this source tree.
@@ -21,10 +14,7 @@
 static mc_fbtrace_t* mc_fbtrace_incref(mc_fbtrace_t* fbt) {
   assert(fbt);
   int newrefcount = __sync_add_and_fetch(&fbt->_refcount, 1);
-<<<<<<< HEAD
-=======
   (void)newrefcount;
->>>>>>> 2e6f64e1
   assert(newrefcount > 0);
   return fbt;
 }
@@ -91,10 +81,7 @@
     return NULL;
   }
   int newrefcount = __sync_add_and_fetch(&fbt_i->_refcount, 1);
-<<<<<<< HEAD
-=======
   (void)newrefcount;
->>>>>>> 2e6f64e1
   assert(newrefcount > 0);
   return fbt_i;
 }