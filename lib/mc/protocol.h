--- conflicted
+++ resolved
@@ -1,12 +1,5 @@
 /*
-<<<<<<< HEAD
- *  Copyright (c) 2014-present, Facebook, Inc.
- *
- *  This source code is licensed under the MIT license found in the LICENSE
- *  file in the root directory of this source tree.
-=======
  * Copyright (c) Facebook, Inc. and its affiliates.
->>>>>>> 2e6f64e1
  *
  * This source code is licensed under the MIT license found in the
  * LICENSE file in the root directory of this source tree.
@@ -24,10 +17,6 @@
   mc_unknown_protocol = 0,
   mc_ascii_protocol = 1,
   mc_binary_protocol = 2,
-<<<<<<< HEAD
-  mc_umbrella_protocol_DONOTUSE = 3, /* New code should use Caret or ASCII */
-=======
->>>>>>> 2e6f64e1
   mc_caret_protocol = 4,
   mc_thrift_protocol = 5,
   mc_nprotocols, // placeholder
@@ -38,11 +27,6 @@
     return mc_ascii_protocol;
   } else if (!strcmp(str, "binary")) {
     return mc_binary_protocol;
-<<<<<<< HEAD
-  } else if (!strcmp(str, "umbrella")) {
-    return mc_umbrella_protocol_DONOTUSE;
-=======
->>>>>>> 2e6f64e1
   } else if (!strcmp(str, "caret")) {
     return mc_caret_protocol;
   } else if (!strcmp(str, "thrift")) {
@@ -53,15 +37,6 @@
 }
 
 static inline const char* mc_protocol_to_string(const mc_protocol_t value) {
-<<<<<<< HEAD
-  static const char* const strings[] = {
-      "unknown-protocol", "ascii", "binary", "umbrella", "caret",
-  };
-  return strings[value < mc_nprotocols ? value : mc_unknown_protocol];
-}
-
-__END_DECLS
-=======
   switch (value) {
     case mc_ascii_protocol:
       return "ascii";
@@ -75,5 +50,4 @@
     default:
       return "unknown-protocol";
   }
-}
->>>>>>> 2e6f64e1
+}