/*
<<<<<<< HEAD
 *  Copyright (c) 2014-present, Facebook, Inc.
 *
 *  This source code is licensed under the MIT license found in the LICENSE
 *  file in the root directory of this source tree.
=======
 * Copyright (c) Facebook, Inc. and its affiliates.
>>>>>>> 2e6f64e1
 *
 * This source code is licensed under the MIT license found in the
 * LICENSE file in the root directory of this source tree.
 */

#pragma once

#include <inttypes.h>
#include <stdint.h>

<<<<<<< HEAD
#include "mcrouter/lib/fbi/decls.h"

__BEGIN_DECLS

=======
>>>>>>> 2e6f64e1
#define SERVER_ERROR_BUSY 307

/*
 * memcache request op
 */

/** memcache request types */
typedef enum mc_op_e {
  mc_op_unknown = 0,
  mc_op_echo,
  mc_op_quit,
  mc_op_version,
  mc_op_servererr, ///< not a real op
  mc_op_get,
  mc_op_set,
  mc_op_add,
  mc_op_replace,
  mc_op_append,
  mc_op_prepend,
  mc_op_cas,
  mc_op_delete,
  mc_op_incr,
  mc_op_decr,
  mc_op_flushall,
  mc_op_flushre,
  mc_op_stats,
  mc_op_verbosity,
  mc_op_lease_get,
  mc_op_lease_set,
  mc_op_shutdown,
  mc_op_end,
  mc_op_metaget,
  mc_op_exec,
  mc_op_gets,
  mc_op_get_service_info, ///< Queries various service state
  mc_op_touch,
  mc_op_gat,
  mc_op_gats,
  mc_nops // placeholder
} mc_op_t;

mc_op_t mc_op_from_string(const char* str);
static inline const char* mc_op_to_string(const mc_op_t op) {
  switch (op) {
    case mc_op_unknown:
      return "unknown";
    case mc_op_echo:
      return "echo";
    case mc_op_quit:
      return "quit";
    case mc_op_version:
      return "version";
    case mc_op_servererr:
      return "servererr";
    case mc_op_get:
      return "get";
    case mc_op_set:
      return "set";
    case mc_op_add:
      return "add";
    case mc_op_replace:
      return "replace";
    case mc_op_append:
      return "append";
    case mc_op_prepend:
      return "prepend";
    case mc_op_cas:
      return "cas";
    case mc_op_delete:
      return "delete";
    case mc_op_touch:
      return "touch";
    case mc_op_incr:
      return "incr";
    case mc_op_decr:
      return "decr";
    case mc_op_flushall:
      return "flushall";
    case mc_op_flushre:
      return "flushre";
    case mc_op_stats:
      return "stats";
    case mc_op_verbosity:
      return "verbosity";
    case mc_op_lease_get:
      return "lease-get";
    case mc_op_lease_set:
      return "lease-set";
    case mc_op_shutdown:
      return "shutdown";
    case mc_op_end:
      return "end";
    case mc_op_metaget:
      return "metaget";
    case mc_op_exec:
      return "exec";
    case mc_op_gets:
      return "gets";
    case mc_op_get_service_info:
      return "get-service-info";
<<<<<<< HEAD
=======
    case mc_op_gat:
      return "gat";
    case mc_op_gats:
      return "gats";
>>>>>>> 2e6f64e1
    case mc_nops:
      return "unknown";
  };
  return "unknown";
}

/*
 * memcache reply result
 */

/** mcc response types. */
typedef enum mc_res_e {
  mc_res_unknown = 0,
  mc_res_deleted,
  mc_res_touched,
  mc_res_found,
  mc_res_foundstale, /* hot-miss w/ stale data */
  mc_res_notfound,
  mc_res_notfoundhot, /* hot-miss w/o stale data */
  mc_res_notstored,
  mc_res_stalestored,
  mc_res_ok,
  mc_res_stored,
  mc_res_exists,
  /* soft errors -- */
  mc_res_ooo, /* out of order (UDP) */
  mc_res_timeout, /* request timeout (connection was already established) */
  mc_res_connect_timeout,
  mc_res_connect_error,
  mc_res_busy, /* the request was refused for load shedding */
  mc_res_try_again, /* this request was refused, but we should keep sending
                       requests to this box */
  mc_res_shutdown, /* Server is shutting down. Use failover destination. */
  mc_res_tko, /* total knock out - the peer is down for the count */
  /* hard errors -- */
  mc_res_bad_command,
  mc_res_bad_key,
  mc_res_bad_flags,
  mc_res_bad_exptime,
  mc_res_bad_lease_id,
  mc_res_bad_cas_id,
  mc_res_bad_value,
  mc_res_aborted,
  mc_res_client_error,
  mc_res_local_error, /* an error internal to libmc */
  /* an error was reported by the remote server.

     TODO I think this can also be triggered by a communications problem or
     disconnect, but I think these should be separate errors. (fugalh) */
  mc_res_remote_error,
  /* in progress -- */
  mc_res_waiting,
  mc_nres // placeholder
} mc_res_t;

static inline const char* mc_res_to_string(const mc_res_t result) {
  switch (result) {
    case mc_res_unknown:
      return "mc_res_unknown";
    case mc_res_deleted:
      return "mc_res_deleted";
    case mc_res_touched:
      return "mc_res_touched";
    case mc_res_found:
      return "mc_res_found";
    case mc_res_foundstale:
      return "mc_res_foundstale";
    case mc_res_notfound:
      return "mc_res_notfound";
    case mc_res_notfoundhot:
      return "mc_res_notfoundhot";
    case mc_res_notstored:
      return "mc_res_notstored";
    case mc_res_stalestored:
      return "mc_res_stalestored";
    case mc_res_ok:
      return "mc_res_ok";
    case mc_res_stored:
      return "mc_res_stored";
    case mc_res_exists:
      return "mc_res_exists";
    /* soft errors -- */
    case mc_res_ooo:
      return "mc_res_ooo";
    case mc_res_timeout:
      return "mc_res_timeout";
    case mc_res_connect_timeout:
      return "mc_res_connect_timeout";
    case mc_res_connect_error:
      return "mc_res_connect_error";
    case mc_res_busy:
      return "mc_res_busy";
    case mc_res_try_again:
      return "mc_res_try_again";
    case mc_res_shutdown:
      return "mc_res_shutdown";
    case mc_res_tko:
      return "mc_res_tko";
    /* hard errors -- */
    case mc_res_bad_command:
      return "mc_res_bad_command";
    case mc_res_bad_key:
      return "mc_res_bad_key";
    case mc_res_bad_flags:
      return "mc_res_bad_flags";
    case mc_res_bad_exptime:
      return "mc_res_bad_exptime";
    case mc_res_bad_lease_id:
      return "mc_res_bad_lease_id";
    case mc_res_bad_cas_id:
      return "mc_res_bad_cas_id";
    case mc_res_bad_value:
      return "mc_res_bad_value";
    case mc_res_aborted:
      return "mc_res_aborted";
    case mc_res_client_error:
      return "mc_res_client_error";
    case mc_res_local_error:
      return "mc_res_local_error";
    case mc_res_remote_error:
      return "mc_res_remote_error";
    /* in progress -- */
    case mc_res_waiting:
      return "mc_res_waiting";
    case mc_nres:
      return "mc_res_unknown";
  }
  return "mc_res_unknown";
}

/* Flags are up to 48 bits in memcached server.
 * <= 32bits uses 32bits of storage, else 16 bits stored elsewhere.
 */
enum mc_msg_flags_t {
  MC_MSG_FLAG_PHP_SERIALIZED = 0x1,
  MC_MSG_FLAG_COMPRESSED = 0x2,
  MC_MSG_FLAG_FB_SERIALIZED = 0x4,
  MC_MSG_FLAG_FB_COMPACT_SERIALIZED = 0x8,
  MC_MSG_FLAG_ASCII_INT_SERIALIZED = 0x10,
  MC_MSG_FLAG_SIZE_SPLIT = 0x20,
  MC_MSG_FLAG_NZLIB_COMPRESSED = 0x800,
  MC_MSG_FLAG_QUICKLZ_COMPRESSED = 0x2000,
  MC_MSG_FLAG_SNAPPY_COMPRESSED = 0x4000,
  MC_MSG_FLAG_BIG_VALUE = 0x8000,
  MC_MSG_FLAG_NEGATIVE_CACHE = 0x10000,
  MC_MSG_FLAG_HOT_KEY = 0x20000,
  MC_MSG_FLAG_ZSTD_COMPRESSED = 0x40000,
  MC_MSG_FLAG_MANAGED_COMPRESSION_COMPRESSED = 0x80000,
<<<<<<< HEAD
=======
  MC_MSG_FLAG_HACK_ARRAY_SERIALIZED = 0x100000,
>>>>>>> 2e6f64e1
  /* Bits reserved for application-specific extension flags: */
  MC_MSG_FLAG_USER_1 = 0x100000000LL,
  MC_MSG_FLAG_USER_2 = 0x200000000LL,
  MC_MSG_FLAG_USER_3 = 0x400000000LL,
  MC_MSG_FLAG_USER_4 = 0x800000000LL,
  MC_MSG_FLAG_USER_5 = 0x1000000000LL,
  MC_MSG_FLAG_USER_6 = 0x2000000000LL,
  MC_MSG_FLAG_USER_7 = 0x4000000000LL,
  MC_MSG_FLAG_USER_8 = 0x8000000000LL,
  MC_MSG_FLAG_USER_9 = 0x10000000000LL,
  MC_MSG_FLAG_USER_10 = 0x20000000000LL,
  MC_MSG_FLAG_USER_11 = 0x40000000000LL,
  MC_MSG_FLAG_USER_12 = 0x80000000000LL,
  MC_MSG_FLAG_USER_13 = 0x100000000000LL,
  MC_MSG_FLAG_USER_14 = 0x200000000000LL,
  MC_MSG_FLAG_USER_15 = 0x400000000000LL,
  MC_MSG_FLAG_USER_16 = 0x800000000000LL
};

static inline const char* mc_flag_to_string(const enum mc_msg_flags_t flag) {
  switch (flag) {
    case MC_MSG_FLAG_PHP_SERIALIZED:
      return "PHP_SERIALIZED";
    case MC_MSG_FLAG_COMPRESSED:
      return "COMPRESSED";
    case MC_MSG_FLAG_FB_SERIALIZED:
      return "FB_SERIALIZED";
    case MC_MSG_FLAG_FB_COMPACT_SERIALIZED:
      return "FB_COMPACT_SERIALIZED";
    case MC_MSG_FLAG_ASCII_INT_SERIALIZED:
      return "ASCII_INT_SERIALIZED";
    case MC_MSG_FLAG_SIZE_SPLIT:
      return "SIZE_SPLIT";
    case MC_MSG_FLAG_NZLIB_COMPRESSED:
      return "NZLIB_COMPRESSED";
    case MC_MSG_FLAG_QUICKLZ_COMPRESSED:
      return "QUICKLZ_COMPRESSED";
    case MC_MSG_FLAG_SNAPPY_COMPRESSED:
      return "SNAPPY_COMPRESSED";
    case MC_MSG_FLAG_BIG_VALUE:
      return "BIG_VALUE";
    case MC_MSG_FLAG_NEGATIVE_CACHE:
      return "NEGATIVE_CACHE";
    case MC_MSG_FLAG_ZSTD_COMPRESSED:
      return "ZSTD_COMPRESSED";
    case MC_MSG_FLAG_MANAGED_COMPRESSION_COMPRESSED:
      return "MANAGED_COMPRESSION_COMPRESSED";
<<<<<<< HEAD
=======
    case MC_MSG_FLAG_HACK_ARRAY_SERIALIZED:
      return "HACK_ARRAY_SERIALIZED";
>>>>>>> 2e6f64e1
    case MC_MSG_FLAG_HOT_KEY:
      return "HOT_KEY";
    case MC_MSG_FLAG_USER_1:
      return "USER_1";
    case MC_MSG_FLAG_USER_2:
      return "USER_2";
    case MC_MSG_FLAG_USER_3:
      return "USER_3";
    case MC_MSG_FLAG_USER_4:
      return "USER_4";
    case MC_MSG_FLAG_USER_5:
      return "USER_5";
    case MC_MSG_FLAG_USER_6:
      return "USER_6";
    case MC_MSG_FLAG_USER_7:
      return "USER_7";
    case MC_MSG_FLAG_USER_8:
      return "USER_8";
    case MC_MSG_FLAG_USER_9:
      return "USER_9";
    case MC_MSG_FLAG_USER_10:
      return "USER_10";
    case MC_MSG_FLAG_USER_11:
      return "USER_11";
    case MC_MSG_FLAG_USER_12:
      return "USER_12";
    case MC_MSG_FLAG_USER_13:
      return "USER_13";
    case MC_MSG_FLAG_USER_14:
      return "USER_14";
    case MC_MSG_FLAG_USER_15:
      return "USER_15";
    case MC_MSG_FLAG_USER_16:
      return "USER_16";
  }
  return "UNKNOWN";
}

/*
 * memcache request functions
 */

static inline int mc_op_has_key(mc_op_t op) {
  switch (op) {
    case mc_op_get:
    case mc_op_set:
    case mc_op_add:
    case mc_op_replace:
    case mc_op_append:
    case mc_op_prepend:
    case mc_op_cas:
    case mc_op_delete:
    case mc_op_incr:
    case mc_op_decr:
    case mc_op_metaget:
    case mc_op_gets:
    case mc_op_gat:
    case mc_op_gats:
      return 1;

    default:
      return 0;
  }
}

/** Does given op accept value or not */
static inline int mc_op_has_value(mc_op_t op) {
  switch (op) {
    case mc_op_set:
    case mc_op_add:
    case mc_op_replace:
    case mc_op_append:
    case mc_op_lease_set:
    case mc_op_cas:
      return 1;

    default:
      return 0;
  }
}

<<<<<<< HEAD
static inline int mc_res_is_err(const mc_res_t result) {
  return result >= mc_res_ooo && result < mc_res_waiting;
}

=======
>>>>>>> 2e6f64e1
typedef enum mc_req_err_s {
  mc_req_err_valid,
  mc_req_err_no_key,
  mc_req_err_key_too_long,
  mc_req_err_space_or_ctrl
} mc_req_err_t;

const char* mc_req_err_to_string(const mc_req_err_t err);

/**
<<<<<<< HEAD
 * @param result Result code
 *
 * @return Human-readable ASCII string for result.
 */
const char* mc_res_to_response_string(const mc_res_t result);

__END_DECLS
=======
 * @param result string like 'mc_res_notfound'
 *
 * @return mc_res_t code
 */
mc_res_t mc_res_from_string(const char* result);
>>>>>>> 2e6f64e1
<|MERGE_RESOLUTION|>--- conflicted
+++ resolved
@@ -1,12 +1,5 @@
 /*
-<<<<<<< HEAD
- *  Copyright (c) 2014-present, Facebook, Inc.
- *
- *  This source code is licensed under the MIT license found in the LICENSE
- *  file in the root directory of this source tree.
-=======
  * Copyright (c) Facebook, Inc. and its affiliates.
->>>>>>> 2e6f64e1
  *
  * This source code is licensed under the MIT license found in the
  * LICENSE file in the root directory of this source tree.
@@ -17,13 +10,6 @@
 #include <inttypes.h>
 #include <stdint.h>
 
-<<<<<<< HEAD
-#include "mcrouter/lib/fbi/decls.h"
-
-__BEGIN_DECLS
-
-=======
->>>>>>> 2e6f64e1
 #define SERVER_ERROR_BUSY 307
 
 /*
@@ -124,13 +110,10 @@
       return "gets";
     case mc_op_get_service_info:
       return "get-service-info";
-<<<<<<< HEAD
-=======
     case mc_op_gat:
       return "gat";
     case mc_op_gats:
       return "gats";
->>>>>>> 2e6f64e1
     case mc_nops:
       return "unknown";
   };
@@ -279,10 +262,7 @@
   MC_MSG_FLAG_HOT_KEY = 0x20000,
   MC_MSG_FLAG_ZSTD_COMPRESSED = 0x40000,
   MC_MSG_FLAG_MANAGED_COMPRESSION_COMPRESSED = 0x80000,
-<<<<<<< HEAD
-=======
   MC_MSG_FLAG_HACK_ARRAY_SERIALIZED = 0x100000,
->>>>>>> 2e6f64e1
   /* Bits reserved for application-specific extension flags: */
   MC_MSG_FLAG_USER_1 = 0x100000000LL,
   MC_MSG_FLAG_USER_2 = 0x200000000LL,
@@ -330,11 +310,8 @@
       return "ZSTD_COMPRESSED";
     case MC_MSG_FLAG_MANAGED_COMPRESSION_COMPRESSED:
       return "MANAGED_COMPRESSION_COMPRESSED";
-<<<<<<< HEAD
-=======
     case MC_MSG_FLAG_HACK_ARRAY_SERIALIZED:
       return "HACK_ARRAY_SERIALIZED";
->>>>>>> 2e6f64e1
     case MC_MSG_FLAG_HOT_KEY:
       return "HOT_KEY";
     case MC_MSG_FLAG_USER_1:
@@ -416,13 +393,6 @@
   }
 }
 
-<<<<<<< HEAD
-static inline int mc_res_is_err(const mc_res_t result) {
-  return result >= mc_res_ooo && result < mc_res_waiting;
-}
-
-=======
->>>>>>> 2e6f64e1
 typedef enum mc_req_err_s {
   mc_req_err_valid,
   mc_req_err_no_key,
@@ -433,18 +403,8 @@
 const char* mc_req_err_to_string(const mc_req_err_t err);
 
 /**
-<<<<<<< HEAD
- * @param result Result code
- *
- * @return Human-readable ASCII string for result.
- */
-const char* mc_res_to_response_string(const mc_res_t result);
-
-__END_DECLS
-=======
  * @param result string like 'mc_res_notfound'
  *
  * @return mc_res_t code
  */
-mc_res_t mc_res_from_string(const char* result);
->>>>>>> 2e6f64e1
+mc_res_t mc_res_from_string(const char* result);