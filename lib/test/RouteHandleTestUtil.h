--- conflicted
+++ resolved
@@ -1,12 +1,5 @@
 /*
-<<<<<<< HEAD
- *  Copyright (c) 2014-present, Facebook, Inc.
- *
- *  This source code is licensed under the MIT license found in the LICENSE
- *  file in the root directory of this source tree.
-=======
  * Copyright (c) Facebook, Inc. and its affiliates.
->>>>>>> 2e6f64e1
  *
  * This source code is licensed under the MIT license found in the
  * LICENSE file in the root directory of this source tree.
@@ -18,31 +11,17 @@
 #include <string>
 #include <vector>
 
-<<<<<<< HEAD
-=======
 #include <folly/Optional.h>
 #include <folly/Traits.h>
->>>>>>> 2e6f64e1
 #include <folly/fibers/FiberManager.h>
 #include <folly/fibers/SimpleLoopController.h>
 #include <folly/fibers/WhenN.h>
 
 #include "mcrouter/lib/IOBufUtil.h"
-<<<<<<< HEAD
-#include "mcrouter/lib/Operation.h"
-=======
->>>>>>> 2e6f64e1
 #include "mcrouter/lib/Reply.h"
 #include "mcrouter/lib/RouteHandleTraverser.h"
 #include "mcrouter/lib/carbon/RoutingGroups.h"
 #include "mcrouter/lib/config/RouteHandleBuilder.h"
-<<<<<<< HEAD
-#include "mcrouter/lib/network/gen/Memcache.h"
-
-namespace facebook {
-namespace memcache {
-
-=======
 #include "mcrouter/lib/config/RouteHandleProviderIf.h"
 #include "mcrouter/lib/network/gen/MemcacheMessages.h"
 #include "mcrouter/lib/routes/NullRoute.h"
@@ -50,7 +29,6 @@
 namespace facebook {
 namespace memcache {
 
->>>>>>> 2e6f64e1
 namespace detail {
 
 template <class M>
@@ -72,9 +50,6 @@
 typename std::enable_if<!Reply::hasValue, void>::type setReplyValue(
     Reply&,
     const std::string& /* val */) {}
-<<<<<<< HEAD
-} // detail
-=======
 } // namespace detail
 
 /**
@@ -111,7 +86,6 @@
     return json;
   }
 };
->>>>>>> 2e6f64e1
 
 struct GetRouteTestData {
   carbon::Result result_;
@@ -120,12 +94,6 @@
   int16_t appSpecificErrorCode_;
 
   GetRouteTestData()
-<<<<<<< HEAD
-      : result_(mc_res_unknown), value_(std::string()), flags_(0) {}
-
-  GetRouteTestData(mc_res_t result, const std::string& value, int64_t flags = 0)
-      : result_(result), value_(value), flags_(flags) {}
-=======
       : result_(carbon::Result::UNKNOWN),
         value_(std::string()),
         flags_(0),
@@ -140,33 +108,22 @@
         value_(value),
         flags_(flags),
         appSpecificErrorCode_(appSpecificErrorCode) {}
->>>>>>> 2e6f64e1
 };
 
 struct UpdateRouteTestData {
   carbon::Result result_;
   uint64_t flags_;
 
-<<<<<<< HEAD
-  UpdateRouteTestData() : result_(mc_res_unknown), flags_(0) {}
-
-  explicit UpdateRouteTestData(mc_res_t result, uint64_t flags = 0)
-=======
   UpdateRouteTestData() : result_(carbon::Result::UNKNOWN), flags_(0) {}
 
   explicit UpdateRouteTestData(carbon::Result result, uint64_t flags = 0)
->>>>>>> 2e6f64e1
       : result_(result), flags_(flags) {}
 };
 
 struct DeleteRouteTestData {
   carbon::Result result_;
 
-<<<<<<< HEAD
-  explicit DeleteRouteTestData(mc_res_t result = mc_res_unknown)
-=======
   explicit DeleteRouteTestData(carbon::Result result = carbon::Result::UNKNOWN)
->>>>>>> 2e6f64e1
       : result_(result) {}
 };
 
@@ -187,11 +144,8 @@
 
   std::vector<int64_t> sawLeaseTokensSet;
 
-<<<<<<< HEAD
-=======
   std::vector<std::string> sawShadowIds;
 
->>>>>>> 2e6f64e1
   bool isTko;
 
   bool isPaused;
@@ -294,15 +248,10 @@
   }
 
   template <class Request>
-<<<<<<< HEAD
-  void traverse(const Request&, const RouteHandleTraverser<RouteHandleIf>&)
-      const {}
-=======
   bool traverse(const Request&, const RouteHandleTraverser<RouteHandleIf>&)
       const {
     return false;
   }
->>>>>>> 2e6f64e1
 
   GetRouteTestData dataGet_;
   UpdateRouteTestData dataUpdate_;
@@ -329,8 +278,6 @@
   }
 
   template <class Request>
-<<<<<<< HEAD
-=======
   std::enable_if_t<HasShadowId<Request>::value, void> recordShadowId(
       const Request& req) {
     h_->sawShadowIds.push_back(req.shadowId());
@@ -360,7 +307,6 @@
   }
 
   template <class Request>
->>>>>>> 2e6f64e1
   ReplyT<Request> routeInternal(const Request& req) {
     ReplyT<Request> reply;
 
@@ -375,20 +321,6 @@
     h_->saw_keys.push_back(req.key().fullKey().str());
     h_->sawOperations.push_back(Request::name);
     h_->sawExptimes.push_back(req.exptime());
-<<<<<<< HEAD
-    if (carbon::GetLike<Request>::value) {
-      reply.result() = dataGet_.result_;
-      detail::setReplyValue(reply, dataGet_.value_);
-      detail::testSetFlags(reply, dataGet_.flags_);
-      return reply;
-    }
-    if (carbon::UpdateLike<Request>::value) {
-      assert(carbon::valuePtrUnsafe(req) != nullptr);
-      auto val = carbon::valuePtrUnsafe(req)->clone();
-      folly::StringPiece sp_value = coalesceAndGetRange(val);
-      h_->sawValues.push_back(sp_value.str());
-      reply.result() = dataUpdate_.result_;
-=======
     recordShadowId(req);
     if (carbon::GetLike<Request>::value) {
       reply.result() = h_->resultGenerator_.hasValue()
@@ -408,18 +340,13 @@
       reply.result() = h_->resultGenerator_.hasValue()
           ? (*h_->resultGenerator_)(req.key().fullKey().str())
           : dataUpdate_.result_;
->>>>>>> 2e6f64e1
       detail::testSetFlags(reply, dataUpdate_.flags_);
       return reply;
     }
     if (carbon::DeleteLike<Request>::value) {
-<<<<<<< HEAD
-      reply.result() = dataDelete_.result_;
-=======
       reply.result() = h_->resultGenerator_.hasValue()
           ? (*h_->resultGenerator_)(req.key().fullKey().str())
           : dataDelete_.result_;
->>>>>>> 2e6f64e1
       return reply;
     }
     return createReply(DefaultReply, req);
@@ -481,10 +408,5 @@
   return carbon::valueRangeSlow(reply).str();
 }
 
-<<<<<<< HEAD
-} // memcache
-} // facebook
-=======
 } // namespace memcache
-} // namespace facebook
->>>>>>> 2e6f64e1
+} // namespace facebook