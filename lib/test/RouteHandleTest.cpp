--- conflicted
+++ resolved
@@ -1,12 +1,5 @@
 /*
-<<<<<<< HEAD
- *  Copyright (c) 2014-present, Facebook, Inc.
- *
- *  This source code is licensed under the MIT license found in the LICENSE
- *  file in the root directory of this source tree.
-=======
  * Copyright (c) Facebook, Inc. and its affiliates.
->>>>>>> 2e6f64e1
  *
  * This source code is licensed under the MIT license found in the
  * LICENSE file in the root directory of this source tree.
@@ -19,10 +12,7 @@
 
 #include <gtest/gtest.h>
 
-<<<<<<< HEAD
-=======
 #include "mcrouter/lib/HashFunctionType.h"
->>>>>>> 2e6f64e1
 #include "mcrouter/lib/HashSelector.h"
 #include "mcrouter/lib/mc/msg.h"
 #include "mcrouter/lib/routes/AllAsyncRoute.h"
@@ -32,10 +22,7 @@
 #include "mcrouter/lib/routes/AllSyncRoute.h"
 #include "mcrouter/lib/routes/NullRoute.h"
 #include "mcrouter/lib/routes/SelectionRoute.h"
-<<<<<<< HEAD
-=======
 #include "mcrouter/lib/test/AllSyncCollectionRoute.h"
->>>>>>> 2e6f64e1
 #include "mcrouter/lib/test/RouteHandleTestUtil.h"
 #include "mcrouter/lib/test/TestRouteHandle.h"
 
@@ -63,31 +50,19 @@
   McSetRequest req("key");
   req.value() = folly::IOBuf(folly::IOBuf::COPY_BUFFER, "value");
   auto reply = rh.route(std::move(req));
-<<<<<<< HEAD
-  EXPECT_EQ(mc_res_notstored, reply.result());
-=======
   EXPECT_EQ(carbon::Result::NOTSTORED, reply.result());
->>>>>>> 2e6f64e1
 }
 
 TEST(routeHandleTest, nullDelete) {
   TestRouteHandle<NullRoute<TestRouteHandleIf>> rh;
   auto reply = rh.route(McDeleteRequest("key"));
-<<<<<<< HEAD
-  EXPECT_EQ(mc_res_notfound, reply.result());
-=======
   EXPECT_EQ(carbon::Result::NOTFOUND, reply.result());
->>>>>>> 2e6f64e1
 }
 
 TEST(routeHandleTest, nullTouch) {
   TestRouteHandle<NullRoute<TestRouteHandleIf>> rh;
   auto reply = rh.route(McTouchRequest("key"));
-<<<<<<< HEAD
-  EXPECT_EQ(mc_res_notfound, reply.result());
-=======
   EXPECT_EQ(carbon::Result::NOTFOUND, reply.result());
->>>>>>> 2e6f64e1
 }
 
 TEST(routeHandleTest, nullIncr) {
@@ -95,11 +70,7 @@
   McIncrRequest req("key");
   req.delta() = 1;
   auto reply = rh.route(std::move(req));
-<<<<<<< HEAD
-  EXPECT_EQ(mc_res_notfound, reply.result());
-=======
   EXPECT_EQ(carbon::Result::NOTFOUND, reply.result());
->>>>>>> 2e6f64e1
 }
 
 TEST(routeHandleTest, nullAppend) {
@@ -107,11 +78,7 @@
   McAppendRequest req("key");
   req.value() = folly::IOBuf(folly::IOBuf::COPY_BUFFER, "value");
   auto reply = rh.route(std::move(req));
-<<<<<<< HEAD
-  EXPECT_EQ(mc_res_notstored, reply.result());
-=======
   EXPECT_EQ(carbon::Result::NOTSTORED, reply.result());
->>>>>>> 2e6f64e1
 }
 
 TEST(routeHandleTest, nullPrepend) {
@@ -119,25 +86,15 @@
   McPrependRequest req("key");
   req.value() = folly::IOBuf(folly::IOBuf::COPY_BUFFER, "value");
   auto reply = rh.route(std::move(req));
-<<<<<<< HEAD
-  EXPECT_EQ(mc_res_notstored, reply.result());
-=======
   EXPECT_EQ(carbon::Result::NOTSTORED, reply.result());
->>>>>>> 2e6f64e1
 }
 
 TEST(routeHandleTest, allSync) {
   vector<std::shared_ptr<TestHandle>> test_handles{
-<<<<<<< HEAD
-      make_shared<TestHandle>(GetRouteTestData(mc_res_found, "a")),
-      make_shared<TestHandle>(GetRouteTestData(mc_res_notfound, "b")),
-      make_shared<TestHandle>(GetRouteTestData(mc_res_remote_error, "c"))};
-=======
       make_shared<TestHandle>(GetRouteTestData(carbon::Result::FOUND, "a")),
       make_shared<TestHandle>(GetRouteTestData(carbon::Result::NOTFOUND, "b")),
       make_shared<TestHandle>(
           GetRouteTestData(carbon::Result::REMOTE_ERROR, "c"))};
->>>>>>> 2e6f64e1
 
   TestFiberManager fm;
 
@@ -148,11 +105,7 @@
     auto reply = rh.route(McGetRequest("key"));
 
     /* Check that we got the worst result back */
-<<<<<<< HEAD
-    EXPECT_EQ(mc_res_remote_error, reply.result());
-=======
     EXPECT_EQ(carbon::Result::REMOTE_ERROR, reply.result());
->>>>>>> 2e6f64e1
     EXPECT_EQ("c", carbon::valueRangeSlow(reply).str());
 
     for (auto& h : test_handles) {
@@ -163,16 +116,10 @@
 
 TEST(routeHandleTest, allSyncTyped) {
   vector<std::shared_ptr<TestHandle>> test_handles{
-<<<<<<< HEAD
-      make_shared<TestHandle>(GetRouteTestData(mc_res_found, "a")),
-      make_shared<TestHandle>(GetRouteTestData(mc_res_notfound, "b")),
-      make_shared<TestHandle>(GetRouteTestData(mc_res_remote_error, "c"))};
-=======
       make_shared<TestHandle>(GetRouteTestData(carbon::Result::FOUND, "a")),
       make_shared<TestHandle>(GetRouteTestData(carbon::Result::NOTFOUND, "b")),
       make_shared<TestHandle>(
           GetRouteTestData(carbon::Result::REMOTE_ERROR, "c"))};
->>>>>>> 2e6f64e1
 
   TestFiberManager fm;
 
@@ -185,11 +132,7 @@
     auto reply = rh.route(req);
 
     /* Check that we got the worst result back */
-<<<<<<< HEAD
-    EXPECT_EQ(mc_res_remote_error, reply.result());
-=======
     EXPECT_EQ(carbon::Result::REMOTE_ERROR, reply.result());
->>>>>>> 2e6f64e1
     EXPECT_EQ("c", coalesceAndGetRange(reply.value()).str());
 
     for (auto& h : test_handles) {
@@ -200,16 +143,10 @@
 
 TEST(routeHandleTest, allAsync) {
   vector<std::shared_ptr<TestHandle>> test_handles{
-<<<<<<< HEAD
-      make_shared<TestHandle>(GetRouteTestData(mc_res_found, "a")),
-      make_shared<TestHandle>(GetRouteTestData(mc_res_notfound, "b")),
-      make_shared<TestHandle>(GetRouteTestData(mc_res_remote_error, "c"))};
-=======
       make_shared<TestHandle>(GetRouteTestData(carbon::Result::FOUND, "a")),
       make_shared<TestHandle>(GetRouteTestData(carbon::Result::NOTFOUND, "b")),
       make_shared<TestHandle>(
           GetRouteTestData(carbon::Result::REMOTE_ERROR, "c"))};
->>>>>>> 2e6f64e1
 
   TestFiberManager fm;
 
@@ -220,11 +157,7 @@
     auto reply = rh.route(McGetRequest("key"));
 
     /* Check that we got no result back */
-<<<<<<< HEAD
-    EXPECT_EQ(mc_res_notfound, reply.result());
-=======
     EXPECT_EQ(carbon::Result::NOTFOUND, reply.result());
->>>>>>> 2e6f64e1
   }});
 
   /* Check that everything is complete in the background */
@@ -235,16 +168,10 @@
 
 TEST(routeHandleTest, allInitial) {
   vector<std::shared_ptr<TestHandle>> test_handles{
-<<<<<<< HEAD
-      make_shared<TestHandle>(GetRouteTestData(mc_res_found, "a")),
-      make_shared<TestHandle>(GetRouteTestData(mc_res_notfound, "b")),
-      make_shared<TestHandle>(GetRouteTestData(mc_res_remote_error, "c")),
-=======
       make_shared<TestHandle>(GetRouteTestData(carbon::Result::FOUND, "a")),
       make_shared<TestHandle>(GetRouteTestData(carbon::Result::NOTFOUND, "b")),
       make_shared<TestHandle>(
           GetRouteTestData(carbon::Result::REMOTE_ERROR, "c")),
->>>>>>> 2e6f64e1
   };
 
   TestFiberManager fm;
@@ -255,11 +182,7 @@
     auto reply = rh.route(McGetRequest("key"));
 
     /* Check that we got the initial result back */
-<<<<<<< HEAD
-    EXPECT_EQ(mc_res_found, reply.result());
-=======
     EXPECT_EQ(carbon::Result::FOUND, reply.result());
->>>>>>> 2e6f64e1
     EXPECT_EQ("a", carbon::valueRangeSlow(reply).str());
   }});
 
@@ -280,17 +203,11 @@
   TestFiberManager fm;
 
   vector<std::shared_ptr<TestHandle>> test_handles{
-<<<<<<< HEAD
-      make_shared<TestHandle>(GetRouteTestData(mc_res_remote_error, "a")),
-      make_shared<TestHandle>(GetRouteTestData(mc_res_notfound, "b")),
-      make_shared<TestHandle>(GetRouteTestData(mc_res_remote_error, "c"))};
-=======
       make_shared<TestHandle>(
           GetRouteTestData(carbon::Result::REMOTE_ERROR, "a")),
       make_shared<TestHandle>(GetRouteTestData(carbon::Result::NOTFOUND, "b")),
       make_shared<TestHandle>(
           GetRouteTestData(carbon::Result::REMOTE_ERROR, "c"))};
->>>>>>> 2e6f64e1
 
   TestRouteHandle<AllMajorityRoute<TestRouteHandleIf>> rh(
       get_route_handles(test_handles));
@@ -302,11 +219,7 @@
 
     /* Check that we got the majority reply
        without waiting for "b", which is paused */
-<<<<<<< HEAD
-    EXPECT_EQ(mc_res_remote_error, reply.result());
-=======
     EXPECT_EQ(carbon::Result::REMOTE_ERROR, reply.result());
->>>>>>> 2e6f64e1
 
     EXPECT_EQ(vector<string>{"key"}, test_handles[0]->saw_keys);
     EXPECT_EQ(vector<string>{}, test_handles[1]->saw_keys);
@@ -325,19 +238,12 @@
   TestFiberManager fm;
 
   vector<std::shared_ptr<TestHandle>> test_handles{
-<<<<<<< HEAD
-      make_shared<TestHandle>(GetRouteTestData(mc_res_remote_error, "a")),
-      make_shared<TestHandle>(GetRouteTestData(mc_res_notfound, "b")),
-      make_shared<TestHandle>(GetRouteTestData(mc_res_notfound, "c")),
-      make_shared<TestHandle>(GetRouteTestData(mc_res_remote_error, "d"))};
-=======
       make_shared<TestHandle>(
           GetRouteTestData(carbon::Result::REMOTE_ERROR, "a")),
       make_shared<TestHandle>(GetRouteTestData(carbon::Result::NOTFOUND, "b")),
       make_shared<TestHandle>(GetRouteTestData(carbon::Result::NOTFOUND, "c")),
       make_shared<TestHandle>(
           GetRouteTestData(carbon::Result::REMOTE_ERROR, "d"))};
->>>>>>> 2e6f64e1
 
   TestRouteHandle<AllMajorityRoute<TestRouteHandleIf>> rh(
       get_route_handles(test_handles));
@@ -346,11 +252,7 @@
     auto reply = rh.route(McGetRequest("key"));
 
     /* Check that we got the _worst_ majority reply */
-<<<<<<< HEAD
-    EXPECT_EQ(mc_res_remote_error, reply.result());
-=======
     EXPECT_EQ(carbon::Result::REMOTE_ERROR, reply.result());
->>>>>>> 2e6f64e1
   }});
 
   /* Check that everything is complete */
@@ -363,16 +265,10 @@
   TestFiberManager fm;
 
   vector<std::shared_ptr<TestHandle>> test_handles{
-<<<<<<< HEAD
-      make_shared<TestHandle>(GetRouteTestData(mc_res_remote_error, "a")),
-      make_shared<TestHandle>(GetRouteTestData(mc_res_notfound, "b")),
-      make_shared<TestHandle>(GetRouteTestData(mc_res_found, "c"))};
-=======
       make_shared<TestHandle>(
           GetRouteTestData(carbon::Result::REMOTE_ERROR, "a")),
       make_shared<TestHandle>(GetRouteTestData(carbon::Result::NOTFOUND, "b")),
       make_shared<TestHandle>(GetRouteTestData(carbon::Result::FOUND, "c"))};
->>>>>>> 2e6f64e1
 
   TestRouteHandle<AllFastestRoute<TestRouteHandleIf>> rh(
       get_route_handles(test_handles));
@@ -384,11 +280,7 @@
 
     /* Check that we got the fastest non-error result back
        ('b' is paused) */
-<<<<<<< HEAD
-    EXPECT_EQ(mc_res_found, reply.result());
-=======
     EXPECT_EQ(carbon::Result::FOUND, reply.result());
->>>>>>> 2e6f64e1
     EXPECT_EQ("c", carbon::valueRangeSlow(reply).str());
 
     EXPECT_EQ(vector<string>{"key"}, test_handles[0]->saw_keys);
@@ -415,13 +307,10 @@
   static std::string type() {
     return "HashFunc";
   }
-<<<<<<< HEAD
-=======
 
   static HashFunctionType typeId() {
     return HashFunctionType::Unknown;
   }
->>>>>>> 2e6f64e1
 
  private:
   size_t n_;
@@ -429,15 +318,9 @@
 
 TEST(routeHandleTest, hashNoSalt) {
   vector<std::shared_ptr<TestHandle>> test_handles{
-<<<<<<< HEAD
-      make_shared<TestHandle>(GetRouteTestData(mc_res_found, "a")),
-      make_shared<TestHandle>(GetRouteTestData(mc_res_found, "b")),
-      make_shared<TestHandle>(GetRouteTestData(mc_res_found, "c")),
-=======
       make_shared<TestHandle>(GetRouteTestData(carbon::Result::FOUND, "a")),
       make_shared<TestHandle>(GetRouteTestData(carbon::Result::FOUND, "b")),
       make_shared<TestHandle>(GetRouteTestData(carbon::Result::FOUND, "c")),
->>>>>>> 2e6f64e1
   };
   auto outOfRangeRh = createNullRoute<typename TestRouterInfo::RouteHandleIf>();
 
@@ -466,10 +349,9 @@
 
 TEST(routeHandleTest, hashSalt) {
   vector<std::shared_ptr<TestHandle>> test_handles{
-<<<<<<< HEAD
-      make_shared<TestHandle>(GetRouteTestData(mc_res_found, "a")),
-      make_shared<TestHandle>(GetRouteTestData(mc_res_found, "b")),
-      make_shared<TestHandle>(GetRouteTestData(mc_res_found, "c")),
+      make_shared<TestHandle>(GetRouteTestData(carbon::Result::FOUND, "a")),
+      make_shared<TestHandle>(GetRouteTestData(carbon::Result::FOUND, "b")),
+      make_shared<TestHandle>(GetRouteTestData(carbon::Result::FOUND, "c")),
   };
   auto outOfRangeRh = createNullRoute<typename TestRouterInfo::RouteHandleIf>();
 
@@ -497,37 +379,6 @@
     /* 21 % 3 == 0 */
     EXPECT_EQ("a", carbon::valueRangeSlow(reply).str());
   });
-=======
-      make_shared<TestHandle>(GetRouteTestData(carbon::Result::FOUND, "a")),
-      make_shared<TestHandle>(GetRouteTestData(carbon::Result::FOUND, "b")),
-      make_shared<TestHandle>(GetRouteTestData(carbon::Result::FOUND, "c")),
-  };
-  auto outOfRangeRh = createNullRoute<typename TestRouterInfo::RouteHandleIf>();
-
-  TestFiberManager fm;
-
-  TestRouteHandle<SelectionRoute<TestRouterInfo, HashSelector<HashFunc>>> rh(
-      get_route_handles(test_handles),
-      HashSelector<HashFunc>(/* salt= */ "1", HashFunc(test_handles.size())),
-      std::move(outOfRangeRh));
-
-  fm.run([&]() {
-    auto reply = rh.route(McGetRequest("0"));
-    /* 01 % 3 == 1 */
-    EXPECT_EQ("b", carbon::valueRangeSlow(reply).str());
-  });
-
-  fm.run([&]() {
-    auto reply = rh.route(McGetRequest("1"));
-    /* 11 % 3 == 2 */
-    EXPECT_EQ("c", carbon::valueRangeSlow(reply).str());
-  });
-
-  fm.run([&]() {
-    auto reply = rh.route(McGetRequest("2"));
-    /* 21 % 3 == 0 */
-    EXPECT_EQ("a", carbon::valueRangeSlow(reply).str());
-  });
 }
 
 TEST(routeHandleTest, allSyncCollector) {
@@ -553,5 +404,4 @@
       EXPECT_EQ(vector<string>{"key"}, h->saw_keys);
     }
   }});
->>>>>>> 2e6f64e1
 }