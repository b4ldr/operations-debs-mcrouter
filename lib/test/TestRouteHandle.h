/*
<<<<<<< HEAD
 *  Copyright (c) 2014-present, Facebook, Inc.
 *
 *  This source code is licensed under the MIT license found in the LICENSE
 *  file in the root directory of this source tree.
=======
 * Copyright (c) Facebook, Inc. and its affiliates.
>>>>>>> 2e6f64e1
 *
 * This source code is licensed under the MIT license found in the
 * LICENSE file in the root directory of this source tree.
 */
<<<<<<< HEAD
#pragma once

#include "mcrouter/lib/network/gen/MemcacheRouteHandleIf.h"
#include "mcrouter/lib/network/gen/MemcacheRouterInfo.h"

namespace facebook {
namespace memcache {

using TestRouteHandleIf = MemcacheRouteHandleIf;
using TestRouterInfo = MemcacheRouterInfo;

template <class Route>
using TestRouteHandle = MemcacheRouteHandle<Route>;

=======

#pragma once

#include "mcrouter/lib/network/gen/MemcacheRouteHandleIf.h"
#include "mcrouter/lib/network/gen/MemcacheRouterInfo.h"

namespace facebook {
namespace memcache {

using TestRouteHandleIf = MemcacheRouteHandleIf;
using TestRouterInfo = MemcacheRouterInfo;

template <class Route>
using TestRouteHandle = MemcacheRouteHandle<Route>;

>>>>>>> 2e6f64e1
} // memcache
} // facebook<|MERGE_RESOLUTION|>--- conflicted
+++ resolved
@@ -1,32 +1,9 @@
 /*
-<<<<<<< HEAD
- *  Copyright (c) 2014-present, Facebook, Inc.
- *
- *  This source code is licensed under the MIT license found in the LICENSE
- *  file in the root directory of this source tree.
-=======
  * Copyright (c) Facebook, Inc. and its affiliates.
->>>>>>> 2e6f64e1
  *
  * This source code is licensed under the MIT license found in the
  * LICENSE file in the root directory of this source tree.
  */
-<<<<<<< HEAD
-#pragma once
-
-#include "mcrouter/lib/network/gen/MemcacheRouteHandleIf.h"
-#include "mcrouter/lib/network/gen/MemcacheRouterInfo.h"
-
-namespace facebook {
-namespace memcache {
-
-using TestRouteHandleIf = MemcacheRouteHandleIf;
-using TestRouterInfo = MemcacheRouterInfo;
-
-template <class Route>
-using TestRouteHandle = MemcacheRouteHandle<Route>;
-
-=======
 
 #pragma once
 
@@ -42,6 +19,5 @@
 template <class Route>
 using TestRouteHandle = MemcacheRouteHandle<Route>;
 
->>>>>>> 2e6f64e1
 } // memcache
 } // facebook