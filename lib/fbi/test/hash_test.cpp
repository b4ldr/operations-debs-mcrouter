/*
<<<<<<< HEAD
 *  Copyright (c) 2014-present, Facebook, Inc.
 *
 *  This source code is licensed under the MIT license found in the LICENSE
 *  file in the root directory of this source tree.
=======
 * Copyright (c) Facebook, Inc. and its affiliates.
>>>>>>> 2e6f64e1
 *
 * This source code is licensed under the MIT license found in the
 * LICENSE file in the root directory of this source tree.
 */

#include <sys/time.h>

#include <cmath>

#include <gtest/gtest.h>

#include "mcrouter/lib/fbi/WeightedFurcHash.h"
#include "mcrouter/lib/fbi/hash.h"

#define MAX_KEY_LENGTH 249

#define NUM_SAMPLES 1000000 /* one million */
#define NUM_POOLS 42

#define NUM_SERVERS 64
#define NUM_LOOKUPS 1000000

#define HASH_STOP "|#|"
#define EXTREME_KEY_INTERVAL                  \
  100 /* every EXTREME_KEY_INTERVAL, just use \
       * a uniform random generator to        \
       * determine the key length. */

namespace {
double drand() {
  double u = rand();
  return u / (RAND_MAX + 1.0);
}

double drand_in_range(double low, double high) {
  assert(low < high);
  double range = high - low;
  return (low + range * drand());
}

int rand_in_range(int low, int high) {
  assert(low < high);
  int range = high - low;
  return (low + rand() % range);
}

double dnormal_variate(double mu, double sigma) {
  while (true) {
    double u1 = drand();
    double u2 = 1.0 - drand();
    double z = 1.7155277699214135 * (u1 - 0.5) / u2;
    double zz = z * z / 4.0;
    if (zz <= -log(u2)) {
      return mu + z * sigma;
    }
  }
}

double dlognormal_variate(double mu, double sigma) {
  double u = exp(dnormal_variate(mu, sigma));
  return u;
}

uint32_t lognormal_variate(
    double mu,
    double sigma,
    uint32_t min_clip,
    uint32_t max_clip) {
  double u = dlognormal_variate(mu, sigma);
  uint32_t rv;

  assert(min_clip <= max_clip);

  if (max_clip != 0 && u >= (double)max_clip) {
    rv = max_clip;
  } else if (u <= min_clip) {
    rv = min_clip;
  } else {
    rv = (uint32_t)u;
  }
  return rv;
}

char* make_random_key(char* buffer, size_t maxLength) {
  size_t klen, i;

  if (rand() % EXTREME_KEY_INTERVAL == 0) {
    klen = (rand() % maxLength) + 1;
  } else {
    klen = lognormal_variate(2.9, 0.5, 1, maxLength);
  }

  if (!buffer) {
    buffer = (char*)malloc(klen + 1);
    assert(buffer);
  }

  for (i = 0; i < klen; i++) {
    char c;
    while (!isprint((c = rand() % 256)) || c == ' ')
      ;

    buffer[i] = c;
  }
  buffer[klen] = '\0';

  if (strncmp(buffer, HASH_STOP, sizeof(HASH_STOP) - 1) == 0) {
    buffer[0] = 'x';
  }

  return buffer;
}
} // anonymous

/**
 * This verifies that
 *   1) the load is evenly balanced across servers.
 *   2) the act of adding a server to a pool will never result in a server
 *      handling keyspace that it previously handled but no longer does.
 *      If this occurs, then stale data may be returned.
 */
TEST(ch3, verify_correctness) {
  uint32_t i, j;
  uint32_t maximum_pool_size = furc_maximum_pool_size();
  char key[MAX_KEY_LENGTH + 1];
  std::vector<uint64_t> pools[NUM_POOLS];
  uint32_t sizes[NUM_POOLS];
  size_t num_pools;
  auto weights = std::make_unique<std::array<double, 1U << 23U>>();
  weights->fill(1.0);

  srand(time(nullptr));

  for (num_pools = 0; /* see end of loop */; ++num_pools) {
    if (num_pools == 0) {
      sizes[num_pools] = 1;
    } else if (num_pools == NUM_POOLS - 1) {
      sizes[num_pools] = maximum_pool_size;
    } else if (num_pools % 2 == 1) { // grow pool size geometrically
      sizes[num_pools] = sizes[num_pools - 1] * drand_in_range(1.5, 2.5);
    } else { // grow pool size arithmetically
      sizes[num_pools] = sizes[num_pools - 1] + rand_in_range(1, 11);
    }

    /* Make sure we don't exceed the maximum pool size. */
    if (sizes[num_pools] > maximum_pool_size) {
      sizes[num_pools] = maximum_pool_size;
    }

    pools[num_pools] = std::vector<uint64_t>(sizes[num_pools]);

    if (sizes[num_pools] == maximum_pool_size)
      break;
  }

  for (i = 0; i < NUM_SAMPLES; ++i) {
    size_t previous_num = -1;
    int len;

    make_random_key(key, MAX_KEY_LENGTH);
    len = strlen(key);

    // hash the same key in each pool, in increasing pool size order
    for (j = 0; j < num_pools; ++j) {
      size_t num = furc_hash(key, len, sizes[j]);
      EXPECT_LT(num, sizes[j]);

      // Verify that the weighted furc yields identical result with weights at 1
      assert(sizes[j] <= weights->size());
      folly::Range<const double*> weightRange(
          weights->cbegin(), weights->cbegin() + sizes[j]);
      size_t weighted = facebook::mcrouter::weightedFurcHash(
          folly::StringPiece(key, len), weightRange);
      EXPECT_EQ(num, weighted);

      ++pools[j][num];

      // make sure that this key either hashes the same server,
      // or hashes to a new server
      if (previous_num != num && j > 0) {
        EXPECT_GE(num, sizes[j - 1]);
      }

      previous_num = num;
    }
  }

  for (i = 0; i < num_pools; ++i) {
    /* Verify that load is evenly distributed. This isn't easy to do
       generally without significantly increasing the runtime by choosing
       a huge NUM_SAMPLES, so just check pools up to 1000 in size. */

    uint32_t pool_size = sizes[i];
    if (pool_size > 1000)
      break;
    double expected_mean = ((double)NUM_SAMPLES) / pool_size;

    double max_diff = 0;
    double sum = 0;
    for (j = 0; j < pool_size; j++) {
      double diff = std::abs(pools[i][j] - expected_mean);
      if (diff > max_diff)
        max_diff = diff;
      sum += pools[i][j];
    }
    double mean = sum / pool_size;
    // expect the sample mean to be within 5% of expected mean
    EXPECT_NEAR(mean, expected_mean, expected_mean * 0.05);

    // expect the maximum deviation from mean to be within 15%
    EXPECT_NEAR(max_diff, 0, mean * 0.15);

    sum = 0;
    for (j = 0; j < pool_size; j++) {
      double diff = pools[i][j] - mean;
      sum += diff * diff;
    }
    double stddev = sqrt(sum / pool_size);
    // expect the standard deviation to be < 5%
    EXPECT_NEAR(stddev, 0, mean * 0.05);
  }
}

static uint32_t __attribute__((__noinline__))
inconsistent_hashing_lookup(uint32_t hash_value, uint32_t pool_size) {
  asm(""); /* Enforce noinline. */
  return hash_value % pool_size;
}

TEST(ch3, timing) {
  unsigned i;
  struct timeval lstart, lend;
  uint64_t start, end;
  std::vector<char> keys((MAX_KEY_LENGTH + 1) * NUM_LOOKUPS);
  char* keys_itr;

  printf("Servers:\t\t%d\n", NUM_SERVERS);
  printf("Lookups:\t\t%d\n", NUM_LOOKUPS);

  printf("Generating lookup keys...");
  fflush(stdout);

  srand(time(nullptr));
  for (i = 0, keys_itr = keys.data(); i < NUM_LOOKUPS;
       ++i, keys_itr += MAX_KEY_LENGTH + 1) {
    make_random_key(keys_itr, MAX_KEY_LENGTH);
  }
  printf(" done\n");

  printf("Starting INconsistent hashing timing tests...");
  fflush(stdout);

  gettimeofday(&lstart, nullptr);
  for (i = 0, keys_itr = keys.data(); i < NUM_LOOKUPS;
       ++i, keys_itr += MAX_KEY_LENGTH + 1) {
    uint32_t hash_code = crc32_hash(keys_itr, strlen(keys_itr));
    uint32_t server_num = inconsistent_hashing_lookup(hash_code, NUM_SERVERS);

    (void)server_num; /* to avoid compiler warning */
  }
  gettimeofday(&lend, nullptr);
  printf(" done\n");

  start = ((uint64_t)lstart.tv_sec) * 1000000 + lstart.tv_usec;
  end = ((uint64_t)lend.tv_sec) * 1000000 + lend.tv_usec;
  printf(
      "Lookup:\t\t\t%zdus total\t%0.3fus/query\n",
      (end - start),
      ((float)(end - start)) / NUM_LOOKUPS);

  printf("Starting consistent hashing timing tests...");
  fflush(stdout);

  gettimeofday(&lstart, nullptr);
  for (i = 0, keys_itr = keys.data(); i < NUM_LOOKUPS;
       ++i, keys_itr += MAX_KEY_LENGTH + 1) {
    auto res = furc_hash(keys_itr, strlen(keys_itr), NUM_SERVERS);
    EXPECT_LT(res, NUM_SERVERS);
  }
  gettimeofday(&lend, nullptr);
  printf(" done\n");

  start = ((uint64_t)lstart.tv_sec) * 1000000 + lstart.tv_usec;
  end = ((uint64_t)lend.tv_sec) * 1000000 + lend.tv_usec;
  printf(
      "Lookup:\t\t\t%zdus total\t%0.3fus/query\n",
      (end - start),
      ((float)(end - start)) / NUM_LOOKUPS);
<<<<<<< HEAD
=======
}

TEST(ch3, weighted_furc_hash_all_one) {
  char key[MAX_KEY_LENGTH + 1];
  int len;
  srand(12345);
  std::array<double, 1000> weights;
  weights.fill(1.0);

  for (uint32_t size = 1; size <= 1000; ++size) {
    make_random_key(key, MAX_KEY_LENGTH);
    len = strlen(key);
    size_t classic = furc_hash(key, len, size);
    EXPECT_LT(classic, size);
    folly::Range<const double*> weightRange(
        weights.cbegin(), weights.cbegin() + size);
    size_t weighted = facebook::mcrouter::weightedFurcHash(
        folly::StringPiece(key, len), weightRange);
    EXPECT_EQ(classic, weighted);
  }
}

TEST(ch3, weighted_furc_hash_all_75pct) {
  char key[MAX_KEY_LENGTH + 1];
  int len;
  srand(1234567);
  auto weights = std::make_unique<std::array<double, 10000>>();
  weights->fill(0.75);

  size_t sameCount = 0;
  for (uint32_t size = 5000; size <= 10000; ++size) {
    make_random_key(key, MAX_KEY_LENGTH);
    len = strlen(key);
    size_t classic = furc_hash(key, len, size);
    EXPECT_LT(classic, size);
    folly::Range<const double*> weightRange(
        weights->cbegin(), weights->cbegin() + size);
    size_t weighted = facebook::mcrouter::weightedFurcHash(
        folly::StringPiece(key, len), weightRange);
    EXPECT_LT(weighted, size);
    if (classic == weighted) {
      sameCount++;
    }
  }
  // Empirically for the seed, it's 3723, which is roughly 75% of 5000, as
  // expected.
  EXPECT_EQ(3723, sameCount);
>>>>>>> 2e6f64e1
}<|MERGE_RESOLUTION|>--- conflicted
+++ resolved
@@ -1,12 +1,5 @@
 /*
-<<<<<<< HEAD
- *  Copyright (c) 2014-present, Facebook, Inc.
- *
- *  This source code is licensed under the MIT license found in the LICENSE
- *  file in the root directory of this source tree.
-=======
  * Copyright (c) Facebook, Inc. and its affiliates.
->>>>>>> 2e6f64e1
  *
  * This source code is licensed under the MIT license found in the
  * LICENSE file in the root directory of this source tree.
@@ -295,8 +288,6 @@
       "Lookup:\t\t\t%zdus total\t%0.3fus/query\n",
       (end - start),
       ((float)(end - start)) / NUM_LOOKUPS);
-<<<<<<< HEAD
-=======
 }
 
 TEST(ch3, weighted_furc_hash_all_one) {
@@ -344,5 +335,4 @@
   // Empirically for the seed, it's 3723, which is roughly 75% of 5000, as
   // expected.
   EXPECT_EQ(3723, sameCount);
->>>>>>> 2e6f64e1
 }