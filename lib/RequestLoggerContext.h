--- conflicted
+++ resolved
@@ -1,12 +1,5 @@
 /*
-<<<<<<< HEAD
- *  Copyright (c) 2016-present, Facebook, Inc.
- *
- *  This source code is licensed under the MIT license found in the LICENSE
- *  file in the root directory of this source tree.
-=======
  * Copyright (c) Facebook, Inc. and its affiliates.
->>>>>>> 2e6f64e1
  *
  * This source code is licensed under the MIT license found in the
  * LICENSE file in the root directory of this source tree.
@@ -19,17 +12,10 @@
 #include <folly/Range.h>
 
 #include "mcrouter/McrouterFiberContext.h"
-<<<<<<< HEAD
-#include "mcrouter/lib/Operation.h"
-#include "mcrouter/lib/carbon/RequestReplyUtil.h"
-#include "mcrouter/lib/mc/msg.h"
-#include "mcrouter/lib/network/ReplyStatsContext.h"
-=======
 #include "mcrouter/lib/Reply.h"
 #include "mcrouter/lib/carbon/RequestReplyUtil.h"
 #include "mcrouter/lib/mc/msg.h"
 #include "mcrouter/lib/network/RpcStatsContext.h"
->>>>>>> 2e6f64e1
 
 namespace folly {
 class IOBuf;
@@ -50,13 +36,8 @@
       RequestClass requestClass_,
       const int64_t startTimeUs_,
       const int64_t endTimeUs_,
-<<<<<<< HEAD
-      const mc_res_t replyResult_,
-      const ReplyStatsContext replyStatsContext_)
-=======
       const carbon::Result replyResult_,
       const RpcStatsContext rpcStatsContext_)
->>>>>>> 2e6f64e1
       : strippedRoutingPrefix(strippedRoutingPrefix_),
         requestClass(requestClass_),
         poolName(poolName_),
@@ -64,11 +45,7 @@
         startTimeUs(startTimeUs_),
         endTimeUs(endTimeUs_),
         replyResult(replyResult_),
-<<<<<<< HEAD
-        replyStatsContext(replyStatsContext_) {}
-=======
         rpcStatsContext(rpcStatsContext_) {}
->>>>>>> 2e6f64e1
 
   RequestLoggerContext(const RequestLoggerContext&) = delete;
   RequestLoggerContext& operator=(const RequestLoggerContext&) = delete;
@@ -79,13 +56,8 @@
   const AccessPoint& ap;
   const int64_t startTimeUs;
   const int64_t endTimeUs;
-<<<<<<< HEAD
-  const mc_res_t replyResult;
-  const ReplyStatsContext replyStatsContext;
-=======
   const carbon::Result replyResult;
   const RpcStatsContext rpcStatsContext;
->>>>>>> 2e6f64e1
 };
 
 } // mcrouter
