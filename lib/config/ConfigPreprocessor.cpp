--- conflicted
+++ resolved
@@ -1,12 +1,5 @@
 /*
-<<<<<<< HEAD
- *  Copyright (c) 2014-present, Facebook, Inc.
- *
- *  This source code is licensed under the MIT license found in the LICENSE
- *  file in the root directory of this source tree.
-=======
  * Copyright (c) Facebook, Inc. and its affiliates.
->>>>>>> 2e6f64e1
  *
  * This source code is licensed under the MIT license found in the
  * LICENSE file in the root directory of this source tree.
@@ -1659,14 +1652,9 @@
 ConfigPreprocessor::ConfigPreprocessor(
     ImportResolverIf& importResolver,
     folly::StringKeyedUnorderedMap<dynamic> globals,
-<<<<<<< HEAD
-    size_t nestedLimit)
-    : nestedLimit_(nestedLimit) {
-=======
     folly::json::metadata_map& configMetadataMap,
     size_t nestedLimit)
     : configMetadataMap_(configMetadataMap), nestedLimit_(nestedLimit) {
->>>>>>> 2e6f64e1
   for (auto& it : globals) {
     addConst(it.first, std::move(it.second));
   }
@@ -1680,7 +1668,6 @@
       false);
 
   addMacro("hash", {"value"}, &BuiltIns::hashMacro);
-<<<<<<< HEAD
 
   addMacro("weightedHash", {"dictionary", "key"}, &BuiltIns::weightedHashMacro);
 
@@ -1738,6 +1725,18 @@
 
   addMacro("less", {"A", "B"}, &BuiltIns::lessMacro);
 
+  addMacro("bitwiseAnd", {"A", "B"}, &BuiltIns::bitwiseAndMacro);
+
+  addMacro("bitwiseOr", {"A", "B"}, &BuiltIns::bitwiseOrMacro);
+
+  addMacro("bitwiseXor", {"A", "B"}, &BuiltIns::bitwiseXorMacro);
+
+  addMacro("bitwiseNot", {"A"}, &BuiltIns::bitwiseNotMacro);
+
+  addMacro("bitwiseLeftShift", {"A", "B"}, &BuiltIns::bitwiseLeftShiftMacro);
+
+  addMacro("bitwiseRightShift", {"A", "B"}, &BuiltIns::bitwiseRightShiftMacro);
+
   addMacro("and", {"A", "B"}, &BuiltIns::andMacro, false);
 
   addMacro("or", {"A", "B"}, &BuiltIns::orMacro, false);
@@ -1767,106 +1766,6 @@
 
   addMacro("define", {"result"}, &BuiltIns::defineMacro);
 
-=======
-
-  addMacro("weightedHash", {"dictionary", "key"}, &BuiltIns::weightedHashMacro);
-
-  addMacro("int", {"value"}, &BuiltIns::intMacro);
-
-  addMacro("double", {"value"}, &BuiltIns::doubleMacro);
-
-  addMacro("str", {"value"}, &BuiltIns::strMacro);
-
-  addMacro("bool", {"value"}, &BuiltIns::boolMacro);
-
-  addMacro("keys", {"dictionary"}, &BuiltIns::keysMacro);
-
-  addMacro("values", {"dictionary"}, &BuiltIns::valuesMacro);
-
-  addMacro("merge", {"params"}, &BuiltIns::mergeMacro);
-
-  addMacro(
-      "select",
-      {"dictionary",
-       "key",
-       dynamic::object("name", "default")("optional", true)},
-      &BuiltIns::selectMacro,
-      false);
-
-  addMacro(
-      "shuffle",
-      {"dictionary", dynamic::object("name", "seed")("optional", true)},
-      &BuiltIns::shuffleMacro,
-      false);
-
-  addMacro("slice", {"dictionary", "from", "to"}, &BuiltIns::sliceMacro);
-
-  addMacro("split", {"dictionary", "delim"}, &BuiltIns::splitMacro);
-
-  addMacro("range", {"from", "to"}, &BuiltIns::rangeMacro);
-
-  addMacro("contains", {"dictionary", "key"}, &BuiltIns::containsMacro);
-
-  addMacro("empty", {"dictionary"}, &BuiltIns::emptyMacro);
-
-  addMacro("equals", {"A", "B"}, &BuiltIns::equalsMacro);
-
-  addMacro("isArray", {"value"}, &BuiltIns::isArrayMacro);
-
-  addMacro("isBool", {"value"}, &BuiltIns::isBoolMacro);
-
-  addMacro("isInt", {"value"}, &BuiltIns::isIntMacro);
-
-  addMacro("isDouble", {"value"}, &BuiltIns::isDoubleMacro);
-
-  addMacro("isObject", {"value"}, &BuiltIns::isObjectMacro);
-
-  addMacro("isString", {"value"}, &BuiltIns::isStringMacro);
-
-  addMacro("less", {"A", "B"}, &BuiltIns::lessMacro);
-
-  addMacro("bitwiseAnd", {"A", "B"}, &BuiltIns::bitwiseAndMacro);
-
-  addMacro("bitwiseOr", {"A", "B"}, &BuiltIns::bitwiseOrMacro);
-
-  addMacro("bitwiseXor", {"A", "B"}, &BuiltIns::bitwiseXorMacro);
-
-  addMacro("bitwiseNot", {"A"}, &BuiltIns::bitwiseNotMacro);
-
-  addMacro("bitwiseLeftShift", {"A", "B"}, &BuiltIns::bitwiseLeftShiftMacro);
-
-  addMacro("bitwiseRightShift", {"A", "B"}, &BuiltIns::bitwiseRightShiftMacro);
-
-  addMacro("and", {"A", "B"}, &BuiltIns::andMacro, false);
-
-  addMacro("or", {"A", "B"}, &BuiltIns::orMacro, false);
-
-  addMacro("not", {"A"}, &BuiltIns::notMacro);
-
-  addMacro("size", {"dictionary"}, &BuiltIns::sizeMacro);
-
-  addMacro("add", {"A", "B"}, &BuiltIns::addMacro);
-
-  addMacro("sub", {"A", "B"}, &BuiltIns::subMacro);
-
-  addMacro("mul", {"A", "B"}, &BuiltIns::mulMacro);
-
-  addMacro("div", {"A", "B"}, &BuiltIns::divMacro);
-
-  addMacro("mod", {"A", "B"}, &BuiltIns::modMacro);
-
-  addMacro("fail", {"msg"}, &BuiltIns::failMacro);
-
-  addMacro("sort", {"dictionary"}, &BuiltIns::sortMacro);
-
-  addMacro("set", {"dictionary", "key", "value"}, &BuiltIns::setMacro);
-
-  addMacro(
-      "if", {"condition", "is_true", "is_false"}, &BuiltIns::ifMacro, false);
-
-  addMacro("define", {"result"}, &BuiltIns::defineMacro);
-
->>>>>>> 2e6f64e1
   addMacro("defined", {"name"}, &BuiltIns::definedMacro);
 
   addMacro("isLocalIp", {"ip"}, &BuiltIns::isLocalIpMacro);
@@ -2101,8 +2000,6 @@
         checkLogic(nKey.isString(), "Expanded key is not a string");
         result.insert(
             std::move(nKey), expandMacros(std::move(value), localContext));
-<<<<<<< HEAD
-=======
         // Since new json is being created with expanded macros we need
         // to re-populate the config metadata map with new dynamic objects
         // created in the process.
@@ -2121,7 +2018,6 @@
             }
           }
         }
->>>>>>> 2e6f64e1
       } catch (const std::logic_error& e) {
         throwLogic(
             "Raw object property '{}':\n{}", it.first.stringPiece(), e.what());
@@ -2200,11 +2096,7 @@
     folly::StringKeyedUnorderedMap<dynamic> globalParams,
     folly::json::metadata_map* configMetadataMap,
     size_t nestedLimit) {
-<<<<<<< HEAD
-  auto config = parseJsonString(stripComments(jsonC));
-=======
   auto config = parseJsonString(stripComments(jsonC), configMetadataMap);
->>>>>>> 2e6f64e1
   checkLogic(config.isObject(), "config is not an object");
 
   ConfigPreprocessor prep(
