--- conflicted
+++ resolved
@@ -8,10 +8,7 @@
 mcrouter_config_test_CPPFLAGS = \
   -I$(top_srcdir)/.. \
   -isystem $(top_srcdir)/lib/gtest/include
-<<<<<<< HEAD
-=======
 
->>>>>>> 2e6f64e1
 mcrouter_config_test_LDADD = \
   $(top_builddir)/lib/libmcrouter.a \
   $(top_builddir)/lib/libtestmain.la