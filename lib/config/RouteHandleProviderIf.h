--- conflicted
+++ resolved
@@ -1,12 +1,5 @@
 /*
-<<<<<<< HEAD
- *  Copyright (c) 2014-present, Facebook, Inc.
- *
- *  This source code is licensed under the MIT license found in the LICENSE
- *  file in the root directory of this source tree.
-=======
  * Copyright (c) Facebook, Inc. and its affiliates.
->>>>>>> 2e6f64e1
  *
  * This source code is licensed under the MIT license found in the
  * LICENSE file in the root directory of this source tree.
@@ -58,22 +51,10 @@
    *
    * @return      The folly::dynamic object with pool name and final json blob.
    */
-<<<<<<< HEAD
-  virtual std::vector<std::shared_ptr<RouteHandleIf>> create(
-      RouteHandleFactory<RouteHandleIf>& factory,
-      folly::StringPiece type,
-      const folly::dynamic& json) = 0;
-
-  virtual ~RouteHandleProviderIf(){}
-};
-}
-} // facebook::memcache
-=======
   virtual const folly::dynamic& parsePool(const folly::dynamic& json) = 0;
 
   virtual ~RouteHandleProviderIf() {}
 };
 
 } // namespace memcache
-} // namespace facebook
->>>>>>> 2e6f64e1
+} // namespace facebook