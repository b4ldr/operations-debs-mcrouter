--- conflicted
+++ resolved
@@ -1,12 +1,5 @@
 /*
-<<<<<<< HEAD
- *  Copyright (c) 2014-present, Facebook, Inc.
- *
- *  This source code is licensed under the MIT license found in the LICENSE
- *  file in the root directory of this source tree.
-=======
  * Copyright (c) Facebook, Inc. and its affiliates.
->>>>>>> 2e6f64e1
  *
  * This source code is licensed under the MIT license found in the
  * LICENSE file in the root directory of this source tree.
@@ -22,12 +15,8 @@
 
 #include "mcrouter/ProxyRequestPriority.h"
 #include "mcrouter/config-impl.h"
-<<<<<<< HEAD
-#include "mcrouter/lib/mc/msg.h"
-=======
 #include "mcrouter/lib/PoolContext.h"
 #include "mcrouter/lib/carbon/Result.h"
->>>>>>> 2e6f64e1
 
 namespace facebook {
 namespace memcache {
@@ -138,19 +127,11 @@
     requester_ = std::move(requester);
   }
 
-<<<<<<< HEAD
-  void setFinalResult(mc_res_t result) {
-    finalResult_ = result;
-  }
-
-  mc_res_t finalResult() const {
-=======
   void setFinalResult(carbon::Result result) {
     finalResult_ = result;
   }
 
   carbon::Result finalResult() const {
->>>>>>> 2e6f64e1
     return finalResult_;
   }
 
@@ -161,11 +142,7 @@
    * Guaranteed to be called after enqueueReply_ (right after in sync mode).
    */
   void (*reqComplete_)(ProxyRequestContext& preq){nullptr};
-<<<<<<< HEAD
-  mc_res_t finalResult_{mc_res_unknown};
-=======
   carbon::Result finalResult_{carbon::Result::UNKNOWN};
->>>>>>> 2e6f64e1
   int32_t poolStatIndex_{-1};
   bool replied_{false};
 
@@ -234,12 +211,6 @@
   friend class ProxyBase;
 };
 
-<<<<<<< HEAD
-} // mcrouter
-} // memcache
-} // facebook
-=======
 } // namespace mcrouter
 } // namespace memcache
-} // namespace facebook
->>>>>>> 2e6f64e1
+} // namespace facebook