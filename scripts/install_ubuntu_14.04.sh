#!/usr/bin/env bash
# Copyright (c) Facebook, Inc. and its affiliates.
#
# This source code is licensed under the MIT license found in the
# LICENSE file in the root directory of this source tree.

set -ex

[ -n "$1" ] || ( echo "Install dir missing"; exit 1 )

sudo add-apt-repository -y ppa:ubuntu-toolchain-r/test
<<<<<<< HEAD
=======
sudo add-apt-repository -y ppa:george-edison55/cmake-3.x
sudo add-apt-repository -y ppa:chris-lea/libsodium
sudo add-apt-repository -y ppa:sickpig/boost
>>>>>>> 2e6f64e1

sudo apt-get update

sudo apt-get install -y \
    autoconf \
    binutils-dev \
    bison \
    cmake \
    flex \
    g++ \
    g++-5 \
    gcc \
    git \
    libboost1.58-dev \
    libboost-thread1.58-dev \
    libboost-filesystem1.58-dev \
    libboost-context1.58-dev \
    libboost-regex1.58-dev \
    libboost-program-options1.58-dev \
    libbz2-dev \
    libdouble-conversion-dev \
    libevent-dev \
    libgflags-dev \
    libgoogle-glog-dev \
    libjemalloc-dev \
    liblz4-dev \
    liblzma-dev \
    liblzma5 \
    libsnappy-dev \
    libsodium-dev \
    libssl-dev \
    libtool \
    make \
    pkg-config \
    python-dev \
    ragel \
    software-properties-common

# sudo apt-get upgrade -yq cmake

cd "$(dirname "$0")" || ( echo "cd fail"; exit 1 )

export CC="gcc-5"
export CXX="g++-5"

./get_and_build_everything.sh ubuntu-14.04 "$@"<|MERGE_RESOLUTION|>--- conflicted
+++ resolved
@@ -9,12 +9,9 @@
 [ -n "$1" ] || ( echo "Install dir missing"; exit 1 )
 
 sudo add-apt-repository -y ppa:ubuntu-toolchain-r/test
-<<<<<<< HEAD
-=======
 sudo add-apt-repository -y ppa:george-edison55/cmake-3.x
 sudo add-apt-repository -y ppa:chris-lea/libsodium
 sudo add-apt-repository -y ppa:sickpig/boost
->>>>>>> 2e6f64e1
 
 sudo apt-get update
 
