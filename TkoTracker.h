/*
<<<<<<< HEAD
 *  Copyright (c) 2014-present, Facebook, Inc.
 *
 *  This source code is licensed under the MIT license found in the LICENSE
 *  file in the root directory of this source tree.
=======
 * Copyright (c) Facebook, Inc. and its affiliates.
>>>>>>> 2e6f64e1
 *
 * This source code is licensed under the MIT license found in the
 * LICENSE file in the root directory of this source tree.
 */

#pragma once

#include <atomic>
#include <functional>
#include <memory>
#include <mutex>
#include <string>
#include <unordered_map>
#include <utility>

#include <folly/Range.h>
#include <folly/experimental/StringKeyedUnorderedMap.h>

#include "mcrouter/TkoCounters.h"
#include "mcrouter/lib/carbon/Result.h"

namespace facebook {
namespace memcache {
namespace mcrouter {

class ProxyDestinationBase;
class TkoTrackerMap;

/**
 * We record the number of consecutive failures for each destination.
 * Once it goes over a certain threshold, we mark the destination as TKO
 * (stands for total knockout :), meaning that we should not send regular
 * requests to it.  The calling code can use this status to start sending probe
 * requests and only unmark it as TKO once a probe comes back successfully.
 *
 * We distinguish between soft and hard TKOs.  Hard TKOs imply that a box cannot
 * be connected to, and results in an instant failure.  We can have an unlimited
 * number of these. Soft TKOs are the result of soft errors and timeouts, as
 * described above.  These may be limited in number.  A box may transition for
 * soft to hard TKO, but once hard TKO the box must send a successful reply to
 * be unmarked.
 *
 * Perf implications: recordSuccess() with no previous failures and isTko()
 * are lock-free, so the common (no error results) path is fast.
 *
 * Races are not a big issue: it's OK to miss a few events. What's of critical
 * importance is that once a destination is marked TKO, only the responsible
 * proxy (the one sending probes) can change its TKO state. Once we are in TKO
 * the responsible thread effectively has a mutex over all state in TkoTracker,
 * and so races aren't possible.
 */
class TkoTracker {
 public:
  /**
   * @return Is the destination currently marked Hard TKO?
   */
  bool isHardTko() const;

  /**
   * @return Is the destination currently marked Soft TKO?
   */
  bool isSoftTko() const;

  /**
   * Tells whether or not the destination is marked as TKO.
   */
  bool isTko() const {
    // See sumFailures_ description for more details.
    return sumFailures_.load(std::memory_order_relaxed) > tkoThreshold_;
  }

  /**
   * The reason why the destination is marked as TKO.
   * NOTE: If this box is not TKO'd, returns mc_res_unkown.
   */
  carbon::Result tkoReason() const {
    return tkoReason_.load(std::memory_order_relaxed);
  }

  /**
   * @return The current number of consecutive failures.
   *         This is basically a number of recordHardFailure/recordSoftFailure
   *         calls after last recordSuccess.
   */
  size_t consecutiveFailureCount() const {
    return consecutiveFailureCount_;
  }

  /**
   * @return number of TKO destinations for current router
   */
  const TkoCounters& globalTkos() const;

  /**
   * Can be called from any proxy thread.
   * Signal that a "soft" failure occurred. We need to see
   * tko_threshold "soft" failures in a row to mark a host TKO. Will not TKO
   * a host if currentSoftTkos would exceed maxSoftTkos
   *
   * @param pdstn   A pointer to the calling proxydestination for tracking
   *                responsibility.
   * @param result  The result that caused the soft failure.
   *
   * @return true if we just reached tko_threshold with this result,
   *         marking the host TKO.  In this case, the calling proxy
   *         is responsible for sending probes and calling recordSuccess()
   *         once a probe is successful.
   */
  bool recordSoftFailure(ProxyDestinationBase* pdstn, carbon::Result result);

  /**
   * Can be called from any proxy thread.
   * Signal that a "hard" failure occurred - marks the host TKO
   * right away.
   *
   * @param pdstn   A pointer to the calling proxydestination for tracking
   *                responsibility.
   * @param result  The result that caused the hard failure.
   *
   * @return true if we just reached tko_threshold with this result,
   *         marking the host TKO.  In this case, the calling proxy
   *         is responsible for sending probes and calling recordSuccess()
   *         once a probe is successful. Note, transition from soft to hard
   *         TKO does not result in a change of responsibility.
   */
  bool recordHardFailure(ProxyDestinationBase* pdstn, carbon::Result result);

  /**
   * Resets all consecutive failures accumulated so far
   * (unmarking any TKO status).
   *
   * @param pdstn  a pointer to the calling proxydestination for tracking
   *               responsibility.
   *
   * @return true if `pdstn` was responsible for sending probes
   */
  bool recordSuccess(ProxyDestinationBase* pdstn);

  /**
   * Should be called when ProxyDestination is going to be destroyed
   *
   * @return true if `pdstn` was responsible for sending probes
   */
  bool removeDestination(ProxyDestinationBase* pdstn);

  ~TkoTracker();

 private:
  // The string is stored in TkoTrackerMap::trackers_
  folly::StringPiece key_;
  const size_t tkoThreshold_;
  TkoTrackerMap& trackerMap_;

  /**
   * sumFailures_ is used for a few things depending on the state of the
   * destination. For a destination that is not TKO, it tracks the number of
   * consecutive soft failures to a destination.
   * If a destination is soft TKO, it contains the numerical representation of
   * the pointer to the proxy thread that is responsible for sending it probes.
   * If a destination is hard TKO, it contains the same value as for soft TKO,
   * but with the LSB set to 1 instead of 0.
   * In summary, allowed values are:
   *   0, 1, .., tkoThreshold_ - 1, pdstn, pdstn | 0x1, where pdstn is the
   *   address of any of the proxy threads for this destination.
   */
  std::atomic<uintptr_t> sumFailures_{0};

  std::atomic<size_t> consecutiveFailureCount_{0};

  std::atomic<carbon::Result> tkoReason_{carbon::Result::UNKNOWN};

  /**
   * Decrement the global counter of current soft TKOs
   */
  void decrementSoftTkoCount();

  /**
   * Increment the global counter of current soft TKOs.
   */
  void incrementSoftTkoCount();

  /* Modifies the value of sumFailures atomically. Fails only
     in the case that another proxy takes responsibility, in which case all
     other proxies may not modify state */
  bool setSumFailures(uintptr_t value);

  /* Return true if this thread is responsible for the TKO state */
  bool isResponsible(ProxyDestinationBase* pdstn) const;

  /**
   * @param tkoThreshold    Require this many soft failures to mark
   *                        the destination TKO.
   * @param globalTkoStats  Number of TKO destination for current router.
   */
<<<<<<< HEAD
  TkoTracker(
      size_t tkoThreshold,
      size_t maxSoftTkos,
      TkoTrackerMap& trackerMap);
=======
  TkoTracker(size_t tkoThreshold, TkoTrackerMap& trackerMap);
>>>>>>> 2e6f64e1

  friend class TkoTrackerMap;
};

/**
 * Manages the TkoTrackers for all servers
 */
class TkoTrackerMap {
 public:
  TkoTrackerMap() = default;
  TkoTrackerMap(const TkoTrackerMap&) = delete;
  TkoTrackerMap(TkoTrackerMap&&) = delete;

  /**
   * Creates/updates TkoTracker for `pdstn` and updates `pdstn->tko` pointer.
   */
<<<<<<< HEAD
  void updateTracker(
      ProxyDestination& pdstn,
      const size_t tkoThreshold,
      const size_t maxSoftTkos);
=======
  void updateTracker(ProxyDestinationBase& pdstn, const size_t tkoThreshold);
>>>>>>> 2e6f64e1

  /**
   * @return  number of servers that recently returned error replies.
   */
  size_t getSuspectServersCount() const;

  /**
   * @return  servers that recently returned error replies.
   *   Format: {
   *     server ip => ( is server marked as TKO?, number of failures )
   *   }
   *   Only servers with positive number of failures will be returned.
   */
  std::unordered_map<std::string, std::pair<bool, size_t>> getSuspectServers()
      const;

  const TkoCounters& globalTkos() const {
    return globalTkos_;
  }

 private:
  mutable std::mutex mx_;
  folly::StringKeyedUnorderedMap<std::weak_ptr<TkoTracker>> trackers_;

  // Total number of boxes marked as TKO.
  TkoCounters globalTkos_;

  void removeTracker(folly::StringPiece key) noexcept;

  // Thread-safe function that iterates over all tko trackers
  void foreachTkoTracker(
      const std::function<void(folly::StringPiece, const TkoTracker&)> func)
      const;

  friend class TkoTracker;
};

} // mcrouter
} // memcache
} // facebook<|MERGE_RESOLUTION|>--- conflicted
+++ resolved
@@ -1,12 +1,5 @@
 /*
-<<<<<<< HEAD
- *  Copyright (c) 2014-present, Facebook, Inc.
- *
- *  This source code is licensed under the MIT license found in the LICENSE
- *  file in the root directory of this source tree.
-=======
  * Copyright (c) Facebook, Inc. and its affiliates.
->>>>>>> 2e6f64e1
  *
  * This source code is licensed under the MIT license found in the
  * LICENSE file in the root directory of this source tree.
@@ -201,14 +194,7 @@
    *                        the destination TKO.
    * @param globalTkoStats  Number of TKO destination for current router.
    */
-<<<<<<< HEAD
-  TkoTracker(
-      size_t tkoThreshold,
-      size_t maxSoftTkos,
-      TkoTrackerMap& trackerMap);
-=======
   TkoTracker(size_t tkoThreshold, TkoTrackerMap& trackerMap);
->>>>>>> 2e6f64e1
 
   friend class TkoTrackerMap;
 };
@@ -225,14 +211,7 @@
   /**
    * Creates/updates TkoTracker for `pdstn` and updates `pdstn->tko` pointer.
    */
-<<<<<<< HEAD
-  void updateTracker(
-      ProxyDestination& pdstn,
-      const size_t tkoThreshold,
-      const size_t maxSoftTkos);
-=======
   void updateTracker(ProxyDestinationBase& pdstn, const size_t tkoThreshold);
->>>>>>> 2e6f64e1
 
   /**
    * @return  number of servers that recently returned error replies.
