--- conflicted
+++ resolved
@@ -1,12 +1,5 @@
 /*
-<<<<<<< HEAD
- *  Copyright (c) 2015-present, Facebook, Inc.
- *
- *  This source code is licensed under the MIT license found in the LICENSE
- *  file in the root directory of this source tree.
-=======
  * Copyright (c) Facebook, Inc. and its affiliates.
->>>>>>> 2e6f64e1
  *
  * This source code is licensed under the MIT license found in the
  * LICENSE file in the root directory of this source tree.
@@ -255,11 +248,7 @@
     auto fd = ::open(fifo.c_str(), O_RDONLY | O_NONBLOCK);
     if (fd >= 0) {
       auto pipeReader = folly::AsyncPipeReader::UniquePtr(
-<<<<<<< HEAD
-          new folly::AsyncPipeReader(&evb_, fd));
-=======
           new folly::AsyncPipeReader(&evb_, folly::NetworkSocket::fromFd(fd)));
->>>>>>> 2e6f64e1
       auto callback = std::make_unique<FifoReadCallback>(fifo, messageReady_);
       pipeReader->setReadCB(callback.get());
       fifoReaders_.emplace(
